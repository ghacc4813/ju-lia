--- conflicted
+++ resolved
@@ -268,16 +268,11 @@
     NamedTuple{names}(map(f, map(Tuple, (nt, nts...))...))
 end
 
-<<<<<<< HEAD
 filter(f, xs::NamedTuple) = xs[filter(k -> f(xs[k]), keys(xs))]
 
-@assume_effects :total function merge_names(an::Tuple{Vararg{Symbol}}, bn::Tuple{Vararg{Symbol}})
-    @nospecialize an bn
-=======
 function merge_names(an::Tuple{Vararg{Symbol}}, bn::Tuple{Vararg{Symbol}})
     @nospecialize
     @_total_meta
->>>>>>> cfc4289d
     names = Symbol[an...]
     for n in bn
         if !sym_in(n, an)
