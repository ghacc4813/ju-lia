# This file is a part of Julia. License is MIT: https://julialang.org/license

"""
    NamedTuple

`NamedTuple`s are, as their name suggests, named [`Tuple`](@ref)s. That is, they're a
tuple-like collection of values, where each entry has a unique name, represented as a
[`Symbol`](@ref). Like `Tuple`s, `NamedTuple`s are immutable; neither the names nor the values
can be modified in place after construction.

Accessing the value associated with a name in a named tuple can be done using field
access syntax, e.g. `x.a`, or using [`getindex`](@ref), e.g. `x[:a]`. A tuple of the
names can be obtained using [`keys`](@ref), and a tuple of the values can be obtained
using [`values`](@ref).

!!! note
    Iteration over `NamedTuple`s produces the *values* without the names. (See example
    below.) To iterate over the name-value pairs, use the [`pairs`](@ref) function.

# Examples
```jldoctest
julia> x = (a=1, b=2)
(a = 1, b = 2)

julia> x.a
1

julia> x[:a]
1

julia> keys(x)
(:a, :b)

julia> values(x)
(1, 2)

julia> collect(x)
2-element Array{Int64,1}:
 1
 2

julia> collect(pairs(x))
2-element Array{Pair{Symbol,Int64},1}:
 :a => 1
 :b => 2
```

In a similar fashion as to how one can define keyword arguments programmatically,
a named tuple can be created by giving a pair `name::Symbol => value` or splatting
an iterator yielding such pairs after a semicolon inside a tuple literal:

```jldoctest
julia> (; :a => 1)
(a = 1,)

julia> keys = (:a, :b, :c); values = (1, 2, 3);

julia> (; zip(keys, values)...)
(a = 1, b = 2, c = 3)
```
"""
Core.NamedTuple

if nameof(@__MODULE__) === :Base

<<<<<<< HEAD
function NamedTuple{names,T}(args::Tuple) where {names, T <: Tuple}
=======
"""
    NamedTuple{names,T}(args::Tuple)

Construct a named tuple with the given `names` (a tuple of Symbols) and field types `T`
(a `Tuple` type) from a tuple of values.
"""
@eval function NamedTuple{names,T}(args::Tuple) where {names, T <: Tuple}
>>>>>>> 0cd4f091
    if length(args) != length(names)
        throw(ArgumentError("Wrong number of arguments to named tuple constructor."))
    end
    # Note T(args) might not return something of type T; e.g.
    # Tuple{Type{Float64}}((Float64,)) returns a Tuple{DataType}
    $(Expr(:splatnew, :(NamedTuple{names,T}), :(T(args))))
end

function NamedTuple{names}(nt::NamedTuple) where {names}
    if @generated
        types = Tuple{(fieldtype(nt, n) for n in names)...}
        Expr(:new, :(NamedTuple{names, $types}), Any[ :(getfield(nt, $(QuoteNode(n)))) for n in names ]...)
    else
        types = Tuple{(fieldtype(typeof(nt), n) for n in names)...}
        NamedTuple{names, types}(Tuple(getfield(nt, n) for n in names))
    end
end

NamedTuple{names, T}(itr) where {names, T <: Tuple} = NamedTuple{names, T}(T(itr))
NamedTuple{names}(itr) where {names} = NamedTuple{names}(Tuple(itr))

end # if Base

length(t::NamedTuple) = nfields(t)
iterate(t::NamedTuple, iter=1) = iter > nfields(t) ? nothing : (getfield(t, iter), iter + 1)
firstindex(t::NamedTuple) = 1
lastindex(t::NamedTuple) = nfields(t)
getindex(t::NamedTuple, i::Int) = getfield(t, i)
getindex(t::NamedTuple, i::Symbol) = getfield(t, i)
indexed_iterate(t::NamedTuple, i::Int, state=1) = (getfield(t, i), i+1)
isempty(::NamedTuple{()}) = true
isempty(::NamedTuple) = false
empty(::NamedTuple) = NamedTuple()

convert(::Type{NamedTuple{names,T}}, nt::NamedTuple{names,T}) where {names,T<:Tuple} = nt
convert(::Type{NamedTuple{names}}, nt::NamedTuple{names}) where {names} = nt

function convert(::Type{NamedTuple{names,T}}, nt::NamedTuple{names}) where {names,T<:Tuple}
    NamedTuple{names,T}(T(nt))
end

if nameof(@__MODULE__) === :Base
    Tuple(nt::NamedTuple) = (nt...,)
    (::Type{T})(nt::NamedTuple) where {T <: Tuple} = convert(T, Tuple(nt))
end

function show(io::IO, t::NamedTuple)
    n = nfields(t)
    for i = 1:n
        # if field types aren't concrete, show full type
        if typeof(getfield(t, i)) !== fieldtype(typeof(t), i)
            show(io, typeof(t))
            print(io, "(")
            show(io, Tuple(t))
            print(io, ")")
            return
        end
    end
    if n == 0
        print(io, "NamedTuple()")
    else
        typeinfo = get(io, :typeinfo, Any)
        print(io, "(")
        for i = 1:n
            print(io, fieldname(typeof(t),i), " = ")
            show(IOContext(io, :typeinfo =>
                           t isa typeinfo <: NamedTuple ? fieldtype(typeinfo, i) : Any),
                 getfield(t, i))
            if n == 1
                print(io, ",")
            elseif i < n
                print(io, ", ")
            end
        end
        print(io, ")")
    end
end

eltype(::Type{NamedTuple{names,T}}) where {names,T} = eltype(T)

==(a::NamedTuple{n}, b::NamedTuple{n}) where {n} = Tuple(a) == Tuple(b)
==(a::NamedTuple, b::NamedTuple) = false

isequal(a::NamedTuple{n}, b::NamedTuple{n}) where {n} = isequal(Tuple(a), Tuple(b))
isequal(a::NamedTuple, b::NamedTuple) = false

_nt_names(::NamedTuple{names}) where {names} = names
_nt_names(::Type{T}) where {names,T<:NamedTuple{names}} = names

hash(x::NamedTuple, h::UInt) = xor(objectid(_nt_names(x)), hash(Tuple(x), h))

isless(a::NamedTuple{n}, b::NamedTuple{n}) where {n} = isless(Tuple(a), Tuple(b))
# TODO: case where one argument's names are a prefix of the other's

same_names(::NamedTuple{names}...) where {names} = true
same_names(::NamedTuple...) = false

# NOTE: this method signature makes sure we don't define map(f)
function map(f, nt::NamedTuple{names}, nts::NamedTuple...) where names
    if !same_names(nt, nts...)
        throw(ArgumentError("Named tuple names do not match."))
    end
    NamedTuple{names}(map(f, map(Tuple, (nt, nts...))...))
end

# a version of `in` for the older world these generated functions run in
@pure function sym_in(x::Symbol, itr::Tuple{Vararg{Symbol}})
    for y in itr
        y === x && return true
    end
    return false
end

@pure function merge_names(an::Tuple{Vararg{Symbol}}, bn::Tuple{Vararg{Symbol}})
    names = Symbol[an...]
    for n in bn
        if !sym_in(n, an)
            push!(names, n)
        end
    end
    (names...,)
end

@pure function merge_types(names::Tuple{Vararg{Symbol}}, a::Type{<:NamedTuple}, b::Type{<:NamedTuple})
    bn = _nt_names(b)
    Tuple{Any[ fieldtype(sym_in(n, bn) ? b : a, n) for n in names ]...}
end

"""
    merge(a::NamedTuple, bs::NamedTuple...)

Construct a new named tuple by merging two or more existing ones, in a left-associative
manner. Merging proceeds left-to-right, between pairs of named tuples, and so the order of fields
present in both the leftmost and rightmost named tuples take the same position as they are found in the
leftmost named tuple. However, values are taken from matching fields in the rightmost named tuple that
contains that field. Fields present in only the rightmost named tuple of a pair are appended at the end.
A fallback is implemented for when only a single named tuple is supplied,
with signature `merge(a::NamedTuple)`.

!!! compat "Julia 1.1"
    Merging 3 or more `NamedTuple` requires at least Julia 1.1.

# Examples
```jldoctest
julia> merge((a=1, b=2, c=3), (b=4, d=5))
(a = 1, b = 4, c = 3, d = 5)
```

```jldoctest
julia> merge((a=1, b=2), (b=3, c=(d=1,)), (c=(d=2,),))
(a = 1, b = 3, c = (d = 2,))
```
"""
function merge(a::NamedTuple{an}, b::NamedTuple{bn}) where {an, bn}
    if @generated
        names = merge_names(an, bn)
        types = merge_types(names, a, b)
        vals = Any[ :(getfield($(sym_in(n, bn) ? :b : :a), $(QuoteNode(n)))) for n in names ]
        :( NamedTuple{$names,$types}(($(vals...),)) )
    else
        names = merge_names(an, bn)
        types = merge_types(names, typeof(a), typeof(b))
        NamedTuple{names,types}(map(n->getfield(sym_in(n, bn) ? b : a, n), names))
    end
end

merge(a::NamedTuple{()}, b::NamedTuple) = b

merge(a::NamedTuple, b::Iterators.Pairs{<:Any,<:Any,<:Any,<:NamedTuple}) = merge(a, b.data)

merge(a::NamedTuple, b::NamedTuple, cs::NamedTuple...) = merge(merge(a, b), cs...)

merge(a::NamedTuple) = a

"""
    merge(a::NamedTuple, iterable)

Interpret an iterable of key-value pairs as a named tuple, and perform a merge.

```jldoctest
julia> merge((a=1, b=2, c=3), [:b=>4, :d=>5])
(a = 1, b = 4, c = 3, d = 5)
```
"""
function merge(a::NamedTuple, itr)
    names = Symbol[]
    vals = Any[]
    inds = IdDict()
    for (k,v) in itr
        oldind = get(inds, k, 0)
        if oldind > 0
            vals[oldind] = v
        else
            push!(names, k)
            push!(vals, v)
            inds[k] = length(names)
        end
    end
    merge(a, NamedTuple{(names...,)}((vals...,)))
end

keys(nt::NamedTuple{names}) where {names} = names
values(nt::NamedTuple) = Tuple(nt)
haskey(nt::NamedTuple, key::Union{Integer, Symbol}) = isdefined(nt, key)
get(nt::NamedTuple, key::Union{Integer, Symbol}, default) = haskey(nt, key) ? getfield(nt, key) : default
get(f::Callable, nt::NamedTuple, key::Union{Integer, Symbol}) = haskey(nt, key) ? getfield(nt, key) : f()
tail(t::NamedTuple{names}) where names = NamedTuple{tail(names)}(t)

@pure function diff_names(an::Tuple{Vararg{Symbol}}, bn::Tuple{Vararg{Symbol}})
    names = Symbol[]
    for n in an
        if !sym_in(n, bn)
            push!(names, n)
        end
    end
    (names...,)
end

"""
    structdiff(a::NamedTuple{an}, b::Union{NamedTuple{bn},Type{NamedTuple{bn}}}) where {an,bn}

Construct a copy of named tuple `a`, except with fields that exist in `b` removed.
`b` can be a named tuple, or a type of the form `NamedTuple{field_names}`.
"""
function structdiff(a::NamedTuple{an}, b::Union{NamedTuple{bn}, Type{NamedTuple{bn}}}) where {an, bn}
    if @generated
        names = diff_names(an, bn)
        types = Tuple{Any[ fieldtype(a, n) for n in names ]...}
        vals = Any[ :(getfield(a, $(QuoteNode(n)))) for n in names ]
        :( NamedTuple{$names,$types}(($(vals...),)) )
    else
        names = diff_names(an, bn)
        types = Tuple{Any[ fieldtype(typeof(a), n) for n in names ]...}
        NamedTuple{names,types}(map(n->getfield(a, n), names))
    end
end<|MERGE_RESOLUTION|>--- conflicted
+++ resolved
@@ -63,17 +63,7 @@
 
 if nameof(@__MODULE__) === :Base
 
-<<<<<<< HEAD
-function NamedTuple{names,T}(args::Tuple) where {names, T <: Tuple}
-=======
-"""
-    NamedTuple{names,T}(args::Tuple)
-
-Construct a named tuple with the given `names` (a tuple of Symbols) and field types `T`
-(a `Tuple` type) from a tuple of values.
-"""
 @eval function NamedTuple{names,T}(args::Tuple) where {names, T <: Tuple}
->>>>>>> 0cd4f091
     if length(args) != length(names)
         throw(ArgumentError("Wrong number of arguments to named tuple constructor."))
     end
