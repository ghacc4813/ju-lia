--- conflicted
+++ resolved
@@ -304,13 +304,10 @@
  1  1  1  1
 ```
 """
-<<<<<<< HEAD
 mapreduce(f, op, A::AbstractArrayOrBroadcasted; dims=:, kw...) =
     _mapreduce_dim(f, op, kw.data, A, dims)
-=======
-mapreduce(f, op, A::AbstractArray; dims=:, kw...) = _mapreduce_dim(f, op, kw.data, A, dims)
-mapreduce(f, op, A::AbstractArray...; kw...) = reduce(op, map(f, A...); kw...)
->>>>>>> 2ef0ed15
+mapreduce(f, op, A::AbstractArrayOrBroadcasted...; kw...) =
+    reduce(op, map(f, A...); kw...)
 
 _mapreduce_dim(f, op, nt::NamedTuple{(:init,)}, A::AbstractArrayOrBroadcasted, ::Colon) =
     mapfoldl(f, op, A; nt...)
