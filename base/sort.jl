# This file is a part of Julia. License is MIT: https://julialang.org/license

module Sort

<<<<<<< HEAD
import ..@__MODULE__, ..parentmodule
const Base = parentmodule(@__MODULE__)
using .Base.Order

using .Base: copymutable, LinearIndices, length, (:), iterate, OneTo,
    eachindex, axes, first, last, similar, zip, OrdinalRange, firstindex, lastindex,
    AbstractVector, @inbounds, AbstractRange, @eval, @inline, Vector, @noinline,
    AbstractMatrix, AbstractUnitRange, isless, identity, eltype, >, <, <=, >=, |, +, -, *, !,
    extrema, sub_with_overflow, add_with_overflow, oneunit, div, getindex, setindex!,
    length, resize!, fill, Missing, require_one_based_indexing, keytype, UnitRange,
    min, max, reinterpret, signed, unsigned, Signed, Unsigned, typemin, xor, Type, BitSigned, Val,
    midpoint, @boundscheck, checkbounds, IteratorSize, HasShape, IsInfinite

import .Base:
=======
using Base.Order

using Base: copymutable, midpoint, require_one_based_indexing,
    sub_with_overflow, add_with_overflow, OneTo, BitSigned, BitIntegerType

import Base:
>>>>>>> 9d25932d
    sort,
    sort!,
    issorted,
    sortperm,
    to_indices

export # also exported by Base
    # order-only:
    issorted,
    searchsorted,
    searchsortedfirst,
    searchsortedlast,
    insorted,
    # order & algorithm:
    sort,
    sort!,
    sortperm,
    sortperm!,
    partialsort,
    partialsort!,
    partialsortperm,
    partialsortperm!,
    # algorithms:
    InsertionSort,
    QuickSort,
    MergeSort,
    PartialQuickSort

export # not exported by Base
    Algorithm,
    DEFAULT_UNSTABLE,
    DEFAULT_STABLE,
    SMALL_ALGORITHM,
    SMALL_THRESHOLD


## functions requiring only ordering ##

function issorted(itr, order::Ordering)
    y = iterate(itr)
    y === nothing && return true
    prev, state = y
    y = iterate(itr, state)
    while y !== nothing
        this, state = y
        lt(order, this, prev) && return false
        prev = this
        y = iterate(itr, state)
    end
    return true
end

"""
    issorted(v, lt=isless, by=identity, rev::Bool=false, order::Ordering=Forward)

Test whether a vector is in sorted order. The `lt`, `by` and `rev` keywords modify what
order is considered to be sorted just as they do for [`sort`](@ref).

# Examples
```jldoctest
julia> issorted([1, 2, 3])
true

julia> issorted([(1, "b"), (2, "a")], by = x -> x[1])
true

julia> issorted([(1, "b"), (2, "a")], by = x -> x[2])
false

julia> issorted([(1, "b"), (2, "a")], by = x -> x[2], rev=true)
true
```
"""
issorted(itr;
    lt=isless, by=identity, rev::Union{Bool,Nothing}=nothing, order::Ordering=Forward) =
    issorted(itr, ord(lt,by,rev,order))

function partialsort!(v::AbstractVector, k::Union{Integer,OrdinalRange}, o::Ordering)
    sort!(v, _PartialQuickSort(k), o)
    maybeview(v, k)
end

maybeview(v, k) = view(v, k)
maybeview(v, k::Integer) = v[k]

"""
    partialsort!(v, k; by=<transform>, lt=<comparison>, rev=false)

Partially sort the vector `v` in place, according to the order specified by `by`, `lt` and
`rev` so that the value at index `k` (or range of adjacent values if `k` is a range) occurs
at the position where it would appear if the array were fully sorted. If `k` is a single
index, that value is returned; if `k` is a range, an array of values at those indices is
returned. Note that `partialsort!` may not fully sort the input array.

# Examples
```jldoctest
julia> a = [1, 2, 4, 3, 4]
5-element Vector{Int64}:
 1
 2
 4
 3
 4

julia> partialsort!(a, 4)
4

julia> a
5-element Vector{Int64}:
 1
 2
 3
 4
 4

julia> a = [1, 2, 4, 3, 4]
5-element Vector{Int64}:
 1
 2
 4
 3
 4

julia> partialsort!(a, 4, rev=true)
2

julia> a
5-element Vector{Int64}:
 4
 4
 3
 2
 1
```
"""
partialsort!(v::AbstractVector, k::Union{Integer,OrdinalRange};
             lt=isless, by=identity, rev::Union{Bool,Nothing}=nothing, order::Ordering=Forward) =
    partialsort!(v, k, ord(lt,by,rev,order))

"""
    partialsort(v, k, by=<transform>, lt=<comparison>, rev=false)

Variant of [`partialsort!`](@ref) which copies `v` before partially sorting it, thereby returning the
same thing as `partialsort!` but leaving `v` unmodified.
"""
partialsort(v::AbstractVector, k::Union{Integer,OrdinalRange}; kws...) =
    partialsort!(copymutable(v), k; kws...)

# reference on sorted binary search:
#   http://www.tbray.org/ongoing/When/200x/2003/03/22/Binary

# index of the first value of vector a that is greater than or equal to x;
# returns lastindex(v)+1 if x is greater than all values in v.
function searchsortedfirst(v::AbstractVector, x, lo::T, hi::T, o::Ordering)::keytype(v) where T<:Integer
    hi = hi + T(1)
    len = hi - lo
    @inbounds while len != 0
        half_len = len >>> 0x01
        m = lo + half_len
        if lt(o, v[m], x)
            lo = m + 1
            len -= half_len + 1
        else
            hi = m
            len = half_len
        end
    end
    return lo
end

# index of the last value of vector a that is less than or equal to x;
# returns firstindex(v)-1 if x is less than all values of v.
function searchsortedlast(v::AbstractVector, x, lo::T, hi::T, o::Ordering)::keytype(v) where T<:Integer
    u = T(1)
    lo = lo - u
    hi = hi + u
    @inbounds while lo < hi - u
        m = midpoint(lo, hi)
        if lt(o, x, v[m])
            hi = m
        else
            lo = m
        end
    end
    return lo
end

# returns the range of indices of v equal to x
# if v does not contain x, returns a 0-length range
# indicating the insertion point of x
function searchsorted(v::AbstractVector, x, ilo::T, ihi::T, o::Ordering)::UnitRange{keytype(v)} where T<:Integer
    u = T(1)
    lo = ilo - u
    hi = ihi + u
    @inbounds while lo < hi - u
        m = midpoint(lo, hi)
        if lt(o, v[m], x)
            lo = m
        elseif lt(o, x, v[m])
            hi = m
        else
            a = searchsortedfirst(v, x, max(lo,ilo), m, o)
            b = searchsortedlast(v, x, m, min(hi,ihi), o)
            return a : b
        end
    end
    return (lo + 1) : (hi - 1)
end

function searchsortedlast(a::AbstractRange{<:Real}, x::Real, o::DirectOrdering)::keytype(a)
    require_one_based_indexing(a)
    f, h, l = first(a), step(a), last(a)
    if lt(o, x, f)
        0
    elseif h == 0 || !lt(o, x, l)
        length(a)
    else
        n = round(Integer, (x - f) / h + 1)
        lt(o, x, a[n]) ? n - 1 : n
    end
end

function searchsortedfirst(a::AbstractRange{<:Real}, x::Real, o::DirectOrdering)::keytype(a)
    require_one_based_indexing(a)
    f, h, l = first(a), step(a), last(a)
    if !lt(o, f, x)
        1
    elseif h == 0 || lt(o, l, x)
        length(a) + 1
    else
        n = round(Integer, (x - f) / h + 1)
        lt(o, a[n], x) ? n + 1 : n
    end
end

function searchsortedlast(a::AbstractRange{<:Integer}, x::Real, o::DirectOrdering)::keytype(a)
    require_one_based_indexing(a)
    f, h, l = first(a), step(a), last(a)
    if lt(o, x, f)
        0
    elseif h == 0 || !lt(o, x, l)
        length(a)
    else
        if o isa ForwardOrdering
            fld(floor(Integer, x) - f, h) + 1
        else
            fld(ceil(Integer, x) - f, h) + 1
        end
    end
end

function searchsortedfirst(a::AbstractRange{<:Integer}, x::Real, o::DirectOrdering)::keytype(a)
    require_one_based_indexing(a)
    f, h, l = first(a), step(a), last(a)
    if !lt(o, f, x)
        1
    elseif h == 0 || lt(o, l, x)
        length(a) + 1
    else
        if o isa ForwardOrdering
            cld(ceil(Integer, x) - f, h) + 1
        else
            cld(floor(Integer, x) - f, h) + 1
        end
    end
end

searchsorted(a::AbstractRange{<:Real}, x::Real, o::DirectOrdering) =
    searchsortedfirst(a, x, o) : searchsortedlast(a, x, o)

for s in [:searchsortedfirst, :searchsortedlast, :searchsorted]
    @eval begin
        $s(v::AbstractVector, x, o::Ordering) = $s(v,x,firstindex(v),lastindex(v),o)
        $s(v::AbstractVector, x;
           lt=isless, by=identity, rev::Union{Bool,Nothing}=nothing, order::Ordering=Forward) =
            $s(v,x,ord(lt,by,rev,order))
    end
end

"""
    searchsorted(a, x; by=<transform>, lt=<comparison>, rev=false)

Return the range of indices of `a` which compare as equal to `x` (using binary search)
according to the order specified by the `by`, `lt` and `rev` keywords, assuming that `a`
is already sorted in that order. Return an empty range located at the insertion point
if `a` does not contain values equal to `x`.

See also: [`insorted`](@ref), [`searchsortedfirst`](@ref), [`sort`](@ref), [`findall`](@ref).

# Examples
```jldoctest
julia> searchsorted([1, 2, 4, 5, 5, 7], 4) # single match
3:3

julia> searchsorted([1, 2, 4, 5, 5, 7], 5) # multiple matches
4:5

julia> searchsorted([1, 2, 4, 5, 5, 7], 3) # no match, insert in the middle
3:2

julia> searchsorted([1, 2, 4, 5, 5, 7], 9) # no match, insert at end
7:6

julia> searchsorted([1, 2, 4, 5, 5, 7], 0) # no match, insert at start
1:0
```
""" searchsorted

"""
    searchsortedfirst(a, x; by=<transform>, lt=<comparison>, rev=false)

Return the index of the first value in `a` greater than or equal to `x`, according to the
specified order. Return `lastindex(a) + 1` if `x` is greater than all values in `a`.
`a` is assumed to be sorted.

`insert!`ing `x` at this index will maintain sorted order.

See also: [`searchsortedlast`](@ref), [`searchsorted`](@ref), [`findfirst`](@ref).

# Examples
```jldoctest
julia> searchsortedfirst([1, 2, 4, 5, 5, 7], 4) # single match
3

julia> searchsortedfirst([1, 2, 4, 5, 5, 7], 5) # multiple matches
4

julia> searchsortedfirst([1, 2, 4, 5, 5, 7], 3) # no match, insert in the middle
3

julia> searchsortedfirst([1, 2, 4, 5, 5, 7], 9) # no match, insert at end
7

julia> searchsortedfirst([1, 2, 4, 5, 5, 7], 0) # no match, insert at start
1
```
""" searchsortedfirst

"""
    searchsortedlast(a, x; by=<transform>, lt=<comparison>, rev=false)

Return the index of the last value in `a` less than or equal to `x`, according to the
specified order. Return `firstindex(a) - 1` if `x` is less than all values in `a`. `a` is
assumed to be sorted.

# Examples
```jldoctest
julia> searchsortedlast([1, 2, 4, 5, 5, 7], 4) # single match
3

julia> searchsortedlast([1, 2, 4, 5, 5, 7], 5) # multiple matches
5

julia> searchsortedlast([1, 2, 4, 5, 5, 7], 3) # no match, insert in the middle
2

julia> searchsortedlast([1, 2, 4, 5, 5, 7], 9) # no match, insert at end
6

julia> searchsortedlast([1, 2, 4, 5, 5, 7], 0) # no match, insert at start
0
```
""" searchsortedlast

"""
    insorted(x, a; by=<transform>, lt=<comparison>, rev=false) -> Bool

Determine whether an item `x` is in the sorted collection `a`, in the sense that
it is [`==`](@ref) to one of the values of the collection according to the order
specified by the `by`, `lt` and `rev` keywords, assuming that `a` is already
sorted in that order, see [`sort`](@ref) for the keywords.

See also [`in`](@ref).

# Examples
```jldoctest
julia> insorted(4, [1, 2, 4, 5, 5, 7]) # single match
true

julia> insorted(5, [1, 2, 4, 5, 5, 7]) # multiple matches
true

julia> insorted(3, [1, 2, 4, 5, 5, 7]) # no match
false

julia> insorted(9, [1, 2, 4, 5, 5, 7]) # no match
false

julia> insorted(0, [1, 2, 4, 5, 5, 7]) # no match
false
```

!!! compat "Julia 1.6"
     `insorted` was added in Julia 1.6.
"""
function insorted end
insorted(x, v::AbstractVector; kw...) = !isempty(searchsorted(v, x; kw...))
insorted(x, r::AbstractRange) = in(x, r)

## sorting algorithms ##

abstract type Algorithm end

struct InsertionSortAlg <: Algorithm end
struct MergeSortAlg     <: Algorithm end
struct AdaptiveSortAlg  <: Algorithm end

"""
    PartialQuickSort(lo::Union{Integer, Missing}, hi::Union{Integer, Missing})

Indicate that a sorting function should use the partial quick sort algorithm.

Partial quick sort finds and sorts the elements that would end up in positions
`lo:hi` using [`QuickSort`](@ref).

Characteristics:
  * *stable*: preserves the ordering of elements which compare equal
    (e.g. "a" and "A" in a sort of letters which ignores case).
  * *not in-place* in memory.
  * *divide-and-conquer*: sort strategy similar to [`MergeSort`](@ref).
"""
struct PartialQuickSort{L<:Union{Integer,Missing}, H<:Union{Integer,Missing}} <: Algorithm
    lo::L
    hi::H
end
PartialQuickSort(k::Integer) = PartialQuickSort(missing, k)
PartialQuickSort(k::OrdinalRange) = PartialQuickSort(first(k), last(k))
_PartialQuickSort(k::Integer) = PartialQuickSort(k, k)
_PartialQuickSort(k::OrdinalRange) = PartialQuickSort(k)

"""
    InsertionSort

Indicate that a sorting function should use the insertion sort algorithm.

Insertion sort traverses the collection one element at a time, inserting
each element into its correct, sorted position in the output vector.

Characteristics:
  * *stable*: preserves the ordering of elements which
    compare equal (e.g. "a" and "A" in a sort of letters
    which ignores case).
  * *in-place* in memory.
  * *quadratic performance* in the number of elements to be sorted:
    it is well-suited to small collections but should not be used for large ones.
"""
const InsertionSort = InsertionSortAlg()

"""
    QuickSort

Indicate that a sorting function should use the quick sort algorithm.

Quick sort picks a pivot element, partitions the array based on the pivot,
and then sorts the elements before and after the pivot recursively.

Characteristics:
  * *stable*: preserves the ordering of elements which compare equal
    (e.g. "a" and "A" in a sort of letters which ignores case).
  * *not in-place* in memory.
  * *divide-and-conquer*: sort strategy similar to [`MergeSort`](@ref).
  * *good performance* for almost all large collections.
  * *quadratic worst case runtime* in pathological cases
    (vanishingly rare for non-malicious input)
"""
const QuickSort = PartialQuickSort(missing, missing)
const QuickSortAlg = PartialQuickSort{Missing, Missing} # Exists for backward compatibility

"""
    MergeSort

Indicate that a sorting function should use the merge sort algorithm.

Merge sort divides the collection into subcollections and
repeatedly merges them, sorting each subcollection at each step,
until the entire collection has been recombined in sorted form.

Characteristics:
  * *stable*: preserves the ordering of elements which compare
    equal (e.g. "a" and "A" in a sort of letters which ignores
    case).
  * *not in-place* in memory.
  * *divide-and-conquer* sort strategy.
"""
const MergeSort = MergeSortAlg()

"""
    AdaptiveSort

Indicate that a sorting function should use the fastest available stable algorithm.

Currently, AdaptiveSort uses
  * [`InsertionSort`](@ref) for short vectors
  * [`QuickSort`](@ref) for vectors that are not [`UIntMappable`](@ref)
  * Radix sort for long vectors
  * Counting sort for vectors of integers spanning a short range
"""
const AdaptiveSort = AdaptiveSortAlg()

const DEFAULT_UNSTABLE = AdaptiveSort
const DEFAULT_STABLE   = AdaptiveSort
const SMALL_ALGORITHM  = InsertionSort
const SMALL_THRESHOLD  = 20

function sort!(v::AbstractVector, lo::Integer, hi::Integer, ::InsertionSortAlg, o::Ordering)
    lo_plus_1 = (lo + 1)::Integer
    @inbounds for i = lo_plus_1:hi
        j = i
        x = v[i]
        while j > lo
            y = v[j-1]
            if !(lt(o, x, y)::Bool)
                break
            end
            v[j] = y
            j -= 1
        end
        v[j] = x
    end
    return v
end

# select a pivot for QuickSort
#
# This method is redefined to rand(lo:hi) in Random.jl
# We can't use rand here because it is not available in Core.Compiler and
# because rand is defined in the stdlib Random.jl after sorting is used in Base.
select_pivot(lo::Integer, hi::Integer) = typeof(hi-lo)(hash(lo) % (hi-lo+1)) + lo

# select a pivot, partition v[lo:hi] according
# to the pivot, and store the result in t[lo:hi].
#
# returns (pivot, pivot_index) where pivot_index is the location the pivot
# should end up, but does not set t[pivot_index] = pivot
function partition!(t::AbstractVector, lo::Integer, hi::Integer, o::Ordering, v::AbstractVector, rev::Bool)
    pivot_index = select_pivot(lo, hi)
    trues = 0
    @inbounds begin
        pivot = v[pivot_index]
        while lo < pivot_index
            x = v[lo]
            fx = rev ? !lt(o, x, pivot) : lt(o, pivot, x)
            t[(fx ? hi : lo) - trues] = x
            trues += fx
            lo += 1
        end
        while lo < hi
            x = v[lo+1]
            fx = rev ? lt(o, pivot, x) : !lt(o, x, pivot)
            t[(fx ? hi : lo) - trues] = x
            trues += fx
            lo += 1
        end
    end

    # pivot_index = lo-trues
    # t[pivot_index] is whatever it was before
    # t[<pivot_index] <* pivot, stable
    # t[>pivot_index] >* pivot, reverse stable

    pivot, lo-trues
end

function sort!(v::AbstractVector, lo::Integer, hi::Integer, a::PartialQuickSort,
               o::Ordering, t::AbstractVector=similar(v), swap=false, rev=false;
               check_presorted=true)

    if check_presorted && !rev && !swap
        # Even if we are only sorting a short region, we can only short-circuit if the whole
        # vector is presorted. A weaker condition is possible, but unlikely to be useful.
        if _issorted(v, lo, hi, o)
            return v
        elseif _issorted(v, lo, hi, Lt((x, y) -> !lt(o, x, y)))
            # Reverse only if necessary. Using issorted(..., Reverse(o)) would violate stability.
            return reverse!(v, lo, hi)
        end
    end

    while lo < hi && hi - lo > SMALL_THRESHOLD
        pivot, j = swap ? partition!(v, lo, hi, o, t, rev) : partition!(t, lo, hi, o, v, rev)
        @inbounds v[j] = pivot
        swap = !swap

        # For QuickSort, a.lo === a.hi === missing, so the first two branches get skipped
        if !ismissing(a.lo) && j <= a.lo # Skip sorting the lower part
            swap && copyto!(v, lo, t, lo, j-lo)
            rev && reverse!(v, lo, j-1)
            lo = j+1
            rev = !rev
        elseif !ismissing(a.hi) && a.hi <= j # Skip sorting the upper part
            swap && copyto!(v, j+1, t, j+1, hi-j)
            rev || reverse!(v, j+1, hi)
            hi = j-1
        elseif j-lo < hi-j
            # Sort the lower part recursively because it is smaller. Recursing on the
            # smaller part guarantees O(log(n)) stack space even on pathological inputs.
            sort!(v, lo, j-1, a, o, t, swap, rev; check_presorted=false)
            lo = j+1
            rev = !rev
        else # Sort the higher part recursively
            sort!(v, j+1, hi, a, o, t, swap, !rev; check_presorted=false)
            hi = j-1
        end
    end
    hi < lo && return v
    swap && copyto!(v, lo, t, lo, hi-lo+1)
    rev && reverse!(v, lo, hi)
    sort!(v, lo, hi, SMALL_ALGORITHM, o)
end

function sort!(v::AbstractVector{T}, lo::Integer, hi::Integer, a::MergeSortAlg, o::Ordering,
        t0::Union{AbstractVector{T}, Nothing}=nothing) where T
    @inbounds if lo < hi
        hi-lo <= SMALL_THRESHOLD && return sort!(v, lo, hi, SMALL_ALGORITHM, o)

        m = midpoint(lo, hi)

        t = t0 === nothing ? similar(v, m-lo+1) : t0
        length(t) < m-lo+1 && resize!(t, m-lo+1)
        require_one_based_indexing(t)

        sort!(v, lo,  m,  a, o, t)
        sort!(v, m+1, hi, a, o, t)

        i, j = 1, lo
        while j <= m
            t[i] = v[j]
            i += 1
            j += 1
        end

        i, k = 1, lo
        while k < j <= hi
            if lt(o, v[j], t[i])
                v[k] = v[j]
                j += 1
            else
                v[k] = t[i]
                i += 1
            end
            k += 1
        end
        while k < j
            v[k] = t[i]
            k += 1
            i += 1
        end
    end

    return v
end

# This is a stable least significant bit first radix sort.
#
# That is, it first sorts the entire vector by the last chunk_size bits, then by the second
# to last chunk_size bits, and so on. Stability means that it will not reorder two elements
# that compare equal. This is essential so that the order introduced by earlier,
# less significant passes is preserved by later passes.
#
# Each pass divides the input into 2^chunk_size == mask+1 buckets. To do this, it
#  * counts the number of entries that fall into each bucket
#  * uses those counts to compute the indices to move elements of those buckets into
#  * moves elements into the computed indices in the swap array
#  * switches the swap and working array
#
# In the case of an odd number of passes, the returned vector will === the input vector t,
# not v. This is one of the many reasons radix_sort! is not exported.
function radix_sort!(v::AbstractVector{U}, lo::Integer, hi::Integer, bits::Unsigned,
                     t::AbstractVector{U}, chunk_size=radix_chunk_size_heuristic(lo, hi, bits)) where U <: Unsigned
    # bits is unsigned for performance reasons.
    mask = UInt(1) << chunk_size - 1
    counts = Vector{Int}(undef, mask+2)

    @inbounds for shift in 0:chunk_size:bits-1

        # counts[2:mask+2] will store the number of elements that fall into each bucket.
        # if chunk_size = 8, counts[2] is bucket 0x00 and counts[257] is bucket 0xff.
        counts .= 0
        for k in lo:hi
            x = v[k]                  # lookup the element
            i = (x >> shift)&mask + 2 # compute its bucket's index for this pass
            counts[i] += 1            # increment that bucket's count
        end

        counts[1] = lo                # set target index for the first bucket
        cumsum!(counts, counts)       # set target indices for subsequent buckets
        # counts[1:mask+1] now stores indices where the first member of each bucket
        # belongs, not the number of elements in each bucket. We will put the first element
        # of bucket 0x00 in t[counts[1]], the next element of bucket 0x00 in t[counts[1]+1],
        # and the last element of bucket 0x00 in t[counts[2]-1].

        for k in lo:hi
            x = v[k]                  # lookup the element
            i = (x >> shift)&mask + 1 # compute its bucket's index for this pass
            j = counts[i]             # lookup the target index
            t[j] = x                  # put the element where it belongs
            counts[i] = j + 1         # increment the target index for the next
        end                           #  ↳ element in this bucket

        v, t = t, v # swap the now sorted destination vector t back into primary vector v

    end

    v
end
function radix_chunk_size_heuristic(lo::Integer, hi::Integer, bits::Unsigned)
    # chunk_size is the number of bits to radix over at once.
    # We need to allocate an array of size 2^chunk size, and on the other hand the higher
    # the chunk size the fewer passes we need. Theoretically, chunk size should be based on
    # the Lambert W function applied to length. Empirically, we use this heuristic:
    guess = min(10, log(maybe_unsigned(hi-lo))*3/4+3)
    # TODO the maximum chunk size should be based on architecture cache size.

    # We need iterations * chunk size ≥ bits, and these cld's
    # make an effort to get iterations * chunk size ≈ bits
    UInt8(cld(bits, cld(bits, guess)))
end

# For AbstractVector{Bool}, counting sort is always best.
# This is an implementation of counting sort specialized for Bools.
# Accepts unused scratch space to avoid method ambiguity.
function sort!(v::AbstractVector{Bool}, lo::Integer, hi::Integer, ::AdaptiveSortAlg, o::Ordering,
        t::Union{AbstractVector{Bool}, Nothing}=nothing)
    first = lt(o, false, true) ? false : lt(o, true, false) ? true : return v
    count = 0
    @inbounds for i in lo:hi
        if v[i] == first
            count += 1
        end
    end
    @inbounds v[lo:lo+count-1] .= first
    @inbounds v[lo+count:hi] .= !first
    v
end

maybe_unsigned(x::Integer) = x # this is necessary to avoid calling unsigned on BigInt
maybe_unsigned(x::BitSigned) = unsigned(x)
function _extrema(v::AbstractVector, lo::Integer, hi::Integer, o::Ordering)
    mn = mx = v[lo]
    @inbounds for i in (lo+1):hi
        vi = v[i]
        lt(o, vi, mn) && (mn = vi)
        lt(o, mx, vi) && (mx = vi)
    end
    mn, mx
end
function _issorted(v::AbstractVector, lo::Integer, hi::Integer, o::Ordering)
    @boundscheck checkbounds(v, lo:hi)
    @inbounds for i in (lo+1):hi
        lt(o, v[i], v[i-1]) && return false
    end
    true
end
function sort!(v::AbstractVector{T}, lo::Integer, hi::Integer, ::AdaptiveSortAlg, o::Ordering,
               t::Union{AbstractVector{T}, Nothing}=nothing) where T
    # if the sorting task is not UIntMappable, then we can't radix sort or sort_int_range!
    # so we skip straight to the fallback algorithm which is comparison based.
    U = UIntMappable(eltype(v), o)
    U === nothing && return sort!(v, lo, hi, QuickSort, o)

    # to avoid introducing excessive detection costs for the trivial sorting problem
    # and to avoid overflow, we check for small inputs before any other runtime checks
    hi <= lo && return v
    lenm1 = maybe_unsigned(hi-lo) # adding 1 would risk overflow
    # only count sort on a short range can compete with insertion sort when lenm1 < 40
    # and the optimization is not worth the detection cost, so we use insertion sort.
    lenm1 < 40 && return sort!(v, lo, hi, SMALL_ALGORITHM, o)

    # For most arrays, a presorted check is cheap (overhead < 5%) and for most large
    # arrays it is essentially free (<1%). Insertion sort runs in a fast O(n) on presorted
    # input and this guarantees presorted input will always be efficiently handled
    _issorted(v, lo, hi, o) && return v

    # For large arrays, a reverse-sorted check is essentially free (overhead < 1%)
    if lenm1 >= 500 && _issorted(v, lo, hi, ReverseOrdering(o))
        # If reversing is valid, do so. This does not violate stability
        # because being UIntMappable implies a linear order.
        reverse!(v, lo, hi)
        return v
    end

    # UInt128 does not support fast bit shifting so we never
    # dispatch to radix sort but we may still perform count sort
    if sizeof(U) > 8
        if T <: Integer && o isa DirectOrdering
            v_min, v_max = _extrema(v, lo, hi, Forward)
            v_range = maybe_unsigned(v_max-v_min)
            v_range == 0 && return v # all same

            # we know lenm1 ≥ 40, so this will never underflow.
            # if lenm1 > 3.7e18 (59 exabytes), then this may incorrectly dispatch to fallback
            if v_range < 5lenm1-100 # count sort will outperform comparison sort if v's range is small
                return sort_int_range!(v, Int(v_range+1), v_min, o === Forward ? identity : reverse, lo, hi)
            end
        end
        return sort!(v, lo, hi, QuickSort, o; check_presorted=false)
    end

    v_min, v_max = _extrema(v, lo, hi, o)
    lt(o, v_min, v_max) || return v # all same
    if T <: Integer && o isa DirectOrdering
        R = o === Reverse
        v_range = maybe_unsigned(R ? v_min-v_max : v_max-v_min)
        if v_range < div(lenm1, 2) # count sort will be superior if v's range is very small
            return sort_int_range!(v, Int(v_range+1), R ? v_max : v_min, R ? reverse : identity, lo, hi)
        end
    end

    u_min, u_max = uint_map(v_min, o), uint_map(v_max, o)
    u_range = maybe_unsigned(u_max-u_min)
    if u_range < div(lenm1, 2) # count sort will be superior if u's range is very small
        u = uint_map!(v, lo, hi, o)
        sort_int_range!(u, Int(u_range+1), u_min, identity, lo, hi)
        return uint_unmap!(v, u, lo, hi, o)
    end

    # if u's range is small, then once we subtract out v_min, we'll get a vector like
    # UInt16[0x001a, 0x0015, 0x0006, 0x001b, 0x0008, 0x000c, 0x0001, 0x000e, 0x001c, 0x0009]
    # where we only need to radix over the last few bits (5, in the example).
    bits = unsigned(8sizeof(u_range) - leading_zeros(u_range))

    # radix sort runs in O(bits * lenm1), quick sort runs in O(lenm1 * log(lenm1)).
    # dividing both sides by lenm1 and introducing empirical constant factors yields
    # the following heuristic for when QuickSort is faster than RadixSort
    if 22log(lenm1) < bits + 70
        return if lenm1 > 80
            sort!(v, lo, hi, QuickSort, o; check_presorted=false)
        else
            sort!(v, lo, hi, SMALL_ALGORITHM, o)
        end
    end

    # At this point, we are committed to radix sort.
    u = uint_map!(v, lo, hi, o)

    # we subtract u_min to avoid radixing over unnecessary bits. For example,
    # Int32[3, -1, 2] uint_maps to UInt32[0x80000003, 0x7fffffff, 0x80000002]
    # which uses all 32 bits, but once we subtract u_min = 0x7fffffff, we are left with
    # UInt32[0x00000004, 0x00000000, 0x00000003] which uses only 3 bits, and
    # Float32[2.012, 400.0, 12.345] uint_maps to UInt32[0x3fff3b63, 0x3c37ffff, 0x414570a4]
    # which is reduced to UInt32[0x03c73b64, 0x00000000, 0x050d70a5] using only 26 bits.
    # the overhead for this subtraction is small enough that it is worthwhile in many cases.

    # this is faster than u[lo:hi] .-= u_min as of v1.9.0-DEV.100
    @inbounds for i in lo:hi
        u[i] -= u_min
    end

    len = lenm1 + 1
    if t !== nothing && checkbounds(Bool, t, lo:hi) # Fully preallocated and aligned scratch space
        u2 = radix_sort!(u, lo, hi, bits, reinterpret(U, t))
        uint_unmap!(v, u2, lo, hi, o, u_min)
    elseif t !== nothing && (applicable(resize!, t, len) || length(t) >= len) # Viable scratch space
        length(t) >= len || resize!(t, len)
        t1 = axes(t, 1) isa OneTo ? t : view(t, firstindex(t):lastindex(t))
        u2 = radix_sort!(view(u, lo:hi), 1, len, bits, reinterpret(U, t1))
        uint_unmap!(view(v, lo:hi), u2, 1, len, o, u_min)
    else # No viable scratch space
        u2 = radix_sort!(u, lo, hi, bits, similar(u))
        uint_unmap!(v, u2, lo, hi, o, u_min)
    end
end

## generic sorting methods ##

defalg(v::AbstractArray) = DEFAULT_STABLE

function sort!(v::AbstractVector{T}, alg::Algorithm,
               order::Ordering, t::Union{AbstractVector{T}, Nothing}=nothing) where T
    sort!(v, firstindex(v), lastindex(v), alg, order, t)
end

function sort!(v::AbstractVector{T}, lo::Integer, hi::Integer, alg::Algorithm,
               order::Ordering, t::Union{AbstractVector{T}, Nothing}=nothing) where T
    sort!(v, lo, hi, alg, order)
end

"""
    sort!(v; alg::Algorithm=defalg(v), lt=isless, by=identity, rev::Bool=false, order::Ordering=Forward)

Sort the vector `v` in place. A stable algorithm is used by default. You can select a
specific algorithm to use via the `alg` keyword (see [Sorting Algorithms](@ref) for
available algorithms). The `by` keyword lets you provide a function that will be applied to
each element before comparison; the `lt` keyword allows providing a custom "less than"
function (note that for every `x` and `y`, only one of `lt(x,y)` and `lt(y,x)` can return
`true`); use `rev=true` to reverse the sorting order. These options are independent and can
be used together in all possible combinations: if both `by` and `lt` are specified, the `lt`
function is applied to the result of the `by` function; `rev=true` reverses whatever
ordering specified via the `by` and `lt` keywords.

# Examples
```jldoctest
julia> v = [3, 1, 2]; sort!(v); v
3-element Vector{Int64}:
 1
 2
 3

julia> v = [3, 1, 2]; sort!(v, rev = true); v
3-element Vector{Int64}:
 3
 2
 1

julia> v = [(1, "c"), (3, "a"), (2, "b")]; sort!(v, by = x -> x[1]); v
3-element Vector{Tuple{Int64, String}}:
 (1, "c")
 (2, "b")
 (3, "a")

julia> v = [(1, "c"), (3, "a"), (2, "b")]; sort!(v, by = x -> x[2]); v
3-element Vector{Tuple{Int64, String}}:
 (3, "a")
 (2, "b")
 (1, "c")
```
"""
function sort!(v::AbstractVector{T};
               alg::Algorithm=defalg(v),
               lt=isless,
               by=identity,
               rev::Union{Bool,Nothing}=nothing,
               order::Ordering=Forward,
               scratch::Union{AbstractVector{T}, Nothing}=nothing) where T
    sort!(v, alg, ord(lt,by,rev,order), scratch)
end

# sort! for vectors of few unique integers
function sort_int_range!(x::AbstractVector{<:Integer}, rangelen, minval, maybereverse,
                         lo=firstindex(x), hi=lastindex(x))
    offs = 1 - minval

    counts = fill(0, rangelen)
    @inbounds for i = lo:hi
        counts[x[i] + offs] += 1
    end

    idx = lo
    @inbounds for i = maybereverse(1:rangelen)
        lastidx = idx + counts[i] - 1
        val = i-offs
        for j = idx:lastidx
            x[j] = val
        end
        idx = lastidx + 1
    end

    return x
end

"""
    sort(v; alg::Algorithm=defalg(v), lt=isless, by=identity, rev::Bool=false, order::Ordering=Forward)

Variant of [`sort!`](@ref) that returns a sorted copy of `v` leaving `v` itself unmodified.

Uses `Base.copymutable` to support immutable collections and iterables.

!!! compat "Julia 1.9"
    `sort` of arbitrary iterables requires at least Julia 1.9.

# Examples
```jldoctest
julia> v = [3, 1, 2];

julia> sort(v)
3-element Vector{Int64}:
 1
 2
 3

julia> v
3-element Vector{Int64}:
 3
 1
 2
```
"""
function sort(v; kws...)
    size = IteratorSize(v)
    size == HasShape{0}() && throw(ArgumentError("$v cannot be sorted"))
    size == IsInfinite() && throw(ArgumentError("infinite iterator $v cannot be sorted"))
    sort!(copymutable(v); kws...)
end
sort(::AbstractString; kws...) =
    throw(ArgumentError("sort(::AbstractString) is not supported"))
sort(v::AbstractVector; kws...) = sort!(copymutable(v); kws...) # for method disambiguation

## partialsortperm: the permutation to sort the first k elements of an array ##

"""
    partialsortperm(v, k; by=<transform>, lt=<comparison>, rev=false)

Return a partial permutation `I` of the vector `v`, so that `v[I]` returns values of a fully
sorted version of `v` at index `k`. If `k` is a range, a vector of indices is returned; if
`k` is an integer, a single index is returned. The order is specified using the same
keywords as `sort!`. The permutation is stable, meaning that indices of equal elements
appear in ascending order.

Note that this function is equivalent to, but more efficient than, calling `sortperm(...)[k]`.

# Examples
```jldoctest
julia> v = [3, 1, 2, 1];

julia> v[partialsortperm(v, 1)]
1

julia> p = partialsortperm(v, 1:3)
3-element view(::Vector{Int64}, 1:3) with eltype Int64:
 2
 4
 3

julia> v[p]
3-element Vector{Int64}:
 1
 1
 2
```
"""
partialsortperm(v::AbstractVector, k::Union{Integer,OrdinalRange}; kwargs...) =
    partialsortperm!(similar(Vector{eltype(k)}, axes(v,1)), v, k; kwargs..., initialized=false)

"""
    partialsortperm!(ix, v, k; by=<transform>, lt=<comparison>, rev=false, initialized=false)

Like [`partialsortperm`](@ref), but accepts a preallocated index vector `ix` the same size as
`v`, which is used to store (a permutation of) the indices of `v`.

If the index vector `ix` is initialized with the indices of `v` (or a permutation thereof), `initialized` should be set to
`true`.

If `initialized` is `false` (the default), then `ix` is initialized to contain the indices of `v`.

If `initialized` is `true`, but `ix` does not contain (a permutation of) the indices of `v`, the behavior of
`partialsortperm!` is undefined.

(Typically, the indices of `v` will be `1:length(v)`, although if `v` has an alternative array type
with non-one-based indices, such as an `OffsetArray`, `ix` must also be an `OffsetArray` with the same
indices, and must contain as values (a permutation of) these same indices.)

Upon return, `ix` is guaranteed to have the indices `k` in their sorted positions, such that

```julia
partialsortperm!(ix, v, k);
v[ix[k]] == partialsort(v, k)
```

The return value is the `k`th element of `ix` if `k` is an integer, or view into `ix` if `k` is
a range.

# Examples
```jldoctest
julia> v = [3, 1, 2, 1];

julia> ix = Vector{Int}(undef, 4);

julia> partialsortperm!(ix, v, 1)
2

julia> ix = [1:4;];

julia> partialsortperm!(ix, v, 2:3, initialized=true)
2-element view(::Vector{Int64}, 2:3) with eltype Int64:
 4
 3
```
 """
function partialsortperm!(ix::AbstractVector{<:Integer}, v::AbstractVector,
                          k::Union{Integer, OrdinalRange};
                          lt::Function=isless,
                          by::Function=identity,
                          rev::Union{Bool,Nothing}=nothing,
                          order::Ordering=Forward,
                          initialized::Bool=false)
    if axes(ix,1) != axes(v,1)
        throw(ArgumentError("The index vector is used as scratch space and must have the " *
                            "same length/indices as the source vector, $(axes(ix,1)) != $(axes(v,1))"))
    end
    if !initialized
        @inbounds for i in eachindex(ix)
            ix[i] = i
        end
    end

    # do partial quicksort
    sort!(ix, _PartialQuickSort(k), Perm(ord(lt, by, rev, order), v))

    maybeview(ix, k)
end

## sortperm: the permutation to sort an array ##

"""
    sortperm(A; alg::Algorithm=DEFAULT_UNSTABLE, lt=isless, by=identity, rev::Bool=false, order::Ordering=Forward, [dims::Integer])

Return a permutation vector or array `I` that puts `A[I]` in sorted order along the given dimension.
If `A` has more than one dimension, then the `dims` keyword argument must be specified. The order is specified
using the same keywords as [`sort!`](@ref). The permutation is guaranteed to be stable even
if the sorting algorithm is unstable, meaning that indices of equal elements appear in
ascending order.

See also [`sortperm!`](@ref), [`partialsortperm`](@ref), [`invperm`](@ref), [`indexin`](@ref).
To sort slices of an array, refer to [`sortslices`](@ref).

!!! compat "Julia 1.9"
    The method accepting `dims` requires at least Julia 1.9.

# Examples
```jldoctest
julia> v = [3, 1, 2];

julia> p = sortperm(v)
3-element Vector{Int64}:
 2
 3
 1

julia> v[p]
3-element Vector{Int64}:
 1
 2
 3

julia> A = [8 7; 5 6]
2×2 Matrix{Int64}:
 8  7
 5  6

julia> sortperm(A, dims = 1)
2×2 Matrix{Int64}:
 2  4
 1  3

julia> sortperm(A, dims = 2)
2×2 Matrix{Int64}:
 3  1
 2  4
```
"""
function sortperm(A::AbstractArray;
                  alg::Algorithm=DEFAULT_UNSTABLE,
                  lt=isless,
                  by=identity,
                  rev::Union{Bool,Nothing}=nothing,
                  order::Ordering=Forward,
                  scratch::Union{AbstractVector{<:Integer}, Nothing}=nothing,
                  dims...) #to optionally specify dims argument
    ordr = ord(lt,by,rev,order)
    if ordr === Forward && isa(A,Vector) && eltype(A)<:Integer
        n = length(A)
        if n > 1
            min, max = extrema(A)
            (diff, o1) = sub_with_overflow(max, min)
            (rangelen, o2) = add_with_overflow(diff, oneunit(diff))
            if !(o1 || o2)::Bool && rangelen < div(n,2)
                return sortperm_int_range(A, rangelen, min)
            end
        end
    end
    ix = copymutable(LinearIndices(A))
    sort!(ix; alg, order = Perm(ordr, vec(A)), scratch, dims...)
end


"""
    sortperm!(ix, A; alg::Algorithm=DEFAULT_UNSTABLE, lt=isless, by=identity, rev::Bool=false, order::Ordering=Forward, initialized::Bool=false, [dims::Integer])

Like [`sortperm`](@ref), but accepts a preallocated index vector or array `ix` with the same `axes` as `A`.  If `initialized` is `false`
(the default), `ix` is initialized to contain the values `LinearIndices(A)`.

!!! compat "Julia 1.9"
    The method accepting `dims` requires at least Julia 1.9.

# Examples
```jldoctest
julia> v = [3, 1, 2]; p = zeros(Int, 3);

julia> sortperm!(p, v); p
3-element Vector{Int64}:
 2
 3
 1

julia> v[p]
3-element Vector{Int64}:
 1
 2
 3

julia> A = [8 7; 5 6]; p = zeros(Int,2, 2);

julia> sortperm!(p, A; dims=1); p
2×2 Matrix{Int64}:
 2  4
 1  3

julia> sortperm!(p, A; dims=2); p
2×2 Matrix{Int64}:
 3  1
 2  4
```
"""
function sortperm!(ix::AbstractArray{T}, A::AbstractArray;
                   alg::Algorithm=DEFAULT_UNSTABLE,
                   lt=isless,
                   by=identity,
                   rev::Union{Bool,Nothing}=nothing,
                   order::Ordering=Forward,
                   initialized::Bool=false,
                   scratch::Union{AbstractVector{T}, Nothing}=nothing,
                   dims...) where T <: Integer #to optionally specify dims argument
    (typeof(A) <: AbstractVector) == (:dims in keys(dims)) && throw(ArgumentError("Dims argument incorrect for type $(typeof(A))"))
    axes(ix) == axes(A) || throw(ArgumentError("index array must have the same size/axes as the source array, $(axes(ix)) != $(axes(A))"))

    if !initialized
        ix .= LinearIndices(A)
    end
    sort!(ix; alg, order = Perm(ord(lt, by, rev, order), vec(A)), scratch, dims...)
end

# sortperm for vectors of few unique integers
function sortperm_int_range(x::Vector{<:Integer}, rangelen, minval)
    offs = 1 - minval
    n = length(x)

    counts = fill(0, rangelen+1)
    counts[1] = 1
    @inbounds for i = 1:n
        counts[x[i] + offs + 1] += 1
    end

    #cumsum!(counts, counts)
    @inbounds for i = 2:length(counts)
        counts[i] += counts[i-1]
    end

    P = Vector{Int}(undef, n)
    @inbounds for i = 1:n
        label = x[i] + offs
        P[counts[label]] = i
        counts[label] += 1
    end

    return P
end

## sorting multi-dimensional arrays ##

"""
    sort(A; dims::Integer, alg::Algorithm=defalg(A), lt=isless, by=identity, rev::Bool=false, order::Ordering=Forward)

Sort a multidimensional array `A` along the given dimension.
See [`sort!`](@ref) for a description of possible
keyword arguments.

To sort slices of an array, refer to [`sortslices`](@ref).

# Examples
```jldoctest
julia> A = [4 3; 1 2]
2×2 Matrix{Int64}:
 4  3
 1  2

julia> sort(A, dims = 1)
2×2 Matrix{Int64}:
 1  2
 4  3

julia> sort(A, dims = 2)
2×2 Matrix{Int64}:
 3  4
 1  2
```
"""
function sort(A::AbstractArray{T};
              dims::Integer,
              alg::Algorithm=defalg(A),
              lt=isless,
              by=identity,
              rev::Union{Bool,Nothing}=nothing,
              order::Ordering=Forward,
              scratch::Union{AbstractVector{T}, Nothing}=similar(A, size(A, dims))) where T
    dim = dims
    order = ord(lt,by,rev,order)
    n = length(axes(A, dim))
    if dim != 1
        pdims = (dim, setdiff(1:ndims(A), dim)...)  # put the selected dimension first
        Ap = permutedims(A, pdims)
        Av = vec(Ap)
        sort_chunks!(Av, n, alg, order, scratch)
        permutedims(Ap, invperm(pdims))
    else
        Av = A[:]
        sort_chunks!(Av, n, alg, order, scratch)
        reshape(Av, axes(A))
    end
end

@noinline function sort_chunks!(Av, n, alg, order, t)
    inds = LinearIndices(Av)
    for s = first(inds):n:last(inds)
        sort!(Av, s, s+n-1, alg, order, t)
    end
    Av
end

"""
    sort!(A; dims::Integer, alg::Algorithm=defalg(A), lt=isless, by=identity, rev::Bool=false, order::Ordering=Forward)

Sort the multidimensional array `A` along dimension `dims`.
See [`sort!`](@ref) for a description of possible keyword arguments.

To sort slices of an array, refer to [`sortslices`](@ref).

!!! compat "Julia 1.1"
    This function requires at least Julia 1.1.

# Examples
```jldoctest
julia> A = [4 3; 1 2]
2×2 Matrix{Int64}:
 4  3
 1  2

julia> sort!(A, dims = 1); A
2×2 Matrix{Int64}:
 1  2
 4  3

julia> sort!(A, dims = 2); A
2×2 Matrix{Int64}:
 1  2
 3  4
```
"""
function sort!(A::AbstractArray{T};
               dims::Integer,
               alg::Algorithm=defalg(A),
               lt=isless,
               by=identity,
               rev::Union{Bool,Nothing}=nothing,
               order::Ordering=Forward,
               scratch::Union{AbstractVector{T}, Nothing}=similar(A, size(A, dims))) where T
    _sort!(A, Val(dims), alg, ord(lt, by, rev, order), scratch)
end
function _sort!(A::AbstractArray{T}, ::Val{K},
                alg::Algorithm,
                order::Ordering,
                scratch::Union{AbstractVector{T}, Nothing}) where {K,T}
    nd = ndims(A)

    1 <= K <= nd || throw(ArgumentError("dimension out of range"))

    remdims = ntuple(i -> i == K ? 1 : axes(A, i), nd)
    for idx in CartesianIndices(remdims)
        Av = view(A, ntuple(i -> i == K ? Colon() : idx[i], nd)...)
        sort!(Av, alg, order, scratch)
    end
    A
end


## uint mapping to allow radix sorting primitives other than UInts ##

"""
    UIntMappable(T::Type, order::Ordering)

Return `typeof(uint_map(x::T, order))` if [`uint_map`](@ref) and
[`uint_unmap`](@ref) are implemented.

If either is not implemented, return `nothing`.
"""
UIntMappable(T::Type, order::Ordering) = nothing

"""
    uint_map(x, order::Ordering)::Unsigned

Map `x` to an un unsigned integer, maintaining sort order.

The map should be reversible with [`uint_unmap`](@ref), so `isless(order, a, b)` must be
a linear ordering for `a, b <: typeof(x)`. Satisfies
`isless(order, a, b) === (uint_map(a, order) < uint_map(b, order))`
and `x === uint_unmap(typeof(x), uint_map(x, order), order)`

See also: [`UIntMappable`](@ref) [`uint_unmap`](@ref)
"""
function uint_map end

"""
    uint_unmap(T::Type, u::Unsigned, order::Ordering)

Reconstruct the unique value `x::T` that uint_maps to `u`. Satisfies
`x === uint_unmap(T, uint_map(x::T, order), order)` for all `x <: T`.

See also: [`uint_map`](@ref) [`UIntMappable`](@ref)
"""
function uint_unmap end


### Primitive Types

# Integers
uint_map(x::Unsigned, ::ForwardOrdering) = x
uint_unmap(::Type{T}, u::T, ::ForwardOrdering) where T <: Unsigned = u

uint_map(x::Signed, ::ForwardOrdering) =
    unsigned(xor(x, typemin(x)))
uint_unmap(::Type{T}, u::Unsigned, ::ForwardOrdering) where T <: Signed =
    xor(signed(u), typemin(T))

UIntMappable(T::BitIntegerType, ::ForwardOrdering) = unsigned(T)

# Floats are not UIntMappable under regular orderings because they fail on NaN edge cases.
# uint mappings for floats are defined in Float, where the Left and Right orderings
# guarantee that there are no NaN values

# Chars
uint_map(x::Char, ::ForwardOrdering) = reinterpret(UInt32, x)
uint_unmap(::Type{Char}, u::UInt32, ::ForwardOrdering) = reinterpret(Char, u)
UIntMappable(::Type{Char}, ::ForwardOrdering) = UInt32

### Reverse orderings
uint_map(x, rev::ReverseOrdering) = ~uint_map(x, rev.fwd)
uint_unmap(T::Type, u::Unsigned, rev::ReverseOrdering) = uint_unmap(T, ~u, rev.fwd)
UIntMappable(T::Type, order::ReverseOrdering) = UIntMappable(T, order.fwd)


### Vectors

# Convert v to unsigned integers in place, maintaining sort order.
function uint_map!(v::AbstractVector, lo::Integer, hi::Integer, order::Ordering)
    u = reinterpret(UIntMappable(eltype(v), order), v)
    @inbounds for i in lo:hi
        u[i] = uint_map(v[i], order)
    end
    u
end

function uint_unmap!(v::AbstractVector, u::AbstractVector{U}, lo::Integer, hi::Integer,
                     order::Ordering, offset::U=zero(U)) where U <: Unsigned
    @inbounds for i in lo:hi
        v[i] = uint_unmap(eltype(v), u[i]+offset, order)
    end
    v
end


## fast clever sorting for floats ##

module Float
using ..Sort
using ...Order
using Base: IEEEFloat

import Core.Intrinsics: slt_int
import ..Sort: sort!, UIntMappable, uint_map, uint_unmap
import ...Order: lt, DirectOrdering

# fpsort is not safe for vectors of mixed bitwidth such as Vector{Union{Float32, Float64}}.
# This type allows us to dispatch only when it is safe to do so. See #42739 for more info.
const FPSortable = Union{
    AbstractVector{Union{Float16, Missing}},
    AbstractVector{Union{Float32, Missing}},
    AbstractVector{Union{Float64, Missing}},
    AbstractVector{Float16},
    AbstractVector{Float32},
    AbstractVector{Float64},
    AbstractVector{Missing}}

struct Left <: Ordering end
struct Right <: Ordering end

left(::DirectOrdering) = Left()
right(::DirectOrdering) = Right()

left(o::Perm) = Perm(left(o.order), o.data)
right(o::Perm) = Perm(right(o.order), o.data)

lt(::Left, x::T, y::T) where {T<:IEEEFloat} = slt_int(y, x)
lt(::Right, x::T, y::T) where {T<:IEEEFloat} = slt_int(x, y)

uint_map(x::Float16, ::Left) = ~reinterpret(UInt16, x)
uint_unmap(::Type{Float16}, u::UInt16, ::Left) = reinterpret(Float16, ~u)
uint_map(x::Float16, ::Right) = reinterpret(UInt16, x)
uint_unmap(::Type{Float16}, u::UInt16, ::Right) = reinterpret(Float16, u)
UIntMappable(::Type{Float16}, ::Union{Left, Right}) = UInt16

uint_map(x::Float32, ::Left) = ~reinterpret(UInt32, x)
uint_unmap(::Type{Float32}, u::UInt32, ::Left) = reinterpret(Float32, ~u)
uint_map(x::Float32, ::Right) = reinterpret(UInt32, x)
uint_unmap(::Type{Float32}, u::UInt32, ::Right) = reinterpret(Float32, u)
UIntMappable(::Type{Float32}, ::Union{Left, Right}) = UInt32

uint_map(x::Float64, ::Left) = ~reinterpret(UInt64, x)
uint_unmap(::Type{Float64}, u::UInt64, ::Left) = reinterpret(Float64, ~u)
uint_map(x::Float64, ::Right) = reinterpret(UInt64, x)
uint_unmap(::Type{Float64}, u::UInt64, ::Right) = reinterpret(Float64, u)
UIntMappable(::Type{Float64}, ::Union{Left, Right}) = UInt64

isnan(o::DirectOrdering, x::IEEEFloat) = (x!=x)
isnan(o::DirectOrdering, x::Missing) = false
isnan(o::Perm, i::Integer) = isnan(o.order,o.data[i])

ismissing(o::DirectOrdering, x::IEEEFloat) = false
ismissing(o::DirectOrdering, x::Missing) = true
ismissing(o::Perm, i::Integer) = ismissing(o.order,o.data[i])

allowsmissing(::AbstractVector{T}, ::DirectOrdering) where {T} = T >: Missing
allowsmissing(::AbstractVector{<:Integer},
              ::Perm{<:DirectOrdering,<:AbstractVector{T}}) where {T} =
    T >: Missing

function specials2left!(testf::Function, v::AbstractVector, o::Ordering,
                        lo::Integer=firstindex(v), hi::Integer=lastindex(v))
    i = lo
    @inbounds while i <= hi && testf(o,v[i])
        i += 1
    end
    j = i + 1
    @inbounds while j <= hi
        if testf(o,v[j])
            v[i], v[j] = v[j], v[i]
            i += 1
        end
        j += 1
    end
    return i, hi
end
function specials2right!(testf::Function, v::AbstractVector, o::Ordering,
                         lo::Integer=firstindex(v), hi::Integer=lastindex(v))
    i = hi
    @inbounds while lo <= i && testf(o,v[i])
        i -= 1
    end
    j = i - 1
    @inbounds while lo <= j
        if testf(o,v[j])
            v[i], v[j] = v[j], v[i]
            i -= 1
        end
        j -= 1
    end
    return lo, i
end

function specials2left!(v::AbstractVector, a::Algorithm, o::Ordering)
    lo, hi = firstindex(v), lastindex(v)
    if allowsmissing(v, o)
        i, _ = specials2left!((v, o) -> ismissing(v, o) || isnan(v, o), v, o, lo, hi)
        sort!(v, lo, i-1, a, o)
        return i, hi
    else
        return specials2left!(isnan, v, o, lo, hi)
    end
end
function specials2right!(v::AbstractVector, a::Algorithm, o::Ordering)
    lo, hi = firstindex(v), lastindex(v)
    if allowsmissing(v, o)
        _, i = specials2right!((v, o) -> ismissing(v, o) || isnan(v, o), v, o, lo, hi)
        sort!(v, i+1, hi, a, o)
        return lo, i
    else
        return specials2right!(isnan, v, o, lo, hi)
    end
end

specials2end!(v::AbstractVector, a::Algorithm, o::ForwardOrdering) =
    specials2right!(v, a, o)
specials2end!(v::AbstractVector, a::Algorithm, o::ReverseOrdering) =
    specials2left!(v, a, o)
specials2end!(v::AbstractVector{<:Integer}, a::Algorithm, o::Perm{<:ForwardOrdering}) =
    specials2right!(v, a, o)
specials2end!(v::AbstractVector{<:Integer}, a::Algorithm, o::Perm{<:ReverseOrdering}) =
    specials2left!(v, a, o)

issignleft(o::ForwardOrdering, x::IEEEFloat) = lt(o, x, zero(x))
issignleft(o::ReverseOrdering, x::IEEEFloat) = lt(o, x, -zero(x))
issignleft(o::Perm, i::Integer) = issignleft(o.order, o.data[i])

function fpsort!(v::AbstractVector{T}, a::Algorithm, o::Ordering,
                 t::Union{AbstractVector{T}, Nothing}=nothing) where T
    # fpsort!'s optimizations speed up comparisons, of which there are O(nlogn).
    # The overhead is O(n). For n < 10, it's not worth it.
    length(v) < 10 && return sort!(v, firstindex(v), lastindex(v), SMALL_ALGORITHM, o, t)

    i, j = lo, hi = specials2end!(v,a,o)
    @inbounds while true
        while i <= j &&  issignleft(o,v[i]); i += 1; end
        while i <= j && !issignleft(o,v[j]); j -= 1; end
        i <= j || break
        v[i], v[j] = v[j], v[i]
        i += 1; j -= 1
    end
    sort!(v, lo, j,  a, left(o), t)
    sort!(v, i,  hi, a, right(o), t)
    return v
end


function sort!(v::FPSortable, a::Algorithm, o::DirectOrdering,
               t::Union{FPSortable, Nothing}=nothing)
    fpsort!(v, a, o, t)
end
function sort!(v::AbstractVector{T}, a::Algorithm, o::Perm{<:DirectOrdering,<:FPSortable},
               t::Union{AbstractVector{T}, Nothing}=nothing) where T <: Union{Signed, Unsigned}
    fpsort!(v, a, o, t)
end

end # module Sort.Float

end # module Sort<|MERGE_RESOLUTION|>--- conflicted
+++ resolved
@@ -2,29 +2,13 @@
 
 module Sort
 
-<<<<<<< HEAD
-import ..@__MODULE__, ..parentmodule
-const Base = parentmodule(@__MODULE__)
-using .Base.Order
-
-using .Base: copymutable, LinearIndices, length, (:), iterate, OneTo,
-    eachindex, axes, first, last, similar, zip, OrdinalRange, firstindex, lastindex,
-    AbstractVector, @inbounds, AbstractRange, @eval, @inline, Vector, @noinline,
-    AbstractMatrix, AbstractUnitRange, isless, identity, eltype, >, <, <=, >=, |, +, -, *, !,
-    extrema, sub_with_overflow, add_with_overflow, oneunit, div, getindex, setindex!,
-    length, resize!, fill, Missing, require_one_based_indexing, keytype, UnitRange,
-    min, max, reinterpret, signed, unsigned, Signed, Unsigned, typemin, xor, Type, BitSigned, Val,
-    midpoint, @boundscheck, checkbounds, IteratorSize, HasShape, IsInfinite
-
-import .Base:
-=======
 using Base.Order
 
 using Base: copymutable, midpoint, require_one_based_indexing,
-    sub_with_overflow, add_with_overflow, OneTo, BitSigned, BitIntegerType
+    sub_with_overflow, add_with_overflow, OneTo, BitSigned, BitIntegerType,
+    IteratorSize, HasShape, IsInfinite
 
 import Base:
->>>>>>> 9d25932d
     sort,
     sort!,
     issorted,
