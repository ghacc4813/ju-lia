--- conflicted
+++ resolved
@@ -983,16 +983,6 @@
 ScratchQuickSort(lo::Union{Integer, Missing}, next::Algorithm=SMALL_ALGORITHM) = ScratchQuickSort(lo, lo, next)
 ScratchQuickSort(r::OrdinalRange, next::Algorithm=SMALL_ALGORITHM) = ScratchQuickSort(first(r), last(r), next)
 
-<<<<<<< HEAD
-# select a pivot for ScratchQuickSort
-#
-# This method is redefined to rand(lo:hi) in Random.jl
-# We can't use rand here because it is not available in Core.Compiler and
-# because rand is defined in the stdlib Random.jl after sorting is used in Base.
-select_pivot(lo::Integer, hi::Integer) = typeof(hi-lo)(hash(lo) % (hi-lo+1)) + lo
-
-=======
->>>>>>> d544e786
 # select a pivot, partition v[lo:hi] according
 # to the pivot, and store the result in t[lo:hi].
 #
