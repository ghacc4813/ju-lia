--- conflicted
+++ resolved
@@ -5,26 +5,14 @@
 import ..@__MODULE__, ..parentmodule
 const Base = parentmodule(@__MODULE__)
 using .Base.Order
-<<<<<<< HEAD
 using .Base: length, first, last, axes, firstindex, lastindex, eltype,
     similar, iterate, keytype, copymutable, fill, eachindex, zip,
     copyto!, reverse!, resize!, require_one_based_indexing,
-    AbstractVector, Vector, AbstractRange, OrdinalRange, UnitRange, LinearIndices,
+    AbstractVector, Vector, AbstractRange, OrdinalRange, UnitRange, LinearIndices, OneTo,
     identity, isless, min, max, extrema, sub_with_overflow, add_with_overflow, oneunit,
-    reinterpret, signed, unsigned, Signed, Unsigned, typemin, Type, BitSigned,
+    reinterpret, signed, unsigned, Signed, Unsigned, typemin, Type, BitSigned, Val,
     Missing, missing, ismissing, @eval, @inbounds, @inline, @noinline,
     (:), >, <, <=, >=, ==, ===, |, +, -, *, !, <<, >>, &, >>>, !==, div, xor
-=======
-using .Base: copymutable, LinearIndices, length, (:), iterate, OneTo,
-    eachindex, axes, first, last, similar, zip, OrdinalRange, firstindex, lastindex,
-    AbstractVector, @inbounds, AbstractRange, @eval, @inline, Vector, @noinline,
-    AbstractMatrix, AbstractUnitRange, isless, identity, eltype, >, <, <=, >=, |, +, -, *, !,
-    extrema, sub_with_overflow, add_with_overflow, oneunit, div, getindex, setindex!,
-    length, resize!, fill, Missing, require_one_based_indexing, keytype, UnitRange,
-    min, max, reinterpret, signed, unsigned, Signed, Unsigned, typemin, xor, Type, BitSigned, Val
-
-using .Base: >>>, !==
->>>>>>> fec6951a
 
 import .Base:
     sort,
@@ -727,13 +715,9 @@
 
 # For AbstractVector{Bool}, counting sort is always best.
 # This is an implementation of counting sort specialized for Bools.
-<<<<<<< HEAD
-function sort!(v::AbstractVector{<:Bool}, lo::Integer, hi::Integer, ::AdaptiveSortAlg, o::Ordering)
-=======
 # Accepts unused buffer to avoid method ambiguity.
-function sort!(v::AbstractVector{B}, lo::Integer, hi::Integer, a::AdaptiveSort, o::Ordering,
+function sort!(v::AbstractVector{B}, lo::Integer, hi::Integer, ::AdaptiveSortAlg, o::Ordering,
         t::Union{AbstractVector{B}, Nothing}=nothing) where {B <: Bool}
->>>>>>> fec6951a
     first = lt(o, false, true) ? false : lt(o, true, false) ? true : return v
     count = 0
     @inbounds for i in lo:hi
@@ -757,20 +741,12 @@
     end
     mn, mx
 end
-<<<<<<< HEAD
-function sort!(v::AbstractVector, lo::Integer, hi::Integer, ::AdaptiveSortAlg, o::Ordering)
+function sort!(v::AbstractVector{T}, lo::Integer, hi::Integer, ::AdaptiveSortAlg, o::Ordering,
+        t::Union{AbstractVector{T}, Nothing}=nothing) where T
     # if the sorting task is not UIntMappable, then we can't radix sort or sort_int_range!
     # so we skip straight to the fallback algorithm which is comparison based.
     U = UIntMappable(eltype(v), o)
     U === nothing && return sort!(v, lo, hi, QuickSort, o)
-=======
-function sort!(v::AbstractVector{T}, lo::Integer, hi::Integer, a::AdaptiveSort, o::Ordering,
-            t::Union{AbstractVector{T}, Nothing}=nothing) where T
-    # if the sorting task is not UIntMappable, then we can't radix sort or sort_int_range!
-    # so we skip straight to the fallback algorithm which is comparison based.
-    U = UIntMappable(T, o)
-    U === nothing && return sort!(v, lo, hi, a.fallback, o)
->>>>>>> fec6951a
 
     # to avoid introducing excessive detection costs for the trivial sorting problem
     # and to avoid overflow, we check for small inputs before any other runtime checks
@@ -1588,16 +1564,6 @@
     return v
 end
 
-<<<<<<< HEAD
-sort!(v::FPSortable, a::Algorithm, o::DirectOrdering) =
-    fpsort!(v, a, o)
-sort!(v::AbstractVector{<:Union{Signed, Unsigned}}, a::Algorithm, o::Perm{<:DirectOrdering,<:FPSortable}) =
-    fpsort!(v, a, o)
-=======
-
-fpsort!(v::AbstractVector, a::Sort.PartialQuickSort, o::Ordering) =
-    sort!(v, firstindex(v), lastindex(v), a, o)
-
 function sort!(v::FPSortable, a::Algorithm, o::DirectOrdering,
         t::Union{FPSortable, Nothing}=nothing)
     fpsort!(v, a, o, t)
@@ -1606,7 +1572,6 @@
         t::Union{AbstractVector{T}, Nothing}=nothing) where T <: Union{Signed, Unsigned}
     fpsort!(v, a, o, t)
 end
->>>>>>> fec6951a
 
 end # module Sort.Float
 
