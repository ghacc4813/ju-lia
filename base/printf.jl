module Printf
using Base.Grisu
export @printf, @sprintf

### printf formatter generation ###
const SmallFloatingPoint = Union(Float64,Float32,Float16)
const SmallNumber = Union(SmallFloatingPoint,Base.Signed64,Base.Unsigned64,Uint128,Int128)

@hygienic function gen(s::String)
    args = {}
    blk = Expr(:block, :(local neg, pt, len, exp, do_out, args))
    for x in parse(s)
        if isa(x,String)
            push!(blk.args, :(write(out, $(length(x)==1 ? x[1] : x))))
        else
            c = lowercase(x[end])
            f = c=='f' ? gen_f :
                c=='e' ? gen_e :
                c=='g' ? gen_g :
                c=='c' ? gen_c :
                c=='s' ? gen_s :
                c=='p' ? gen_p :
                         gen_d
            arg, ex = f(x...)
            push!(args, arg)
            push!(blk.args, ex)
        end
    end
    push!(blk.args, :nothing)
    return args, blk
end

### printf format string parsing ###

function parse(s::String)
    # parse format string in to stings and format tuples
    list = {}
    i = j = start(s)
    while !done(s,j)
        c, k = next(s,j)
        if c == '%'
            isempty(s[i:j-1]) || push!(list, s[i:j-1])
            flags, width, precision, conversion, k = parse1(s,k)
            '\'' in flags && error("printf format flag ' not yet supported")
            conversion == 'a'    && error("printf feature %a not yet supported")
            conversion == 'n'    && error("printf feature %n not supported")
            push!(list, conversion == '%' ? "%" : (flags,width,precision,conversion))
            i = j = k
        else
            j = k
        end
    end
    isempty(s[i:end]) || push!(list, s[i:end])
    # coalesce adjacent strings
    i = 1
    while i < length(list)
        if isa(list[i],String)
            for j = i+1:length(list)
                if !isa(list[j],String)
                    j -= 1
                    break
                end
                list[i] *= list[j]
            end
            splice!(list,i+1:j)
        end
        i += 1
    end
    return list
end

## parse a single printf specifier ##

# printf specifiers:
#   %                       # start
#   (\d+\$)?                # arg (not supported)
#   [\-\+#0' ]*             # flags
#   (\d+)?                  # width
#   (\.\d*)?                # precision
#   (h|hh|l|ll|L|j|t|z|q)?  # modifier (ignored)
#   [diouxXeEfFgGaAcCsSp%]  # conversion

next_or_die(s::String, k) = !done(s,k) ? next(s,k) :
    error("invalid printf format string: ", repr(s))

function parse1(s::String, k::Integer)
    j = k
    width = 0
    precision = -1
    c, k = next_or_die(s,k)
    # handle %%
    if c == '%'
        return "", width, precision, c, k
    end
    # parse flags
    while c in "#0- + '"
        c, k = next_or_die(s,k)
    end
    flags = ascii(s[j:k-2])
    # parse width
    while '0' <= c <= '9'
        width = 10*width + c-'0'
        c, k = next_or_die(s,k)
    end
    # parse precision
    if c == '.'
        c, k = next_or_die(s,k)
        if '0' <= c <= '9'
            precision = 0
            while '0' <= c <= '9'
                precision = 10*precision + c-'0'
                c, k = next_or_die(s,k)
            end
        end
    end
    # parse length modifer (ignored)
    if c == 'h' || c == 'l'
        prev = c
        c, k = next_or_die(s,k)
        if c == prev
            c, k = next_or_die(s,k)
        end
    elseif c in "Ljqtz"
        c, k = next_or_die(s,k)
    end
    # validate conversion
    if !(c in "diouxXDOUeEfFgGaAcCsSpn")
        error("invalid printf format string: ", repr(s))
    end
    # TODO: warn about silly flag/conversion combinations
    flags, width, precision, c, k
end

### printf formatter generation ###

@hygienic function special_handler(flags::ASCIIString, width::Int)
    @gensym x
    blk = Expr(:block)
    pad = '-' in flags ? rpad : lpad
    pos = '+' in flags ? "+" :
          ' ' in flags ? " " : ""
    abn = quote
        isnan($x) ? $(pad("NaN", width)) :
         $x < 0   ? $(pad("-Inf", width)) :
                    $(pad("$(pos)Inf", width))
    end
    ex = :(isfinite($x) ? $blk : write(out, $abn))
    x, ex, blk
end

@hygienic function pad(m::Int, n, c::Char)
    if m <= 1
        :($n > 0 && write(out,$c))
    else
        @gensym i
        quote
            $i = $n
            while $i > 0
                write(out,$c)
                $i -= 1
            end
        end
    end
end

function print_fixed(out, precision, pt, ndigits)
    pdigits = pointer(DIGITS)
    if pt <= 0
        # 0.0dddd0
        write(out, '0')
        write(out, '.')
        precision += pt
        while pt < 0
            write(out, '0')
            pt += 1
        end
        write(out, pdigits, ndigits)
        precision -= ndigits
    elseif ndigits <= pt
        # dddd000.000000
        write(out, pdigits, ndigits)
        while ndigits < pt
            write(out, '0')
            ndigits += 1
        end
        write(out, '.')
    else # 0 < pt < ndigits
        # dd.dd0000
        ndigits -= pt
        write(out, pdigits, pt)
        write(out, '.')
        write(out, pdigits+pt, ndigits)
        precision -= ndigits
    end
    while precision > 0
        write(out, '0')
        precision -= 1
    end
end

function print_exp(out, exp::Integer)
    write(out, exp < 0 ? '-' : '+')
    exp = abs(exp)
    d = div(exp,100)
    if d > 0
        if d >= 10
            print(out, exp)
            return
        end
        write(out, char('0'+d))
    end
    exp = rem(exp,100)
    write(out, char('0'+div(exp,10)))
    write(out, char('0'+rem(exp,10)))
end

@hygienic function gen_d(flags::ASCIIString, width::Int, precision::Int, c::Char)
    # print integer:
    #  [dDiu]: print decimal digits
    #  [o]:    print octal digits
    #  [x]:    print hex digits, lowercase
    #  [X]:    print hex digits, uppercase
    #
    # flags:
    #  (#): prefix hex with 0x/0X; octal leads with 0
    #  (0): pad left with zeros
    #  (-): left justify
    #  ( ): precede non-negative values with " "
    #  (+): precede non-negative values with "+"
    #
    x, ex, blk = special_handler(flags,width)
    # interpret the number
    prefix = ""
    if lowercase(c)=='o'
<<<<<<< HEAD
	push!(blk.args, '#' in flags ? :(int_0ct($x)) : :(int_oct($x)))
=======
        fn = '#' in flags ? :decode_0ct : :decode_oct
>>>>>>> c79c2bab
    elseif c=='x'
        '#' in flags && (prefix = "0x")
        fn = :decode_hex
    elseif c=='X'
        '#' in flags && (prefix = "0X")
        fn = :decode_HEX
    else
        fn = :decode_dec
    end
    push!(blk.args, :((do_out, args) = $fn(out, $x, $flags, $width, $precision, $c)))
    ifblk = Expr(:if, :do_out, Expr(:block))
    push!(blk.args, ifblk)
    blk = ifblk.args[2]
    push!(blk.args, :((len, pt, neg) = args))
    # calculate padding
    width -= length(prefix)
    space_pad = width > max(1,precision) && '-' in flags ||
                precision < 0 && width > 1 && !('0' in flags) ||
                precision >= 0 && width > precision
    padding = nothing
    if precision < 1; precision = 1; end
    if space_pad
        if '+' in flags || ' ' in flags
            width -= 1
            if width > precision
                padding = :($width-(pt > $precision ? pt : $precision))
            end
        else
            if width > precision
                padding = :($width-neg-(pt > $precision ? pt : $precision))
            end
        end
    end
    # print space padding
    if padding != nothing && !('-' in flags)
        push!(blk.args, pad(width-precision, padding, ' '))
    end
    # print sign
    '+' in flags ? push!(blk.args, :(write(out, neg?'-':'+'))) :
    ' ' in flags ? push!(blk.args, :(write(out, neg?'-':' '))) :
                   push!(blk.args, :(neg && write(out, '-')))
    # print prefix
    for ch in prefix
        push!(blk.args, :(write(out, $ch)))
    end
    # print zero padding & leading zeros
    if space_pad && precision > 1
        push!(blk.args, pad(precision-1, :($precision-pt), '0'))
    elseif !space_pad && width > 1
        zeros = '+' in flags || ' ' in flags ? :($(width-1)-pt) : :($width-neg-pt)
        push!(blk.args, pad(width-1, zeros, '0'))
    end
    # print integer
    push!(blk.args, :(write(out, pointer(DIGITS), pt)))
    # print padding
    if padding != nothing && '-' in flags
        push!(blk.args, pad(width-precision, padding, ' '))
    end
    # return arg, expr
    :(($x)::Real), ex
end

@hygienic function gen_f(flags::ASCIIString, width::Int, precision::Int, c::Char)
    # print to fixed trailing precision
    #  [fF]: the only choice
    #
    # flags
    #  (#): always print a decimal point
    #  (0): pad left with zeros
    #  (-): left justify
    #  ( ): precede non-negative values with " "
    #  (+): precede non-negative values with "+"
    #
    x, ex, blk = special_handler(flags,width)
    # interpret the number
    if precision < 0; precision = 6; end
    push!(blk.args, :((do_out, args) = fix_dec(out, $x, $flags, $width, $precision, $c)))
    ifblk = Expr(:if, :do_out, Expr(:block))
    push!(blk.args, ifblk)
    blk = ifblk.args[2]
    push!(blk.args, :((len, pt, neg) = args))
    # calculate padding
    padding = nothing
    if precision > 0 || '#' in flags
        width -= precision+1
    end
    if '+' in flags || ' ' in flags
        width -= 1
        if width > 1
            padding = :($width-(pt > 0 ? pt : 1))
        end
    else
        if width > 1
            padding = :($width-(pt > 0 ? pt : 1)-neg)
        end
    end
    # print space padding
    if padding != nothing && !('-' in flags) && !('0' in flags)
        push!(blk.args, pad(width-1, padding, ' '))
    end
    # print sign
    '+' in flags ? push!(blk.args, :(write(out, neg?'-':'+'))) :
    ' ' in flags ? push!(blk.args, :(write(out, neg?'-':' '))) :
                   push!(blk.args, :(neg && write(out, '-')))
    # print zero padding
    if padding != nothing && !('-' in flags) && '0' in flags
        push!(blk.args, pad(width-1, padding, '0'))
    end
    # print digits
    if precision > 0
        push!(blk.args, :(print_fixed(out,$precision,pt,len)))
    else
        push!(blk.args, :(write(out, pointer(DIGITS), len)))
        push!(blk.args, :(while pt >= (len+=1) write(out,'0') end))
        '#' in flags && push!(blk.args, :(write(out, '.')))
    end
    # print space padding
    if padding != nothing && '-' in flags
        push!(blk.args, pad(width-1, padding, ' '))
    end
    # return arg, expr
    :(($x)::Real), ex
end

@hygienic function gen_e(flags::ASCIIString, width::Int, precision::Int, c::Char)
    # print float in scientific form:
    #  [e]: use 'e' to introduce exponent
    #  [E]: use 'E' to introduce exponent
    #
    # flags:
    #  (#): always print a decimal point
    #  (0): pad left with zeros
    #  (-): left justify
    #  ( ): precede non-negative values with " "
    #  (+): precede non-negative values with "+"
    #
    x, ex, blk = special_handler(flags,width)
    # interpret the number
    if precision < 0; precision = 6; end
    ndigits = min(precision+1,BUFLEN-1)
    push!(blk.args, :((do_out, args) = ini_dec(out,$x,$ndigits, $flags, $width, $precision, $c)))
    ifblk = Expr(:if, :do_out, Expr(:block))
    push!(blk.args, ifblk)
    blk = ifblk.args[2]
    push!(blk.args, :((len, pt, neg) = args))
    push!(blk.args, :(exp = pt-1))
    expmark = c=='E' ? "E" : "e"
    if precision==0 && '#' in flags
        expmark = string(".",expmark)
    end
    # calculate padding
    padding = nothing
    width -= precision+length(expmark)+(precision>0)+4
    # 4 = leading + expsign + 2 exp digits
    if '+' in flags || ' ' in flags
        width -= 1 # for the sign indicator
        if width > 0
            padding = quote
                padn=$width
                if (exp<=-100)|(100<=exp)
                    if isa($x,SmallNumber)
                        padn -= 1
                    else
                        padn -= Base.ndigits0z(exp) - 2
                    end
                end
                padn
            end
        end
    else
        if width > 0
            padding = quote
                padn=$width-neg
                if (exp<=-100)|(100<=exp)
                    if isa($x,SmallNumber)
                        padn -= 1
                    else
                        padn -= Base.ndigits0z(exp) - 2
                    end
                end
                padn
            end
        end
    end
    # print space padding
    if padding != nothing && !('-' in flags) && !('0' in flags)
        push!(blk.args, pad(width, padding, ' '))
    end
    # print sign
    '+' in flags ? push!(blk.args, :(write(out, neg?'-':'+'))) :
    ' ' in flags ? push!(blk.args, :(write(out, neg?'-':' '))) :
                    push!(blk.args, :(neg && write(out, '-')))
    # print zero padding
    if padding != nothing && !('-' in flags) && '0' in flags
        push!(blk.args, pad(width, padding, '0'))
    end
    # print digits
    push!(blk.args, :(write(out, DIGITS[1])))
    if precision > 0
        push!(blk.args, :(write(out, '.')))
        push!(blk.args, :(write(out, pointer(DIGITS)+1, $(ndigits-1))))
        if ndigits < precision+1
            n = precision+1-ndigits
            push!(blk.args, pad(n, n, '0'))
        end
    end
    for ch in expmark
        push!(blk.args, :(write(out, $ch)))
    end
    push!(blk.args, :(print_exp(out, exp)))
    # print space padding
    if padding != nothing && '-' in flags
        push!(blk.args, pad(width, padding, ' '))
    end
    # return arg, expr
    :(($x)::Real), ex
end

@hygienic function gen_c(flags::ASCIIString, width::Int, precision::Int, c::Char)
    # print a character:
    #  [cC]: both the same for us (Unicode)
    #
    # flags:
    #  (0): pad left with zeros
    #  (-): left justify
    #
    @gensym x
    blk = Expr(:block, :($x = char($x)))
    if width > 1 && !('-' in flags)
        p = '0' in flags ? '0' : ' '
        push!(blk.args, pad(width-1, :($width-charwidth($x)), p))
    end
    push!(blk.args, :(write(out, $x)))
    if width > 1 && '-' in flags
        push!(blk.args, pad(width-1, :($width-charwidth($x)), ' '))
    end
    :(($x)::Integer), blk
end

@hygienic function gen_s(flags::ASCIIString, width::Int, precision::Int, c::Char)
    # print a string:
    #  [sS]: both the same for us (Unicode)
    #
    # flags:
    #  (0): pad left with zeros
    #  (-): left justify
    #
    @gensym x
    blk = Expr(:block)
    if width > 0
        if !('#' in flags)
            push!(blk.args, :($x = string($x)))
        else
            push!(blk.args, :($x = repr($x)))
        end
        if !('-' in flags)
            push!(blk.args, pad(width, :($width-strwidth($x)), ' '))
        end
        push!(blk.args, :(write(out, $x)))
        if '-' in flags
            push!(blk.args, pad(width, :($width-strwidth($x)), ' '))
        end
    else
        if !('#' in flags)
            push!(blk.args, :(print(out, $x)))
        else
            push!(blk.args, :(show(out, $x)))
        end
    end
    :(($x)::Any), blk
end

# TODO: faster pointer printing.

@hygienic function gen_p(flags::ASCIIString, width::Int, precision::Int, c::Char)
    # print pointer:
    #  [p]: the only option
    #
    @gensym x
    blk = Expr(:block)
    ptrwidth = WORD_SIZE>>2
    width -= ptrwidth+2
    if width > 0 && !('-' in flags)
        push!(blk.args, pad(width, width, ' '))
    end
    push!(blk.args, :(write(out, '0')))
    push!(blk.args, :(write(out, 'x')))
    push!(blk.args, :(write(out, bytestring(hex(unsigned($x), $ptrwidth)))))
    if width > 0 && '-' in flags
        push!(blk.args, pad(width, width, ' '))
    end
    :(($x)::Ptr), blk
end

@hygienic function gen_g(flags::ASCIIString, width::Int, precision::Int, c::Char)
    error("printf \"%g\" format specifier not implemented")
end

### core unsigned integer decoding functions ###

macro handle_zero(ex)
    quote
        if $(esc(ex)) == 0
            DIGITS[1] = '0'
            return int32(1), int32(1), $(esc(:neg))
        end
    end
end

decode_oct(out, d, flags::ASCIIString, width::Int, precision::Int, c::Char) = (true, decode_oct(d))
decode_0ct(out, d, flags::ASCIIString, width::Int, precision::Int, c::Char) = (true, decode_0ct(d))
decode_dec(out, d, flags::ASCIIString, width::Int, precision::Int, c::Char) = (true, decode_dec(d))
decode_hex(out, d, flags::ASCIIString, width::Int, precision::Int, c::Char) = (true, decode_hex(d))
decode_HEX(out, d, flags::ASCIIString, width::Int, precision::Int, c::Char) = (true, decode_HEX(d))
fix_dec(out, d, flags::ASCIIString, width::Int, precision::Int, c::Char) = (true, fix_dec(d, precision))
ini_dec(out, d, ndigits::Int, flags::ASCIIString, width::Int, precision::Int, c::Char) = (true, ini_dec(d, ndigits))


# fallbacks for Real types without explicit decode_* implementation
decode_oct(d::Real) = decode_oct(integer(d))
decode_0ct(d::Real) = decode_0ct(integer(d))
decode_dec(d::Real) = decode_dec(integer(d))
decode_hex(d::Real) = decode_hex(integer(d))
decode_HEX(d::Real) = decode_HEX(integer(d))

handlenegative(d::Unsigned) = (false, d)
function handlenegative(d::Integer)
    if d < 0
        return true, unsigned(oftype(d,-d))
    else
        return false, unsigned(d)
    end
end

function decode_oct(d::Integer)
    neg, x = handlenegative(d)
    @handle_zero x
    pt = i = div((sizeof(x)<<3)-leading_zeros(x)+2,3)
    while i > 0
        DIGITS[i] = '0'+(x&0x7)
        x >>= 3
        i -= 1
    end
    return int32(pt), int32(pt), neg
end

function decode_0ct(d::Integer)
    neg, x = handlenegative(d)
    # doesn't need special handling for zero
    pt = i = div((sizeof(x)<<3)-leading_zeros(x)+5,3)
    while i > 0
        DIGITS[i] = '0'+(x&0x7)
        x >>= 3
        i -= 1
    end
    return int32(pt), int32(pt), neg
end

function decode_dec(d::Integer)
    neg, x = handlenegative(d)
    @handle_zero x
    pt = i = Base.ndigits0z(x)
    while i > 0
        DIGITS[i] = '0'+rem(x,10)
        x = div(x,10)
        i -= 1
    end
    return int32(pt), int32(pt), neg
end

function decode_hex(d::Integer, symbols::Array{Uint8,1})
    neg, x = handlenegative(d)
    @handle_zero x
    pt = i = (sizeof(x)<<1)-(leading_zeros(x)>>2)
    while i > 0
        DIGITS[i] = symbols[(x&0xf)+1]
        x >>= 4
        i -= 1
    end
    return int32(pt), int32(pt), neg
end

const hex_symbols = "0123456789abcdef".data
const HEX_symbols = "0123456789ABCDEF".data

decode_hex(x::Integer) = decode_hex(x,hex_symbols)
decode_HEX(x::Integer) = decode_hex(x,HEX_symbols)

function decode(b::Int, x::BigInt)
    neg = x.size < 0
    pt = Base.ndigits(x, abs(b))
    length(DIGITS) < pt+1 && resize!(DIGITS, pt+1)
    neg && (x.size = -x.size)
    ccall((:__gmpz_get_str, :libgmp), Ptr{Uint8},
          (Ptr{Uint8}, Cint, Ptr{BigInt}), DIGITS, b, &x)
    neg && (x.size = -x.size)
    return int32(pt), int32(pt), neg
end
decode_oct(x::BigInt) = decode(8, x)
decode_dec(x::BigInt) = decode(10, x)
decode_hex(x::BigInt) = decode(16, x)
decode_HEX(x::BigInt) = decode(-16, x)

function decode_0ct(x::BigInt)
    neg = x.size < 0
    DIGITS[1] = '0'
    if x.size == 0
        return int32(1), int32(1), neg
    end
    pt = Base.ndigits0z(x, 8) + 1
    length(DIGITS) < pt+1 && resize!(DIGITS, pt+1)
    neg && (x.size = -x.size)
    p = convert(Ptr{Uint8}, DIGITS) + 1
    ccall((:__gmpz_get_str, :libgmp), Ptr{Uint8},
          (Ptr{Uint8}, Cint, Ptr{BigInt}), p, 8, &x)
    neg && (x.size = -x.size)
    return neg, int32(pt), int32(pt)
end

### decoding functions directly used by printf generated code ###

# decode_*(x)=> fixed precision, to 0th place, filled out
# fix_*(x,n) => fixed precision, to nth place, not filled out
# ini_*(x,n) => n initial digits, filled out

# alternate versions:
#   *_0ct(x,n) => ensure that the first octal digits is zero
#   *_HEX(x,n) => use uppercase digits for hexadecimal

# - returns (len, point, neg)
# - implies len = point
#

function decode_dec(x::SmallFloatingPoint)
    if x == 0.0
        DIGITS[1] = '0'
        return (int32(1), int32(1), false)
    end
    @grisu_ccall x Grisu.FIXED 0
    if LEN[1] == 0
        DIGITS[1] = '0'
        return (int32(1), int32(1), false)
    else
        for i = LEN[1]+1:POINT[1]
            DIGITS[i] = '0'
        end
    end
    return LEN[1], POINT[1], NEG[1]
end
# TODO: implement decode_oct, decode_0ct, decode_hex, decode_HEX for SmallFloatingPoint

## fix decoding functions ##
#
# - returns (neg, point, len)
# - if len less than point, trailing zeros implied
#

# fallback for Real types without explicit fix_dec implementation
fix_dec(x::Real, n::Int) = fix_dec(float(x),n)

fix_dec(x::Integer, n::Int) = decode_dec(x)

function fix_dec(x::SmallFloatingPoint, n::Int)
    if n > BUFLEN-1; n = BUFLEN-1; end
    @grisu_ccall x Grisu.FIXED n
    if LEN[1] == 0
        DIGITS[1] = '0'
        return (int32(1), int32(1), NEG[1]) 
    end
    return LEN[1], POINT[1], NEG[1]
end

## ini decoding functions ##
#
# - returns (neg, point, len)
# - implies len = n (requested digits)
#

# fallback for Real types without explicit fix_dec implementation
ini_dec(x::Real, n::Int) = ini_dec(float(x),n)

function ini_dec(d::Integer, n::Int)
    neg, x = handlenegative(d)
    k = ndigits(x)
    if k <= n
        pt = k
        for i = k:-1:1
            DIGITS[i] = '0'+rem(x,10)
            x = div(x,10)
        end
        for i = k+1:n
            DIGITS[i] = '0'
        end
    else
        p = Base.powers_of_ten[k-n+1]
        r = rem(x,p)
        if r >= (p>>1)
            x += p
            if x >= Base.powers_of_ten[k+1]
                p *= 10
                k += 1
            end
        end
        pt = k
        x = div(x,p)
        for i = n:-1:1
            DIGITS[i] = '0'+rem(x,10)
            x = div(x,10)
        end
    end
    return n, pt, neg
end

function ini_dec(x::SmallFloatingPoint, n::Int)
    if x == 0.0
        ccall(:memset, Ptr{Void}, (Ptr{Void}, Cint, Csize_t), DIGITS, '0', n)
        return int32(1), int32(1), bool(signbit(x))
    else
        @grisu_ccall x Grisu.PRECISION n
    end
    return LEN[1], POINT[1], NEG[1]
end

function ini_dec(x::BigInt, n::Int)
    if x.size == 0
        ccall(:memset, Ptr{Void}, (Ptr{Void}, Cint, Csize_t), DIGITS, '0', n)
        return int32(1), int32(1), false
    end
    d = Base.ndigits0z(x)
    if d <= n
        info = decode_dec(x)
        d == n && return info
        p = convert(Ptr{Void}, DIGITS) + info[2]
        ccall(:memset, Ptr{Void}, (Ptr{Void}, Cint, Csize_t), p, '0', n - info[2])
        return info
    end
    return (n, d, decode_dec(iround(x/big(10)^(d-n)))[3])
end

#BigFloat
fix_dec(out, d::BigFloat, flags::ASCIIString, width::Int, precision::Int, c::Char) = bigfloat_printf(out, d, flags, width, precision, c)
ini_dec(out, d::BigFloat, ndigits::Int, flags::ASCIIString, width::Int, precision::Int, c::Char) = bigfloat_printf(out, d, flags, width, precision, c)
function bigfloat_printf(out, d, flags::ASCIIString, width::Int, precision::Int, c::Char)
    fmt_len = sizeof(flags)+4
    if width > 0
        fmt_len += ndigits(width)
    end
    if precision >= 0
        fmt_len += ndigits(precision)+1
    end
    fmt = IOBuffer(fmt_len)
    write(fmt, '%')
    write(fmt, flags)
    if width > 0
        print(fmt, width)
    end
    if precision == 0
        write(fmt, '.')
        write(fmt, '0')
    elseif precision > 0
        write(fmt, '.')
        print(fmt, precision)
    end
    write(fmt, 'R')
    write(fmt, c)
    write(fmt, uint8(0))
    printf_fmt = takebuf_array(fmt)
    @assert length(printf_fmt) == fmt_len
    lng = ccall((:mpfr_snprintf,:libmpfr), Int32, (Ptr{Uint8}, Culong, Ptr{Uint8}, Ptr{BigFloat}...), DIGITS, BUFLEN-1, printf_fmt, &d)
    lng > 0 || error("invalid printf formatting for BigFloat")
    write(out, pointer(DIGITS), lng)
    return (false, ())
end

### external printf interface ###

is_str_expr(ex) =
    isa(ex,Expr) && (ex.head == :string || (ex.head == :macrocall && isa(ex.args[1],Symbol) &&
    endswith(string(ex.args[1]),"str")))

@hygienic function _printf(macroname, io, fmt, args)
    isa(fmt, String) || error("$macroname: format must be a plain static string (no interpolation or prefix)")
    sym_args, blk = gen(fmt)
    if length(sym_args) != length(args)
        error("$macroname: wrong number of arguments")
    end
    for i = length(args):-1:1
        var = sym_args[i].args[1]
        unshift!(blk.args, :($var = $(esc(args[i]))))
    end
    unshift!(blk.args, :(out = $io))
    blk
end

macro printf(args...)
    !isempty(args) || error("@printf: called with zero arguments")
    if isa(args[1], String) || is_str_expr(args[1])
        _printf("@printf", :STDOUT, args[1], args[2:end])
    else
        (length(args) >= 2 && (isa(args[2], String) || is_str_expr(args[2]))) ||
            error("@printf: first or second argument must be a format string")
        _printf("@printf", esc(args[1]), args[2], args[3:end])
    end
end

macro sprintf(args...)
    !isempty(args) || error("@sprintf: called with zero arguments")
    isa(args[1], String) || is_str_expr(args[1]) || 
        error("@sprintf: first argument must be a format string")
<<<<<<< HEAD
    io = gensym("io")
    :(sprint($io->$(_printf("@sprintf", io, args[1], args[2:end]))))
=======
    blk = _printf("@sprintf", :(IOBuffer()), args[1], args[2:end])
    push!(blk.args, :(takebuf_string(out)))
    blk
>>>>>>> c79c2bab
end

end # module<|MERGE_RESOLUTION|>--- conflicted
+++ resolved
@@ -232,11 +232,7 @@
     # interpret the number
     prefix = ""
     if lowercase(c)=='o'
-<<<<<<< HEAD
-	push!(blk.args, '#' in flags ? :(int_0ct($x)) : :(int_oct($x)))
-=======
-        fn = '#' in flags ? :decode_0ct : :decode_oct
->>>>>>> c79c2bab
+	push!(blk.args, '#' in flags ? :(decode_0ct($x)) : :(decode_oct($x)))
     elseif c=='x'
         '#' in flags && (prefix = "0x")
         fn = :decode_hex
@@ -846,14 +842,9 @@
     !isempty(args) || error("@sprintf: called with zero arguments")
     isa(args[1], String) || is_str_expr(args[1]) || 
         error("@sprintf: first argument must be a format string")
-<<<<<<< HEAD
-    io = gensym("io")
-    :(sprint($io->$(_printf("@sprintf", io, args[1], args[2:end]))))
-=======
     blk = _printf("@sprintf", :(IOBuffer()), args[1], args[2:end])
     push!(blk.args, :(takebuf_string(out)))
     blk
->>>>>>> c79c2bab
 end
 
 end # module