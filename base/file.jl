--- conflicted
+++ resolved
@@ -178,13 +178,7 @@
             uv_fs_req_cleanup(req)
             uv_error("mkdir($(repr(path)); mode=0o$(string(mode,base=8)))", ret)
         end
-<<<<<<< HEAD
         uv_fs_req_cleanup(req)
-        # mode is not implemented in mkdir in libuv yet, so do it here
-        Sys.iswindows() && chmod(path, mode)
-=======
-        ccall(:uv_fs_req_cleanup, Cvoid, (Ptr{Cvoid},), req)
->>>>>>> 187f96b0
         return path
     finally
         Libc.free(req)
