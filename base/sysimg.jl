--- conflicted
+++ resolved
@@ -19,7 +19,6 @@
 if Base.is_primary_base_module
 # load some stdlib packages but don't put their names in Main
 let
-<<<<<<< HEAD
     # Loading here does not call __init__(). This leads to uninitialized RNG
     # state which causes rand(::UnitRange{Int}) to hang. This is a workaround:
     task = current_task()
@@ -28,12 +27,6 @@
     task.rngState2 = 0x503e1d32781c2608
     task.rngState3 = 0x3a77f7189200c20b
 
-    # set up depot & load paths to be able to find stdlib packages
-    push!(empty!(LOAD_PATH), "@stdlib")
-    Base.append_default_depot_path!(DEPOT_PATH)
-
-=======
->>>>>>> 293031b4
     # Stdlibs sorted in dependency, then alphabetical, order by contrib/print_sorted_stdlibs.jl
     # Run with the `--exclude-jlls` option to filter out all JLL packages
     stdlibs = [
