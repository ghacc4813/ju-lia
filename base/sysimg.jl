# This file is a part of Julia. License is MIT: https://julialang.org/license

baremodule Base

using Core.Intrinsics
ccall(:jl_set_istopmod, Cvoid, (Any, Bool), Base, true)

getproperty(x, f::Symbol) = getfield(x, f)
setproperty!(x, f::Symbol, v) = setfield!(x, f, convert(fieldtype(typeof(x), f), v))

# Try to help prevent users from shooting them-selves in the foot
# with ambiguities by defining a few common and critical operations
# (and these don't need the extra convert code)
getproperty(x::Module, f::Symbol) = getfield(x, f)
setproperty!(x::Module, f::Symbol, v) = setfield!(x, f, v)
getproperty(x::Type, f::Symbol) = getfield(x, f)
setproperty!(x::Type, f::Symbol, v) = setfield!(x, f, v)

function include(mod::Module, path::AbstractString)
    local result
    if INCLUDE_STATE === 1
        result = _include1(mod, path)
    elseif INCLUDE_STATE === 2
        result = _include(mod, path)
    elseif INCLUDE_STATE === 3
        result = include_relative(mod, path)
    end
    result
end
function include(path::AbstractString)
    local result
    if INCLUDE_STATE === 1
        result = _include1(Base, path)
    elseif INCLUDE_STATE === 2
        result = _include(Base, path)
    else
        # to help users avoid error (accidentally evaluating into Base), this is deprecated
        depwarn("Base.include(string) is deprecated, use `include(fname)` or `Base.include(@__MODULE__, fname)` instead.", :include)
        result = include_relative(_current_module(), path)
    end
    result
end
const _included_files = Array{Tuple{Module,String},1}()
function _include1(mod::Module, path)
    Core.Compiler.push!(_included_files, (mod, ccall(:jl_prepend_cwd, Any, (Any,), path)))
    Core.include(mod, path)
end
let SOURCE_PATH = ""
    # simple, race-y TLS, relative include
    global _include
    function _include(mod::Module, path)
        prev = SOURCE_PATH
        path = joinpath(dirname(prev), path)
        push!(_included_files, (mod, abspath(path)))
        SOURCE_PATH = path
        result = Core.include(mod, path)
        SOURCE_PATH = prev
        result
    end
end
INCLUDE_STATE = 1 # include = Core.include

baremodule MainInclude
export include
include(fname::AbstractString) = Main.Base.include(Main, fname)
end

include("coreio.jl")

eval(x) = Core.eval(Base, x)
eval(m, x) = Core.eval(m, x)
VecElement{T}(arg) where {T} = VecElement{T}(convert(T, arg))
convert(::Type{T}, arg)  where {T<:VecElement} = T(arg)
convert(::Type{T}, arg::T) where {T<:VecElement} = arg

# init core docsystem
import Core: @doc, @__doc__, @doc_str, WrappedException
if isdefined(Core, :Compiler)
    import Core.Compiler.CoreDocs
    Core.atdoc!(CoreDocs.docm)
end

include("exports.jl")

if false
    # simple print definitions for debugging. enable these if something
    # goes wrong during bootstrap before printing code is available.
    # otherwise, they just just eventually get (noisily) overwritten later
    global show, print, println
    show(io::IO, x) = Core.show(io, x)
    print(io::IO, a...) = Core.print(io, a...)
    println(io::IO, x...) = Core.println(io, x...)
end

## Load essential files and libraries
include("essentials.jl")
include("ctypes.jl")
include("gcutils.jl")
include("generator.jl")
include("reflection.jl")
include("options.jl")

# core operations & types
include("promotion.jl")
include("tuple.jl")
include("pair.jl")
include("traits.jl")
include("range.jl")
include("expr.jl")
include("error.jl")

# core numeric operations & types
include("bool.jl")
include("number.jl")
include("int.jl")
include("operators.jl")
include("pointer.jl")
include("refpointer.jl")
include("checked.jl")
using .Checked

# vararg Symbol constructor
Symbol(x...) = Symbol(string(x...))

# Define the broadcast function, which is mostly implemented in
# broadcast.jl, so that we can overload broadcast methods for
# specific array types etc.
#  --Here, just define fallback routines for broadcasting with no arguments
broadcast(f) = f()
broadcast!(f, X::AbstractArray) = (@inbounds for I in eachindex(X); X[I] = f(); end; X)

# array structures
include("indices.jl")
include("array.jl")
include("abstractarray.jl")
include("subarray.jl")
include("reinterpretarray.jl")


# ## dims-type-converting Array constructors for convenience
# type and dimensionality specified, accepting dims as series of Integers
Vector{T}(::Uninitialized, m::Integer) where {T} = Vector{T}(uninitialized, Int(m))
Matrix{T}(::Uninitialized, m::Integer, n::Integer) where {T} = Matrix{T}(uninitialized, Int(m), Int(n))
# type but not dimensionality specified, accepting dims as series of Integers
Array{T}(::Uninitialized, m::Integer) where {T} = Array{T,1}(uninitialized, Int(m))
Array{T}(::Uninitialized, m::Integer, n::Integer) where {T} = Array{T,2}(uninitialized, Int(m), Int(n))
Array{T}(::Uninitialized, m::Integer, n::Integer, o::Integer) where {T} = Array{T,3}(uninitialized, Int(m), Int(n), Int(o))
Array{T}(::Uninitialized, d::Integer...) where {T} = Array{T}(uninitialized, convert(Tuple{Vararg{Int}}, d))
# dimensionality but not type specified, accepting dims as series of Integers
Vector(::Uninitialized, m::Integer) = Vector{Any}(uninitialized, Int(m))
Matrix(::Uninitialized, m::Integer, n::Integer) = Matrix{Any}(uninitialized, Int(m), Int(n))
# empty vector constructor
Vector() = Vector{Any}(uninitialized, 0)

# Array constructors for nothing and missing
# type and dimensionality specified
Array{T,N}(::Nothing, d...) where {T,N} = fill!(Array{T,N}(uninitialized, d...), nothing)
Array{T,N}(::Missing, d...) where {T,N} = fill!(Array{T,N}(uninitialized, d...), missing)
# type but not dimensionality specified
Array{T}(::Nothing, d...) where {T} = fill!(Array{T}(uninitialized, d...), nothing)
Array{T}(::Missing, d...) where {T} = fill!(Array{T}(uninitialized, d...), missing)

include("abstractdict.jl")

include("namedtuple.jl")

# numeric operations
include("hashing.jl")
include("rounding.jl")
using .Rounding
include("float.jl")
include("twiceprecision.jl")
include("complex.jl")
include("rational.jl")
include("multinverses.jl")
using .MultiplicativeInverses
include("abstractarraymath.jl")
include("arraymath.jl")

# define MIME"foo/bar" early so that we can overload 3-arg show
struct MIME{mime} end
macro MIME_str(s)
    :(MIME{$(Expr(:quote, Symbol(s)))})
end

# SIMD loops
include("simdloop.jl")
using .SimdLoop

# map-reduce operators
include("reduce.jl")

## core structures
include("reshapedarray.jl")
include("bitarray.jl")
include("bitset.jl")

if !isdefined(Core, :Compiler)
    include("docs/core.jl")
    Core.atdoc!(CoreDocs.docm)
end

# Some type
include("some.jl")

include("dict.jl")
include("set.jl")
include("iterators.jl")
using .Iterators: zip, enumerate
using .Iterators: Flatten, product  # for generators

include("char.jl")
include("strings/basic.jl")
include("strings/string.jl")

# Definition of StridedArray
StridedReshapedArray{T,N,A<:Union{DenseArray,FastContiguousSubArray}} = ReshapedArray{T,N,A}
StridedReinterpretArray{T,N,A<:Union{DenseArray,FastContiguousSubArray}} = ReinterpretArray{T,N,S,A} where S
StridedArray{T,N,A<:Union{DenseArray,StridedReshapedArray},
    I<:Tuple{Vararg{Union{RangeIndex, AbstractCartesianIndex}}}} =
    Union{DenseArray{T,N}, SubArray{T,N,A,I}, StridedReshapedArray{T,N}, StridedReinterpretArray{T,N,A}}
StridedVector{T,A<:Union{DenseArray,StridedReshapedArray},
    I<:Tuple{Vararg{Union{RangeIndex, AbstractCartesianIndex}}}} =
    Union{DenseArray{T,1}, SubArray{T,1,A,I}, StridedReshapedArray{T,1}, StridedReinterpretArray{T,1,A}}
StridedMatrix{T,A<:Union{DenseArray,StridedReshapedArray},
    I<:Tuple{Vararg{Union{RangeIndex, AbstractCartesianIndex}}}} =
    Union{DenseArray{T,2}, SubArray{T,2,A,I}, StridedReshapedArray{T,2}, StridedReinterpretArray{T,2,A}}
StridedVecOrMat{T} = Union{StridedVector{T}, StridedMatrix{T}}

# For OS specific stuff
include(string((length(Core.ARGS)>=2 ? Core.ARGS[2] : ""), "build_h.jl"))     # include($BUILDROOT/base/build_h.jl)
include(string((length(Core.ARGS)>=2 ? Core.ARGS[2] : ""), "version_git.jl")) # include($BUILDROOT/base/version_git.jl)

include("osutils.jl")
include("c.jl")

# Core I/O
include("io.jl")
include("iostream.jl")
include("iobuffer.jl")

# strings & printing
include("intfuncs.jl")
include("strings/strings.jl")
include("parse.jl")
include("shell.jl")
include("regex.jl")
include("show.jl")
include("arrayshow.jl")

# Logging
include("logging.jl")
using .CoreLogging

# multidimensional arrays
include("cartesian.jl")
using .Cartesian
include("multidimensional.jl")
include("permuteddimsarray.jl")
using .PermutedDimsArrays

include("broadcast.jl")
using .Broadcast

# define the real ntuple functions
@inline function ntuple(f::F, ::Val{N}) where {F,N}
    N::Int
    (N >= 0) || throw(ArgumentError(string("tuple length should be ≥0, got ", N)))
    if @generated
        quote
            @nexprs $N i -> t_i = f(i)
            @ncall $N tuple t
        end
    else
        Tuple(f(i) for i = 1:N)
    end
end
@inline function fill_to_length(t::Tuple, val, ::Val{N}) where {N}
    M = length(t)
    M > N && throw(ArgumentError("input tuple of length $M, requested $N"))
    if @generated
        quote
            (t..., $(fill(:val, N-length(t.parameters))...))
        end
    else
        (t..., fill(val, N-M)...)
    end
end

# version
include("version.jl")

# system & environment
include("sysinfo.jl")
include("libc.jl")
using .Libc: getpid, gethostname, time

const DL_LOAD_PATH = String[]
if Sys.isapple()
    push!(DL_LOAD_PATH, "@loader_path/julia")
    push!(DL_LOAD_PATH, "@loader_path")
end

include("env.jl")

# Scheduling
include("libuv.jl")
include("event.jl")
include("task.jl")
include("lock.jl")
include("threads.jl")
include("weakkeydict.jl")

# To limit dependency on rand functionality (implemented in the Random
# module), Crand is used in file.jl, and could be used in error.jl
# (but it breaks a test)
"""
    Crand([T::Type])

Interface to the C `rand()` function. If `T` is provided, generate a value of type `T`
by composing two calls to `Crand()`. `T` can be `UInt32` or `Float64`.
"""
Crand() = ccall(:rand, Cuint, ())
# RAND_MAX at least 2^15-1 in theory, but we assume 2^16-1 (in practice, it's 2^31-1)
Crand(::Type{UInt32}) = ((Crand() % UInt32) << 16) ⊻ (Crand() % UInt32)
Crand(::Type{Float64}) = Crand(UInt32) / 2^32

"""
    Csrand([seed])

Interface the the C `srand(seed)` function.
"""
Csrand(seed=floor(time())) = ccall(:srand, Cvoid, (Cuint,), seed)

# functions defined in Random
function rand end
function randn end

# I/O
include("stream.jl")
include("socket.jl")
include("filesystem.jl")
using .Filesystem
include("process.jl")
include("grisu/grisu.jl")
import .Grisu.print_shortest
include("methodshow.jl")

# core math functions
include("floatfuncs.jl")
include("math.jl")
using .Math
import .Math: gamma
const (√)=sqrt
const (∛)=cbrt

INCLUDE_STATE = 2 # include = _include (from lines above)

# reduction along dims
include("reducedim.jl")  # macros in this file relies on string.jl

# basic data structures
include("ordering.jl")
using .Order

# Combinatorics
include("sort.jl")
using .Sort

# Fast math
include("fastmath.jl")
using .FastMath

function deepcopy_internal end

# BigInts and BigFloats
include("gmp.jl")
using .GMP

for T in [Signed, Integer, BigInt, Float32, Float64, Real, Complex, Rational]
    @eval flipsign(x::$T, ::Unsigned) = +x
    @eval copysign(x::$T, ::Unsigned) = +x
end

include("mpfr.jl")
using .MPFR
big(n::Integer) = convert(BigInt,n)
big(x::AbstractFloat) = convert(BigFloat,x)
big(q::Rational) = big(numerator(q))//big(denominator(q))

include("combinatorics.jl")

# more hashing definitions
include("hashing2.jl")

# irrational mathematical constants
include("irrationals.jl")
include("mathconstants.jl")
using .MathConstants: ℯ, π, pi

# (s)printf macros
include("printf.jl")
# import .Printf

# metaprogramming
include("meta.jl")

# enums
include("Enums.jl")
using .Enums

# concurrency and parallelism
include("channels.jl")

# utilities - timing, help, edit
include("deepcopy.jl")
include("interactiveutil.jl")
include("summarysize.jl")
include("replutil.jl")
include("i18n.jl")
using .I18n

# Stack frames and traces
include("stacktraces.jl")
using .StackTraces

include("initdefs.jl")
include("client.jl")

# misc useful functions & macros
include("util.jl")

# statistics
include("statistics.jl")

# missing values
include("missing.jl")

# libgit2 support
include("libgit2/libgit2.jl")

# package manager
include("pkg/pkg.jl")

# worker threads
include("threadcall.jl")

# code loading
include("uuid.jl")
include("loading.jl")

# set up depot & load paths to be able to find stdlib packages
let BINDIR = ccall(:jl_get_julia_bindir, Any, ())
    init_depot_path(BINDIR)
    init_load_path(BINDIR)
end

INCLUDE_STATE = 3 # include = include_relative

import Base64

INCLUDE_STATE = 2

include("asyncmap.jl")

include("multimedia.jl")
using .Multimedia

# frontend
include("repl/Terminals.jl")
include("repl/LineEdit.jl")
include("repl/REPLCompletions.jl")
include("repl/REPL.jl")

# deprecated functions
include("deprecated.jl")

# Some basic documentation
include("docs/basedocs.jl")

# Documentation -- should always be included last in sysimg.
include("markdown/Markdown.jl")
include("docs/Docs.jl")
using .Docs, .Markdown
isdefined(Core, :Compiler) && Docs.loaddocs(Core.Compiler.CoreDocs.DOCS)

function __init__()
    # for the few uses of Crand in Base:
    Csrand()
    # Base library init
    reinit_stdio()
    global_logger(root_module(PkgId("Logging")).ConsoleLogger(STDERR))
    Multimedia.reinit_displays() # since Multimedia.displays uses STDOUT as fallback
    early_init()
    init_depot_path()
    init_load_path()
    init_threadcall()
end

INCLUDE_STATE = 3 # include = include_relative

end # baremodule Base

using Base

# Ensure this file is also tracked
pushfirst!(Base._included_files, (@__MODULE__, joinpath(@__DIR__, "sysimg.jl")))

# load some stdlib packages but don't put their names in Main
Base.require(Base, :Base64)
Base.require(Base, :CRC32c)
Base.require(Base, :Dates)
Base.require(Base, :DelimitedFiles)
Base.require(Base, :Serialization)
Base.require(Base, :Distributed)
Base.require(Base, :FileWatching)
Base.require(Base, :Future)
Base.require(Base, :IterativeEigensolvers)
Base.require(Base, :Libdl)
Base.require(Base, :LinearAlgebra)
Base.require(Base, :Logging)
Base.require(Base, :Mmap)
Base.require(Base, :Printf)
Base.require(Base, :Profile)
Base.require(Base, :Random)
Base.require(Base, :SharedArrays)
Base.require(Base, :SparseArrays)
Base.require(Base, :SuiteSparse)
Base.require(Base, :Test)
Base.require(Base, :Unicode)

@eval Base begin
<<<<<<< HEAD
    @deprecate_binding Test root_module(:Test) true ", run `using Test` instead"
    @deprecate_binding Mmap root_module(:Mmap) true ", run `using Mmap` instead"
    @deprecate_binding Profile root_module(:Profile) true ", run `using Profile` instead"
    @deprecate_binding Dates root_module(:Dates) true ", run `using Dates` instead"
    @deprecate_binding Distributed root_module(:Distributed) true ", run `using Distributed` instead"
    @deprecate_binding Random root_module(:Random) true ", run `using Random` instead"
    @deprecate_binding Serializer root_module(:Serialization) true ", run `using Serialization` instead"
    @deprecate_binding Libdl root_module(:Libdl) true ", run `using Libdl` instead"
=======
    @deprecate_binding Test root_module(Base, :Test) true ", run `using Test` instead"
    @deprecate_binding Mmap root_module(Base, :Mmap) true ", run `using Mmap` instead"
    @deprecate_binding Profile root_module(Base, :Profile) true ", run `using Profile` instead"
    @deprecate_binding Dates root_module(Base, :Dates) true ", run `using Dates` instead"
    @deprecate_binding Distributed root_module(Base, :Distributed) true ", run `using Distributed` instead"
    @deprecate_binding Random root_module(Base, :Random) true ", run `using Random` instead"
    @deprecate_binding Serializer root_module(Base, :Serialization) true ", run `using Serialization` instead"
>>>>>>> 808e828b

    # PR #25249
    @deprecate_binding SparseArrays root_module(Base, :SparseArrays) true ", run `using SparseArrays` instead"
    @deprecate_binding(AbstractSparseArray, root_module(Base, :SparseArrays).AbstractSparseArray, true,
        ", run `using SparseArrays` to load sparse array functionality")
    @deprecate_binding(AbstractSparseMatrix, root_module(Base, :SparseArrays).AbstractSparseMatrix, true,
        ", run `using SparseArrays` to load sparse array functionality")
    @deprecate_binding(AbstractSparseVector, root_module(Base, :SparseArrays).AbstractSparseVector, true,
        ", run `using SparseArrays` to load sparse array functionality")
    @deprecate_binding(SparseMatrixCSC, root_module(Base, :SparseArrays).SparseMatrixCSC, true,
        ", run `using SparseArrays` to load sparse array functionality")
    @deprecate_binding(SparseVector, root_module(Base, :SparseArrays).SparseVector, true,
        ", run `using SparseArrays` to load sparse array functionality")

    # PR #25571
    @deprecate_binding LinAlg root_module(Base, :LinearAlgebra) true ", run `using LinearAlgebra` instead"
end

empty!(DEPOT_PATH)
empty!(LOAD_PATH)

Base.isfile("userimg.jl") && Base.include(Main, "userimg.jl")

Base.include(Base, "precompile.jl")<|MERGE_RESOLUTION|>--- conflicted
+++ resolved
@@ -530,16 +530,6 @@
 Base.require(Base, :Unicode)
 
 @eval Base begin
-<<<<<<< HEAD
-    @deprecate_binding Test root_module(:Test) true ", run `using Test` instead"
-    @deprecate_binding Mmap root_module(:Mmap) true ", run `using Mmap` instead"
-    @deprecate_binding Profile root_module(:Profile) true ", run `using Profile` instead"
-    @deprecate_binding Dates root_module(:Dates) true ", run `using Dates` instead"
-    @deprecate_binding Distributed root_module(:Distributed) true ", run `using Distributed` instead"
-    @deprecate_binding Random root_module(:Random) true ", run `using Random` instead"
-    @deprecate_binding Serializer root_module(:Serialization) true ", run `using Serialization` instead"
-    @deprecate_binding Libdl root_module(:Libdl) true ", run `using Libdl` instead"
-=======
     @deprecate_binding Test root_module(Base, :Test) true ", run `using Test` instead"
     @deprecate_binding Mmap root_module(Base, :Mmap) true ", run `using Mmap` instead"
     @deprecate_binding Profile root_module(Base, :Profile) true ", run `using Profile` instead"
@@ -547,7 +537,7 @@
     @deprecate_binding Distributed root_module(Base, :Distributed) true ", run `using Distributed` instead"
     @deprecate_binding Random root_module(Base, :Random) true ", run `using Random` instead"
     @deprecate_binding Serializer root_module(Base, :Serialization) true ", run `using Serialization` instead"
->>>>>>> 808e828b
+    @deprecate_binding Libdl root_module(Base, :Libdl) true ", run `using Libdl` instead"
 
     # PR #25249
     @deprecate_binding SparseArrays root_module(Base, :SparseArrays) true ", run `using SparseArrays` instead"
