--- conflicted
+++ resolved
@@ -37,12 +37,10 @@
     const splitdrive_re = let
         # Slash in either direction.
         S = raw"[\\/]"
-        # Not a slash in either direction, or any of the other
-        # reserved characters from
-        # https://docs.microsoft.com/en-us/windows/win32/fileio/naming-a-file#naming-conventions.
-        N = raw"[^\\/<>:\"|?*]"
+        # Not a slash in either direction.
+        N = raw"[^\\/]"
         # Drive letter, e.g. `C:`
-        drive = "[a-zA-Z]:"
+        drive = "$(N)+:"
         # UNC path, e.g. `\\server\share`
         unc = "$(S)$(S)$(N)+$(S)$(N)+"
         # Long drive letter, e.g. `\\?\C:`
@@ -50,15 +48,11 @@
         # Long UNC path, e.g. `\\?\UNC\server\share`
         long_unc = "$(S)$(S)\\?$(S)UNC$(S)$(N)+$(S)$(N)+"
         # Need to match the long patterns first so they get priority.
-        Regex("^($long_unc|$long_drive|$unc|$drive|)(.*)\$", "s")
+        Regex("^($long_unc|$long_drive|$unc|$drive|)(.*)\$", "sa")
     end
 
     function splitdrive(path::String)
-<<<<<<< HEAD
-        m = match(splitdrive_re, path)
-=======
-        m = match(r"^([^\\]+:|\\\\[^\\]+\\[^\\]+|\\\\\?\\UNC\\[^\\]+\\[^\\]+|\\\\\?\\[^\\]+:|)(.*)$"sa, path)::AbstractMatch
->>>>>>> c0191323
+        m = match(splitdrive_re, path)::AbstractMatch
         String(something(m.captures[1])), String(something(m.captures[2]))
     end
 else
