--- conflicted
+++ resolved
@@ -2136,7 +2136,6 @@
 _hvncat(dimsshape::Union{Tuple, Int}, row_first::Bool, xs::AbstractArray...) = _typed_hvncat(promote_eltype(xs...), dimsshape, row_first, xs...)
 _hvncat(dimsshape::Union{Tuple, Int}, row_first::Bool, xs::AbstractArray{T}...) where T = _typed_hvncat(T, dimsshape, row_first, xs...)
 
-<<<<<<< HEAD
 typed_hvncat(::Type{T}, ::Tuple{}, ::Bool) where T = Vector{T}()
 typed_hvncat(::Type{T}, ::Tuple{}, ::Bool, xs...) where T = Vector{T}()
 function typed_hvncat(T::Type, shape::Tuple{Vararg{Tuple, 1}}, ::Bool, xs...) # methods assume 2+ dimensions
@@ -2148,13 +2147,13 @@
         throw(ArgumentError("last level of shape must contain only one integer"))
     return typed_vcat(T, xs...)
 end
+
 function typed_hvncat(T::Type, dims::Tuple{Vararg{Int, 1}}, ::Bool, xs...)
     all(>(0), dims) ||
         throw(ArgumentError("`dims` argument must consist of positive integers"))
     return typed_vcat(T, xs...)
 end
-=======
->>>>>>> 97f817a3
+                                                                                                                    
 typed_hvncat(T::Type, dimsshape::Tuple, row_first::Bool, xs...) = _typed_hvncat(T, dimsshape, row_first, xs...)
 typed_hvncat(T::Type, dim::Int, xs...) = _typed_hvncat(T, Val(dim), xs...)
 
@@ -2212,7 +2211,6 @@
 end
 
 _typed_hvncat(T::Type, dim::Int, ::Bool, xs...) = _typed_hvncat(T, Val(dim), xs...) # catches from _hvncat type promoters
-<<<<<<< HEAD
 _typed_hvncat(T::Type, ::Val{N}, xs::Number...) where N = _typed_hvncat(T, (ntuple(x -> 1, N - 1)..., length(xs)), false, xs...)
 
 function _typed_hvncat(::Type{T}, ::Val{N}) where {T, N}
@@ -2221,8 +2219,6 @@
     return Vector{T}()
 end
 
-=======
->>>>>>> 97f817a3
 function _typed_hvncat(::Type{T}, ::Val{N}, as::AbstractArray...) where {T, N}
     # optimization for arrays that can be concatenated by copying them linearly into the destination
     # conditions: the elements must all have 1-length dimensions above N
@@ -2382,24 +2378,21 @@
     return A
 end
 
-<<<<<<< HEAD
-function _typed_hvncat(::Type{T}, shape::Tuple{Vararg{Tuple, N}}, row_first::Bool, as...) where {T, N}
+
+# unbalanced dimensions hvncat methods
+
+function _typed_hvncat(T::Type, shape::Tuple{Tuple}, row_first::Bool, xs...)
+    length(shape[1]) > 0 ||
+        throw(ArgumentError("each level of `shape` argument must have at least one value"))
+    return _typed_hvncat_1d(T, shape[1][1], Val(row_first), xs...)
+end
+                                                                                                                    
+function _typed_hvncat(::Type{T}, shape::NTuple{N, Tuple}, row_first::Bool, as...) where {T, N}
     length(as) > 0 ||
         throw(ArgumentError("must have at least one element"))
     all(>(0), tuple((shape...)...)) ||
         throw(ArgumentError("`shape` argument must consist of positive integers"))
-=======
-
-# unbalanced dimensions hvncat methods
-
-function _typed_hvncat(T::Type, shape::Tuple{Tuple}, row_first::Bool, xs...)
-    length(shape[1]) > 0 ||
-        throw(ArgumentError("each level of `shape` argument must have at least one value"))
-    return _typed_hvncat_1d(T, shape[1][1], Val(row_first), xs...)
-end
-
-function _typed_hvncat(T::Type, shape::NTuple{N, Tuple}, row_first::Bool, as...) where {N}
->>>>>>> 97f817a3
+
     d1 = row_first ? 2 : 1
     d2 = row_first ? 1 : 2
     shapev = collect(shape) # saves allocations later
