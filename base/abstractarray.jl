# This file is a part of Julia. License is MIT: https://julialang.org/license

## Basic functions ##

"""
    AbstractArray{T,N}

Supertype for `N`-dimensional arrays (or array-like types) with elements of type `T`.
[`Array`](@ref) and other types are subtypes of this. See the manual section on the
[`AbstractArray` interface](@ref man-interface-array).

See also: [`AbstractVector`](@ref), [`AbstractMatrix`](@ref), [`eltype`](@ref), [`ndims`](@ref).
"""
AbstractArray

convert(::Type{T}, a::T) where {T<:AbstractArray} = a
convert(::Type{AbstractArray{T}}, a::AbstractArray) where {T} = AbstractArray{T}(a)::AbstractArray{T}
convert(::Type{AbstractArray{T,N}}, a::AbstractArray{<:Any,N}) where {T,N} = AbstractArray{T,N}(a)::AbstractArray{T,N}

"""
    size(A::AbstractArray, [dim])

Return a tuple containing the dimensions of `A`. Optionally you can specify a
dimension to just get the length of that dimension.

Note that `size` may not be defined for arrays with non-standard indices, in which case [`axes`](@ref)
may be useful. See the manual chapter on [arrays with custom indices](@ref man-custom-indices).

See also: [`length`](@ref), [`ndims`](@ref), [`eachindex`](@ref), [`sizeof`](@ref).

# Examples
```jldoctest
julia> A = fill(1, (2,3,4));

julia> size(A)
(2, 3, 4)

julia> size(A, 2)
3
```
"""
size(t::AbstractArray{T,N}, d) where {T,N} = d::Integer <= N ? size(t)[d] : 1

"""
    axes(A, d)

Return the valid range of indices for array `A` along dimension `d`.

See also [`size`](@ref), and the manual chapter on [arrays with custom indices](@ref man-custom-indices).

# Examples

```jldoctest
julia> A = fill(1, (5,6,7));

julia> axes(A, 2)
Base.OneTo(6)

julia> axes(A, 4) == 1:1  # all dimensions d > ndims(A) have size 1
true
```

# Usage note

Each of the indices has to be an `AbstractUnitRange{<:Integer}`, but at the same time can be
a type that uses custom indices. So, for example, if you need a subset, use generalized
indexing constructs like `begin`/`end` or [`firstindex`](@ref)/[`lastindex`](@ref):

```julia
ix = axes(v, 1)
ix[2:end]          # will work for eg Vector, but may fail in general
ix[(begin+1):end]  # works for generalized indexes
```
"""
function axes(A::AbstractArray{T,N}, d) where {T,N}
    @inline
    d::Integer <= N ? axes(A)[d] : OneTo(1)
end

"""
    axes(A)

Return the tuple of valid indices for array `A`.

See also: [`size`](@ref), [`keys`](@ref), [`eachindex`](@ref).

# Examples

```jldoctest
julia> A = fill(1, (5,6,7));

julia> axes(A)
(Base.OneTo(5), Base.OneTo(6), Base.OneTo(7))
```
"""
function axes(A)
    @inline
    map(unchecked_oneto, size(A))
end

"""
    has_offset_axes(A)
    has_offset_axes(A, B, ...)

Return `true` if the indices of `A` start with something other than 1 along any axis.
If multiple arguments are passed, equivalent to `has_offset_axes(A) | has_offset_axes(B) | ...`.

See also [`require_one_based_indexing`](@ref).
"""
has_offset_axes(A) = _any_tuple(x->Int(first(x))::Int != 1, false, axes(A)...)
has_offset_axes(A::AbstractVector) = Int(firstindex(A))::Int != 1 # improve performance of a common case (ranges)
# Use `_any_tuple` to avoid unneeded invoke.
# note: this could call `any` directly if the compiler can infer it
has_offset_axes(As...) = _any_tuple(has_offset_axes, false, As...)
has_offset_axes(::Colon) = false
has_offset_axes(::Array) = false

"""
    require_one_based_indexing(A::AbstractArray)
    require_one_based_indexing(A,B...)

Throw an `ArgumentError` if the indices of any argument start with something other than `1` along any axis.
See also [`has_offset_axes`](@ref).

!!! compat "Julia 1.2"
     This function requires at least Julia 1.2.
"""
require_one_based_indexing(A...) = !has_offset_axes(A...) || throw(ArgumentError("offset arrays are not supported but got an array with index other than 1"))

# Performance optimization: get rid of a branch on `d` in `axes(A, d)`
# for d=1. 1d arrays are heavily used, and the first dimension comes up
# in other applications.
axes1(A::AbstractArray{<:Any,0}) = OneTo(1)
axes1(A::AbstractArray) = (@inline; axes(A)[1])
axes1(iter) = oneto(length(iter))

"""
    keys(a::AbstractArray)

Return an efficient array describing all valid indices for `a` arranged in the shape of `a` itself.

The keys of 1-dimensional arrays (vectors) are integers, whereas all other N-dimensional
arrays use [`CartesianIndex`](@ref) to describe their locations.  Often the special array
types [`LinearIndices`](@ref) and [`CartesianIndices`](@ref) are used to efficiently
represent these arrays of integers and `CartesianIndex`es, respectively.

Note that the `keys` of an array might not be the most efficient index type; for maximum
performance use  [`eachindex`](@ref) instead.

# Examples
```jldoctest
julia> keys([4, 5, 6])
3-element LinearIndices{1, Tuple{Base.OneTo{Int64}}}:
 1
 2
 3

julia> keys([4 5; 6 7])
CartesianIndices((2, 2))
```
"""
keys(a::AbstractArray) = CartesianIndices(axes(a))
keys(a::AbstractVector) = LinearIndices(a)

"""
    keytype(T::Type{<:AbstractArray})
    keytype(A::AbstractArray)

Return the key type of an array. This is equal to the
[`eltype`](@ref) of the result of `keys(...)`, and is provided
mainly for compatibility with the dictionary interface.

# Examples
```jldoctest
julia> keytype([1, 2, 3]) == Int
true

julia> keytype([1 2; 3 4])
CartesianIndex{2}
```

!!! compat "Julia 1.2"
     For arrays, this function requires at least Julia 1.2.
"""
keytype(a::AbstractArray) = keytype(typeof(a))
keytype(::Type{Union{}}, slurp...) = eltype(Union{})

keytype(A::Type{<:AbstractArray}) = CartesianIndex{ndims(A)}
keytype(A::Type{<:AbstractVector}) = Int

valtype(a::AbstractArray) = valtype(typeof(a))
valtype(::Type{Union{}}, slurp...) = eltype(Union{})

"""
    valtype(T::Type{<:AbstractArray})
    valtype(A::AbstractArray)

Return the value type of an array. This is identical to [`eltype`](@ref) and is
provided mainly for compatibility with the dictionary interface.

# Examples
```jldoctest
julia> valtype(["one", "two", "three"])
String
```

!!! compat "Julia 1.2"
     For arrays, this function requires at least Julia 1.2.
"""
valtype(A::Type{<:AbstractArray}) = eltype(A)

prevind(::AbstractArray, i::Integer) = Int(i)-1
nextind(::AbstractArray, i::Integer) = Int(i)+1


"""
    eltype(type)

Determine the type of the elements generated by iterating a collection of the given `type`.
For dictionary types, this will be a `Pair{KeyType,ValType}`. The definition
`eltype(x) = eltype(typeof(x))` is provided for convenience so that instances can be passed
instead of types. However the form that accepts a type argument should be defined for new
types.

See also: [`keytype`](@ref), [`typeof`](@ref).

# Examples
```jldoctest
julia> eltype(fill(1f0, (2,2)))
Float32

julia> eltype(fill(0x1, (2,2)))
UInt8
```
"""
eltype(::Type) = Any
eltype(::Type{Bottom}, slurp...) = throw(ArgumentError("Union{} does not have elements"))
eltype(x) = eltype(typeof(x))
eltype(::Type{<:AbstractArray{E}}) where {E} = @isdefined(E) ? E : Any

"""
    elsize(type)

Compute the memory stride in bytes between consecutive elements of [`eltype`](@ref)
stored inside the given `type`, if the array elements are stored densely with a
uniform linear stride.

# Examples
```jldoctest
julia> Base.elsize(rand(Float32, 10))
4
```
"""
elsize(A::AbstractArray) = elsize(typeof(A))

"""
    ndims(A::AbstractArray) -> Integer

Return the number of dimensions of `A`.

See also: [`size`](@ref), [`axes`](@ref).

# Examples
```jldoctest
julia> A = fill(1, (3,4,5));

julia> ndims(A)
3
```
"""
ndims(::AbstractArray{T,N}) where {T,N} = N
ndims(::Type{<:AbstractArray{<:Any,N}}) where {N} = N
ndims(::Type{Union{}}, slurp...) = throw(ArgumentError("Union{} does not have elements"))

"""
    length(collection) -> Integer

Return the number of elements in the collection.

Use [`lastindex`](@ref) to get the last valid index of an indexable collection.

See also: [`size`](@ref), [`ndims`](@ref), [`eachindex`](@ref).

# Examples
```jldoctest
julia> length(1:5)
5

julia> length([1, 2, 3, 4])
4

julia> length([1 2; 3 4])
4
```
"""
length

"""
    length(A::AbstractArray)

Return the number of elements in the array, defaults to `prod(size(A))`.

# Examples
```jldoctest
julia> length([1, 2, 3, 4])
4

julia> length([1 2; 3 4])
4
```
"""
length(t::AbstractArray) = (@inline; prod(size(t)))

# `eachindex` is mostly an optimization of `keys`
eachindex(itrs...) = keys(itrs...)

# eachindex iterates over all indices. IndexCartesian definitions are later.
eachindex(A::AbstractVector) = (@inline(); axes1(A))


@noinline function throw_eachindex_mismatch_indices(::IndexLinear, inds...)
    throw(DimensionMismatch("all inputs to eachindex must have the same indices, got $(join(inds, ", ", " and "))"))
end
@noinline function throw_eachindex_mismatch_indices(::IndexCartesian, inds...)
    throw(DimensionMismatch("all inputs to eachindex must have the same axes, got $(join(inds, ", ", " and "))"))
end

"""
    eachindex(A...)
    eachindex(::IndexStyle, A::AbstractArray...)

Create an iterable object for visiting each index of an `AbstractArray` `A` in an efficient
manner. For array types that have opted into fast linear indexing (like `Array`), this is
simply the range `1:length(A)` if they use 1-based indexing.
For array types that have not opted into fast linear indexing, a specialized Cartesian
range is typically returned to efficiently index into the array with indices specified
for every dimension.

In general `eachindex` accepts arbitrary iterables, including strings and dictionaries, and returns
an iterator object supporting arbitrary index types (e.g. unevenly spaced or non-integer indices).

If `A` is `AbstractArray` it is possible to explicitly specify the style of the indices that
should be returned by `eachindex` by passing a value having `IndexStyle` type as its first argument
(typically `IndexLinear()` if linear indices are required or `IndexCartesian()` if Cartesian
range is wanted).

If you supply more than one `AbstractArray` argument, `eachindex` will create an
iterable object that is fast for all arguments (typically a [`UnitRange`](@ref)
if all inputs have fast linear indexing, a [`CartesianIndices`](@ref) otherwise).
If the arrays have different sizes and/or dimensionalities, a `DimensionMismatch` exception
will be thrown.

See also [`pairs`](@ref)`(A)` to iterate over indices and values together,
and [`axes`](@ref)`(A, 2)` for valid indices along one dimension.

# Examples
```jldoctest
julia> A = [10 20; 30 40];

julia> for i in eachindex(A) # linear indexing
           println("A[", i, "] == ", A[i])
       end
A[1] == 10
A[2] == 30
A[3] == 20
A[4] == 40

julia> for i in eachindex(view(A, 1:2, 1:1)) # Cartesian indexing
           println(i)
       end
CartesianIndex(1, 1)
CartesianIndex(2, 1)
```
"""
eachindex(A::AbstractArray) = (@inline(); eachindex(IndexStyle(A), A))

function eachindex(A::AbstractArray, B::AbstractArray)
    @inline
    eachindex(IndexStyle(A,B), A, B)
end
function eachindex(A::AbstractArray, B::AbstractArray...)
    @inline
    eachindex(IndexStyle(A,B...), A, B...)
end
eachindex(::IndexLinear, A::AbstractArray) = (@inline; oneto(length(A)))
eachindex(::IndexLinear, A::AbstractVector) = (@inline; axes1(A))
function eachindex(::IndexLinear, A::AbstractArray, B::AbstractArray...)
    @inline
    indsA = eachindex(IndexLinear(), A)
    _all_match_first(X->eachindex(IndexLinear(), X), indsA, B...) ||
        throw_eachindex_mismatch_indices(IndexLinear(), eachindex(A), eachindex.(B)...)
    indsA
end
function _all_match_first(f::F, inds, A, B...) where F<:Function
    @inline
    (inds == f(A)) & _all_match_first(f, inds, B...)
end
_all_match_first(f::F, inds) where F<:Function = true

# keys with an IndexStyle
keys(s::IndexStyle, A::AbstractArray, B::AbstractArray...) = eachindex(s, A, B...)

"""
    lastindex(collection) -> Integer
    lastindex(collection, d) -> Integer

Return the last index of `collection`. If `d` is given, return the last index of `collection` along dimension `d`.

The syntaxes `A[end]` and `A[end, end]` lower to `A[lastindex(A)]` and
`A[lastindex(A, 1), lastindex(A, 2)]`, respectively.

See also: [`axes`](@ref), [`firstindex`](@ref), [`eachindex`](@ref), [`prevind`](@ref).

# Examples
```jldoctest
julia> lastindex([1,2,4])
3

julia> lastindex(rand(3,4,5), 2)
4
```
"""
lastindex(a::AbstractArray) = (@inline; last(eachindex(IndexLinear(), a)))
lastindex(a, d) = (@inline; last(axes(a, d)))

"""
    firstindex(collection) -> Integer
    firstindex(collection, d) -> Integer

Return the first index of `collection`. If `d` is given, return the first index of `collection` along dimension `d`.

The syntaxes `A[begin]` and `A[1, begin]` lower to `A[firstindex(A)]` and
`A[1, firstindex(A, 2)]`, respectively.

See also: [`first`](@ref), [`axes`](@ref), [`lastindex`](@ref), [`nextind`](@ref).

# Examples
```jldoctest
julia> firstindex([1,2,4])
1

julia> firstindex(rand(3,4,5), 2)
1
```
"""
firstindex(a::AbstractArray) = (@inline; first(eachindex(IndexLinear(), a)))
firstindex(a, d) = (@inline; first(axes(a, d)))

first(a::AbstractArray) = a[first(eachindex(a))]

"""
    first(coll)

Get the first element of an iterable collection. Return the start point of an
[`AbstractRange`](@ref) even if it is empty.

See also: [`only`](@ref), [`firstindex`](@ref), [`last`](@ref).

# Examples
```jldoctest
julia> first(2:2:10)
2

julia> first([1; 2; 3; 4])
1
```
"""
function first(itr)
    x = iterate(itr)
    x === nothing && throw(ArgumentError("collection must be non-empty"))
    x[1]
end

"""
    first(itr, n::Integer)

Get the first `n` elements of the iterable collection `itr`, or fewer elements if `itr` is not
long enough.

See also: [`startswith`](@ref), [`Iterators.take`](@ref).

!!! compat "Julia 1.6"
    This method requires at least Julia 1.6.

# Examples
```jldoctest
julia> first(["foo", "bar", "qux"], 2)
2-element Vector{String}:
 "foo"
 "bar"

julia> first(1:6, 10)
1:6

julia> first(Bool[], 1)
Bool[]
```
"""
first(itr, n::Integer) = collect(Iterators.take(itr, n))
# Faster method for vectors
function first(v::AbstractVector, n::Integer)
    n < 0 && throw(ArgumentError("Number of elements must be non-negative"))
    v[range(begin, length=min(n, checked_length(v)))]
end

"""
    last(coll)

Get the last element of an ordered collection, if it can be computed in O(1) time. This is
accomplished by calling [`lastindex`](@ref) to get the last index. Return the end
point of an [`AbstractRange`](@ref) even if it is empty.

See also [`first`](@ref), [`endswith`](@ref).

# Examples
```jldoctest
julia> last(1:2:10)
9

julia> last([1; 2; 3; 4])
4
```
"""
last(a) = a[end]

"""
    last(itr, n::Integer)

Get the last `n` elements of the iterable collection `itr`, or fewer elements if `itr` is not
long enough.

!!! compat "Julia 1.6"
    This method requires at least Julia 1.6.

# Examples
```jldoctest
julia> last(["foo", "bar", "qux"], 2)
2-element Vector{String}:
 "bar"
 "qux"

julia> last(1:6, 10)
1:6

julia> last(Float64[], 1)
Float64[]
```
"""
last(itr, n::Integer) = reverse!(collect(Iterators.take(Iterators.reverse(itr), n)))
# Faster method for arrays
function last(v::AbstractVector, n::Integer)
    n < 0 && throw(ArgumentError("Number of elements must be non-negative"))
    v[range(stop=lastindex(v), length=min(n, checked_length(v)))]
end

"""
    strides(A)

Return a tuple of the memory strides in each dimension.

See also: [`stride`](@ref).

# Examples
```jldoctest
julia> A = fill(1, (3,4,5));

julia> strides(A)
(1, 3, 12)
```
"""
function strides end

"""
    stride(A, k::Integer)

Return the distance in memory (in number of elements) between adjacent elements in dimension `k`.

See also: [`strides`](@ref).

# Examples
```jldoctest
julia> A = fill(1, (3,4,5));

julia> stride(A,2)
3

julia> stride(A,3)
12
```
"""
function stride(A::AbstractArray, k::Integer)
    st = strides(A)
    k ≤ ndims(A) && return st[k]
    ndims(A) == 0 && return 1
    sz = size(A)
    s = st[1] * sz[1]
    for i in 2:ndims(A)
        s += st[i] * sz[i]
    end
    return s
end

@inline size_to_strides(s, d, sz...) = (s, size_to_strides(s * d, sz...)...)
size_to_strides(s, d) = (s,)
size_to_strides(s) = ()

function isstored(A::AbstractArray{<:Any,N}, I::Vararg{Integer,N}) where {N}
    @boundscheck checkbounds(A, I...)
    return true
end

# used to compute "end" for last index
function trailingsize(A, n)
    s = 1
    for i=n:ndims(A)
        s *= size(A,i)
    end
    return s
end
function trailingsize(inds::Indices, n)
    s = 1
    for i=n:length(inds)
        s *= length(inds[i])
    end
    return s
end
# This version is type-stable even if inds is heterogeneous
function trailingsize(inds::Indices)
    @inline
    prod(map(length, inds))
end

## Bounds checking ##

# The overall hierarchy is
#     `checkbounds(A, I...)` ->
#         `checkbounds(Bool, A, I...)` ->
#             `checkbounds_indices(Bool, IA, I)`, which recursively calls
#                 `checkindex` for each dimension
#
# See the "boundscheck" devdocs for more information.
#
# Note this hierarchy has been designed to reduce the likelihood of
# method ambiguities.  We try to make `checkbounds` the place to
# specialize on array type, and try to avoid specializations on index
# types; conversely, `checkindex` is intended to be specialized only
# on index type (especially, its last argument).

"""
    checkbounds(Bool, A, I...)

Return `true` if the specified indices `I` are in bounds for the given
array `A`. Subtypes of `AbstractArray` should specialize this method
if they need to provide custom bounds checking behaviors; however, in
many cases one can rely on `A`'s indices and [`checkindex`](@ref).

See also [`checkindex`](@ref).

# Examples
```jldoctest
julia> A = rand(3, 3);

julia> checkbounds(Bool, A, 2)
true

julia> checkbounds(Bool, A, 3, 4)
false

julia> checkbounds(Bool, A, 1:3)
true

julia> checkbounds(Bool, A, 1:3, 2:4)
false
```
"""
function checkbounds(::Type{Bool}, A::AbstractArray, I...)
    @inline
    checkbounds_indices(Bool, axes(A), I)
end

# Linear indexing is explicitly allowed when there is only one (non-cartesian) index
function checkbounds(::Type{Bool}, A::AbstractArray, i)
    @inline
    checkindex(Bool, eachindex(IndexLinear(), A), i)
end
# As a special extension, allow using logical arrays that match the source array exactly
function checkbounds(::Type{Bool}, A::AbstractArray{<:Any,N}, I::AbstractArray{Bool,N}) where N
    @inline
    axes(A) == axes(I)
end

"""
    checkbounds(A, I...)

Throw an error if the specified indices `I` are not in bounds for the given array `A`.
"""
function checkbounds(A::AbstractArray, I...)
    @inline
    checkbounds(Bool, A, I...) || throw_boundserror(A, I)
    nothing
end

"""
    checkbounds_indices(Bool, IA, I)

Return `true` if the "requested" indices in the tuple `I` fall within
the bounds of the "permitted" indices specified by the tuple
`IA`. This function recursively consumes elements of these tuples,
usually in a 1-for-1 fashion,

    checkbounds_indices(Bool, (IA1, IA...), (I1, I...)) = checkindex(Bool, IA1, I1) &
                                                          checkbounds_indices(Bool, IA, I)

Note that [`checkindex`](@ref) is being used to perform the actual
bounds-check for a single dimension of the array.

There are two important exceptions to the 1-1 rule: linear indexing and
CartesianIndex{N}, both of which may "consume" more than one element
of `IA`.

See also [`checkbounds`](@ref).
"""
function checkbounds_indices(::Type{Bool}, IA::Tuple, I::Tuple)
    @inline
    checkindex(Bool, IA[1], I[1])::Bool & checkbounds_indices(Bool, tail(IA), tail(I))
end
function checkbounds_indices(::Type{Bool}, ::Tuple{}, I::Tuple)
    @inline
    checkindex(Bool, OneTo(1), I[1])::Bool & checkbounds_indices(Bool, (), tail(I))
end
checkbounds_indices(::Type{Bool}, IA::Tuple, ::Tuple{}) = (@inline; all(x->length(x)==1, IA))
checkbounds_indices(::Type{Bool}, ::Tuple{}, ::Tuple{}) = true

throw_boundserror(A, I) = (@noinline; throw(BoundsError(A, I)))

# check along a single dimension
"""
    checkindex(Bool, inds::AbstractUnitRange, index)

Return `true` if the given `index` is within the bounds of
`inds`. Custom types that would like to behave as indices for all
arrays can extend this method in order to provide a specialized bounds
checking implementation.

See also [`checkbounds`](@ref).

# Examples
```jldoctest
julia> checkindex(Bool, 1:20, 8)
true

julia> checkindex(Bool, 1:20, 21)
false
```
"""
checkindex(::Type{Bool}, inds::AbstractUnitRange, i) =
    throw(ArgumentError("unable to check bounds for indices of type $(typeof(i))"))
checkindex(::Type{Bool}, inds::AbstractUnitRange, i::Real) = (first(inds) <= i) & (i <= last(inds))
checkindex(::Type{Bool}, inds::IdentityUnitRange, i::Real) = checkindex(Bool, inds.indices, i)
checkindex(::Type{Bool}, inds::OneTo{T}, i::T) where {T<:BitInteger} = unsigned(i - one(i)) < unsigned(last(inds))
checkindex(::Type{Bool}, inds::AbstractUnitRange, ::Colon) = true
checkindex(::Type{Bool}, inds::AbstractUnitRange, ::Slice) = true
function checkindex(::Type{Bool}, inds::AbstractUnitRange, r::AbstractRange)
    @_propagate_inbounds_meta
    isempty(r) | (checkindex(Bool, inds, first(r)) & checkindex(Bool, inds, last(r)))
end
checkindex(::Type{Bool}, indx::AbstractUnitRange, I::AbstractVector{Bool}) = indx == axes1(I)
checkindex(::Type{Bool}, indx::AbstractUnitRange, I::AbstractArray{Bool}) = false
function checkindex(::Type{Bool}, inds::AbstractUnitRange, I::AbstractArray)
    @inline
    b = true
    for i in I
        b &= checkindex(Bool, inds, i)
    end
    b
end

# See also specializations in multidimensional

## Constructors ##

# default arguments to similar()
"""
    similar(array, [element_type=eltype(array)], [dims=size(array)])

Create an uninitialized mutable array with the given element type and size, based upon the
given source array. The second and third arguments are both optional, defaulting to the
given array's `eltype` and `size`. The dimensions may be specified either as a single tuple
argument or as a series of integer arguments.

Custom AbstractArray subtypes may choose which specific array type is best-suited to return
for the given element type and dimensionality. If they do not specialize this method, the
default is an `Array{element_type}(undef, dims...)`.

For example, `similar(1:10, 1, 4)` returns an uninitialized `Array{Int,2}` since ranges are
neither mutable nor support 2 dimensions:

```julia-repl
julia> similar(1:10, 1, 4)
1×4 Matrix{Int64}:
 4419743872  4374413872  4419743888  0
```

Conversely, `similar(trues(10,10), 2)` returns an uninitialized `BitVector` with two
elements since `BitArray`s are both mutable and can support 1-dimensional arrays:

```julia-repl
julia> similar(trues(10,10), 2)
2-element BitVector:
 0
 0
```

Since `BitArray`s can only store elements of type [`Bool`](@ref), however, if you request a
different element type it will create a regular `Array` instead:

```julia-repl
julia> similar(falses(10), Float64, 2, 4)
2×4 Matrix{Float64}:
 2.18425e-314  2.18425e-314  2.18425e-314  2.18425e-314
 2.18425e-314  2.18425e-314  2.18425e-314  2.18425e-314
```

See also: [`undef`](@ref), [`isassigned`](@ref).
"""
similar(a::AbstractArray{T}) where {T}                             = similar(a, T)
similar(a::AbstractArray, ::Type{T}) where {T}                     = similar(a, T, to_shape(axes(a)))
similar(a::AbstractArray{T}, dims::Tuple) where {T}                = similar(a, T, to_shape(dims))
similar(a::AbstractArray{T}, dims::DimOrInd...) where {T}          = similar(a, T, to_shape(dims))
similar(a::AbstractArray, ::Type{T}, dims::DimOrInd...) where {T}  = similar(a, T, to_shape(dims))
# Similar supports specifying dims as either Integers or AbstractUnitRanges or any mixed combination
# thereof. Ideally, we'd just convert Integers to OneTos and then call a canonical method with the axes,
# but we don't want to require all AbstractArray subtypes to dispatch on Base.OneTo. So instead we
# define this method to convert supported axes to Ints, with the expectation that an offset array
# package will define a method with dims::Tuple{Union{Integer, UnitRange}, Vararg{Union{Integer, UnitRange}}}
similar(a::AbstractArray, ::Type{T}, dims::Tuple{Union{Integer, OneTo}, Vararg{Union{Integer, OneTo}}}) where {T} = similar(a, T, to_shape(dims))
similar(a::AbstractArray, ::Type{T}, dims::Tuple{Integer, Vararg{Integer}}) where {T} = similar(a, T, to_shape(dims))
# similar creates an Array by default
similar(a::AbstractArray, ::Type{T}, dims::Dims{N}) where {T,N}    = Array{T,N}(undef, dims)

to_shape(::Tuple{}) = ()
to_shape(dims::Dims) = dims
to_shape(dims::DimsOrInds) = map(to_shape, dims)::DimsOrInds
# each dimension
to_shape(i::Int) = i
to_shape(i::Integer) = Int(i)
to_shape(r::OneTo) = Int(last(r))
to_shape(r::AbstractUnitRange) = r

"""
    similar(storagetype, axes)

Create an uninitialized mutable array analogous to that specified by
`storagetype`, but with `axes` specified by the last
argument.

**Examples**:

    similar(Array{Int}, axes(A))

creates an array that "acts like" an `Array{Int}` (and might indeed be
backed by one), but which is indexed identically to `A`. If `A` has
conventional indexing, this will be identical to
`Array{Int}(undef, size(A))`, but if `A` has unconventional indexing then the
indices of the result will match `A`.

    similar(BitArray, (axes(A, 2),))

would create a 1-dimensional logical array whose indices match those
of the columns of `A`.
"""
similar(::Type{T}, dims::DimOrInd...) where {T<:AbstractArray} = similar(T, dims)
similar(::Type{T}, shape::Tuple{Union{Integer, OneTo}, Vararg{Union{Integer, OneTo}}}) where {T<:AbstractArray} = similar(T, to_shape(shape))
similar(::Type{T}, dims::Dims) where {T<:AbstractArray} = T(undef, dims)

"""
    empty(v::AbstractVector, [eltype])

Create an empty vector similar to `v`, optionally changing the `eltype`.

See also: [`empty!`](@ref), [`isempty`](@ref), [`isassigned`](@ref).

# Examples

```jldoctest
julia> empty([1.0, 2.0, 3.0])
Float64[]

julia> empty([1.0, 2.0, 3.0], String)
String[]
```
"""
empty(a::AbstractVector{T}, ::Type{U}=T) where {T,U} = Vector{U}()

# like empty, but should return a mutable collection, a Vector by default
emptymutable(a::AbstractVector{T}, ::Type{U}=T) where {T,U} = Vector{U}()
emptymutable(itr, ::Type{U}) where {U} = Vector{U}()

"""
    copy!(dst, src) -> dst

In-place [`copy`](@ref) of `src` into `dst`, discarding any pre-existing
elements in `dst`.
If `dst` and `src` are of the same type, `dst == src` should hold after
the call. If `dst` and `src` are multidimensional arrays, they must have
equal [`axes`](@ref).

See also [`copyto!`](@ref).

!!! compat "Julia 1.1"
    This method requires at least Julia 1.1. In Julia 1.0 this method
    is available from the `Future` standard library as `Future.copy!`.
"""
function copy!(dst::AbstractVector, src::AbstractVector)
    firstindex(dst) == firstindex(src) || throw(ArgumentError(
        "vectors must have the same offset for copy! (consider using `copyto!`)"))
    if length(dst) != length(src)
        resize!(dst, length(src))
    end
    copyto!(dst, src)
end

function copy!(dst::AbstractArray, src::AbstractArray)
    axes(dst) == axes(src) || throw(ArgumentError(
        "arrays must have the same axes for copy! (consider using `copyto!`)"))
    copyto!(dst, src)
end

## from general iterable to any array

# This is `Experimental.@max_methods 1 function copyto! end`, which is not
# defined at this point in bootstrap.
typeof(function copyto! end).name.max_methods = UInt8(1)

function copyto!(dest::AbstractArray, src)
    destiter = eachindex(dest)
    y = iterate(destiter)
    for x in src
        y === nothing &&
            throw(ArgumentError("destination has fewer elements than required"))
        dest[y[1]] = x
        y = iterate(destiter, y[2])
    end
    return dest
end

function copyto!(dest::AbstractArray, dstart::Integer, src)
    i = Int(dstart)
    if haslength(src) && length(dest) > 0
        @boundscheck checkbounds(dest, i:(i + length(src) - 1))
        for x in src
            @inbounds dest[i] = x
            i += 1
        end
    else
        for x in src
            dest[i] = x
            i += 1
        end
    end
    return dest
end

# copy from an some iterable object into an AbstractArray
function copyto!(dest::AbstractArray, dstart::Integer, src, sstart::Integer)
    if (sstart < 1)
        throw(ArgumentError(LazyString("source start offset (",sstart,") is < 1")))
    end
    y = iterate(src)
    for j = 1:(sstart-1)
        if y === nothing
            throw(ArgumentError(LazyString(
                "source has fewer elements than required, ",
                "expected at least ", sstart,", got ", j-1)))
        end
        y = iterate(src, y[2])
    end
    if y === nothing
        throw(ArgumentError(LazyString(
            "source has fewer elements than required, ",
            "expected at least ",sstart," got ", sstart-1)))
    end
    i = Int(dstart)
    while y !== nothing
        val, st = y
        dest[i] = val
        i += 1
        y = iterate(src, st)
    end
    return dest
end

# this method must be separate from the above since src might not have a length
function copyto!(dest::AbstractArray, dstart::Integer, src, sstart::Integer, n::Integer)
    n < 0 && throw(ArgumentError(LazyString("tried to copy n=",n,
        ", elements, but n should be non-negative")))
    n == 0 && return dest
    dmax = dstart + n - 1
    inds = LinearIndices(dest)
    if (dstart ∉ inds || dmax ∉ inds) | (sstart < 1)
        sstart < 1 && throw(ArgumentError(LazyString("source start offset (",
            sstart,") is < 1")))
        throw(BoundsError(dest, dstart:dmax))
    end
    y = iterate(src)
    for j = 1:(sstart-1)
        if y === nothing
            throw(ArgumentError(LazyString(
                "source has fewer elements than required, ",
                "expected at least ",sstart,", got ",j-1)))
        end
        y = iterate(src, y[2])
    end
    i = Int(dstart)
    while i <= dmax && y !== nothing
        val, st = y
        @inbounds dest[i] = val
        y = iterate(src, st)
        i += 1
    end
    i <= dmax && throw(BoundsError(dest, i))
    return dest
end

## copy between abstract arrays - generally more efficient
## since a single index variable can be used.

"""
    copyto!(dest::AbstractArray, src) -> dest

Copy all elements from collection `src` to array `dest`, whose length must be greater than
or equal to the length `n` of `src`. The first `n` elements of `dest` are overwritten,
the other elements are left untouched.

See also [`copy!`](@ref Base.copy!), [`copy`](@ref).

# Examples
```jldoctest
julia> x = [1., 0., 3., 0., 5.];

julia> y = zeros(7);

julia> copyto!(y, x);

julia> y
7-element Vector{Float64}:
 1.0
 0.0
 3.0
 0.0
 5.0
 0.0
 0.0
```
"""
function copyto!(dest::AbstractArray, src::AbstractArray)
    isempty(src) && return dest
    if dest isa BitArray
        # avoid ambiguities with other copyto!(::AbstractArray, ::SourceArray) methods
        return _copyto_bitarray!(dest, src)
    end
    src′ = unalias(dest, src)
    copyto_unaliased!(IndexStyle(dest), dest, IndexStyle(src′), src′)
end

function copyto!(deststyle::IndexStyle, dest::AbstractArray, srcstyle::IndexStyle, src::AbstractArray)
    isempty(src) && return dest
    src′ = unalias(dest, src)
    copyto_unaliased!(deststyle, dest, srcstyle, src′)
end

function copyto_unaliased!(deststyle::IndexStyle, dest::AbstractArray, srcstyle::IndexStyle, src::AbstractArray)
    isempty(src) && return dest
    destinds, srcinds = LinearIndices(dest), LinearIndices(src)
    idf, isf = first(destinds), first(srcinds)
    Δi = idf - isf
    (checkbounds(Bool, destinds, isf+Δi) & checkbounds(Bool, destinds, last(srcinds)+Δi)) ||
        throw(BoundsError(dest, srcinds))
    if deststyle isa IndexLinear
        if srcstyle isa IndexLinear
            # Single-index implementation
            @inbounds for i in srcinds
                dest[i + Δi] = src[i]
            end
        else
            # Dual-index implementation
            i = idf - 1
            @inbounds for a in src
                dest[i+=1] = a
            end
        end
    else
        iterdest, itersrc = eachindex(dest), eachindex(src)
        if iterdest == itersrc
            # Shared-iterator implementation
            for I in iterdest
                @inbounds dest[I] = src[I]
            end
        else
            # Dual-iterator implementation
            ret = iterate(iterdest)
            @inbounds for a in src
                idx, state = ret::NTuple{2,Any}
                dest[idx] = a
                ret = iterate(iterdest, state)
            end
        end
    end
    return dest
end

function copyto!(dest::AbstractArray, dstart::Integer, src::AbstractArray)
    copyto!(dest, dstart, src, first(LinearIndices(src)), length(src))
end

function copyto!(dest::AbstractArray, dstart::Integer, src::AbstractArray, sstart::Integer)
    srcinds = LinearIndices(src)
    checkbounds(Bool, srcinds, sstart) || throw(BoundsError(src, sstart))
    copyto!(dest, dstart, src, sstart, last(srcinds)-sstart+1)
end

function copyto!(dest::AbstractArray, dstart::Integer,
               src::AbstractArray, sstart::Integer,
               n::Integer)
    n == 0 && return dest
    n < 0 && throw(ArgumentError(LazyString("tried to copy n=",
        n," elements, but n should be non-negative")))
    destinds, srcinds = LinearIndices(dest), LinearIndices(src)
    (checkbounds(Bool, destinds, dstart) && checkbounds(Bool, destinds, dstart+n-1)) || throw(BoundsError(dest, dstart:dstart+n-1))
    (checkbounds(Bool, srcinds, sstart)  && checkbounds(Bool, srcinds, sstart+n-1))  || throw(BoundsError(src,  sstart:sstart+n-1))
    src′ = unalias(dest, src)
    @inbounds for i = 0:n-1
        dest[dstart+i] = src′[sstart+i]
    end
    return dest
end

function copy(a::AbstractArray)
    @_propagate_inbounds_meta
    copymutable(a)
end

function copyto!(B::AbstractVecOrMat{R}, ir_dest::AbstractRange{Int}, jr_dest::AbstractRange{Int},
               A::AbstractVecOrMat{S}, ir_src::AbstractRange{Int}, jr_src::AbstractRange{Int}) where {R,S}
    if length(ir_dest) != length(ir_src)
        throw(ArgumentError(LazyString("source and destination must have same size (got ",
            length(ir_src)," and ",length(ir_dest),")")))
    end
    if length(jr_dest) != length(jr_src)
        throw(ArgumentError(LazyString("source and destination must have same size (got ",
            length(jr_src)," and ",length(jr_dest),")")))
    end
    @boundscheck checkbounds(B, ir_dest, jr_dest)
    @boundscheck checkbounds(A, ir_src, jr_src)
    A′ = unalias(B, A)
    jdest = first(jr_dest)
    for jsrc in jr_src
        idest = first(ir_dest)
        for isrc in ir_src
            @inbounds B[idest,jdest] = A′[isrc,jsrc]
            idest += step(ir_dest)
        end
        jdest += step(jr_dest)
    end
    return B
end

@noinline _checkaxs(axd, axs) = axd == axs || throw(DimensionMismatch("axes must agree, got $axd and $axs"))

function copyto_axcheck!(dest, src)
    _checkaxs(axes(dest), axes(src))
    copyto!(dest, src)
end

"""
    copymutable(a)

Make a mutable copy of an array or iterable `a`.  For `a::Array`,
this is equivalent to `copy(a)`, but for other array types it may
differ depending on the type of `similar(a)`.  For generic iterables
this is equivalent to `collect(a)`.

# Examples
```jldoctest
julia> tup = (1, 2, 3)
(1, 2, 3)

julia> Base.copymutable(tup)
3-element Vector{Int64}:
 1
 2
 3
```
"""
function copymutable(a::AbstractArray)
    @_propagate_inbounds_meta
    copyto!(similar(a), a)
end
copymutable(itr) = collect(itr)

zero(x::AbstractArray{T}) where {T} = fill!(similar(x, typeof(zero(T))), zero(T))

## iteration support for arrays by iterating over `eachindex` in the array ##
# Allows fast iteration by default for both IndexLinear and IndexCartesian arrays

# While the definitions for IndexLinear are all simple enough to inline on their
# own, IndexCartesian's CartesianIndices is more complicated and requires explicit
# inlining.
function iterate(A::AbstractArray, state=(eachindex(A),))
    y = iterate(state...)
    y === nothing && return nothing
    A[y[1]], (state[1], tail(y)...)
end

isempty(a::AbstractArray) = (length(a) == 0)


## range conversions ##

map(::Type{T}, r::StepRange) where {T<:Real} = T(r.start):T(r.step):T(last(r))
map(::Type{T}, r::UnitRange) where {T<:Real} = T(r.start):T(last(r))
map(::Type{T}, r::StepRangeLen) where {T<:AbstractFloat} = convert(StepRangeLen{T}, r)
function map(::Type{T}, r::LinRange) where T<:AbstractFloat
    LinRange(T(r.start), T(r.stop), length(r))
end

## unsafe/pointer conversions ##

# note: the following type definitions don't mean any AbstractArray is convertible to
# a data Ref. they just map the array element type to the pointer type for
# convenience in cases that work.
pointer(x::AbstractArray{T}) where {T} = unsafe_convert(Ptr{T}, x)
function pointer(x::AbstractArray{T}, i::Integer) where T
    @inline
    unsafe_convert(Ptr{T}, x) + Int(_memory_offset(x, i))::Int
end

# The distance from pointer(x) to the element at x[I...] in bytes
_memory_offset(x::DenseArray, I::Vararg{Any,N}) where {N} = (_to_linear_index(x, I...) - first(LinearIndices(x)))*elsize(x)
function _memory_offset(x::AbstractArray, I::Vararg{Any,N}) where {N}
    J = _to_subscript_indices(x, I...)
    return sum(map((i, s, o)->s*(i-o), J, strides(x), Tuple(first(CartesianIndices(x)))))*elsize(x)
end

## Approach:
# We only define one fallback method on getindex for all argument types.
# That dispatches to an (inlined) internal _getindex function, where the goal is
# to transform the indices such that we can call the only getindex method that
# we require the type A{T,N} <: AbstractArray{T,N} to define; either:
#       getindex(::A, ::Int) # if IndexStyle(A) == IndexLinear() OR
#       getindex(::A{T,N}, ::Vararg{Int, N}) where {T,N} # if IndexCartesian()
# If the subtype hasn't defined the required method, it falls back to the
# _getindex function again where an error is thrown to prevent stack overflows.
"""
    getindex(A, inds...)

Return a subset of array `A` as specified by `inds`, where each `ind` may be,
<<<<<<< HEAD
for example, an `Int`, an [`AbstractRange`](@ref), a [`Vector`](@ref), or a [`CartesianIndex`](@ref).
=======
for example, an `Int`, an [`AbstractRange`](@ref), or a [`Vector`](@ref).

When `inds` selects multiple elements, this function returns a newly
allocated array. To index multiple elements without making a copy,
use [`view`](@ref) instead.

>>>>>>> f2d1276b
See the manual section on [array indexing](@ref man-array-indexing) for details.

# Examples
```jldoctest
julia> A = [1 2; 3 4]
2×2 Matrix{Int64}:
 1  2
 3  4

julia> getindex(A, 1)
1

julia> getindex(A, [2, 1])
2-element Vector{Int64}:
 3
 1

julia> getindex(A, 2:4)
3-element Vector{Int64}:
 3
 2
 4

julia> getindex(A, 2, 1)
3
 
julia> getindex(A, CartesianIndex(2, 1))
3
```
"""
function getindex(A::AbstractArray, I...)
    @_propagate_inbounds_meta
    error_if_canonical_getindex(IndexStyle(A), A, I...)
    _getindex(IndexStyle(A), A, to_indices(A, I)...)
end
# To avoid invalidations from multidimensional.jl: getindex(A::Array, i1::Union{Integer, CartesianIndex}, I::Union{Integer, CartesianIndex}...)
@propagate_inbounds getindex(A::Array, i1::Integer, I::Integer...) = A[to_indices(A, (i1, I...))...]

@inline unsafe_getindex(A::AbstractArray, I...) = @inbounds getindex(A, I...)

struct CanonicalIndexError <: Exception
    func::String
    type::Any
    CanonicalIndexError(func::String, @nospecialize(type)) = new(func, type)
end

error_if_canonical_getindex(::IndexLinear, A::AbstractArray, ::Int) =
    throw(CanonicalIndexError("getindex", typeof(A)))
error_if_canonical_getindex(::IndexCartesian, A::AbstractArray{T,N}, ::Vararg{Int,N}) where {T,N} =
    throw(CanonicalIndexError("getindex", typeof(A)))
error_if_canonical_getindex(::IndexStyle, ::AbstractArray, ::Any...) = nothing

## Internal definitions
_getindex(::IndexStyle, A::AbstractArray, I...) =
    error("getindex for $(typeof(A)) with types $(typeof(I)) is not supported")

## IndexLinear Scalar indexing: canonical method is one Int
_getindex(::IndexLinear, A::AbstractVector, i::Int) = (@_propagate_inbounds_meta; getindex(A, i))  # ambiguity resolution in case packages specialize this (to be avoided if at all possible, but see Interpolations.jl)
_getindex(::IndexLinear, A::AbstractArray, i::Int) = (@_propagate_inbounds_meta; getindex(A, i))
function _getindex(::IndexLinear, A::AbstractArray, I::Vararg{Int,M}) where M
    @inline
    @boundscheck checkbounds(A, I...) # generally _to_linear_index requires bounds checking
    @inbounds r = getindex(A, _to_linear_index(A, I...))
    r
end
_to_linear_index(A::AbstractArray, i::Integer) = i
_to_linear_index(A::AbstractVector, i::Integer, I::Integer...) = i
_to_linear_index(A::AbstractArray) = first(LinearIndices(A))
_to_linear_index(A::AbstractArray, I::Integer...) = (@inline; _sub2ind(A, I...))

## IndexCartesian Scalar indexing: Canonical method is full dimensionality of Ints
function _getindex(::IndexCartesian, A::AbstractArray, I::Vararg{Int,M}) where M
    @inline
    @boundscheck checkbounds(A, I...) # generally _to_subscript_indices requires bounds checking
    @inbounds r = getindex(A, _to_subscript_indices(A, I...)...)
    r
end
function _getindex(::IndexCartesian, A::AbstractArray{T,N}, I::Vararg{Int, N}) where {T,N}
    @_propagate_inbounds_meta
    getindex(A, I...)
end
_to_subscript_indices(A::AbstractArray, i::Integer) = (@inline; _unsafe_ind2sub(A, i))
_to_subscript_indices(A::AbstractArray{T,N}) where {T,N} = (@inline; fill_to_length((), 1, Val(N)))
_to_subscript_indices(A::AbstractArray{T,0}) where {T} = ()
_to_subscript_indices(A::AbstractArray{T,0}, i::Integer) where {T} = ()
_to_subscript_indices(A::AbstractArray{T,0}, I::Integer...) where {T} = ()
function _to_subscript_indices(A::AbstractArray{T,N}, I::Integer...) where {T,N}
    @inline
    J, Jrem = IteratorsMD.split(I, Val(N))
    _to_subscript_indices(A, J, Jrem)
end
_to_subscript_indices(A::AbstractArray, J::Tuple, Jrem::Tuple{}) =
    __to_subscript_indices(A, axes(A), J, Jrem)
function __to_subscript_indices(A::AbstractArray,
        ::Tuple{AbstractUnitRange,Vararg{AbstractUnitRange}}, J::Tuple, Jrem::Tuple{})
    @inline
    (J..., map(first, tail(_remaining_size(J, axes(A))))...)
end
_to_subscript_indices(A, J::Tuple, Jrem::Tuple) = J # already bounds-checked, safe to drop
_to_subscript_indices(A::AbstractArray{T,N}, I::Vararg{Int,N}) where {T,N} = I
_remaining_size(::Tuple{Any}, t::Tuple) = t
_remaining_size(h::Tuple, t::Tuple) = (@inline; _remaining_size(tail(h), tail(t)))
_unsafe_ind2sub(::Tuple{}, i) = () # _ind2sub may throw(BoundsError()) in this case
_unsafe_ind2sub(sz, i) = (@inline; _ind2sub(sz, i))

## Setindex! is defined similarly. We first dispatch to an internal _setindex!
# function that allows dispatch on array storage

"""
    setindex!(A, X, inds...)
    A[inds...] = X

Store values from array `X` within some subset of `A` as specified by `inds`.
The syntax `A[inds...] = X` is equivalent to `(setindex!(A, X, inds...); X)`.

# Examples
```jldoctest
julia> A = zeros(2,2);

julia> setindex!(A, [10, 20], [1, 2]);

julia> A[[3, 4]] = [30, 40];

julia> A
2×2 Matrix{Float64}:
 10.0  30.0
 20.0  40.0
```
"""
function setindex!(A::AbstractArray, v, I...)
    @_propagate_inbounds_meta
    error_if_canonical_setindex(IndexStyle(A), A, I...)
    _setindex!(IndexStyle(A), A, v, to_indices(A, I)...)
end
function unsafe_setindex!(A::AbstractArray, v, I...)
    @inline
    @inbounds r = setindex!(A, v, I...)
    r
end

error_if_canonical_setindex(::IndexLinear, A::AbstractArray, ::Int) =
    throw(CanonicalIndexError("setindex!", typeof(A)))
error_if_canonical_setindex(::IndexCartesian, A::AbstractArray{T,N}, ::Vararg{Int,N}) where {T,N} =
    throw(CanonicalIndexError("setindex!", typeof(A)))
error_if_canonical_setindex(::IndexStyle, ::AbstractArray, ::Any...) = nothing

## Internal definitions
_setindex!(::IndexStyle, A::AbstractArray, v, I...) =
    error("setindex! for $(typeof(A)) with types $(typeof(I)) is not supported")

## IndexLinear Scalar indexing
_setindex!(::IndexLinear, A::AbstractArray, v, i::Int) = (@_propagate_inbounds_meta; setindex!(A, v, i))
function _setindex!(::IndexLinear, A::AbstractArray, v, I::Vararg{Int,M}) where M
    @inline
    @boundscheck checkbounds(A, I...)
    @inbounds r = setindex!(A, v, _to_linear_index(A, I...))
    r
end

# IndexCartesian Scalar indexing
function _setindex!(::IndexCartesian, A::AbstractArray{T,N}, v, I::Vararg{Int, N}) where {T,N}
    @_propagate_inbounds_meta
    setindex!(A, v, I...)
end
function _setindex!(::IndexCartesian, A::AbstractArray, v, I::Vararg{Int,M}) where M
    @inline
    @boundscheck checkbounds(A, I...)
    @inbounds r = setindex!(A, v, _to_subscript_indices(A, I...)...)
    r
end

"""
    parent(A)

Return the underlying parent object of the view. This parent of objects of types `SubArray`, `SubString`, `ReshapedArray`
or `LinearAlgebra.Transpose` is what was passed as an argument to `view`, `reshape`, `transpose`, etc.
during object creation. If the input is not a wrapped object, return the input itself. If the input is
wrapped multiple times, only the outermost wrapper will be removed.

# Examples
```jldoctest
julia> A = [1 2; 3 4]
2×2 Matrix{Int64}:
 1  2
 3  4

julia> V = view(A, 1:2, :)
2×2 view(::Matrix{Int64}, 1:2, :) with eltype Int64:
 1  2
 3  4

julia> parent(V)
2×2 Matrix{Int64}:
 1  2
 3  4
```
"""
function parent end

parent(a::AbstractArray) = a

## rudimentary aliasing detection ##
"""
    Base.unalias(dest, A)

Return either `A` or a copy of `A` in a rough effort to prevent modifications to `dest` from
affecting the returned object. No guarantees are provided.

Custom arrays that wrap or use fields containing arrays that might alias against other
external objects should provide a [`Base.dataids`](@ref) implementation.

This function must return an object of exactly the same type as `A` for performance and type
stability. Mutable custom arrays for which [`copy(A)`](@ref) is not `typeof(A)` should
provide a [`Base.unaliascopy`](@ref) implementation.

See also [`Base.mightalias`](@ref).
"""
unalias(dest, A::AbstractArray) = mightalias(dest, A) ? unaliascopy(A) : A
unalias(dest, A::AbstractRange) = A
unalias(dest, A) = A

"""
    Base.unaliascopy(A)

Make a preventative copy of `A` in an operation where `A` [`Base.mightalias`](@ref) against
another array in order to preserve consistent semantics as that other array is mutated.

This must return an object of the same type as `A` to preserve optimal performance in the
much more common case where aliasing does not occur. By default,
`unaliascopy(A::AbstractArray)` will attempt to use [`copy(A)`](@ref), but in cases where
`copy(A)` is not a `typeof(A)`, then the array should provide a custom implementation of
`Base.unaliascopy(A)`.
"""
unaliascopy(A::Array) = copy(A)
unaliascopy(A::AbstractArray)::typeof(A) = (@noinline; _unaliascopy(A, copy(A)))
_unaliascopy(A::T, C::T) where {T} = C
_unaliascopy(A, C) = throw(ArgumentError("""
    an array of type `$(typename(typeof(A)).wrapper)` shares memory with another argument
    and must make a preventative copy of itself in order to maintain consistent semantics,
    but `copy(::$(typeof(A)))` returns a new array of type `$(typeof(C))`.
    To fix, implement:
        `Base.unaliascopy(A::$(typename(typeof(A)).wrapper))::typeof(A)`"""))
unaliascopy(A) = A

"""
    Base.mightalias(A::AbstractArray, B::AbstractArray)

Perform a conservative test to check if arrays `A` and `B` might share the same memory.

By default, this simply checks if either of the arrays reference the same memory
regions, as identified by their [`Base.dataids`](@ref).
"""
mightalias(A::AbstractArray, B::AbstractArray) = !isbits(A) && !isbits(B) && !_isdisjoint(dataids(A), dataids(B))
mightalias(x, y) = false

_isdisjoint(as::Tuple{}, bs::Tuple{}) = true
_isdisjoint(as::Tuple{}, bs::Tuple{UInt}) = true
_isdisjoint(as::Tuple{}, bs::Tuple) = true
_isdisjoint(as::Tuple{UInt}, bs::Tuple{}) = true
_isdisjoint(as::Tuple{UInt}, bs::Tuple{UInt}) = as[1] != bs[1]
_isdisjoint(as::Tuple{UInt}, bs::Tuple) = !(as[1] in bs)
_isdisjoint(as::Tuple, bs::Tuple{}) = true
_isdisjoint(as::Tuple, bs::Tuple{UInt}) = !(bs[1] in as)
_isdisjoint(as::Tuple, bs::Tuple) = !(as[1] in bs) && _isdisjoint(tail(as), bs)

"""
    Base.dataids(A::AbstractArray)

Return a tuple of `UInt`s that represent the mutable data segments of an array.

Custom arrays that would like to opt-in to aliasing detection of their component
parts can specialize this method to return the concatenation of the `dataids` of
their component parts.  A typical definition for an array that wraps a parent is
`Base.dataids(C::CustomArray) = dataids(C.parent)`.
"""
dataids(A::AbstractArray) = (UInt(objectid(A)),)
dataids(A::Array) = (UInt(pointer(A)),)
dataids(::AbstractRange) = ()
dataids(x) = ()

## get (getindex with a default value) ##

RangeVecIntList{A<:AbstractVector{Int}} = Union{Tuple{Vararg{Union{AbstractRange, AbstractVector{Int}}}},
    AbstractVector{UnitRange{Int}}, AbstractVector{AbstractRange{Int}}, AbstractVector{A}}

get(A::AbstractArray, i::Integer, default) = checkbounds(Bool, A, i) ? A[i] : default
get(A::AbstractArray, I::Tuple{}, default) = checkbounds(Bool, A) ? A[] : default
get(A::AbstractArray, I::Dims, default) = checkbounds(Bool, A, I...) ? A[I...] : default
get(f::Callable, A::AbstractArray, i::Integer) = checkbounds(Bool, A, i) ? A[i] : f()
get(f::Callable, A::AbstractArray, I::Tuple{}) = checkbounds(Bool, A) ? A[] : f()
get(f::Callable, A::AbstractArray, I::Dims) = checkbounds(Bool, A, I...) ? A[I...] : f()

function get!(X::AbstractVector{T}, A::AbstractVector, I::Union{AbstractRange,AbstractVector{Int}}, default::T) where T
    # 1d is not linear indexing
    ind = findall(in(axes1(A)), I)
    X[ind] = A[I[ind]]
    Xind = axes1(X)
    X[first(Xind):first(ind)-1] = default
    X[last(ind)+1:last(Xind)] = default
    X
end
function get!(X::AbstractArray{T}, A::AbstractArray, I::Union{AbstractRange,AbstractVector{Int}}, default::T) where T
    # Linear indexing
    ind = findall(in(1:length(A)), I)
    X[ind] = A[I[ind]]
    fill!(view(X, 1:first(ind)-1), default)
    fill!(view(X, last(ind)+1:length(X)), default)
    X
end

get(A::AbstractArray, I::AbstractRange, default) = get!(similar(A, typeof(default), index_shape(I)), A, I, default)

function get!(X::AbstractArray{T}, A::AbstractArray, I::RangeVecIntList, default::T) where T
    fill!(X, default)
    dst, src = indcopy(size(A), I)
    X[dst...] = A[src...]
    X
end

get(A::AbstractArray, I::RangeVecIntList, default) =
    get!(similar(A, typeof(default), index_shape(I...)), A, I, default)

## structured matrix methods ##
replace_in_print_matrix(A::AbstractMatrix,i::Integer,j::Integer,s::AbstractString) = s
replace_in_print_matrix(A::AbstractVector,i::Integer,j::Integer,s::AbstractString) = s

## Concatenation ##
eltypeof(x) = typeof(x)
eltypeof(x::AbstractArray) = eltype(x)

promote_eltypeof() = error()
promote_eltypeof(v1) = eltypeof(v1)
promote_eltypeof(v1, vs...) = promote_type(eltypeof(v1), promote_eltypeof(vs...))
promote_eltypeof(v1::T, vs::T...) where {T} = eltypeof(v1)
promote_eltypeof(v1::AbstractArray{T}, vs::AbstractArray{T}...) where {T} = T

promote_eltype() = error()
promote_eltype(v1) = eltype(v1)
promote_eltype(v1, vs...) = promote_type(eltype(v1), promote_eltype(vs...))
promote_eltype(v1::T, vs::T...) where {T} = eltype(T)
promote_eltype(v1::AbstractArray{T}, vs::AbstractArray{T}...) where {T} = T

#TODO: ERROR CHECK
_cat(catdim::Int) = Vector{Any}()

typed_vcat(::Type{T}) where {T} = Vector{T}()
typed_hcat(::Type{T}) where {T} = Vector{T}()

## cat: special cases
vcat(X::T...) where {T}         = T[ X[i] for i=1:length(X) ]
vcat(X::T...) where {T<:Number} = T[ X[i] for i=1:length(X) ]
hcat(X::T...) where {T}         = T[ X[j] for i=1:1, j=1:length(X) ]
hcat(X::T...) where {T<:Number} = T[ X[j] for i=1:1, j=1:length(X) ]

vcat(X::Number...) = hvcat_fill!(Vector{promote_typeof(X...)}(undef, length(X)), X)
hcat(X::Number...) = hvcat_fill!(Matrix{promote_typeof(X...)}(undef, 1,length(X)), X)
typed_vcat(::Type{T}, X::Number...) where {T} = hvcat_fill!(Vector{T}(undef, length(X)), X)
typed_hcat(::Type{T}, X::Number...) where {T} = hvcat_fill!(Matrix{T}(undef, 1,length(X)), X)

vcat(V::AbstractVector...) = typed_vcat(promote_eltype(V...), V...)
vcat(V::AbstractVector{T}...) where {T} = typed_vcat(T, V...)

# FIXME: this alias would better be Union{AbstractVector{T}, Tuple{Vararg{T}}}
# and method signatures should do AbstractVecOrTuple{<:T} when they want covariance,
# but that solution currently fails (see #27188 and #27224)
AbstractVecOrTuple{T} = Union{AbstractVector{<:T}, Tuple{Vararg{T}}}

_typed_vcat_similar(V, ::Type{T}, n) where T = similar(V[1], T, n)
_typed_vcat(::Type{T}, V::AbstractVecOrTuple{AbstractVector}) where T =
    _typed_vcat!(_typed_vcat_similar(V, T, sum(map(length, V))), V)

function _typed_vcat!(a::AbstractVector{T}, V::AbstractVecOrTuple{AbstractVector}) where T
    pos = 1
    for k=1:Int(length(V))::Int
        Vk = V[k]
        p1 = pos + Int(length(Vk))::Int - 1
        a[pos:p1] = Vk
        pos = p1+1
    end
    a
end

typed_hcat(::Type{T}, A::AbstractVecOrMat...) where {T} = _typed_hcat(T, A)

# Catch indexing errors like v[i +1] (instead of v[i+1] or v[i + 1]), where indexing is
# interpreted as a typed concatenation. (issue #49676)
typed_hcat(::AbstractArray, other...) = throw(ArgumentError("It is unclear whether you \
    intend to perform an indexing operation or typed concatenation. If you intend to \
    perform indexing (v[1 + 2]), adjust spacing or insert missing operator to clarify. \
    If you intend to perform typed concatenation (T[1 2]), ensure that T is a type."))


hcat(A::AbstractVecOrMat...) = typed_hcat(promote_eltype(A...), A...)
hcat(A::AbstractVecOrMat{T}...) where {T} = typed_hcat(T, A...)

function _typed_hcat(::Type{T}, A::AbstractVecOrTuple{AbstractVecOrMat}) where T
    nargs = length(A)
    nrows = size(A[1], 1)
    ncols = 0
    dense = true
    for j = 1:nargs
        Aj = A[j]
        if size(Aj, 1) != nrows
            throw(DimensionMismatch("number of rows of each array must match (got $(map(x->size(x,1), A)))"))
        end
        dense &= isa(Aj,Array)
        nd = ndims(Aj)
        ncols += (nd==2 ? size(Aj,2) : 1)
    end
    B = similar(A[1], T, nrows, ncols)
    pos = 1
    if dense
        for k=1:nargs
            Ak = A[k]
            n = length(Ak)
            copyto!(B, pos, Ak, 1, n)
            pos += n
        end
    else
        for k=1:nargs
            Ak = A[k]
            p1 = pos+(isa(Ak,AbstractMatrix) ? size(Ak, 2) : 1)-1
            B[:, pos:p1] = Ak
            pos = p1+1
        end
    end
    return B
end

vcat(A::AbstractVecOrMat...) = typed_vcat(promote_eltype(A...), A...)
vcat(A::AbstractVecOrMat{T}...) where {T} = typed_vcat(T, A...)

function _typed_vcat(::Type{T}, A::AbstractVecOrTuple{AbstractVecOrMat}) where T
    nargs = length(A)
    nrows = sum(a->size(a, 1), A)::Int
    ncols = size(A[1], 2)
    for j = 2:nargs
        if size(A[j], 2) != ncols
            throw(DimensionMismatch("number of columns of each array must match (got $(map(x->size(x,2), A)))"))
        end
    end
    B = similar(A[1], T, nrows, ncols)
    pos = 1
    for k=1:nargs
        Ak = A[k]
        p1 = pos+size(Ak,1)::Int-1
        B[pos:p1, :] = Ak
        pos = p1+1
    end
    return B
end

typed_vcat(::Type{T}, A::AbstractVecOrMat...) where {T} = _typed_vcat(T, A)

reduce(::typeof(vcat), A::AbstractVector{<:AbstractVecOrMat}) =
    _typed_vcat(mapreduce(eltype, promote_type, A), A)

reduce(::typeof(hcat), A::AbstractVector{<:AbstractVecOrMat}) =
    _typed_hcat(mapreduce(eltype, promote_type, A), A)

## cat: general case

# helper functions
cat_size(A) = (1,)
cat_size(A::AbstractArray) = size(A)
cat_size(A, d) = 1
cat_size(A::AbstractArray, d) = size(A, d)

cat_length(::Any) = 1
cat_length(a::AbstractArray) = length(a)

cat_ndims(a) = 0
cat_ndims(a::AbstractArray) = ndims(a)

cat_indices(A, d) = OneTo(1)
cat_indices(A::AbstractArray, d) = axes(A, d)

cat_similar(A, ::Type{T}, shape::Tuple) where T = Array{T}(undef, shape)
cat_similar(A, ::Type{T}, shape::Vector) where T = Array{T}(undef, shape...)
cat_similar(A::Array, ::Type{T}, shape::Tuple) where T = Array{T}(undef, shape)
cat_similar(A::Array, ::Type{T}, shape::Vector) where T = Array{T}(undef, shape...)
cat_similar(A::AbstractArray, T::Type, shape::Tuple) = similar(A, T, shape)
cat_similar(A::AbstractArray, T::Type, shape::Vector) = similar(A, T, shape...)

# These are for backwards compatibility (even though internal)
cat_shape(dims, shape::Tuple{Vararg{Int}}) = shape
function cat_shape(dims, shapes::Tuple)
    out_shape = ()
    for s in shapes
        out_shape = _cshp(1, dims, out_shape, s)
    end
    return out_shape
end
# The new way to compute the shape (more inferable than combining cat_size & cat_shape, due to Varargs + issue#36454)
cat_size_shape(dims) = ntuple(zero, Val(length(dims)))
@inline cat_size_shape(dims, X, tail...) = _cat_size_shape(dims, _cshp(1, dims, (), cat_size(X)), tail...)
_cat_size_shape(dims, shape) = shape
@inline _cat_size_shape(dims, shape, X, tail...) = _cat_size_shape(dims, _cshp(1, dims, shape, cat_size(X)), tail...)

_cshp(ndim::Int, ::Tuple{}, ::Tuple{}, ::Tuple{}) = ()
_cshp(ndim::Int, ::Tuple{}, ::Tuple{}, nshape) = nshape
_cshp(ndim::Int, dims, ::Tuple{}, ::Tuple{}) = ntuple(Returns(1), Val(length(dims)))
@inline _cshp(ndim::Int, dims, shape, ::Tuple{}) =
    (shape[1] + dims[1], _cshp(ndim + 1, tail(dims), tail(shape), ())...)
@inline _cshp(ndim::Int, dims, ::Tuple{}, nshape) =
    (nshape[1], _cshp(ndim + 1, tail(dims), (), tail(nshape))...)
@inline function _cshp(ndim::Int, ::Tuple{}, shape, ::Tuple{})
    _cs(ndim, shape[1], 1)
    (1, _cshp(ndim + 1, (), tail(shape), ())...)
end
@inline function _cshp(ndim::Int, ::Tuple{}, shape, nshape)
    next = _cs(ndim, shape[1], nshape[1])
    (next, _cshp(ndim + 1, (), tail(shape), tail(nshape))...)
end
@inline function _cshp(ndim::Int, dims, shape, nshape)
    a = shape[1]
    b = nshape[1]
    next = dims[1] ? a + b : _cs(ndim, a, b)
    (next, _cshp(ndim + 1, tail(dims), tail(shape), tail(nshape))...)
end

_cs(d, a, b) = (a == b ? a : throw(DimensionMismatch(
    "mismatch in dimension $d (expected $a got $b)")))

dims2cat(::Val{dims}) where dims = dims2cat(dims)
function dims2cat(dims)
    if any(≤(0), dims)
        throw(ArgumentError("All cat dimensions must be positive integers, but got $dims"))
    end
    ntuple(in(dims), maximum(dims))
end

_cat(dims, X...) = _cat_t(dims, promote_eltypeof(X...), X...)

@inline function _cat_t(dims, ::Type{T}, X...) where {T}
    catdims = dims2cat(dims)
    shape = cat_size_shape(catdims, X...)
    A = cat_similar(X[1], T, shape)
    if count(!iszero, catdims)::Int > 1
        fill!(A, zero(T))
    end
    return __cat(A, shape, catdims, X...)
end
# this version of `cat_t` is not very kind for inference and so its usage should be avoided,
# nevertheless it is here just for compat after https://github.com/JuliaLang/julia/pull/45028
@inline cat_t(::Type{T}, X...; dims) where {T} = _cat_t(dims, T, X...)

# Why isn't this called `__cat!`?
__cat(A, shape, catdims, X...) = __cat_offset!(A, shape, catdims, ntuple(zero, length(shape)), X...)

function __cat_offset!(A, shape, catdims, offsets, x, X...)
    # splitting the "work" on x from X... may reduce latency (fewer costly specializations)
    newoffsets = __cat_offset1!(A, shape, catdims, offsets, x)
    return __cat_offset!(A, shape, catdims, newoffsets, X...)
end
__cat_offset!(A, shape, catdims, offsets) = A

function __cat_offset1!(A, shape, catdims, offsets, x)
    inds = ntuple(length(offsets)) do i
        (i <= length(catdims) && catdims[i]) ? offsets[i] .+ cat_indices(x, i) : 1:shape[i]
    end
    _copy_or_fill!(A, inds, x)
    newoffsets = ntuple(length(offsets)) do i
        (i <= length(catdims) && catdims[i]) ? offsets[i] + cat_size(x, i) : offsets[i]
    end
    return newoffsets
end

_copy_or_fill!(A, inds, x) = fill!(view(A, inds...), x)
_copy_or_fill!(A, inds, x::AbstractArray) = (A[inds...] = x)

"""
    vcat(A...)

Concatenate arrays or numbers vertically. Equivalent to [`cat`](@ref)`(A...; dims=1)`,
and to the syntax `[a; b; c]`.

To concatenate a large vector of arrays, `reduce(vcat, A)` calls an efficient method
when `A isa AbstractVector{<:AbstractVecOrMat}`, rather than working pairwise.

See also [`hcat`](@ref), [`Iterators.flatten`](@ref), [`stack`](@ref).

# Examples
```jldoctest
julia> v = vcat([1,2], [3,4])
4-element Vector{Int64}:
 1
 2
 3
 4

julia> v == vcat(1, 2, [3,4])  # accepts numbers
true

julia> v == [1; 2; [3,4]]  # syntax for the same operation
true

julia> summary(ComplexF64[1; 2; [3,4]])  # syntax for supplying the element type
"4-element Vector{ComplexF64}"

julia> vcat(range(1, 2, length=3))  # collects lazy ranges
3-element Vector{Float64}:
 1.0
 1.5
 2.0

julia> two = ([10, 20, 30]', Float64[4 5 6; 7 8 9])  # row vector and a matrix
([10 20 30], [4.0 5.0 6.0; 7.0 8.0 9.0])

julia> vcat(two...)
3×3 Matrix{Float64}:
 10.0  20.0  30.0
  4.0   5.0   6.0
  7.0   8.0   9.0

julia> vs = [[1, 2], [3, 4], [5, 6]];

julia> reduce(vcat, vs)  # more efficient than vcat(vs...)
6-element Vector{Int64}:
 1
 2
 3
 4
 5
 6

julia> ans == collect(Iterators.flatten(vs))
true
```
"""
vcat(X...) = cat(X...; dims=Val(1))
"""
    hcat(A...)

Concatenate arrays or numbers horizontally. Equivalent to [`cat`](@ref)`(A...; dims=2)`,
and to the syntax `[a b c]` or `[a;; b;; c]`.

For a large vector of arrays, `reduce(hcat, A)` calls an efficient method
when `A isa AbstractVector{<:AbstractVecOrMat}`.
For a vector of vectors, this can also be written [`stack`](@ref)`(A)`.

See also [`vcat`](@ref), [`hvcat`](@ref).

# Examples
```jldoctest
julia> hcat([1,2], [3,4], [5,6])
2×3 Matrix{Int64}:
 1  3  5
 2  4  6

julia> hcat(1, 2, [30 40], [5, 6, 7]')  # accepts numbers
1×7 Matrix{Int64}:
 1  2  30  40  5  6  7

julia> ans == [1 2 [30 40] [5, 6, 7]']  # syntax for the same operation
true

julia> Float32[1 2 [30 40] [5, 6, 7]']  # syntax for supplying the eltype
1×7 Matrix{Float32}:
 1.0  2.0  30.0  40.0  5.0  6.0  7.0

julia> ms = [zeros(2,2), [1 2; 3 4], [50 60; 70 80]];

julia> reduce(hcat, ms)  # more efficient than hcat(ms...)
2×6 Matrix{Float64}:
 0.0  0.0  1.0  2.0  50.0  60.0
 0.0  0.0  3.0  4.0  70.0  80.0

julia> stack(ms) |> summary  # disagrees on a vector of matrices
"2×2×3 Array{Float64, 3}"

julia> hcat(Int[], Int[], Int[])  # empty vectors, each of size (0,)
0×3 Matrix{Int64}

julia> hcat([1.1, 9.9], Matrix(undef, 2, 0))  # hcat with empty 2×0 Matrix
2×1 Matrix{Any}:
 1.1
 9.9
```
"""
hcat(X...) = cat(X...; dims=Val(2))

typed_vcat(::Type{T}, X...) where T = _cat_t(Val(1), T, X...)
typed_hcat(::Type{T}, X...) where T = _cat_t(Val(2), T, X...)

"""
    cat(A...; dims)

Concatenate the input arrays along the dimensions specified in `dims`.

Along a dimension `d in dims`, the size of the output array is `sum(size(a,d) for
a in A)`.
Along other dimensions, all input arrays should have the same size,
which will also be the size of the output array along those dimensions.

If `dims` is a single number, the different arrays are tightly packed along that dimension.
If `dims` is an iterable containing several dimensions, the positions along these dimensions
are increased simultaneously for each input array, filling with zero elsewhere.
This allows one to construct block-diagonal matrices as `cat(matrices...; dims=(1,2))`,
and their higher-dimensional analogues.

The special case `dims=1` is [`vcat`](@ref), and `dims=2` is [`hcat`](@ref).
See also [`hvcat`](@ref), [`hvncat`](@ref), [`stack`](@ref), [`repeat`](@ref).

The keyword also accepts `Val(dims)`.

!!! compat "Julia 1.8"
    For multiple dimensions `dims = Val(::Tuple)` was added in Julia 1.8.

# Examples
```jldoctest
julia> cat([1 2; 3 4], [pi, pi], fill(10, 2,3,1); dims=2)  # same as hcat
2×6×1 Array{Float64, 3}:
[:, :, 1] =
 1.0  2.0  3.14159  10.0  10.0  10.0
 3.0  4.0  3.14159  10.0  10.0  10.0

julia> cat(true, trues(2,2), trues(4)', dims=(1,2))  # block-diagonal
4×7 Matrix{Bool}:
 1  0  0  0  0  0  0
 0  1  1  0  0  0  0
 0  1  1  0  0  0  0
 0  0  0  1  1  1  1

julia> cat(1, [2], [3;;]; dims=Val(2))
1×3 Matrix{Int64}:
 1  2  3
```
"""
@inline cat(A...; dims) = _cat(dims, A...)
# `@constprop :aggressive` allows `catdims` to be propagated as constant improving return type inference
@constprop :aggressive _cat(catdims, A::AbstractArray{T}...) where {T} = _cat_t(catdims, T, A...)

# The specializations for 1 and 2 inputs are important
# especially when running with --inline=no, see #11158
vcat(A::AbstractArray) = cat(A; dims=Val(1))
vcat(A::AbstractArray, B::AbstractArray) = cat(A, B; dims=Val(1))
vcat(A::AbstractArray...) = cat(A...; dims=Val(1))
vcat(A::Union{AbstractArray,Number}...) = cat(A...; dims=Val(1))
hcat(A::AbstractArray) = cat(A; dims=Val(2))
hcat(A::AbstractArray, B::AbstractArray) = cat(A, B; dims=Val(2))
hcat(A::AbstractArray...) = cat(A...; dims=Val(2))
hcat(A::Union{AbstractArray,Number}...) = cat(A...; dims=Val(2))

typed_vcat(T::Type, A::AbstractArray) = _cat_t(Val(1), T, A)
typed_vcat(T::Type, A::AbstractArray, B::AbstractArray) = _cat_t(Val(1), T, A, B)
typed_vcat(T::Type, A::AbstractArray...) = _cat_t(Val(1), T, A...)
typed_hcat(T::Type, A::AbstractArray) = _cat_t(Val(2), T, A)
typed_hcat(T::Type, A::AbstractArray, B::AbstractArray) = _cat_t(Val(2), T, A, B)
typed_hcat(T::Type, A::AbstractArray...) = _cat_t(Val(2), T, A...)

# 2d horizontal and vertical concatenation

# these are produced in lowering if splatting occurs inside hvcat
hvcat_rows(rows::Tuple...) = hvcat(map(length, rows), (rows...)...)
typed_hvcat_rows(T::Type, rows::Tuple...) = typed_hvcat(T, map(length, rows), (rows...)...)

function hvcat(nbc::Int, as...)
    # nbc = # of block columns
    n = length(as)
    mod(n,nbc) != 0 &&
        throw(ArgumentError("number of arrays $n is not a multiple of the requested number of block columns $nbc"))
    nbr = div(n,nbc)
    hvcat(ntuple(Returns(nbc), nbr), as...)
end

"""
    hvcat(blocks_per_row::Union{Tuple{Vararg{Int}}, Int}, values...)

Horizontal and vertical concatenation in one call. This function is called for block matrix
syntax. The first argument specifies the number of arguments to concatenate in each block
row. If the first argument is a single integer `n`, then all block rows are assumed to have `n`
block columns.

# Examples
```jldoctest
julia> a, b, c, d, e, f = 1, 2, 3, 4, 5, 6
(1, 2, 3, 4, 5, 6)

julia> [a b c; d e f]
2×3 Matrix{Int64}:
 1  2  3
 4  5  6

julia> hvcat((3,3), a,b,c,d,e,f)
2×3 Matrix{Int64}:
 1  2  3
 4  5  6

julia> [a b; c d; e f]
3×2 Matrix{Int64}:
 1  2
 3  4
 5  6

julia> hvcat((2,2,2), a,b,c,d,e,f)
3×2 Matrix{Int64}:
 1  2
 3  4
 5  6
julia> hvcat((2,2,2), a,b,c,d,e,f) == hvcat(2, a,b,c,d,e,f)
true
```
"""
hvcat(rows::Tuple{Vararg{Int}}, xs::AbstractArray...) = typed_hvcat(promote_eltype(xs...), rows, xs...)
hvcat(rows::Tuple{Vararg{Int}}, xs::AbstractArray{T}...) where {T} = typed_hvcat(T, rows, xs...)

function typed_hvcat(::Type{T}, rows::Tuple{Vararg{Int}}, as::AbstractVecOrMat...) where T
    nbr = length(rows)  # number of block rows

    nc = 0
    for i=1:rows[1]
        nc += size(as[i],2)
    end

    nr = 0
    a = 1
    for i = 1:nbr
        nr += size(as[a],1)
        a += rows[i]
    end

    out = similar(as[1], T, nr, nc)

    a = 1
    r = 1
    for i = 1:nbr
        c = 1
        szi = size(as[a],1)
        for j = 1:rows[i]
            Aj = as[a+j-1]
            szj = size(Aj,2)
            if size(Aj,1) != szi
                throw(DimensionMismatch("mismatched height in block row $(i) (expected $szi, got $(size(Aj,1)))"))
            end
            if c-1+szj > nc
                throw(DimensionMismatch("block row $(i) has mismatched number of columns (expected $nc, got $(c-1+szj))"))
            end
            out[r:r-1+szi, c:c-1+szj] = Aj
            c += szj
        end
        if c != nc+1
            throw(DimensionMismatch("block row $(i) has mismatched number of columns (expected $nc, got $(c-1))"))
        end
        r += szi
        a += rows[i]
    end
    out
end

hvcat(rows::Tuple{Vararg{Int}}) = []
typed_hvcat(::Type{T}, rows::Tuple{Vararg{Int}}) where {T} = Vector{T}()

function hvcat(rows::Tuple{Vararg{Int}}, xs::T...) where T<:Number
    nr = length(rows)
    nc = rows[1]

    a = Matrix{T}(undef, nr, nc)
    if length(a) != length(xs)
        throw(ArgumentError("argument count does not match specified shape (expected $(length(a)), got $(length(xs)))"))
    end
    k = 1
    @inbounds for i=1:nr
        if nc != rows[i]
            throw(DimensionMismatch("row $(i) has mismatched number of columns (expected $nc, got $(rows[i]))"))
        end
        for j=1:nc
            a[i,j] = xs[k]
            k += 1
        end
    end
    a
end

function hvcat_fill!(a::Array, xs::Tuple)
    nr, nc = size(a,1), size(a,2)
    len = length(xs)
    if nr*nc != len
        throw(ArgumentError("argument count $(len) does not match specified shape $((nr,nc))"))
    end
    k = 1
    for i=1:nr
        @inbounds for j=1:nc
            a[i,j] = xs[k]
            k += 1
        end
    end
    a
end

hvcat(rows::Tuple{Vararg{Int}}, xs::Number...) = typed_hvcat(promote_typeof(xs...), rows, xs...)
hvcat(rows::Tuple{Vararg{Int}}, xs...) = typed_hvcat(promote_eltypeof(xs...), rows, xs...)
# the following method is needed to provide a more specific one compared to LinearAlgebra/uniformscaling.jl
hvcat(rows::Tuple{Vararg{Int}}, xs::Union{AbstractArray,Number}...) = typed_hvcat(promote_eltypeof(xs...), rows, xs...)

function typed_hvcat(::Type{T}, rows::Tuple{Vararg{Int}}, xs::Number...) where T
    nr = length(rows)
    nc = rows[1]
    for i = 2:nr
        if nc != rows[i]
            throw(DimensionMismatch("row $(i) has mismatched number of columns (expected $nc, got $(rows[i]))"))
        end
    end
    hvcat_fill!(Matrix{T}(undef, nr, nc), xs)
end

function typed_hvcat(::Type{T}, rows::Tuple{Vararg{Int}}, as...) where T
    nbr = length(rows)  # number of block rows
    rs = Vector{Any}(undef, nbr)
    a = 1
    for i = 1:nbr
        rs[i] = typed_hcat(T, as[a:a-1+rows[i]]...)
        a += rows[i]
    end
    T[rs...;]
end

## N-dimensional concatenation ##

"""
    hvncat(dim::Int, row_first, values...)
    hvncat(dims::Tuple{Vararg{Int}}, row_first, values...)
    hvncat(shape::Tuple{Vararg{Tuple}}, row_first, values...)

Horizontal, vertical, and n-dimensional concatenation of many `values` in one call.

This function is called for block matrix syntax. The first argument either specifies the
shape of the concatenation, similar to `hvcat`, as a tuple of tuples, or the dimensions that
specify the key number of elements along each axis, and is used to determine the output
dimensions. The `dims` form is more performant, and is used by default when the concatenation
operation has the same number of elements along each axis (e.g., [a b; c d;;; e f ; g h]).
The `shape` form is used when the number of elements along each axis is unbalanced
(e.g., [a b ; c]). Unbalanced syntax needs additional validation overhead. The `dim` form
is an optimization for concatenation along just one dimension. `row_first` indicates how
`values` are ordered. The meaning of the first and second elements of `shape` are also
swapped based on `row_first`.

# Examples
```jldoctest
julia> a, b, c, d, e, f = 1, 2, 3, 4, 5, 6
(1, 2, 3, 4, 5, 6)

julia> [a b c;;; d e f]
1×3×2 Array{Int64, 3}:
[:, :, 1] =
 1  2  3

[:, :, 2] =
 4  5  6

julia> hvncat((2,1,3), false, a,b,c,d,e,f)
2×1×3 Array{Int64, 3}:
[:, :, 1] =
 1
 2

[:, :, 2] =
 3
 4

[:, :, 3] =
 5
 6

julia> [a b;;; c d;;; e f]
1×2×3 Array{Int64, 3}:
[:, :, 1] =
 1  2

[:, :, 2] =
 3  4

[:, :, 3] =
 5  6

julia> hvncat(((3, 3), (3, 3), (6,)), true, a, b, c, d, e, f)
1×3×2 Array{Int64, 3}:
[:, :, 1] =
 1  2  3

[:, :, 2] =
 4  5  6
```

# Examples for construction of the arguments
```
[a b c ; d e f ;;;
 g h i ; j k l ;;;
 m n o ; p q r ;;;
 s t u ; v w x]
⇒ dims = (2, 3, 4)

[a b ; c ;;; d ;;;;]
 ___   _     _
 2     1     1 = elements in each row (2, 1, 1)
 _______     _
 3           1 = elements in each column (3, 1)
 _____________
 4             = elements in each 3d slice (4,)
 _____________
 4             = elements in each 4d slice (4,)
⇒ shape = ((2, 1, 1), (3, 1), (4,), (4,)) with `row_first` = true
```
"""
hvncat(dimsshape::Tuple, row_first::Bool, xs...) = _hvncat(dimsshape, row_first, xs...)
hvncat(dim::Int, xs...) = _hvncat(dim, true, xs...)

_hvncat(dimsshape::Union{Tuple, Int}, row_first::Bool) = _typed_hvncat(Any, dimsshape, row_first)
_hvncat(dimsshape::Union{Tuple, Int}, row_first::Bool, xs...) = _typed_hvncat(promote_eltypeof(xs...), dimsshape, row_first, xs...)
_hvncat(dimsshape::Union{Tuple, Int}, row_first::Bool, xs::T...) where T<:Number = _typed_hvncat(T, dimsshape, row_first, xs...)
_hvncat(dimsshape::Union{Tuple, Int}, row_first::Bool, xs::Number...) = _typed_hvncat(promote_typeof(xs...), dimsshape, row_first, xs...)
_hvncat(dimsshape::Union{Tuple, Int}, row_first::Bool, xs::AbstractArray...) = _typed_hvncat(promote_eltype(xs...), dimsshape, row_first, xs...)
_hvncat(dimsshape::Union{Tuple, Int}, row_first::Bool, xs::AbstractArray{T}...) where T = _typed_hvncat(T, dimsshape, row_first, xs...)


typed_hvncat(T::Type, dimsshape::Tuple, row_first::Bool, xs...) = _typed_hvncat(T, dimsshape, row_first, xs...)
typed_hvncat(T::Type, dim::Int, xs...) = _typed_hvncat(T, Val(dim), xs...)

# 1-dimensional hvncat methods

_typed_hvncat(::Type, ::Val{0}) = _typed_hvncat_0d_only_one()
_typed_hvncat(T::Type, ::Val{0}, x) = fill(convert(T, x))
_typed_hvncat(T::Type, ::Val{0}, x::Number) = fill(convert(T, x))
_typed_hvncat(T::Type, ::Val{0}, x::AbstractArray) = convert.(T, x)
_typed_hvncat(::Type, ::Val{0}, ::Any...) = _typed_hvncat_0d_only_one()
_typed_hvncat(::Type, ::Val{0}, ::Number...) = _typed_hvncat_0d_only_one()
_typed_hvncat(::Type, ::Val{0}, ::AbstractArray...) = _typed_hvncat_0d_only_one()

_typed_hvncat_0d_only_one() =
    throw(ArgumentError("a 0-dimensional array may only contain exactly one element"))

# `@constprop :aggressive` here to form constant `Val(dim)` type to get type stability
@constprop :aggressive _typed_hvncat(T::Type, dim::Int, ::Bool, xs...) = _typed_hvncat(T, Val(dim), xs...) # catches from _hvncat type promoters

function _typed_hvncat(::Type{T}, ::Val{N}) where {T, N}
    N < 0 &&
        throw(ArgumentError("concatenation dimension must be non-negative"))
    return Array{T, N}(undef, ntuple(x -> 0, Val(N)))
end

function _typed_hvncat(T::Type, ::Val{N}, xs::Number...) where N
    N < 0 &&
        throw(ArgumentError("concatenation dimension must be non-negative"))
    A = cat_similar(xs[1], T, (ntuple(x -> 1, Val(N - 1))..., length(xs)))
    hvncat_fill!(A, false, xs)
    return A
end

function _typed_hvncat(::Type{T}, ::Val{N}, as::AbstractArray...) where {T, N}
    # optimization for arrays that can be concatenated by copying them linearly into the destination
    # conditions: the elements must all have 1-length dimensions above N
    length(as) > 0 ||
        throw(ArgumentError("must have at least one element"))
    N < 0 &&
        throw(ArgumentError("concatenation dimension must be non-negative"))
    for a ∈ as
        ndims(a) <= N || all(x -> size(a, x) == 1, (N + 1):ndims(a)) ||
            return _typed_hvncat(T, (ntuple(x -> 1, Val(N - 1))..., length(as), 1), false, as...)
            # the extra 1 is to avoid an infinite cycle
    end

    nd = N

    Ndim = 0
    for i ∈ eachindex(as)
        Ndim += cat_size(as[i], N)
        nd = max(nd, cat_ndims(as[i]))
        for d ∈ 1:N - 1
            cat_size(as[1], d) == cat_size(as[i], d) || throw(DimensionMismatch("mismatched size along axis $d in element $i"))
        end
    end

    A = cat_similar(as[1], T, (ntuple(d -> size(as[1], d), N - 1)..., Ndim, ntuple(x -> 1, nd - N)...))
    k = 1
    for a ∈ as
        for i ∈ eachindex(a)
            A[k] = a[i]
            k += 1
        end
    end
    return A
end

function _typed_hvncat(::Type{T}, ::Val{N}, as...) where {T, N}
    length(as) > 0 ||
        throw(ArgumentError("must have at least one element"))
    N < 0 &&
        throw(ArgumentError("concatenation dimension must be non-negative"))
    nd = N
    Ndim = 0
    for i ∈ eachindex(as)
        Ndim += cat_size(as[i], N)
        nd = max(nd, cat_ndims(as[i]))
        for d ∈ 1:N-1
            cat_size(as[i], d) == 1 ||
                throw(DimensionMismatch("all dimensions of element $i other than $N must be of length 1"))
        end
    end

    A = Array{T, nd}(undef, ntuple(x -> 1, Val(N - 1))..., Ndim, ntuple(x -> 1, nd - N)...)

    k = 1
    for a ∈ as
        if a isa AbstractArray
            lena = length(a)
            copyto!(A, k, a, 1, lena)
            k += lena
        else
            A[k] = a
            k += 1
        end
    end
    return A
end

# 0-dimensional cases for balanced and unbalanced hvncat method

_typed_hvncat(T::Type, ::Tuple{}, ::Bool, x...) = _typed_hvncat(T, Val(0), x...)
_typed_hvncat(T::Type, ::Tuple{}, ::Bool, x::Number...) = _typed_hvncat(T, Val(0), x...)


# balanced dimensions hvncat methods

_typed_hvncat(T::Type, dims::Tuple{Int}, ::Bool, as...) = _typed_hvncat_1d(T, dims[1], Val(false), as...)
_typed_hvncat(T::Type, dims::Tuple{Int}, ::Bool, as::Number...) = _typed_hvncat_1d(T, dims[1], Val(false), as...)

function _typed_hvncat_1d(::Type{T}, ds::Int, ::Val{row_first}, as...) where {T, row_first}
    lengthas = length(as)
    ds > 0 ||
        throw(ArgumentError("`dimsshape` argument must consist of positive integers"))
    lengthas == ds ||
        throw(ArgumentError("number of elements does not match `dimshape` argument; expected $ds, got $lengthas"))
    if row_first
        return _typed_hvncat(T, Val(2), as...)
    else
        return _typed_hvncat(T, Val(1), as...)
    end
end

function _typed_hvncat(::Type{T}, dims::NTuple{N, Int}, row_first::Bool, xs::Number...) where {T, N}
    all(>(0), dims) ||
        throw(ArgumentError("`dims` argument must contain positive integers"))
    A = Array{T, N}(undef, dims...)
    lengtha = length(A)  # Necessary to store result because throw blocks are being deoptimized right now, which leads to excessive allocations
    lengthx = length(xs) # Cuts from 3 allocations to 1.
    if lengtha != lengthx
       throw(ArgumentError("argument count does not match specified shape (expected $lengtha, got $lengthx)"))
    end
    hvncat_fill!(A, row_first, xs)
    return A
end

function hvncat_fill!(A::Array, row_first::Bool, xs::Tuple)
    nr, nc = size(A, 1), size(A, 2)
    na = prod(size(A)[3:end])
    len = length(xs)
    nrc = nr * nc
    if nrc * na != len
        throw(ArgumentError("argument count $(len) does not match specified shape $(size(A))"))
    end
    # putting these in separate functions leads to unnecessary allocations
    if row_first
        k = 1
        for d ∈ 1:na
            dd = nrc * (d - 1)
            for i ∈ 1:nr
                Ai = dd + i
                for j ∈ 1:nc
                    @inbounds A[Ai] = xs[k]
                    k += 1
                    Ai += nr
                end
            end
        end
    else
        for k ∈ eachindex(xs)
            @inbounds A[k] = xs[k]
        end
    end
end

function _typed_hvncat(T::Type, dims::NTuple{N, Int}, row_first::Bool, as...) where {N}
    # function barrier after calculating the max is necessary for high performance
    nd = max(maximum(cat_ndims(a) for a ∈ as), N)
    return _typed_hvncat_dims(T, (dims..., ntuple(x -> 1, nd - N)...), row_first, as)
end

function _typed_hvncat_dims(::Type{T}, dims::NTuple{N, Int}, row_first::Bool, as::Tuple) where {T, N}
    length(as) > 0 ||
        throw(ArgumentError("must have at least one element"))
    all(>(0), dims) ||
        throw(ArgumentError("`dims` argument must contain positive integers"))

    d1 = row_first ? 2 : 1
    d2 = row_first ? 1 : 2

    outdims = zeros(Int, N)

    # validate shapes for lowest level of concatenation
    d = findfirst(>(1), dims)
    if d !== nothing # all dims are 1
        if row_first && d < 3
            d = d == 1 ? 2 : 1
        end
        nblocks = length(as) ÷ dims[d]
        for b ∈ 1:nblocks
            offset = ((b - 1) * dims[d])
            startelementi = offset + 1
            for i ∈ offset .+ (2:dims[d])
                for dd ∈ 1:N
                    dd == d && continue
                    if cat_size(as[startelementi], dd) != cat_size(as[i], dd)
                        throw(DimensionMismatch("incompatible shape in element $i"))
                    end
                end
            end
        end
    end

    # discover number of rows or columns
    for i ∈ 1:dims[d1]
        outdims[d1] += cat_size(as[i], d1)
    end

    currentdims = zeros(Int, N)
    blockcount = 0
    elementcount = 0
    for i ∈ eachindex(as)
        elementcount += cat_length(as[i])
        currentdims[d1] += cat_size(as[i], d1)
        if currentdims[d1] == outdims[d1]
            currentdims[d1] = 0
            for d ∈ (d2, 3:N...)
                currentdims[d] += cat_size(as[i], d)
                if outdims[d] == 0 # unfixed dimension
                    blockcount += 1
                    if blockcount == dims[d]
                        outdims[d] = currentdims[d]
                        currentdims[d] = 0
                        blockcount = 0
                    else
                        break
                    end
                else # fixed dimension
                    if currentdims[d] == outdims[d] # end of dimension
                        currentdims[d] = 0
                    elseif currentdims[d] < outdims[d] # dimension in progress
                        break
                    else # exceeded dimension
                        throw(DimensionMismatch("argument $i has too many elements along axis $d"))
                    end
                end
            end
        elseif currentdims[d1] > outdims[d1] # exceeded dimension
            throw(DimensionMismatch("argument $i has too many elements along axis $d1"))
        end
    end

    outlen = prod(outdims)
    elementcount == outlen ||
        throw(DimensionMismatch("mismatched number of elements; expected $(outlen), got $(elementcount)"))

    # copy into final array
    A = cat_similar(as[1], T, outdims)
    # @assert all(==(0), currentdims)
    outdims .= 0
    hvncat_fill!(A, currentdims, outdims, d1, d2, as)
    return A
end


# unbalanced dimensions hvncat methods

function _typed_hvncat(T::Type, shape::Tuple{Tuple}, row_first::Bool, xs...)
    length(shape[1]) > 0 ||
        throw(ArgumentError("each level of `shape` argument must have at least one value"))
    return _typed_hvncat_1d(T, shape[1][1], Val(row_first), xs...)
end

function _typed_hvncat(T::Type, shape::NTuple{N, Tuple}, row_first::Bool, as...) where {N}
    # function barrier after calculating the max is necessary for high performance
    nd = max(maximum(cat_ndims(a) for a ∈ as), N)
    return _typed_hvncat_shape(T, (shape..., ntuple(x -> shape[end], nd - N)...), row_first, as)
end

function _typed_hvncat_shape(::Type{T}, shape::NTuple{N, Tuple}, row_first, as::Tuple) where {T, N}
    length(as) > 0 ||
        throw(ArgumentError("must have at least one element"))
    all(>(0), tuple((shape...)...)) ||
        throw(ArgumentError("`shape` argument must consist of positive integers"))

    d1 = row_first ? 2 : 1
    d2 = row_first ? 1 : 2

    shapev = collect(shape) # saves allocations later
    all(!isempty, shapev) ||
        throw(ArgumentError("each level of `shape` argument must have at least one value"))
    length(shapev[end]) == 1 ||
        throw(ArgumentError("last level of shape must contain only one integer"))
    shapelength = shapev[end][1]
    lengthas = length(as)
    shapelength == lengthas || throw(ArgumentError("number of elements does not match shape; expected $(shapelength), got $lengthas)"))
    # discover dimensions
    nd = max(N, cat_ndims(as[1]))
    outdims = fill(-1, nd)
    currentdims = zeros(Int, nd)
    blockcounts = zeros(Int, nd)
    shapepos = ones(Int, nd)

    elementcount = 0
    for i ∈ eachindex(as)
        elementcount += cat_length(as[i])
        wasstartblock = false
        for d ∈ 1:N
            ad = (d < 3 && row_first) ? (d == 1 ? 2 : 1) : d
            dsize = cat_size(as[i], ad)
            blockcounts[d] += 1

            if d == 1 || i == 1 || wasstartblock
                currentdims[d] += dsize
            elseif dsize != cat_size(as[i - 1], ad)
                throw(DimensionMismatch("argument $i has a mismatched number of elements along axis $ad; \
                                         expected $(cat_size(as[i - 1], ad)), got $dsize"))
            end

            wasstartblock = blockcounts[d] == 1 # remember for next dimension

            isendblock = blockcounts[d] == shapev[d][shapepos[d]]
            if isendblock
                if outdims[d] == -1
                    outdims[d] = currentdims[d]
                elseif outdims[d] != currentdims[d]
                    throw(DimensionMismatch("argument $i has a mismatched number of elements along axis $ad; \
                                             expected $(abs(outdims[d] - (currentdims[d] - dsize))), got $dsize"))
                end
                currentdims[d] = 0
                blockcounts[d] = 0
                shapepos[d] += 1
                d > 1 && (blockcounts[d - 1] == 0 ||
                    throw(DimensionMismatch("shape in level $d is inconsistent; level counts must nest \
                                             evenly into each other")))
            end
        end
    end

    outlen = prod(outdims)
    elementcount == outlen ||
        throw(ArgumentError("mismatched number of elements; expected $(outlen), got $(elementcount)"))

    if row_first
        outdims[1], outdims[2] = outdims[2], outdims[1]
    end

    # @assert all(==(0), currentdims)
    # @assert all(==(0), blockcounts)

    # copy into final array
    A = cat_similar(as[1], T, outdims)
    hvncat_fill!(A, currentdims, blockcounts, d1, d2, as)
    return A
end

function hvncat_fill!(A::AbstractArray{T, N}, scratch1::Vector{Int}, scratch2::Vector{Int},
                              d1::Int, d2::Int, as::Tuple) where {T, N}
    N > 1 || throw(ArgumentError("dimensions of the destination array must be at least 2"))
    length(scratch1) == length(scratch2) == N ||
        throw(ArgumentError("scratch vectors must have as many elements as the destination array has dimensions"))
    0 < d1 < 3 &&
    0 < d2 < 3 &&
    d1 != d2 ||
        throw(ArgumentError("d1 and d2 must be either 1 or 2, exclusive."))
    outdims = size(A)
    offsets = scratch1
    inneroffsets = scratch2
    for a ∈ as
        if isa(a, AbstractArray)
            for ai ∈ a
                @inbounds Ai = hvncat_calcindex(offsets, inneroffsets, outdims, N)
                A[Ai] = ai

                @inbounds for j ∈ 1:N
                    inneroffsets[j] += 1
                    inneroffsets[j] < cat_size(a, j) && break
                    inneroffsets[j] = 0
                end
            end
        else
            @inbounds Ai = hvncat_calcindex(offsets, inneroffsets, outdims, N)
            A[Ai] = a
        end

        @inbounds for j ∈ (d1, d2, 3:N...)
            offsets[j] += cat_size(a, j)
            offsets[j] < outdims[j] && break
            offsets[j] = 0
        end
    end
end

@propagate_inbounds function hvncat_calcindex(offsets::Vector{Int}, inneroffsets::Vector{Int},
                                              outdims::Tuple{Vararg{Int}}, nd::Int)
    Ai = inneroffsets[1] + offsets[1] + 1
    for j ∈ 2:nd
        increment = inneroffsets[j] + offsets[j]
        for k ∈ 1:j-1
            increment *= outdims[k]
        end
        Ai += increment
    end
    Ai
end

"""
    stack(iter; [dims])

Combine a collection of arrays (or other iterable objects) of equal size
into one larger array, by arranging them along one or more new dimensions.

By default the axes of the elements are placed first,
giving `size(result) = (size(first(iter))..., size(iter)...)`.
This has the same order of elements as [`Iterators.flatten`](@ref)`(iter)`.

With keyword `dims::Integer`, instead the `i`th element of `iter` becomes the slice
[`selectdim`](@ref)`(result, dims, i)`, so that `size(result, dims) == length(iter)`.
In this case `stack` reverses the action of [`eachslice`](@ref) with the same `dims`.

The various [`cat`](@ref) functions also combine arrays. However, these all
extend the arrays' existing (possibly trivial) dimensions, rather than placing
the arrays along new dimensions.
They also accept arrays as separate arguments, rather than a single collection.

!!! compat "Julia 1.9"
    This function requires at least Julia 1.9.

# Examples
```jldoctest
julia> vecs = (1:2, [30, 40], Float32[500, 600]);

julia> mat = stack(vecs)
2×3 Matrix{Float32}:
 1.0  30.0  500.0
 2.0  40.0  600.0

julia> mat == hcat(vecs...) == reduce(hcat, collect(vecs))
true

julia> vec(mat) == vcat(vecs...) == reduce(vcat, collect(vecs))
true

julia> stack(zip(1:4, 10:99))  # accepts any iterators of iterators
2×4 Matrix{Int64}:
  1   2   3   4
 10  11  12  13

julia> vec(ans) == collect(Iterators.flatten(zip(1:4, 10:99)))
true

julia> stack(vecs; dims=1)  # unlike any cat function, 1st axis of vecs[1] is 2nd axis of result
3×2 Matrix{Float32}:
   1.0    2.0
  30.0   40.0
 500.0  600.0

julia> x = rand(3,4);

julia> x == stack(eachcol(x)) == stack(eachrow(x), dims=1)  # inverse of eachslice
true
```

Higher-dimensional examples:

```jldoctest
julia> A = rand(5, 7, 11);

julia> E = eachslice(A, dims=2);  # a vector of matrices

julia> (element = size(first(E)), container = size(E))
(element = (5, 11), container = (7,))

julia> stack(E) |> size
(5, 11, 7)

julia> stack(E) == stack(E; dims=3) == cat(E...; dims=3)
true

julia> A == stack(E; dims=2)
true

julia> M = (fill(10i+j, 2, 3) for i in 1:5, j in 1:7);

julia> (element = size(first(M)), container = size(M))
(element = (2, 3), container = (5, 7))

julia> stack(M) |> size  # keeps all dimensions
(2, 3, 5, 7)

julia> stack(M; dims=1) |> size  # vec(container) along dims=1
(35, 2, 3)

julia> hvcat(5, M...) |> size  # hvcat puts matrices next to each other
(14, 15)
```
"""
stack(iter; dims=:) = _stack(dims, iter)

"""
    stack(f, args...; [dims])

Apply a function to each element of a collection, and `stack` the result.
Or to several collections, [`zip`](@ref)ped together.

The function should return arrays (or tuples, or other iterators) all of the same size.
These become slices of the result, each separated along `dims` (if given) or by default
along the last dimensions.

See also [`mapslices`](@ref), [`eachcol`](@ref).

# Examples
```jldoctest
julia> stack(c -> (c, c-32), "julia")
2×5 Matrix{Char}:
 'j'  'u'  'l'  'i'  'a'
 'J'  'U'  'L'  'I'  'A'

julia> stack(eachrow([1 2 3; 4 5 6]), (10, 100); dims=1) do row, n
         vcat(row, row .* n, row ./ n)
       end
2×9 Matrix{Float64}:
 1.0  2.0  3.0   10.0   20.0   30.0  0.1   0.2   0.3
 4.0  5.0  6.0  400.0  500.0  600.0  0.04  0.05  0.06
```
"""
stack(f, iter; dims=:) = _stack(dims, f(x) for x in iter)
stack(f, xs, yzs...; dims=:) = _stack(dims, f(xy...) for xy in zip(xs, yzs...))

_stack(dims::Union{Integer, Colon}, iter) = _stack(dims, IteratorSize(iter), iter)

_stack(dims, ::IteratorSize, iter) = _stack(dims, collect(iter))

function _stack(dims, ::Union{HasShape, HasLength}, iter)
    S = @default_eltype iter
    T = S != Union{} ? eltype(S) : Any  # Union{} occurs for e.g. stack(1,2), postpone the error
    if isconcretetype(T)
        _typed_stack(dims, T, S, iter)
    else  # Need to look inside, but shouldn't run an expensive iterator twice:
        array = iter isa Union{Tuple, AbstractArray} ? iter : collect(iter)
        isempty(array) && return _empty_stack(dims, T, S, iter)
        T2 = mapreduce(eltype, promote_type, array)
        _typed_stack(dims, T2, eltype(array), array)
    end
end

function _typed_stack(::Colon, ::Type{T}, ::Type{S}, A, Aax=_iterator_axes(A)) where {T, S}
    xit = iterate(A)
    nothing === xit && return _empty_stack(:, T, S, A)
    x1, _ = xit
    ax1 = _iterator_axes(x1)
    B = similar(_ensure_array(x1), T, ax1..., Aax...)
    off = firstindex(B)
    len = length(x1)
    while xit !== nothing
        x, state = xit
        _stack_size_check(x, ax1)
        copyto!(B, off, x)
        off += len
        xit = iterate(A, state)
    end
    B
end

_iterator_axes(x) = _iterator_axes(x, IteratorSize(x))
_iterator_axes(x, ::HasLength) = (OneTo(length(x)),)
_iterator_axes(x, ::IteratorSize) = axes(x)

# For some dims values, stack(A; dims) == stack(vec(A)), and the : path will be faster
_typed_stack(dims::Integer, ::Type{T}, ::Type{S}, A) where {T,S} =
    _typed_stack(dims, T, S, IteratorSize(S), A)
_typed_stack(dims::Integer, ::Type{T}, ::Type{S}, ::HasLength, A) where {T,S} =
    _typed_stack(dims, T, S, HasShape{1}(), A)
function _typed_stack(dims::Integer, ::Type{T}, ::Type{S}, ::HasShape{N}, A) where {T,S,N}
    if dims == N+1
        _typed_stack(:, T, S, A, (_vec_axis(A),))
    else
        _dim_stack(dims, T, S, A)
    end
end
_typed_stack(dims::Integer, ::Type{T}, ::Type{S}, ::IteratorSize, A) where {T,S} =
    _dim_stack(dims, T, S, A)

_vec_axis(A, ax=_iterator_axes(A)) = length(ax) == 1 ? only(ax) : OneTo(prod(length, ax; init=1))

@constprop :aggressive function _dim_stack(dims::Integer, ::Type{T}, ::Type{S}, A) where {T,S}
    xit = Iterators.peel(A)
    nothing === xit && return _empty_stack(dims, T, S, A)
    x1, xrest = xit
    ax1 = _iterator_axes(x1)
    N1 = length(ax1)+1
    dims in 1:N1 || throw(ArgumentError(LazyString("cannot stack slices ndims(x) = ", N1-1, " along dims = ", dims)))

    newaxis = _vec_axis(A)
    outax = ntuple(d -> d==dims ? newaxis : ax1[d - (d>dims)], N1)
    B = similar(_ensure_array(x1), T, outax...)

    if dims == 1
        _dim_stack!(Val(1), B, x1, xrest)
    elseif dims == 2
        _dim_stack!(Val(2), B, x1, xrest)
    else
        _dim_stack!(Val(dims), B, x1, xrest)
    end
    B
end

function _dim_stack!(::Val{dims}, B::AbstractArray, x1, xrest) where {dims}
    before = ntuple(d -> Colon(), dims - 1)
    after = ntuple(d -> Colon(), ndims(B) - dims)

    i = firstindex(B, dims)
    copyto!(view(B, before..., i, after...), x1)

    for x in xrest
        _stack_size_check(x, _iterator_axes(x1))
        i += 1
        @inbounds copyto!(view(B, before..., i, after...), x)
    end
end

@inline function _stack_size_check(x, ax1::Tuple)
    if _iterator_axes(x) != ax1
        uax1 = map(UnitRange, ax1)
        uaxN = map(UnitRange, axes(x))
        throw(DimensionMismatch(
            LazyString("stack expects uniform slices, got axes(x) == ", uaxN, " while first had ", uax1)))
    end
end

_ensure_array(x::AbstractArray) = x
_ensure_array(x) = 1:0  # passed to similar, makes stack's output an Array

_empty_stack(_...) = throw(ArgumentError("`stack` on an empty collection is not allowed"))


## Reductions and accumulates ##

function isequal(A::AbstractArray, B::AbstractArray)
    if A === B return true end
    if axes(A) != axes(B)
        return false
    end
    for (a, b) in zip(A, B)
        if !isequal(a, b)
            return false
        end
    end
    return true
end

function cmp(A::AbstractVector, B::AbstractVector)
    for (a, b) in zip(A, B)
        if !isequal(a, b)
            return isless(a, b) ? -1 : 1
        end
    end
    return cmp(length(A), length(B))
end

"""
    isless(A::AbstractVector, B::AbstractVector)

Return `true` when `A` is less than `B` in lexicographic order.
"""
isless(A::AbstractVector, B::AbstractVector) = cmp(A, B) < 0

function (==)(A::AbstractArray, B::AbstractArray)
    if axes(A) != axes(B)
        return false
    end
    anymissing = false
    for (a, b) in zip(A, B)
        eq = (a == b)
        if ismissing(eq)
            anymissing = true
        elseif !eq
            return false
        end
    end
    return anymissing ? missing : true
end

# _sub2ind and _ind2sub
# fallbacks
function _sub2ind(A::AbstractArray, I...)
    @inline
    _sub2ind(axes(A), I...)
end

function _ind2sub(A::AbstractArray, ind)
    @inline
    _ind2sub(axes(A), ind)
end

# 0-dimensional arrays and indexing with []
_sub2ind(::Tuple{}) = 1
_sub2ind(::DimsInteger) = 1
_sub2ind(::Indices) = 1
_sub2ind(::Tuple{}, I::Integer...) = (@inline; _sub2ind_recurse((), 1, 1, I...))

# Generic cases
_sub2ind(dims::DimsInteger, I::Integer...) = (@inline; _sub2ind_recurse(dims, 1, 1, I...))
_sub2ind(inds::Indices, I::Integer...) = (@inline; _sub2ind_recurse(inds, 1, 1, I...))
# In 1d, there's a question of whether we're doing cartesian indexing
# or linear indexing. Support only the former.
_sub2ind(inds::Indices{1}, I::Integer...) =
    throw(ArgumentError("Linear indexing is not defined for one-dimensional arrays"))
_sub2ind(inds::Tuple{OneTo}, I::Integer...) = (@inline; _sub2ind_recurse(inds, 1, 1, I...)) # only OneTo is safe
_sub2ind(inds::Tuple{OneTo}, i::Integer)    = i

_sub2ind_recurse(::Any, L, ind) = ind
function _sub2ind_recurse(::Tuple{}, L, ind, i::Integer, I::Integer...)
    @inline
    _sub2ind_recurse((), L, ind+(i-1)*L, I...)
end
function _sub2ind_recurse(inds, L, ind, i::Integer, I::Integer...)
    @inline
    r1 = inds[1]
    _sub2ind_recurse(tail(inds), nextL(L, r1), ind+offsetin(i, r1)*L, I...)
end

nextL(L, l::Integer) = L*l
nextL(L, r::AbstractUnitRange) = L*length(r)
nextL(L, r::Slice) = L*length(r.indices)
offsetin(i, l::Integer) = i-1
offsetin(i, r::AbstractUnitRange) = i-first(r)

_ind2sub(::Tuple{}, ind::Integer) = (@inline; ind == 1 ? () : throw(BoundsError()))
_ind2sub(dims::DimsInteger, ind::Integer) = (@inline; _ind2sub_recurse(dims, ind-1))
_ind2sub(inds::Indices, ind::Integer)     = (@inline; _ind2sub_recurse(inds, ind-1))
_ind2sub(inds::Indices{1}, ind::Integer) =
    throw(ArgumentError("Linear indexing is not defined for one-dimensional arrays"))
_ind2sub(inds::Tuple{OneTo}, ind::Integer) = (ind,)

_ind2sub_recurse(::Tuple{}, ind) = (ind+1,)
function _ind2sub_recurse(indslast::NTuple{1}, ind)
    @inline
    (_lookup(ind, indslast[1]),)
end
function _ind2sub_recurse(inds, ind)
    @inline
    r1 = inds[1]
    indnext, f, l = _div(ind, r1)
    (ind-l*indnext+f, _ind2sub_recurse(tail(inds), indnext)...)
end

_lookup(ind, d::Integer) = ind+1
_lookup(ind, r::AbstractUnitRange) = ind+first(r)
_div(ind, d::Integer) = div(ind, d), 1, d
_div(ind, r::AbstractUnitRange) = (d = length(r); (div(ind, d), first(r), d))

# Vectorized forms
function _sub2ind(inds::Indices{1}, I1::AbstractVector{T}, I::AbstractVector{T}...) where T<:Integer
    throw(ArgumentError("Linear indexing is not defined for one-dimensional arrays"))
end
_sub2ind(inds::Tuple{OneTo}, I1::AbstractVector{T}, I::AbstractVector{T}...) where {T<:Integer} =
    _sub2ind_vecs(inds, I1, I...)
_sub2ind(inds::Union{DimsInteger,Indices}, I1::AbstractVector{T}, I::AbstractVector{T}...) where {T<:Integer} =
    _sub2ind_vecs(inds, I1, I...)
function _sub2ind_vecs(inds, I::AbstractVector...)
    I1 = I[1]
    Iinds = axes1(I1)
    for j = 2:length(I)
        axes1(I[j]) == Iinds || throw(DimensionMismatch("indices of I[1] ($(Iinds)) does not match indices of I[$j] ($(axes1(I[j])))"))
    end
    Iout = similar(I1)
    _sub2ind!(Iout, inds, Iinds, I)
    Iout
end

function _sub2ind!(Iout, inds, Iinds, I)
    @noinline
    for i in Iinds
        # Iout[i] = _sub2ind(inds, map(Ij -> Ij[i], I)...)
        Iout[i] = sub2ind_vec(inds, i, I)
    end
    Iout
end

sub2ind_vec(inds, i, I) = (@inline; _sub2ind(inds, _sub2ind_vec(i, I...)...))
_sub2ind_vec(i, I1, I...) = (@inline; (I1[i], _sub2ind_vec(i, I...)...))
_sub2ind_vec(i) = ()

function _ind2sub(inds::Union{DimsInteger{N},Indices{N}}, ind::AbstractVector{<:Integer}) where N
    M = length(ind)
    t = ntuple(n->similar(ind),Val(N))
    for (i,idx) in pairs(IndexLinear(), ind)
        sub = _ind2sub(inds, idx)
        for j = 1:N
            t[j][i] = sub[j]
        end
    end
    t
end

## iteration utilities ##

"""
    foreach(f, c...) -> Nothing

Call function `f` on each element of iterable `c`.
For multiple iterable arguments, `f` is called elementwise, and iteration stops when
any iterator is finished.

`foreach` should be used instead of [`map`](@ref) when the results of `f` are not
needed, for example in `foreach(println, array)`.

# Examples
```jldoctest
julia> tri = 1:3:7; res = Int[];

julia> foreach(x -> push!(res, x^2), tri)

julia> res
3-element Vector{$(Int)}:
  1
 16
 49

julia> foreach((x, y) -> println(x, " with ", y), tri, 'a':'z')
1 with a
4 with b
7 with c
```
"""
foreach(f) = (f(); nothing)
foreach(f, itr) = (for x in itr; f(x); end; nothing)
foreach(f, itrs...) = (for z in zip(itrs...); f(z...); end; nothing)

## map over arrays ##

## transform any set of dimensions
## dims specifies which dimensions will be transformed. for example
## dims==1:2 will call f on all slices A[:,:,...]
"""
    mapslices(f, A; dims)

Transform the given dimensions of array `A` by applying a function `f` on each slice
of the form `A[..., :, ..., :, ...]`, with a colon at each `d` in `dims`. The results are
concatenated along the remaining dimensions.

For example, if `dims = [1,2]` and `A` is 4-dimensional, then `f` is called on `x = A[:,:,i,j]`
for all `i` and `j`, and `f(x)` becomes `R[:,:,i,j]` in the result `R`.

See also [`eachcol`](@ref) or [`eachslice`](@ref), used with [`map`](@ref) or [`stack`](@ref).

# Examples
```jldoctest
julia> A = reshape(1:30,(2,5,3))
2×5×3 reshape(::UnitRange{$Int}, 2, 5, 3) with eltype $Int:
[:, :, 1] =
 1  3  5  7   9
 2  4  6  8  10

[:, :, 2] =
 11  13  15  17  19
 12  14  16  18  20

[:, :, 3] =
 21  23  25  27  29
 22  24  26  28  30

julia> f(x::Matrix) = fill(x[1,1], 1,4);  # returns a 1×4 matrix

julia> B = mapslices(f, A, dims=(1,2))
1×4×3 Array{$Int, 3}:
[:, :, 1] =
 1  1  1  1

[:, :, 2] =
 11  11  11  11

[:, :, 3] =
 21  21  21  21

julia> f2(x::AbstractMatrix) = fill(x[1,1], 1,4);

julia> B == stack(f2, eachslice(A, dims=3))
true

julia> g(x) = x[begin] // x[end-1];  # returns a number

julia> mapslices(g, A, dims=[1,3])
1×5×1 Array{Rational{$Int}, 3}:
[:, :, 1] =
 1//21  3//23  1//5  7//27  9//29

julia> map(g, eachslice(A, dims=2))
5-element Vector{Rational{$Int}}:
 1//21
 3//23
 1//5
 7//27
 9//29

julia> mapslices(sum, A; dims=(1,3)) == sum(A; dims=(1,3))
true
```

Notice that in `eachslice(A; dims=2)`, the specified dimension is the
one *without* a colon in the slice. This is `view(A,:,i,:)`, whereas
`mapslices(f, A; dims=(1,3))` uses `A[:,i,:]`. The function `f` may mutate
values in the slice without affecting `A`.
"""
function mapslices(f, A::AbstractArray; dims)
    isempty(dims) && return map(f, A)

    for d in dims
        d isa Integer || throw(ArgumentError("mapslices: dimension must be an integer, got $d"))
        d >= 1 || throw(ArgumentError("mapslices: dimension must be ≥ 1, got $d"))
        # Indexing a matrix M[:,1,:] produces a 1-column matrix, but dims=(1,3) here
        # would otherwise ignore 3, and slice M[:,i]. Previously this gave error:
        # BoundsError: attempt to access 2-element Vector{Any} at index [3]
        d > ndims(A) && throw(ArgumentError("mapslices does not accept dimensions > ndims(A) = $(ndims(A)), got $d"))
    end
    dim_mask = ntuple(d -> d in dims, ndims(A))

    # Apply the function to the first slice in order to determine the next steps
    idx1 = ntuple(d -> d in dims ? (:) : firstindex(A,d), ndims(A))
    Aslice = A[idx1...]
    r1 = f(Aslice)

    res1 = if r1 isa AbstractArray && ndims(r1) > 0
        n = sum(dim_mask)
        if ndims(r1) > n && any(ntuple(d -> size(r1,d+n)>1, ndims(r1)-n))
            s = size(r1)[1:n]
            throw(DimensionMismatch("mapslices cannot assign slice f(x) of size $(size(r1)) into output of size $s"))
        end
        r1
    else
        # If the result of f on a single slice is a scalar then we add singleton
        # dimensions. When adding the dimensions, we have to respect the
        # index type of the input array (e.g. in the case of OffsetArrays)
        _res1 = similar(Aslice, typeof(r1), reduced_indices(Aslice, 1:ndims(Aslice)))
        _res1[begin] = r1
        _res1
    end

    # Determine result size and allocate. We always pad ndims(res1) out to length(dims):
    din = Ref(0)
    Rsize = ntuple(ndims(A)) do d
        if d in dims
            axes(res1, din[] += 1)
        else
            axes(A,d)
        end
    end
    R = similar(res1, Rsize)

    # Determine iteration space. It will be convenient in the loop to mask N-dimensional
    # CartesianIndices, with some trivial dimensions:
    itershape = ntuple(d -> d in dims ? Base.OneTo(1) : axes(A,d), ndims(A))
    indices = Iterators.drop(CartesianIndices(itershape), 1)

    # That skips the first element, which we already have:
    ridx = ntuple(d -> d in dims ? Slice(axes(R,d)) : firstindex(A,d), ndims(A))
    concatenate_setindex!(R, res1, ridx...)

    # In some cases, we can re-use the first slice for a dramatic performance
    # increase. The slice itself must be mutable and the result cannot contain
    # any mutable containers. The following errs on the side of being overly
    # strict (#18570 & #21123).
    safe_for_reuse = isa(Aslice, StridedArray) &&
                     (isa(r1, Number) || (isa(r1, AbstractArray) && eltype(r1) <: Number))

    _inner_mapslices!(R, indices, f, A, dim_mask, Aslice, safe_for_reuse)
    return R
end

@noinline function _inner_mapslices!(R, indices, f, A, dim_mask, Aslice, safe_for_reuse)
    must_extend = any(dim_mask .& size(R) .> 1)
    if safe_for_reuse
        # when f returns an array, R[ridx...] = f(Aslice) line copies elements,
        # so we can reuse Aslice
        for I in indices
            idx = ifelse.(dim_mask, Slice.(axes(A)), Tuple(I))
            _unsafe_getindex!(Aslice, A, idx...)
            r = f(Aslice)
            if r isa AbstractArray || must_extend
                ridx = ifelse.(dim_mask, Slice.(axes(R)), Tuple(I))
                R[ridx...] = r
            else
                ridx = ifelse.(dim_mask, first.(axes(R)), Tuple(I))
                R[ridx...] = r
            end
        end
    else
        # we can't guarantee safety (#18524), so allocate new storage for each slice
        for I in indices
            idx = ifelse.(dim_mask, Slice.(axes(A)), Tuple(I))
            ridx = ifelse.(dim_mask, Slice.(axes(R)), Tuple(I))
            concatenate_setindex!(R, f(A[idx...]), ridx...)
        end
    end
end

concatenate_setindex!(R, v, I...) = (R[I...] .= (v,); R)
concatenate_setindex!(R, X::AbstractArray, I...) = (R[I...] = X)

## 0 arguments

map(f) = f()

## 1 argument

function map!(f::F, dest::AbstractArray, A::AbstractArray) where F
    for (i,j) in zip(eachindex(dest),eachindex(A))
        val = f(@inbounds A[j])
        @inbounds dest[i] = val
    end
    return dest
end

# map on collections
map(f, A::AbstractArray) = collect_similar(A, Generator(f,A))

mapany(f, A::AbstractArray) = map!(f, Vector{Any}(undef, length(A)), A)
mapany(f, itr) = Any[f(x) for x in itr]

"""
    map(f, c...) -> collection

Transform collection `c` by applying `f` to each element. For multiple collection arguments,
apply `f` elementwise, and stop when any of them is exhausted.

See also [`map!`](@ref), [`foreach`](@ref), [`mapreduce`](@ref), [`mapslices`](@ref), [`zip`](@ref), [`Iterators.map`](@ref).

# Examples
```jldoctest
julia> map(x -> x * 2, [1, 2, 3])
3-element Vector{Int64}:
 2
 4
 6

julia> map(+, [1, 2, 3], [10, 20, 30, 400, 5000])
3-element Vector{Int64}:
 11
 22
 33
```
"""
map(f, A) = collect(Generator(f,A)) # default to returning an Array for `map` on general iterators

map(f, ::AbstractDict) = error("map is not defined on dictionaries")
map(f, ::AbstractSet) = error("map is not defined on sets")

## 2 argument
function map!(f::F, dest::AbstractArray, A::AbstractArray, B::AbstractArray) where F
    for (i, j, k) in zip(eachindex(dest), eachindex(A), eachindex(B))
        @inbounds a, b = A[j], B[k]
        val = f(a, b)
        @inbounds dest[i] = val
    end
    return dest
end

## N argument

@inline ith_all(i, ::Tuple{}) = ()
function ith_all(i, as)
    @_propagate_inbounds_meta
    return (as[1][i], ith_all(i, tail(as))...)
end

function map_n!(f::F, dest::AbstractArray, As) where F
    idxs1 = LinearIndices(As[1])
    @boundscheck LinearIndices(dest) == idxs1 && all(x -> LinearIndices(x) == idxs1, As)
    for i = idxs1
        @inbounds I = ith_all(i, As)
        val = f(I...)
        @inbounds dest[i] = val
    end
    return dest
end

"""
    map!(function, destination, collection...)

Like [`map`](@ref), but stores the result in `destination` rather than a new
collection. `destination` must be at least as large as the smallest collection.

See also: [`map`](@ref), [`foreach`](@ref), [`zip`](@ref), [`copyto!`](@ref).

# Examples
```jldoctest
julia> a = zeros(3);

julia> map!(x -> x * 2, a, [1, 2, 3]);

julia> a
3-element Vector{Float64}:
 2.0
 4.0
 6.0

julia> map!(+, zeros(Int, 5), 100:999, 1:3)
5-element Vector{$(Int)}:
 101
 103
 105
   0
   0
```
"""
function map!(f::F, dest::AbstractArray, As::AbstractArray...) where {F}
    isempty(As) && throw(ArgumentError(
        """map! requires at least one "source" argument"""))
    map_n!(f, dest, As)
end

"""
    map(f, A::AbstractArray...) -> N-array

When acting on multi-dimensional arrays of the same [`ndims`](@ref),
they must all have the same [`axes`](@ref), and the answer will too.

See also [`broadcast`](@ref), which allows mismatched sizes.

# Examples
```
julia> map(//, [1 2; 3 4], [4 3; 2 1])
2×2 Matrix{Rational{$Int}}:
 1//4  2//3
 3//2  4//1

julia> map(+, [1 2; 3 4], zeros(2,1))
ERROR: DimensionMismatch

julia> map(+, [1 2; 3 4], [1,10,100,1000], zeros(3,1))  # iterates until 3rd is exhausted
3-element Vector{Float64}:
   2.0
  13.0
 102.0
```
"""
map(f, iters...) = collect(Generator(f, iters...))

# multi-item push!, pushfirst! (built on top of type-specific 1-item version)
# (note: must not cause a dispatch loop when 1-item case is not defined)
push!(A, a, b) = push!(push!(A, a), b)
push!(A, a, b, c...) = push!(push!(A, a, b), c...)
pushfirst!(A, a, b) = pushfirst!(pushfirst!(A, b), a)
pushfirst!(A, a, b, c...) = pushfirst!(pushfirst!(A, c...), a, b)

## hashing AbstractArray ##

const hash_abstractarray_seed = UInt === UInt64 ? 0x7e2d6fb6448beb77 : 0xd4514ce5
function hash(A::AbstractArray, h::UInt)
    h += hash_abstractarray_seed
    # Axes are themselves AbstractArrays, so hashing them directly would stack overflow
    # Instead hash the tuple of firsts and lasts along each dimension
    h = hash(map(first, axes(A)), h)
    h = hash(map(last, axes(A)), h)

    # For short arrays, it's not worth doing anything complicated
    if length(A) < 8192
        for x in A
            h = hash(x, h)
        end
        return h
    end

    # Goal: Hash approximately log(N) entries with a higher density of hashed elements
    # weighted towards the end and special consideration for repeated values. Colliding
    # hashes will often subsequently be compared by equality -- and equality between arrays
    # works elementwise forwards and is short-circuiting. This means that a collision
    # between arrays that differ by elements at the beginning is cheaper than one where the
    # difference is towards the end. Furthermore, choosing `log(N)` arbitrary entries from a
    # sparse array will likely only choose the same element repeatedly (zero in this case).

    # To achieve this, we work backwards, starting by hashing the last element of the
    # array. After hashing each element, we skip `fibskip` elements, where `fibskip`
    # is pulled from the Fibonacci sequence -- Fibonacci was chosen as a simple
    # ~O(log(N)) algorithm that ensures we don't hit a common divisor of a dimension
    # and only end up hashing one slice of the array (as might happen with powers of
    # two). Finally, we find the next distinct value from the one we just hashed.

    # This is a little tricky since skipping an integer number of values inherently works
    # with linear indices, but `findprev` uses `keys`. Hoist out the conversion "maps":
    ks = keys(A)
    key_to_linear = LinearIndices(ks) # Index into this map to compute the linear index
    linear_to_key = vec(ks)           # And vice-versa

    # Start at the last index
    keyidx = last(ks)
    linidx = key_to_linear[keyidx]
    fibskip = prevfibskip = oneunit(linidx)
    first_linear = first(LinearIndices(linear_to_key))
    n = 0
    while true
        n += 1
        # Hash the element
        elt = A[keyidx]
        h = hash(keyidx=>elt, h)

        # Skip backwards a Fibonacci number of indices -- this is a linear index operation
        linidx = key_to_linear[keyidx]
        linidx < fibskip + first_linear && break
        linidx -= fibskip
        keyidx = linear_to_key[linidx]

        # Only increase the Fibonacci skip once every N iterations. This was chosen
        # to be big enough that all elements of small arrays get hashed while
        # obscenely large arrays are still tractable. With a choice of N=4096, an
        # entirely-distinct 8000-element array will have ~75% of its elements hashed,
        # with every other element hashed in the first half of the array. At the same
        # time, hashing a `typemax(Int64)`-length Float64 range takes about a second.
        if rem(n, 4096) == 0
            fibskip, prevfibskip = fibskip + prevfibskip, fibskip
        end

        # Find a key index with a value distinct from `elt` -- might be `keyidx` itself
        keyidx = findprev(!isequal(elt), A, keyidx)
        keyidx === nothing && break
    end

    return h
end

# The semantics of `collect` are weird. Better to write our own
function rest(a::AbstractArray{T}, state...) where {T}
    v = Vector{T}(undef, 0)
    # assume only very few items are taken from the front
    sizehint!(v, length(a))
    return foldl(push!, Iterators.rest(a, state...), init=v)
end


## keepat! ##

# NOTE: since these use `@inbounds`, they are actually only intended for Vector and BitVector

function _keepat!(a::AbstractVector, inds)
    local prev
    i = firstindex(a)
    for k in inds
        if @isdefined(prev)
            prev < k || throw(ArgumentError("indices must be unique and sorted"))
        end
        ak = a[k] # must happen even when i==k for bounds checking
        if i != k
            @inbounds a[i] = ak # k > i, so a[i] is inbounds
        end
        prev = k
        i = nextind(a, i)
    end
    deleteat!(a, i:lastindex(a))
    return a
end

function _keepat!(a::AbstractVector, m::AbstractVector{Bool})
    length(m) == length(a) || throw(BoundsError(a, m))
    j = firstindex(a)
    for i in eachindex(a, m)
        @inbounds begin
            if m[i]
                i == j || (a[j] = a[i])
                j = nextind(a, j)
            end
        end
    end
    deleteat!(a, j:lastindex(a))
end

## 1-d circshift ##
function circshift!(a::AbstractVector, shift::Integer)
    n = length(a)
    n == 0 && return
    shift = mod(shift, n)
    shift == 0 && return
    l = lastindex(a)
    reverse!(a, firstindex(a), l-shift)
    reverse!(a, l-shift+1, lastindex(a))
    reverse!(a)
    return a
end<|MERGE_RESOLUTION|>--- conflicted
+++ resolved
@@ -1255,16 +1255,12 @@
     getindex(A, inds...)
 
 Return a subset of array `A` as specified by `inds`, where each `ind` may be,
-<<<<<<< HEAD
 for example, an `Int`, an [`AbstractRange`](@ref), a [`Vector`](@ref), or a [`CartesianIndex`](@ref).
-=======
-for example, an `Int`, an [`AbstractRange`](@ref), or a [`Vector`](@ref).
 
 When `inds` selects multiple elements, this function returns a newly
 allocated array. To index multiple elements without making a copy,
 use [`view`](@ref) instead.
 
->>>>>>> f2d1276b
 See the manual section on [array indexing](@ref man-array-indexing) for details.
 
 # Examples
