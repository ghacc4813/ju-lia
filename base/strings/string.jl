--- conflicted
+++ resolved
@@ -36,22 +36,11 @@
 """
     String(v::AbstractVector{UInt8})
 
-<<<<<<< HEAD
-Create a new `String` from a vector `v` of bytes containing
-UTF-8 encoded characters.
-
-This function ordinarily makes a copy of the data in `v`.
-
-The exceptions to this rule are the `Vector{UInt8}` arrays returned by
-[`take!`](@ref) on an [`IOBuffer`](@ref) or by [`read(io, nb)`](@ref).
-In these cases, `String` takes "ownership" of `v` and the length of
-`v` is set to `0` to prevent you from subsequently modifying the data.
-If you need to subsequently modify `v` in such cases, use `String(copy(v))` instead.
-=======
 Create a new `String` object from a byte vector `v` containing UTF-8 encoded
 characters. If `v` is `Vector{UInt8}` it will be truncated to zero length and
 future modification of `v` cannot affect the contents of the resulting string.
-To avoid truncation use `String(copy(v))`.
+To avoid truncation use `String(copy(v))`.  For other `AbstractVector` types,
+a copy is made automatically.
 
 When possible, the memory of `v` will be used without copying when the `String`
 object is created. This is guaranteed to be the case for byte vectors returned
@@ -59,7 +48,6 @@
 [`read(io, nb)`](@ref). This allows zero-copy conversion of I/O data to strings.
 In other cases, `Vector{UInt8}` data may be copied, but `v` is truncated anyway
 to guarantee consistent behavior.
->>>>>>> 961ec0d4
 """
 String(v::AbstractVector{UInt8}) = String(copyto!(StringVector(length(v)), v))
 String(v::Vector{UInt8}) = ccall(:jl_array_to_string, Ref{String}, (Any,), v)
@@ -96,13 +84,9 @@
 
 unsafe_wrap(::Type{Vector{UInt8}}, s::String) = ccall(:jl_string_to_array, Ref{Vector{UInt8}}, (Any,), s)
 
-<<<<<<< HEAD
-(::Type{Vector{UInt8}})(s::CodeUnits{UInt8,String}) = copyto!(Vector{UInt8}(uninitialized, length(s)), s)
-=======
 Vector{UInt8}(s::CodeUnits{UInt8,String}) = copyto!(Vector{UInt8}(undef, length(s)), s)
 Vector{UInt8}(s::String) = Vector{UInt8}(codeunits(s))
 Array{UInt8}(s::String)  = Vector{UInt8}(codeunits(s))
->>>>>>> 961ec0d4
 
 String(s::CodeUnits{UInt8,String}) = s.s
 
