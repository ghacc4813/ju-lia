# This file is a part of Julia. License is MIT: https://julialang.org/license

const IEEEFloat = Union{Float16, Float32, Float64}

## floating point traits ##

"""
    Inf16

Positive infinity of type [`Float16`](@ref).
"""
const Inf16 = bitcast(Float16, 0x7c00)
"""
    NaN16

A not-a-number value of type [`Float16`](@ref).
"""
const NaN16 = bitcast(Float16, 0x7e00)
"""
    Inf32

Positive infinity of type [`Float32`](@ref).
"""
const Inf32 = bitcast(Float32, 0x7f800000)
"""
    NaN32

A not-a-number value of type [`Float32`](@ref).
"""
const NaN32 = bitcast(Float32, 0x7fc00000)
const Inf64 = bitcast(Float64, 0x7ff0000000000000)
const NaN64 = bitcast(Float64, 0x7ff8000000000000)

const Inf = Inf64
"""
    Inf, Inf64

Positive infinity of type [`Float64`](@ref).

See also: [`isfinite`](@ref), [`typemax`](@ref), [`NaN`](@ref), [`Inf32`](@ref).

# Examples
```jldoctest
julia> π/0
Inf

julia> +1.0 / -0.0
-Inf

julia> ℯ^-Inf
0.0
```
"""
Inf, Inf64

const NaN = NaN64
"""
    NaN, NaN64

A not-a-number value of type [`Float64`](@ref).

See also: [`isnan`](@ref), [`missing`](@ref), [`NaN32`](@ref), [`Inf`](@ref).

# Examples
```jldoctest
julia> 0/0
NaN

julia> Inf - Inf
NaN

julia> NaN == NaN, isequal(NaN, NaN), NaN === NaN
(false, true, true)
```
"""
NaN, NaN64

# bit patterns
reinterpret(::Type{Unsigned}, x::Float64) = reinterpret(UInt64, x)
reinterpret(::Type{Unsigned}, x::Float32) = reinterpret(UInt32, x)
reinterpret(::Type{Unsigned}, x::Float16) = reinterpret(UInt16, x)
reinterpret(::Type{Signed}, x::Float64) = reinterpret(Int64, x)
reinterpret(::Type{Signed}, x::Float32) = reinterpret(Int32, x)
reinterpret(::Type{Signed}, x::Float16) = reinterpret(Int16, x)

sign_mask(::Type{Float64}) =        0x8000_0000_0000_0000
exponent_mask(::Type{Float64}) =    0x7ff0_0000_0000_0000
exponent_one(::Type{Float64}) =     0x3ff0_0000_0000_0000
exponent_half(::Type{Float64}) =    0x3fe0_0000_0000_0000
significand_mask(::Type{Float64}) = 0x000f_ffff_ffff_ffff

sign_mask(::Type{Float32}) =        0x8000_0000
exponent_mask(::Type{Float32}) =    0x7f80_0000
exponent_one(::Type{Float32}) =     0x3f80_0000
exponent_half(::Type{Float32}) =    0x3f00_0000
significand_mask(::Type{Float32}) = 0x007f_ffff

sign_mask(::Type{Float16}) =        0x8000
exponent_mask(::Type{Float16}) =    0x7c00
exponent_one(::Type{Float16}) =     0x3c00
exponent_half(::Type{Float16}) =    0x3800
significand_mask(::Type{Float16}) = 0x03ff

mantissa(x::T) where {T} = reinterpret(Unsigned, x) & significand_mask(T)

for T in (Float16, Float32, Float64)
    @eval significand_bits(::Type{$T}) = $(trailing_ones(significand_mask(T)))
    @eval exponent_bits(::Type{$T}) = $(sizeof(T)*8 - significand_bits(T) - 1)
    @eval exponent_bias(::Type{$T}) = $(Int(exponent_one(T) >> significand_bits(T)))
    # maximum float exponent
    @eval exponent_max(::Type{$T}) = $(Int(exponent_mask(T) >> significand_bits(T)) - exponent_bias(T) - 1)
    # maximum float exponent without bias
    @eval exponent_raw_max(::Type{$T}) = $(Int(exponent_mask(T) >> significand_bits(T)))
end

"""
    exponent_max(T)

Maximum [`exponent`](@ref) value for a floating point number of type `T`.

# Examples
```jldoctest
julia> Base.exponent_max(Float64)
1023
```

Note, `exponent_max(T) + 1` is a possible value of the exponent field
with bias, which might be used as sentinel value for `Inf` or `NaN`.
"""
function exponent_max end

"""
    exponent_raw_max(T)

Maximum value of the [`exponent`](@ref) field for a floating point number of type `T` without bias,
i.e. the maximum integer value representable by [`exponent_bits(T)`](@ref) bits.
"""
function exponent_raw_max end

"""
    uabs(x::Integer)

Return the absolute value of `x`, possibly returning a different type should the
operation be susceptible to overflow. This typically arises when `x` is a two's complement
signed integer, so that `abs(typemin(x)) == typemin(x) < 0`, in which case the result of
`uabs(x)` will be an unsigned integer of the same size.
"""
uabs(x::Integer) = abs(x)
uabs(x::BitSigned) = unsigned(abs(x))

## conversions to floating-point ##

# TODO: deprecate in 2.0
Float16(x::Integer) = convert(Float16, convert(Float32, x)::Float32)

for t1 in (Float16, Float32, Float64)
    for st in (Int8, Int16, Int32, Int64)
        @eval begin
            (::Type{$t1})(x::($st)) = sitofp($t1, x)
            promote_rule(::Type{$t1}, ::Type{$st}) = $t1
        end
    end
    for ut in (Bool, UInt8, UInt16, UInt32, UInt64)
        @eval begin
            (::Type{$t1})(x::($ut)) = uitofp($t1, x)
            promote_rule(::Type{$t1}, ::Type{$ut}) = $t1
        end
    end
end

Bool(x::Real) = x==0 ? false : x==1 ? true : throw(InexactError(:Bool, Bool, x))

promote_rule(::Type{Float64}, ::Type{UInt128}) = Float64
promote_rule(::Type{Float64}, ::Type{Int128}) = Float64
promote_rule(::Type{Float32}, ::Type{UInt128}) = Float32
promote_rule(::Type{Float32}, ::Type{Int128}) = Float32
promote_rule(::Type{Float16}, ::Type{UInt128}) = Float16
promote_rule(::Type{Float16}, ::Type{Int128}) = Float16

function Float64(x::UInt128)
    if x < UInt128(1) << 104 # Can fit it in two 52 bits mantissas
        low_exp = 0x1p52
        high_exp = 0x1p104
        low_bits = (x % UInt64) & Base.significand_mask(Float64)
        low_value = reinterpret(Float64, reinterpret(UInt64, low_exp) | low_bits) - low_exp
        high_bits = ((x >> 52) % UInt64)
        high_value = reinterpret(Float64, reinterpret(UInt64, high_exp) | high_bits) - high_exp
        low_value + high_value
    else # Large enough that low bits only affect rounding, pack low bits
        low_exp = 0x1p76
        high_exp = 0x1p128
        low_bits = ((x >> 12) % UInt64) >> 12 | (x % UInt64) & 0xFFFFFF
        low_value = reinterpret(Float64, reinterpret(UInt64, low_exp) | low_bits) - low_exp
        high_bits = ((x >> 76) % UInt64)
        high_value = reinterpret(Float64, reinterpret(UInt64, high_exp) | high_bits) - high_exp
        low_value + high_value
    end
end

function Float64(x::Int128)
    sign_bit = ((x >> 127) % UInt64) << 63
    ux = uabs(x)
    if ux < UInt128(1) << 104 # Can fit it in two 52 bits mantissas
        low_exp = 0x1p52
        high_exp = 0x1p104
        low_bits = (ux % UInt64) & Base.significand_mask(Float64)
        low_value = reinterpret(Float64, reinterpret(UInt64, low_exp) | low_bits) - low_exp
        high_bits = ((ux >> 52) % UInt64)
        high_value = reinterpret(Float64, reinterpret(UInt64, high_exp) | high_bits) - high_exp
        reinterpret(Float64, sign_bit | reinterpret(UInt64, low_value + high_value))
    else # Large enough that low bits only affect rounding, pack low bits
        low_exp = 0x1p76
        high_exp = 0x1p128
        low_bits = ((ux >> 12) % UInt64) >> 12 | (ux % UInt64) & 0xFFFFFF
        low_value = reinterpret(Float64, reinterpret(UInt64, low_exp) | low_bits) - low_exp
        high_bits = ((ux >> 76) % UInt64)
        high_value = reinterpret(Float64, reinterpret(UInt64, high_exp) | high_bits) - high_exp
        reinterpret(Float64, sign_bit | reinterpret(UInt64, low_value + high_value))
    end
end

function Float32(x::UInt128)
    x == 0 && return 0f0
    n = top_set_bit(x) # ndigits0z(x,2)
    if n <= 24
        y = ((x % UInt32) << (24-n)) & 0x007f_ffff
    else
        y = ((x >> (n-25)) % UInt32) & 0x00ff_ffff # keep 1 extra bit
        y = (y+one(UInt32))>>1 # round, ties up (extra leading bit in case of next exponent)
        y &= ~UInt32(trailing_zeros(x) == (n-25)) # fix last bit to round to even
    end
    d = ((n+126) % UInt32) << 23
    reinterpret(Float32, d + y)
end

function Float32(x::Int128)
    x == 0 && return 0f0
    s = ((x >>> 96) % UInt32) & 0x8000_0000 # sign bit
    x = abs(x) % UInt128
    n = top_set_bit(x) # ndigits0z(x,2)
    if n <= 24
        y = ((x % UInt32) << (24-n)) & 0x007f_ffff
    else
        y = ((x >> (n-25)) % UInt32) & 0x00ff_ffff # keep 1 extra bit
        y = (y+one(UInt32))>>1 # round, ties up (extra leading bit in case of next exponent)
        y &= ~UInt32(trailing_zeros(x) == (n-25)) # fix last bit to round to even
    end
    d = ((n+126) % UInt32) << 23
    reinterpret(Float32, s | d + y)
end

# TODO: optimize
Float16(x::UInt128) = convert(Float16, Float64(x))
Float16(x::Int128)  = convert(Float16, Float64(x))

Float16(x::Float32) = fptrunc(Float16, x)
Float16(x::Float64) = fptrunc(Float16, x)
Float32(x::Float64) = fptrunc(Float32, x)

Float32(x::Float16) = fpext(Float32, x)
Float64(x::Float32) = fpext(Float64, x)
Float64(x::Float16) = fpext(Float64, x)

AbstractFloat(x::Bool)    = Float64(x)
AbstractFloat(x::Int8)    = Float64(x)
AbstractFloat(x::Int16)   = Float64(x)
AbstractFloat(x::Int32)   = Float64(x)
AbstractFloat(x::Int64)   = Float64(x) # LOSSY
AbstractFloat(x::Int128)  = Float64(x) # LOSSY
AbstractFloat(x::UInt8)   = Float64(x)
AbstractFloat(x::UInt16)  = Float64(x)
AbstractFloat(x::UInt32)  = Float64(x)
AbstractFloat(x::UInt64)  = Float64(x) # LOSSY
AbstractFloat(x::UInt128) = Float64(x) # LOSSY

Bool(x::Float16) = x==0 ? false : x==1 ? true : throw(InexactError(:Bool, Bool, x))

"""
    float(x)

Convert a number or array to a floating point data type.

See also: [`complex`](@ref), [`oftype`](@ref), [`convert`](@ref).

# Examples
```jldoctest
julia> float(1:1000)
1.0:1.0:1000.0

julia> float(typemax(Int32))
2.147483647e9
```
"""
float(x) = AbstractFloat(x)

"""
    float(T::Type)

Return an appropriate type to represent a value of type `T` as a floating point value.
Equivalent to `typeof(float(zero(T)))`.

# Examples
```jldoctest
julia> float(Complex{Int})
ComplexF64 (alias for Complex{Float64})

julia> float(Int)
Float64
```
"""
float(::Type{T}) where {T<:Number} = typeof(float(zero(T)))
float(::Type{T}) where {T<:AbstractFloat} = T
float(::Type{Union{}}, slurp...) = Union{}(0.0)

"""
    unsafe_trunc(T, x)

Return the nearest integral value of type `T` whose absolute value is
less than or equal to the absolute value of `x`. If the value is not representable by `T`,
an arbitrary value will be returned.
See also [`trunc`](@ref).

# Examples
```jldoctest
julia> unsafe_trunc(Int, -2.2)
-2

julia> unsafe_trunc(Int, NaN)
-9223372036854775808
```
"""
function unsafe_trunc end

for Ti in (Int8, Int16, Int32, Int64)
    @eval begin
        unsafe_trunc(::Type{$Ti}, x::IEEEFloat) = fptosi($Ti, x)
    end
end
for Ti in (UInt8, UInt16, UInt32, UInt64)
    @eval begin
        unsafe_trunc(::Type{$Ti}, x::IEEEFloat) = fptoui($Ti, x)
    end
end

function unsafe_trunc(::Type{UInt128}, x::Float64)
    xu = reinterpret(UInt64,x)
    k = Int(xu >> 52) & 0x07ff - 1075
    xu = (xu & 0x000f_ffff_ffff_ffff) | 0x0010_0000_0000_0000
    if k <= 0
        UInt128(xu >> -k)
    else
        UInt128(xu) << k
    end
end
function unsafe_trunc(::Type{Int128}, x::Float64)
    copysign(unsafe_trunc(UInt128,x) % Int128, x)
end

function unsafe_trunc(::Type{UInt128}, x::Float32)
    xu = reinterpret(UInt32,x)
    k = Int(xu >> 23) & 0x00ff - 150
    xu = (xu & 0x007f_ffff) | 0x0080_0000
    if k <= 0
        UInt128(xu >> -k)
    else
        UInt128(xu) << k
    end
end
function unsafe_trunc(::Type{Int128}, x::Float32)
    copysign(unsafe_trunc(UInt128,x) % Int128, x)
end

unsafe_trunc(::Type{UInt128}, x::Float16) = unsafe_trunc(UInt128, Float32(x))
unsafe_trunc(::Type{Int128}, x::Float16) = unsafe_trunc(Int128, Float32(x))

# matches convert methods
# also determines floor, ceil, round
trunc(::Type{Signed}, x::IEEEFloat) = trunc(Int,x)
trunc(::Type{Unsigned}, x::IEEEFloat) = trunc(UInt,x)
trunc(::Type{Integer}, x::IEEEFloat) = trunc(Int,x)

# fallbacks
floor(::Type{T}, x::AbstractFloat) where {T<:Integer} = trunc(T,round(x, RoundDown))
ceil(::Type{T}, x::AbstractFloat) where {T<:Integer} = trunc(T,round(x, RoundUp))
round(::Type{T}, x::AbstractFloat) where {T<:Integer} = trunc(T,round(x, RoundNearest))

# Bool
trunc(::Type{Bool}, x::AbstractFloat) = (-1 < x < 2) ? 1 <= x : throw(InexactError(:trunc, Bool, x))
floor(::Type{Bool}, x::AbstractFloat) = (0 <= x < 2) ? 1 <= x : throw(InexactError(:floor, Bool, x))
ceil(::Type{Bool}, x::AbstractFloat)  = (-1 < x <= 1) ? 0 < x : throw(InexactError(:ceil, Bool, x))
round(::Type{Bool}, x::AbstractFloat) = (-0.5 <= x < 1.5) ? 0.5 < x : throw(InexactError(:round, Bool, x))

round(x::IEEEFloat, r::RoundingMode{:ToZero})  = trunc_llvm(x)
round(x::IEEEFloat, r::RoundingMode{:Down})    = floor_llvm(x)
round(x::IEEEFloat, r::RoundingMode{:Up})      = ceil_llvm(x)
round(x::IEEEFloat, r::RoundingMode{:Nearest}) = rint_llvm(x)

## floating point promotions ##
promote_rule(::Type{Float32}, ::Type{Float16}) = Float32
promote_rule(::Type{Float64}, ::Type{Float16}) = Float64
promote_rule(::Type{Float64}, ::Type{Float32}) = Float64

widen(::Type{Float16}) = Float32
widen(::Type{Float32}) = Float64

## floating point arithmetic ##
-(x::IEEEFloat) = neg_float(x)

+(x::T, y::T) where {T<:IEEEFloat} = add_float(x, y)
-(x::T, y::T) where {T<:IEEEFloat} = sub_float(x, y)
*(x::T, y::T) where {T<:IEEEFloat} = mul_float(x, y)
/(x::T, y::T) where {T<:IEEEFloat} = div_float(x, y)

muladd(x::T, y::T, z::T) where {T<:IEEEFloat} = muladd_float(x, y, z)

# TODO: faster floating point div?
# TODO: faster floating point fld?
# TODO: faster floating point mod?

function unbiased_exponent(x::T) where {T<:IEEEFloat}
    return (reinterpret(Unsigned, x) & exponent_mask(T)) >> significand_bits(T)
end

function explicit_mantissa_noinfnan(x::T) where {T<:IEEEFloat}
    m = mantissa(x)
    issubnormal(x) || (m |= significand_mask(T) + uinttype(T)(1))
    return m
end

function _to_float(number::U, ep) where {U<:Unsigned}
    F = floattype(U)
    S = signed(U)
    epint = unsafe_trunc(S,ep)
    lz::signed(U) = unsafe_trunc(S, Core.Intrinsics.ctlz_int(number) - U(exponent_bits(F)))
    number <<= lz
    epint -= lz
    bits = U(0)
    if epint >= 0
        bits = number & significand_mask(F)
        bits |= ((epint + S(1)) << significand_bits(F)) & exponent_mask(F)
    else
        bits = (number >> -epint) & significand_mask(F)
    end
    return reinterpret(F, bits)
end

@assume_effects :terminates_locally :nothrow function rem_internal(x::T, y::T) where {T<:IEEEFloat}
    xuint = reinterpret(Unsigned, x)
    yuint = reinterpret(Unsigned, y)
    if xuint <= yuint
        if xuint < yuint
            return x
        end
        return zero(T)
    end

    e_x = unbiased_exponent(x)
    e_y = unbiased_exponent(y)
    # Most common case where |y| is "very normal" and |x/y| < 2^EXPONENT_WIDTH
    if e_y > (significand_bits(T)) && (e_x - e_y) <= (exponent_bits(T))
        m_x = explicit_mantissa_noinfnan(x)
        m_y = explicit_mantissa_noinfnan(y)
        d = urem_int((m_x << (e_x - e_y)),  m_y)
        iszero(d) && return zero(T)
        return _to_float(d, e_y - uinttype(T)(1))
    end
    # Both are subnormals
    if e_x == 0 && e_y == 0
        return reinterpret(T, urem_int(xuint, yuint) & significand_mask(T))
    end

<<<<<<< HEAD
function mod(x::T, y::T) where T<:AbstractFloat
    if isinf(y) && isfinite(x)
        return x
    end
=======
    m_x = explicit_mantissa_noinfnan(x)
    e_x -= uinttype(T)(1)
    m_y = explicit_mantissa_noinfnan(y)
    lz_m_y = uinttype(T)(exponent_bits(T))
    if e_y > 0
        e_y -= uinttype(T)(1)
    else
        m_y = mantissa(y)
        lz_m_y = Core.Intrinsics.ctlz_int(m_y)
    end

    tz_m_y = Core.Intrinsics.cttz_int(m_y)
    sides_zeroes_cnt = lz_m_y + tz_m_y

    # n>0
    exp_diff = e_x - e_y
    # Shift hy right until the end or n = 0
    right_shift = min(exp_diff, tz_m_y)
    m_y >>= right_shift
    exp_diff -= right_shift
    e_y += right_shift
    # Shift hx left until the end or n = 0
    left_shift = min(exp_diff, uinttype(T)(exponent_bits(T)))
    m_x <<= left_shift
    exp_diff -= left_shift

    m_x = urem_int(m_x, m_y)
    iszero(m_x) && return zero(T)
    iszero(exp_diff) && return _to_float(m_x, e_y)

    while exp_diff > sides_zeroes_cnt
        exp_diff -= sides_zeroes_cnt
        m_x <<= sides_zeroes_cnt
        m_x = urem_int(m_x, m_y)
    end
    m_x <<= exp_diff
    m_x = urem_int(m_x, m_y)
    return _to_float(m_x, e_y)
end

function rem(x::T, y::T) where {T<:IEEEFloat}
    if isfinite(x) && !iszero(x) && isfinite(y) && !iszero(y)
        return copysign(rem_internal(abs(x), abs(y)), x)
    elseif isinf(x) || isnan(y) || iszero(y)  # y can still be Inf
        return T(NaN)
    else
        return x
    end
end

function mod(x::T, y::T) where {T<:AbstractFloat}
>>>>>>> c3ea5dc9
    r = rem(x,y)
    if r == 0
        copysign(r,y)
    elseif (r > 0) ⊻ (y > 0)
        r+y
    else
        r
    end
end

## floating point comparisons ##
==(x::T, y::T) where {T<:IEEEFloat} = eq_float(x, y)
!=(x::T, y::T) where {T<:IEEEFloat} = ne_float(x, y)
<( x::T, y::T) where {T<:IEEEFloat} = lt_float(x, y)
<=(x::T, y::T) where {T<:IEEEFloat} = le_float(x, y)

isequal(x::T, y::T) where {T<:IEEEFloat} = fpiseq(x, y)

# interpret as sign-magnitude integer
@inline function _fpint(x)
    IntT = inttype(typeof(x))
    ix = reinterpret(IntT, x)
    return ifelse(ix < zero(IntT), ix ⊻ typemax(IntT), ix)
end

@inline function isless(a::T, b::T) where T<:IEEEFloat
    (isnan(a) || isnan(b)) && return !isnan(a)

    return _fpint(a) < _fpint(b)
end

# Exact Float (Tf) vs Integer (Ti) comparisons
# Assumes:
# - typemax(Ti) == 2^n-1
# - typemax(Ti) can't be exactly represented by Tf:
#   => Tf(typemax(Ti)) == 2^n or Inf
# - typemin(Ti) can be exactly represented by Tf
#
# 1. convert y::Ti to float fy::Tf
# 2. perform Tf comparison x vs fy
# 3. if x == fy, check if (1) resulted in rounding:
#  a. convert fy back to Ti and compare with original y
#  b. unsafe_convert undefined behaviour if fy == Tf(typemax(Ti))
#     (but consequently x == fy > y)
for Ti in (Int64,UInt64,Int128,UInt128)
    for Tf in (Float32,Float64)
        @eval begin
            function ==(x::$Tf, y::$Ti)
                fy = ($Tf)(y)
                (x == fy) & (fy != $(Tf(typemax(Ti)))) & (y == unsafe_trunc($Ti,fy))
            end
            ==(y::$Ti, x::$Tf) = x==y

            function <(x::$Ti, y::$Tf)
                fx = ($Tf)(x)
                (fx < y) | ((fx == y) & ((fx == $(Tf(typemax(Ti)))) | (x < unsafe_trunc($Ti,fx)) ))
            end
            function <=(x::$Ti, y::$Tf)
                fx = ($Tf)(x)
                (fx < y) | ((fx == y) & ((fx == $(Tf(typemax(Ti)))) | (x <= unsafe_trunc($Ti,fx)) ))
            end

            function <(x::$Tf, y::$Ti)
                fy = ($Tf)(y)
                (x < fy) | ((x == fy) & (fy < $(Tf(typemax(Ti)))) & (unsafe_trunc($Ti,fy) < y))
            end
            function <=(x::$Tf, y::$Ti)
                fy = ($Tf)(y)
                (x < fy) | ((x == fy) & (fy < $(Tf(typemax(Ti)))) & (unsafe_trunc($Ti,fy) <= y))
            end
        end
    end
end
for op in (:(==), :<, :<=)
    @eval begin
        ($op)(x::Float16, y::Union{Int128,UInt128,Int64,UInt64}) = ($op)(Float64(x), Float64(y))
        ($op)(x::Union{Int128,UInt128,Int64,UInt64}, y::Float16) = ($op)(Float64(x), Float64(y))

        ($op)(x::Union{Float16,Float32}, y::Union{Int32,UInt32}) = ($op)(Float64(x), Float64(y))
        ($op)(x::Union{Int32,UInt32}, y::Union{Float16,Float32}) = ($op)(Float64(x), Float64(y))

        ($op)(x::Float16, y::Union{Int16,UInt16}) = ($op)(Float32(x), Float32(y))
        ($op)(x::Union{Int16,UInt16}, y::Float16) = ($op)(Float32(x), Float32(y))
    end
end


abs(x::IEEEFloat) = abs_float(x)

"""
    isnan(f) -> Bool

Test whether a number value is a NaN, an indeterminate value which is neither an infinity
nor a finite number ("not a number").

See also: [`iszero`](@ref), [`isone`](@ref), [`isinf`](@ref), [`ismissing`](@ref).
"""
isnan(x::AbstractFloat) = (x != x)::Bool
isnan(x::Number) = false

isfinite(x::AbstractFloat) = !isnan(x - x)
isfinite(x::Real) = decompose(x)[3] != 0
isfinite(x::Integer) = true

"""
    isinf(f) -> Bool

Test whether a number is infinite.

See also: [`Inf`](@ref), [`iszero`](@ref), [`isfinite`](@ref), [`isnan`](@ref).
"""
isinf(x::Real) = !isnan(x) & !isfinite(x)
isinf(x::IEEEFloat) = abs(x) === oftype(x, Inf)

const hx_NaN = hash_uint64(reinterpret(UInt64, NaN))
let Tf = Float64, Tu = UInt64, Ti = Int64
    @eval function hash(x::$Tf, h::UInt)
        # see comments on trunc and hash(Real, UInt)
        if $(Tf(typemin(Ti))) <= x < $(Tf(typemax(Ti)))
            xi = fptosi($Ti, x)
            if isequal(xi, x)
                return hash(xi, h)
            end
        elseif $(Tf(typemin(Tu))) <= x < $(Tf(typemax(Tu)))
            xu = fptoui($Tu, x)
            if isequal(xu, x)
                return hash(xu, h)
            end
        elseif isnan(x)
            return hx_NaN ⊻ h # NaN does not have a stable bit pattern
        end
        return hash_uint64(bitcast(UInt64, x)) - 3h
    end
end

hash(x::Float32, h::UInt) = hash(Float64(x), h)
hash(x::Float16, h::UInt) = hash(Float64(x), h)

## generic hashing for rational values ##

function hash(x::Real, h::UInt)
    # decompose x as num*2^pow/den
    num, pow, den = decompose(x)

    # handle special values
    num == 0 && den == 0 && return hash(NaN, h)
    num == 0 && return hash(ifelse(den > 0, 0.0, -0.0), h)
    den == 0 && return hash(ifelse(num > 0, Inf, -Inf), h)

    # normalize decomposition
    if den < 0
        num = -num
        den = -den
    end
    num_z = trailing_zeros(num)
    num >>= num_z
    den_z = trailing_zeros(den)
    den >>= den_z
    pow += num_z - den_z

    # handle values representable as Int64, UInt64, Float64
    if den == 1
        left = top_set_bit(abs(num)) + pow
        right = pow + den_z
        if -1074 <= right
            if 0 <= right
                left <= 63 && return hash(Int64(num) << Int(pow), h)
                left <= 64 && !signbit(num) && return hash(UInt64(num) << Int(pow), h)
            end # typemin(Int64) handled by Float64 case
            left <= 1024 && left - right <= 53 && return hash(ldexp(Float64(num), pow), h)
        end
    end

    # handle generic rational values
    h = hash_integer(den, h)
    h = hash_integer(pow, h)
    h = hash_integer(num, h)
    return h
end

#=
`decompose(x)`: non-canonical decomposition of rational values as `num*2^pow/den`.

The decompose function is the point where rational-valued numeric types that support
hashing hook into the hashing protocol. `decompose(x)` should return three integer
values `num, pow, den`, such that the value of `x` is mathematically equal to

    num*2^pow/den

The decomposition need not be canonical in the sense that it just needs to be *some*
way to express `x` in this form, not any particular way – with the restriction that
`num` and `den` may not share any odd common factors. They may, however, have powers
of two in common – the generic hashing code will normalize those as necessary.

Special values:

 - `x` is zero: `num` should be zero and `den` should have the same sign as `x`
 - `x` is infinite: `den` should be zero and `num` should have the same sign as `x`
 - `x` is not a number: `num` and `den` should both be zero
=#

decompose(x::Integer) = x, 0, 1

function decompose(x::Float16)::NTuple{3,Int}
    isnan(x) && return 0, 0, 0
    isinf(x) && return ifelse(x < 0, -1, 1), 0, 0
    n = reinterpret(UInt16, x)
    s = (n & 0x03ff) % Int16
    e = ((n & 0x7c00) >> 10) % Int
    s |= Int16(e != 0) << 10
    d = ifelse(signbit(x), -1, 1)
    s, e - 25 + (e == 0), d
end

function decompose(x::Float32)::NTuple{3,Int}
    isnan(x) && return 0, 0, 0
    isinf(x) && return ifelse(x < 0, -1, 1), 0, 0
    n = reinterpret(UInt32, x)
    s = (n & 0x007fffff) % Int32
    e = ((n & 0x7f800000) >> 23) % Int
    s |= Int32(e != 0) << 23
    d = ifelse(signbit(x), -1, 1)
    s, e - 150 + (e == 0), d
end

function decompose(x::Float64)::Tuple{Int64, Int, Int}
    isnan(x) && return 0, 0, 0
    isinf(x) && return ifelse(x < 0, -1, 1), 0, 0
    n = reinterpret(UInt64, x)
    s = (n & 0x000fffffffffffff) % Int64
    e = ((n & 0x7ff0000000000000) >> 52) % Int
    s |= Int64(e != 0) << 52
    d = ifelse(signbit(x), -1, 1)
    s, e - 1075 + (e == 0), d
end


"""
    precision(num::AbstractFloat; base::Integer=2)
    precision(T::Type; base::Integer=2)

Get the precision of a floating point number, as defined by the effective number of bits in
the significand, or the precision of a floating-point type `T` (its current default, if
`T` is a variable-precision type like [`BigFloat`](@ref)).

If `base` is specified, then it returns the maximum corresponding
number of significand digits in that base.

!!! compat "Julia 1.8"
    The `base` keyword requires at least Julia 1.8.
"""
function precision end

_precision(::Type{Float16}) = 11
_precision(::Type{Float32}) = 24
_precision(::Type{Float64}) = 53
function _precision(x, base::Integer=2)
    base > 1 || throw(DomainError(base, "`base` cannot be less than 2."))
    p = _precision(x)
    return base == 2 ? Int(p) : floor(Int, p / log2(base))
end
precision(::Type{T}; base::Integer=2) where {T<:AbstractFloat} = _precision(T, base)
precision(::T; base::Integer=2) where {T<:AbstractFloat} = precision(T; base)


"""
    nextfloat(x::AbstractFloat, n::Integer)

The result of `n` iterative applications of `nextfloat` to `x` if `n >= 0`, or `-n`
applications of [`prevfloat`](@ref) if `n < 0`.
"""
function nextfloat(f::IEEEFloat, d::Integer)
    F = typeof(f)
    fumax = reinterpret(Unsigned, F(Inf))
    U = typeof(fumax)

    isnan(f) && return f
    fi = reinterpret(Signed, f)
    fneg = fi < 0
    fu = unsigned(fi & typemax(fi))

    dneg = d < 0
    da = uabs(d)
    if da > typemax(U)
        fneg = dneg
        fu = fumax
    else
        du = da % U
        if fneg ⊻ dneg
            if du > fu
                fu = min(fumax, du - fu)
                fneg = !fneg
            else
                fu = fu - du
            end
        else
            if fumax - fu < du
                fu = fumax
            else
                fu = fu + du
            end
        end
    end
    if fneg
        fu |= sign_mask(F)
    end
    reinterpret(F, fu)
end

"""
    nextfloat(x::AbstractFloat)

Return the smallest floating point number `y` of the same type as `x` such `x < y`. If no
such `y` exists (e.g. if `x` is `Inf` or `NaN`), then return `x`.

See also: [`prevfloat`](@ref), [`eps`](@ref), [`issubnormal`](@ref).
"""
nextfloat(x::AbstractFloat) = nextfloat(x,1)

"""
    prevfloat(x::AbstractFloat, n::Integer)

The result of `n` iterative applications of `prevfloat` to `x` if `n >= 0`, or `-n`
applications of [`nextfloat`](@ref) if `n < 0`.
"""
prevfloat(x::AbstractFloat, d::Integer) = nextfloat(x, -d)

"""
    prevfloat(x::AbstractFloat)

Return the largest floating point number `y` of the same type as `x` such `y < x`. If no
such `y` exists (e.g. if `x` is `-Inf` or `NaN`), then return `x`.
"""
prevfloat(x::AbstractFloat) = nextfloat(x,-1)

for Ti in (Int8, Int16, Int32, Int64, Int128, UInt8, UInt16, UInt32, UInt64, UInt128)
    for Tf in (Float16, Float32, Float64)
        if Ti <: Unsigned || sizeof(Ti) < sizeof(Tf)
            # Here `Tf(typemin(Ti))-1` is exact, so we can compare the lower-bound
            # directly. `Tf(typemax(Ti))+1` is either always exactly representable, or
            # rounded to `Inf` (e.g. when `Ti==UInt128 && Tf==Float32`).
            @eval begin
                function trunc(::Type{$Ti},x::$Tf)
                    if $(Tf(typemin(Ti))-one(Tf)) < x < $(Tf(typemax(Ti))+one(Tf))
                        return unsafe_trunc($Ti,x)
                    else
                        throw(InexactError(:trunc, $Ti, x))
                    end
                end
                function (::Type{$Ti})(x::$Tf)
                    if ($(Tf(typemin(Ti))) <= x <= $(Tf(typemax(Ti)))) && isinteger(x)
                        return unsafe_trunc($Ti,x)
                    else
                        throw(InexactError($(Expr(:quote,Ti.name.name)), $Ti, x))
                    end
                end
            end
        else
            # Here `eps(Tf(typemin(Ti))) > 1`, so the only value which can be truncated to
            # `Tf(typemin(Ti)` is itself. Similarly, `Tf(typemax(Ti))` is inexact and will
            # be rounded up. This assumes that `Tf(typemin(Ti)) > -Inf`, which is true for
            # these types, but not for `Float16` or larger integer types.
            @eval begin
                function trunc(::Type{$Ti},x::$Tf)
                    if $(Tf(typemin(Ti))) <= x < $(Tf(typemax(Ti)))
                        return unsafe_trunc($Ti,x)
                    else
                        throw(InexactError(:trunc, $Ti, x))
                    end
                end
                function (::Type{$Ti})(x::$Tf)
                    if ($(Tf(typemin(Ti))) <= x < $(Tf(typemax(Ti)))) && isinteger(x)
                        return unsafe_trunc($Ti,x)
                    else
                        throw(InexactError($(Expr(:quote,Ti.name.name)), $Ti, x))
                    end
                end
            end
        end
    end
end

"""
    issubnormal(f) -> Bool

Test whether a floating point number is subnormal.

An IEEE floating point number is [subnormal](https://en.wikipedia.org/wiki/Subnormal_number)
when its exponent bits are zero and its significand is not zero.

# Examples
```jldoctest
julia> floatmin(Float32)
1.1754944f-38

julia> issubnormal(1.0f-37)
false

julia> issubnormal(1.0f-38)
true
```
"""
function issubnormal(x::T) where {T<:IEEEFloat}
    y = reinterpret(Unsigned, x)
    (y & exponent_mask(T) == 0) & (y & significand_mask(T) != 0)
end

ispow2(x::AbstractFloat) = !iszero(x) && frexp(x)[1] == 0.5
iseven(x::AbstractFloat) = isinteger(x) && (abs(x) > maxintfloat(x) || iseven(Integer(x)))
isodd(x::AbstractFloat) = isinteger(x) && abs(x) ≤ maxintfloat(x) && isodd(Integer(x))

@eval begin
    typemin(::Type{Float16}) = $(bitcast(Float16, 0xfc00))
    typemax(::Type{Float16}) = $(Inf16)
    typemin(::Type{Float32}) = $(-Inf32)
    typemax(::Type{Float32}) = $(Inf32)
    typemin(::Type{Float64}) = $(-Inf64)
    typemax(::Type{Float64}) = $(Inf64)
    typemin(x::T) where {T<:Real} = typemin(T)
    typemax(x::T) where {T<:Real} = typemax(T)

    floatmin(::Type{Float16}) = $(bitcast(Float16, 0x0400))
    floatmin(::Type{Float32}) = $(bitcast(Float32, 0x00800000))
    floatmin(::Type{Float64}) = $(bitcast(Float64, 0x0010000000000000))
    floatmax(::Type{Float16}) = $(bitcast(Float16, 0x7bff))
    floatmax(::Type{Float32}) = $(bitcast(Float32, 0x7f7fffff))
    floatmax(::Type{Float64}) = $(bitcast(Float64, 0x7fefffffffffffff))

    eps(x::AbstractFloat) = isfinite(x) ? abs(x) >= floatmin(x) ? ldexp(eps(typeof(x)), exponent(x)) : nextfloat(zero(x)) : oftype(x, NaN)
    eps(::Type{Float16}) = $(bitcast(Float16, 0x1400))
    eps(::Type{Float32}) = $(bitcast(Float32, 0x34000000))
    eps(::Type{Float64}) = $(bitcast(Float64, 0x3cb0000000000000))
    eps() = eps(Float64)
end

"""
    floatmin(T = Float64)

Return the smallest positive normal number representable by the floating-point
type `T`.

# Examples
```jldoctest
julia> floatmin(Float16)
Float16(6.104e-5)

julia> floatmin(Float32)
1.1754944f-38

julia> floatmin()
2.2250738585072014e-308
```
"""
floatmin(x::T) where {T<:AbstractFloat} = floatmin(T)

"""
    floatmax(T = Float64)

Return the largest finite number representable by the floating-point type `T`.

See also: [`typemax`](@ref), [`floatmin`](@ref), [`eps`](@ref).

# Examples
```jldoctest
julia> floatmax(Float16)
Float16(6.55e4)

julia> floatmax(Float32)
3.4028235f38

julia> floatmax()
1.7976931348623157e308

julia> typemax(Float64)
Inf
```
"""
floatmax(x::T) where {T<:AbstractFloat} = floatmax(T)

floatmin() = floatmin(Float64)
floatmax() = floatmax(Float64)

"""
    eps(::Type{T}) where T<:AbstractFloat
    eps()

Return the *machine epsilon* of the floating point type `T` (`T = Float64` by
default). This is defined as the gap between 1 and the next largest value representable by
`typeof(one(T))`, and is equivalent to `eps(one(T))`.  (Since `eps(T)` is a
bound on the *relative error* of `T`, it is a "dimensionless" quantity like [`one`](@ref).)

# Examples
```jldoctest
julia> eps()
2.220446049250313e-16

julia> eps(Float32)
1.1920929f-7

julia> 1.0 + eps()
1.0000000000000002

julia> 1.0 + eps()/2
1.0
```
"""
eps(::Type{<:AbstractFloat})

"""
    eps(x::AbstractFloat)

Return the *unit in last place* (ulp) of `x`. This is the distance between consecutive
representable floating point values at `x`. In most cases, if the distance on either side
of `x` is different, then the larger of the two is taken, that is

    eps(x) == max(x-prevfloat(x), nextfloat(x)-x)

The exceptions to this rule are the smallest and largest finite values
(e.g. `nextfloat(-Inf)` and `prevfloat(Inf)` for [`Float64`](@ref)), which round to the
smaller of the values.

The rationale for this behavior is that `eps` bounds the floating point rounding
error. Under the default `RoundNearest` rounding mode, if ``y`` is a real number and ``x``
is the nearest floating point number to ``y``, then

```math
|y-x| \\leq \\operatorname{eps}(x)/2.
```

See also: [`nextfloat`](@ref), [`issubnormal`](@ref), [`floatmax`](@ref).

# Examples
```jldoctest
julia> eps(1.0)
2.220446049250313e-16

julia> eps(prevfloat(2.0))
2.220446049250313e-16

julia> eps(2.0)
4.440892098500626e-16

julia> x = prevfloat(Inf)      # largest finite Float64
1.7976931348623157e308

julia> x + eps(x)/2            # rounds up
Inf

julia> x + prevfloat(eps(x)/2) # rounds down
1.7976931348623157e308
```
"""
eps(::AbstractFloat)


## byte order swaps for arbitrary-endianness serialization/deserialization ##
bswap(x::IEEEFloat) = bswap_int(x)

# integer size of float
uinttype(::Type{Float64}) = UInt64
uinttype(::Type{Float32}) = UInt32
uinttype(::Type{Float16}) = UInt16
inttype(::Type{Float64}) = Int64
inttype(::Type{Float32}) = Int32
inttype(::Type{Float16}) = Int16
# float size of integer
floattype(::Type{UInt64}) = Float64
floattype(::Type{UInt32}) = Float32
floattype(::Type{UInt16}) = Float16
floattype(::Type{Int64}) = Float64
floattype(::Type{Int32}) = Float32
floattype(::Type{Int16}) = Float16


## Array operations on floating point numbers ##

float(A::AbstractArray{<:AbstractFloat}) = A

function float(A::AbstractArray{T}) where T
    if !isconcretetype(T)
        error("`float` not defined on abstractly-typed arrays; please convert to a more specific type")
    end
    convert(AbstractArray{typeof(float(zero(T)))}, A)
end

float(r::StepRange) = float(r.start):float(r.step):float(last(r))
float(r::UnitRange) = float(r.start):float(last(r))
float(r::StepRangeLen{T}) where {T} =
    StepRangeLen{typeof(float(T(r.ref)))}(float(r.ref), float(r.step), length(r), r.offset)
function float(r::LinRange)
    LinRange(float(r.start), float(r.stop), length(r))
end<|MERGE_RESOLUTION|>--- conflicted
+++ resolved
@@ -469,12 +469,6 @@
         return reinterpret(T, urem_int(xuint, yuint) & significand_mask(T))
     end
 
-<<<<<<< HEAD
-function mod(x::T, y::T) where T<:AbstractFloat
-    if isinf(y) && isfinite(x)
-        return x
-    end
-=======
     m_x = explicit_mantissa_noinfnan(x)
     e_x -= uinttype(T)(1)
     m_y = explicit_mantissa_noinfnan(y)
@@ -525,8 +519,10 @@
     end
 end
 
-function mod(x::T, y::T) where {T<:AbstractFloat}
->>>>>>> c3ea5dc9
+function mod(x::T, y::T) where T<:AbstractFloat
+    if isinf(y) && isfinite(x)
+        return x
+    end
     r = rem(x,y)
     if r == 0
         copysign(r,y)
