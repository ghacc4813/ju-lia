# This file is a part of Julia. License is MIT: https://julialang.org/license

const IEEEFloat = Union{Float16, Float32, Float64}

## floating point traits ##

"""
    Inf16

Positive infinity of type [`Float16`](@ref).
"""
const Inf16 = bitcast(Float16, 0x7c00)
"""
    NaN16

A not-a-number value of type [`Float16`](@ref).
"""
const NaN16 = bitcast(Float16, 0x7e00)
"""
    Inf32

Positive infinity of type [`Float32`](@ref).
"""
const Inf32 = bitcast(Float32, 0x7f800000)
"""
    NaN32

A not-a-number value of type [`Float32`](@ref).
"""
const NaN32 = bitcast(Float32, 0x7fc00000)
const Inf64 = bitcast(Float64, 0x7ff0000000000000)
const NaN64 = bitcast(Float64, 0x7ff8000000000000)

const Inf = Inf64
"""
    Inf, Inf64

Positive infinity of type [`Float64`](@ref).
"""
Inf, Inf64

const NaN = NaN64
"""
    NaN, NaN64

A not-a-number value of type [`Float64`](@ref).
"""
NaN, NaN64

# bit patterns
reinterpret(::Type{Unsigned}, x::Float64) = reinterpret(UInt64, x)
reinterpret(::Type{Unsigned}, x::Float32) = reinterpret(UInt32, x)
reinterpret(::Type{Unsigned}, x::Float16) = reinterpret(UInt16, x)
reinterpret(::Type{Signed}, x::Float64) = reinterpret(Int64, x)
reinterpret(::Type{Signed}, x::Float32) = reinterpret(Int32, x)
reinterpret(::Type{Signed}, x::Float16) = reinterpret(Int16, x)

sign_mask(::Type{Float64}) =        0x8000_0000_0000_0000
exponent_mask(::Type{Float64}) =    0x7ff0_0000_0000_0000
exponent_one(::Type{Float64}) =     0x3ff0_0000_0000_0000
exponent_half(::Type{Float64}) =    0x3fe0_0000_0000_0000
significand_mask(::Type{Float64}) = 0x000f_ffff_ffff_ffff

sign_mask(::Type{Float32}) =        0x8000_0000
exponent_mask(::Type{Float32}) =    0x7f80_0000
exponent_one(::Type{Float32}) =     0x3f80_0000
exponent_half(::Type{Float32}) =    0x3f00_0000
significand_mask(::Type{Float32}) = 0x007f_ffff

sign_mask(::Type{Float16}) =        0x8000
exponent_mask(::Type{Float16}) =    0x7c00
exponent_one(::Type{Float16}) =     0x3c00
exponent_half(::Type{Float16}) =    0x3800
significand_mask(::Type{Float16}) = 0x03ff

for T in (Float16, Float32, Float64)
    @eval significand_bits(::Type{$T}) = $(trailing_ones(significand_mask(T)))
    @eval exponent_bits(::Type{$T}) = $(sizeof(T)*8 - significand_bits(T) - 1)
    @eval exponent_bias(::Type{$T}) = $(Int(exponent_one(T) >> significand_bits(T)))
    # maximum float exponent
    @eval exponent_max(::Type{$T}) = $(Int(exponent_mask(T) >> significand_bits(T)) - exponent_bias(T) - 1)
    # maximum float exponent without bias
    @eval exponent_raw_max(::Type{$T}) = $(Int(exponent_mask(T) >> significand_bits(T)))
end

"""
    exponent_max(T)

Maximum [`exponent`](@ref) value for a floating point number of type `T`.

# Examples
```jldoctest
julia> Base.exponent_max(Float64)
1023
```

Note, `exponent_max(T) + 1` is a possible value of the exponent field
with bias, which might be used as sentinel value for `Inf` or `NaN`.
"""
function exponent_max end

"""
    exponent_raw_max(T)

Maximum value of the [`exponent`](@ref) field for a floating point number of type `T` without bias,
i.e. the maximum integer value representable by [`exponent_bits(T)`](@ref) bits.
"""
function exponent_raw_max end

## conversions to floating-point ##

# TODO: deprecate in 2.0
Float16(x::Integer) = convert(Float16, convert(Float32, x)::Float32)

for t1 in (Float16, Float32, Float64)
    for st in (Int8, Int16, Int32, Int64)
        @eval begin
            (::Type{$t1})(x::($st)) = sitofp($t1, x)
            promote_rule(::Type{$t1}, ::Type{$st}) = $t1
        end
    end
    for ut in (Bool, UInt8, UInt16, UInt32, UInt64)
        @eval begin
            (::Type{$t1})(x::($ut)) = uitofp($t1, x)
            promote_rule(::Type{$t1}, ::Type{$ut}) = $t1
        end
    end
end

Bool(x::Real) = x==0 ? false : x==1 ? true : throw(InexactError(:Bool, Bool, x))

promote_rule(::Type{Float64}, ::Type{UInt128}) = Float64
promote_rule(::Type{Float64}, ::Type{Int128}) = Float64
promote_rule(::Type{Float32}, ::Type{UInt128}) = Float32
promote_rule(::Type{Float32}, ::Type{Int128}) = Float32
promote_rule(::Type{Float16}, ::Type{UInt128}) = Float16
promote_rule(::Type{Float16}, ::Type{Int128}) = Float16

function Float64(x::UInt128)
    x == 0 && return 0.0
    n = 128-leading_zeros(x) # ndigits0z(x,2)
    if n <= 53
        y = ((x % UInt64) << (53-n)) & 0x000f_ffff_ffff_ffff
    else
        y = ((x >> (n-54)) % UInt64) & 0x001f_ffff_ffff_ffff # keep 1 extra bit
        y = (y+1)>>1 # round, ties up (extra leading bit in case of next exponent)
        y &= ~UInt64(trailing_zeros(x) == (n-54)) # fix last bit to round to even
    end
    d = ((n+1022) % UInt64) << 52
    reinterpret(Float64, d + y)
end

function Float64(x::Int128)
    x == 0 && return 0.0
    s = ((x >>> 64) % UInt64) & 0x8000_0000_0000_0000 # sign bit
    x = abs(x) % UInt128
    n = 128-leading_zeros(x) # ndigits0z(x,2)
    if n <= 53
        y = ((x % UInt64) << (53-n)) & 0x000f_ffff_ffff_ffff
    else
        y = ((x >> (n-54)) % UInt64) & 0x001f_ffff_ffff_ffff # keep 1 extra bit
        y = (y+1)>>1 # round, ties up (extra leading bit in case of next exponent)
        y &= ~UInt64(trailing_zeros(x) == (n-54)) # fix last bit to round to even
    end
    d = ((n+1022) % UInt64) << 52
    reinterpret(Float64, s | d + y)
end

function Float32(x::UInt128)
    x == 0 && return 0f0
    n = 128-leading_zeros(x) # ndigits0z(x,2)
    if n <= 24
        y = ((x % UInt32) << (24-n)) & 0x007f_ffff
    else
        y = ((x >> (n-25)) % UInt32) & 0x00ff_ffff # keep 1 extra bit
        y = (y+one(UInt32))>>1 # round, ties up (extra leading bit in case of next exponent)
        y &= ~UInt32(trailing_zeros(x) == (n-25)) # fix last bit to round to even
    end
    d = ((n+126) % UInt32) << 23
    reinterpret(Float32, d + y)
end

function Float32(x::Int128)
    x == 0 && return 0f0
    s = ((x >>> 96) % UInt32) & 0x8000_0000 # sign bit
    x = abs(x) % UInt128
    n = 128-leading_zeros(x) # ndigits0z(x,2)
    if n <= 24
        y = ((x % UInt32) << (24-n)) & 0x007f_ffff
    else
        y = ((x >> (n-25)) % UInt32) & 0x00ff_ffff # keep 1 extra bit
        y = (y+one(UInt32))>>1 # round, ties up (extra leading bit in case of next exponent)
        y &= ~UInt32(trailing_zeros(x) == (n-25)) # fix last bit to round to even
    end
    d = ((n+126) % UInt32) << 23
    reinterpret(Float32, s | d + y)
end

# TODO: optimize
Float16(x::UInt128) = convert(Float16, Float32(x))
Float16(x::Int128)  = convert(Float16, Float32(x))

Float16(x::Float32) = fptrunc(Float16, x)
Float16(x::Float64) = fptrunc(Float16, x)
Float32(x::Float64) = fptrunc(Float32, x)

Float32(x::Float16) = fpext(Float32, x)
Float64(x::Float32) = fpext(Float64, x)
Float64(x::Float16) = fpext(Float64, x)

AbstractFloat(x::Bool)    = Float64(x)
AbstractFloat(x::Int8)    = Float64(x)
AbstractFloat(x::Int16)   = Float64(x)
AbstractFloat(x::Int32)   = Float64(x)
AbstractFloat(x::Int64)   = Float64(x) # LOSSY
AbstractFloat(x::Int128)  = Float64(x) # LOSSY
AbstractFloat(x::UInt8)   = Float64(x)
AbstractFloat(x::UInt16)  = Float64(x)
AbstractFloat(x::UInt32)  = Float64(x)
AbstractFloat(x::UInt64)  = Float64(x) # LOSSY
AbstractFloat(x::UInt128) = Float64(x) # LOSSY

Bool(x::Float16) = x==0 ? false : x==1 ? true : throw(InexactError(:Bool, Bool, x))

"""
    float(x)

Convert a number or array to a floating point data type.
"""
float(x) = AbstractFloat(x)

"""
    float(T::Type)

Return an appropriate type to represent a value of type `T` as a floating point value.
Equivalent to `typeof(float(zero(T)))`.

# Examples
```jldoctest
julia> float(Complex{Int})
ComplexF64 (alias for Complex{Float64})

julia> float(Int)
Float64
```
"""
float(::Type{T}) where {T<:Number} = typeof(float(zero(T)))
float(::Type{T}) where {T<:AbstractFloat} = T

"""
    unsafe_trunc(T, x)

Return the nearest integral value of type `T` whose absolute value is
less than or equal to `x`. If the value is not representable by `T`, an arbitrary value will
be returned.
"""
function unsafe_trunc end

for Ti in (Int8, Int16, Int32, Int64)
    @eval begin
        unsafe_trunc(::Type{$Ti}, x::Float16) = fptosi($Ti, x)
        unsafe_trunc(::Type{$Ti}, x::Float32) = fptosi($Ti, x)
        unsafe_trunc(::Type{$Ti}, x::Float64) = fptosi($Ti, x)
    end
end
for Ti in (UInt8, UInt16, UInt32, UInt64)
    @eval begin
        unsafe_trunc(::Type{$Ti}, x::Float16) = fptoui($Ti, x)
        unsafe_trunc(::Type{$Ti}, x::Float32) = fptoui($Ti, x)
        unsafe_trunc(::Type{$Ti}, x::Float64) = fptoui($Ti, x)
    end
end

function unsafe_trunc(::Type{UInt128}, x::Float64)
    xu = reinterpret(UInt64,x)
    k = Int(xu >> 52) & 0x07ff - 1075
    xu = (xu & 0x000f_ffff_ffff_ffff) | 0x0010_0000_0000_0000
    if k <= 0
        UInt128(xu >> -k)
    else
        UInt128(xu) << k
    end
end
function unsafe_trunc(::Type{Int128}, x::Float64)
    copysign(unsafe_trunc(UInt128,x) % Int128, x)
end

function unsafe_trunc(::Type{UInt128}, x::Float32)
    xu = reinterpret(UInt32,x)
    k = Int(xu >> 23) & 0x00ff - 150
    xu = (xu & 0x007f_ffff) | 0x0080_0000
    if k <= 0
        UInt128(xu >> -k)
    else
        UInt128(xu) << k
    end
end
function unsafe_trunc(::Type{Int128}, x::Float32)
    copysign(unsafe_trunc(UInt128,x) % Int128, x)
end

unsafe_trunc(::Type{UInt128}, x::Float16) = unsafe_trunc(UInt128, Float32(x))
unsafe_trunc(::Type{Int128}, x::Float16) = unsafe_trunc(Int128, Float32(x))

# matches convert methods
# also determines floor, ceil, round
trunc(::Type{Signed}, x::Float16) = trunc(Int,x)
trunc(::Type{Signed}, x::Float32) = trunc(Int,x)
trunc(::Type{Signed}, x::Float64) = trunc(Int,x)
trunc(::Type{Unsigned}, x::Float16) = trunc(UInt,x)
trunc(::Type{Unsigned}, x::Float32) = trunc(UInt,x)
trunc(::Type{Unsigned}, x::Float64) = trunc(UInt,x)
trunc(::Type{Integer}, x::Float16) = trunc(Int,x)
trunc(::Type{Integer}, x::Float32) = trunc(Int,x)
trunc(::Type{Integer}, x::Float64) = trunc(Int,x)

# fallbacks
floor(::Type{T}, x::AbstractFloat) where {T<:Integer} = trunc(T,round(x, RoundDown))
ceil(::Type{T}, x::AbstractFloat) where {T<:Integer} = trunc(T,round(x, RoundUp))
round(::Type{T}, x::AbstractFloat) where {T<:Integer} = trunc(T,round(x, RoundNearest))

round(x::Float64, r::RoundingMode{:ToZero})  = trunc_llvm(x)
round(x::Float32, r::RoundingMode{:ToZero})  = trunc_llvm(x)
round(x::Float16, r::RoundingMode{:ToZero})  = trunc_llvm(x)
round(x::Float64, r::RoundingMode{:Down})    = floor_llvm(x)
round(x::Float32, r::RoundingMode{:Down})    = floor_llvm(x)
round(x::Float16, r::RoundingMode{:Down})    = floor_llvm(x)
round(x::Float64, r::RoundingMode{:Up})      = ceil_llvm(x)
round(x::Float32, r::RoundingMode{:Up})      = ceil_llvm(x)
round(x::Float16, r::RoundingMode{:Up})      = ceil_llvm(x)
round(x::Float64, r::RoundingMode{:Nearest}) = rint_llvm(x)
round(x::Float32, r::RoundingMode{:Nearest}) = rint_llvm(x)
round(x::Float16, r::RoundingMode{:Nearest}) = rint_llvm(x)

## floating point promotions ##
promote_rule(::Type{Float32}, ::Type{Float16}) = Float32
promote_rule(::Type{Float64}, ::Type{Float16}) = Float64
promote_rule(::Type{Float64}, ::Type{Float32}) = Float64

widen(::Type{Float16}) = Float32
widen(::Type{Float32}) = Float64

## floating point arithmetic ##
-(x::Float64) = neg_float(x)
-(x::Float32) = neg_float(x)
-(x::Float16) = neg_float(x)

+(x::Float16, y::Float16) = add_float(x, y)
+(x::Float32, y::Float32) = add_float(x, y)
+(x::Float64, y::Float64) = add_float(x, y)
-(x::Float16, y::Float16) = sub_float(x, y)
-(x::Float32, y::Float32) = sub_float(x, y)
-(x::Float64, y::Float64) = sub_float(x, y)
*(x::Float16, y::Float16) = mul_float(x, y)
*(x::Float32, y::Float32) = mul_float(x, y)
*(x::Float64, y::Float64) = mul_float(x, y)
/(x::Float16, y::Float16) = div_float(x, y)
/(x::Float32, y::Float32) = div_float(x, y)
/(x::Float64, y::Float64) = div_float(x, y)

muladd(x::Float16, y::Float16, z::Float16) = muladd_float(x, y, z)
muladd(x::Float32, y::Float32, z::Float32) = muladd_float(x, y, z)
muladd(x::Float64, y::Float64, z::Float64) = muladd_float(x, y, z)

# TODO: faster floating point div?
# TODO: faster floating point fld?
# TODO: faster floating point mod?

rem(x::Float16, y::Float16) = rem_float(x, y)
rem(x::Float32, y::Float32) = rem_float(x, y)
rem(x::Float64, y::Float64) = rem_float(x, y)

cld(x::T, y::T) where {T<:AbstractFloat} = -fld(-x,y)

function mod(x::T, y::T) where T<:AbstractFloat
    r = rem(x,y)
    if r == 0
        copysign(r,y)
    elseif (r > 0) ⊻ (y > 0)
        r+y
    else
        r
    end
end

## floating point comparisons ##
==(x::Float16, y::Float16) = eq_float(x, y)
==(x::Float32, y::Float32) = eq_float(x, y)
==(x::Float64, y::Float64) = eq_float(x, y)
!=(x::Float16, y::Float16) = ne_float(x, y)
!=(x::Float32, y::Float32) = ne_float(x, y)
!=(x::Float64, y::Float64) = ne_float(x, y)
<( x::Float16, y::Float16) = lt_float(x, y)
<( x::Float32, y::Float32) = lt_float(x, y)
<( x::Float64, y::Float64) = lt_float(x, y)
<=(x::Float16, y::Float16) = le_float(x, y)
<=(x::Float32, y::Float32) = le_float(x, y)
<=(x::Float64, y::Float64) = le_float(x, y)

isequal(x::Float16, y::Float16) = fpiseq(x, y)
isequal(x::Float32, y::Float32) = fpiseq(x, y)
isequal(x::Float64, y::Float64) = fpiseq(x, y)
isless( x::Float16, y::Float16) = fpislt(x, y)
isless( x::Float32, y::Float32) = fpislt(x, y)
isless( x::Float64, y::Float64) = fpislt(x, y)

# Exact Float (Tf) vs Integer (Ti) comparisons
# Assumes:
# - typemax(Ti) == 2^n-1
# - typemax(Ti) can't be exactly represented by Tf:
#   => Tf(typemax(Ti)) == 2^n or Inf
# - typemin(Ti) can be exactly represented by Tf
#
# 1. convert y::Ti to float fy::Tf
# 2. perform Tf comparison x vs fy
# 3. if x == fy, check if (1) resulted in rounding:
#  a. convert fy back to Ti and compare with original y
#  b. unsafe_convert undefined behaviour if fy == Tf(typemax(Ti))
#     (but consequently x == fy > y)
for Ti in (Int64,UInt64,Int128,UInt128)
    for Tf in (Float16,Float32,Float64)
        @eval begin
            function ==(x::$Tf, y::$Ti)
                fy = ($Tf)(y)
                (x == fy) & (fy != $(Tf(typemax(Ti)))) & (y == unsafe_trunc($Ti,fy))
            end
            ==(y::$Ti, x::$Tf) = x==y

            function <(x::$Ti, y::$Tf)
                fx = ($Tf)(x)
                (fx < y) | ((fx == y) & ((fx == $(Tf(typemax(Ti)))) | (x < unsafe_trunc($Ti,fx)) ))
            end
            function <=(x::$Ti, y::$Tf)
                fx = ($Tf)(x)
                (fx < y) | ((fx == y) & ((fx == $(Tf(typemax(Ti)))) | (x <= unsafe_trunc($Ti,fx)) ))
            end

            function <(x::$Tf, y::$Ti)
                fy = ($Tf)(y)
                (x < fy) | ((x == fy) & (fy < $(Tf(typemax(Ti)))) & (unsafe_trunc($Ti,fy) < y))
            end
            function <=(x::$Tf, y::$Ti)
                fy = ($Tf)(y)
                (x < fy) | ((x == fy) & (fy < $(Tf(typemax(Ti)))) & (unsafe_trunc($Ti,fy) <= y))
            end
        end
    end
end
for op in (:(==), :<, :<=)
    @eval begin
        ($op)(x::Float16, y::Union{Int128,UInt128,Int64,UInt64}) = ($op)(Float64(x), Float64(y))
        ($op)(x::Union{Int128,UInt128,Int64,UInt64}, y::Float16) = ($op)(Float64(x), Float64(y))

        ($op)(x::Union{Float16,Float32}, y::Union{Int32,UInt32}) = ($op)(Float64(x), Float64(y))
        ($op)(x::Union{Int32,UInt32}, y::Union{Float16,Float32}) = ($op)(Float64(x), Float64(y))

        ($op)(x::Float16, y::Union{Int16,UInt16}) = ($op)(Float32(x), Float32(y))
        ($op)(x::Union{Int16,UInt16}, y::Float16) = ($op)(Float32(x), Float32(y))
    end
end


abs(x::Float16) = abs_float(x)
abs(x::Float32) = abs_float(x)
abs(x::Float64) = abs_float(x)

"""
    isnan(f) -> Bool

Test whether a number value is a NaN, an indeterminate value which is neither an infinity
nor a finite number ("not a number").
"""
isnan(x::AbstractFloat) = (x != x)::Bool
isnan(x::Number) = false

isfinite(x::AbstractFloat) = x - x == 0
isfinite(x::Real) = decompose(x)[3] != 0
isfinite(x::Integer) = true

"""
    isinf(f) -> Bool

Test whether a number is infinite.
"""
isinf(x::Real) = !isnan(x) & !isfinite(x)

const hx_NaN = hash_uint64(reinterpret(UInt64, NaN))
let Tf = Float64, Tu = UInt64, Ti = Int64
    @eval function hash(x::$Tf, h::UInt)
        # see comments on trunc and hash(Real, UInt)
        if $(Tf(typemin(Ti))) <= x < $(Tf(typemax(Ti)))
            xi = fptosi($Ti, x)
            if isequal(xi, x)
                return hash(xi, h)
            end
        elseif $(Tf(typemin(Tu))) <= x < $(Tf(typemax(Tu)))
            xu = fptoui($Tu, x)
            if isequal(xu, x)
                return hash(xu, h)
            end
        elseif isnan(x)
            return hx_NaN ⊻ h # NaN does not have a stable bit pattern
        end
        return hash_uint64(bitcast(UInt64, x)) - 3h
    end
end

hash(x::Float32, h::UInt) = hash(Float64(x), h)
hash(x::Float16, h::UInt) = hash(Float64(x), h)

## generic hashing for rational values ##

function hash(x::Real, h::UInt)
    # decompose x as num*2^pow/den
    num, pow, den = decompose(x)

    # handle special values
    num == 0 && den == 0 && return hash(NaN, h)
    num == 0 && return hash(ifelse(den > 0, 0.0, -0.0), h)
    den == 0 && return hash(ifelse(num > 0, Inf, -Inf), h)

    # normalize decomposition
    if den < 0
        num = -num
        den = -den
    end
    z = trailing_zeros(num)
    if z != 0
        num >>= z
        pow += z
    end
    z = trailing_zeros(den)
    if z != 0
        den >>= z
        pow -= z
    end

    # handle values representable as Int64, UInt64, Float64
    if den == 1
        left = ndigits0z(num,2) + pow
        right = trailing_zeros(num) + pow
        if -1074 <= right
            if 0 <= right && left <= 64
                left <= 63                     && return hash(Int64(num) << Int(pow), h)
                signbit(num) == signbit(den)   && return hash(UInt64(num) << Int(pow), h)
            end # typemin(Int64) handled by Float64 case
            left <= 1024 && left - right <= 53 && return hash(ldexp(Float64(num),pow), h)
        end
    end

    # handle generic rational values
    h = hash_integer(den, h)
    h = hash_integer(pow, h)
    h = hash_integer(num, h)
    return h
end

#=
`decompose(x)`: non-canonical decomposition of rational values as `num*2^pow/den`.

The decompose function is the point where rational-valued numeric types that support
hashing hook into the hashing protocol. `decompose(x)` should return three integer
values `num, pow, den`, such that the value of `x` is mathematically equal to

    num*2^pow/den

The decomposition need not be canonical in the sense that it just needs to be *some*
way to express `x` in this form, not any particular way – with the restriction that
`num` and `den` may not share any odd common factors. They may, however, have powers
of two in common – the generic hashing code will normalize those as necessary.

Special values:

 - `x` is zero: `num` should be zero and `den` should have the same sign as `x`
 - `x` is infinite: `den` should be zero and `num` should have the same sign as `x`
 - `x` is not a number: `num` and `den` should both be zero
=#

decompose(x::Integer) = x, 0, 1

function decompose(x::Float16)::NTuple{3,Int}
    isnan(x) && return 0, 0, 0
    isinf(x) && return ifelse(x < 0, -1, 1), 0, 0
    n = reinterpret(UInt16, x)
    s = (n & 0x03ff) % Int16
    e = ((n & 0x7c00) >> 10) % Int
    s |= Int16(e != 0) << 10
    d = ifelse(signbit(x), -1, 1)
    s, e - 25 + (e == 0), d
end

function decompose(x::Float32)::NTuple{3,Int}
    isnan(x) && return 0, 0, 0
    isinf(x) && return ifelse(x < 0, -1, 1), 0, 0
    n = reinterpret(UInt32, x)
    s = (n & 0x007fffff) % Int32
    e = ((n & 0x7f800000) >> 23) % Int
    s |= Int32(e != 0) << 23
    d = ifelse(signbit(x), -1, 1)
    s, e - 150 + (e == 0), d
end

function decompose(x::Float64)::Tuple{Int64, Int, Int}
    isnan(x) && return 0, 0, 0
    isinf(x) && return ifelse(x < 0, -1, 1), 0, 0
    n = reinterpret(UInt64, x)
    s = (n & 0x000fffffffffffff) % Int64
    e = ((n & 0x7ff0000000000000) >> 52) % Int
    s |= Int64(e != 0) << 52
    d = ifelse(signbit(x), -1, 1)
    s, e - 1075 + (e == 0), d
end


"""
    precision(num::AbstractFloat)

Get the precision of a floating point number, as defined by the effective number of bits in
the significand.
"""
function precision end

precision(::Type{Float16}) = 11
precision(::Type{Float32}) = 24
precision(::Type{Float64}) = 53
precision(::T) where {T<:AbstractFloat} = precision(T)

"""
    uabs(x::Integer)

Return the absolute value of `x`, possibly returning a different type should the
operation be susceptible to overflow. This typically arises when `x` is a two's complement
signed integer, so that `abs(typemin(x)) == typemin(x) < 0`, in which case the result of
`uabs(x)` will be an unsigned integer of the same size.
"""
uabs(x::Integer) = abs(x)
uabs(x::BitSigned) = unsigned(abs(x))


"""
    nextfloat(x::AbstractFloat, n::Integer)

The result of `n` iterative applications of `nextfloat` to `x` if `n >= 0`, or `-n`
applications of `prevfloat` if `n < 0`.
"""
function nextfloat(f::IEEEFloat, d::Integer)
    F = typeof(f)
    fumax = reinterpret(Unsigned, F(Inf))
    U = typeof(fumax)

    isnan(f) && return f
    fi = reinterpret(Signed, f)
    fneg = fi < 0
    fu = unsigned(fi & typemax(fi))

    dneg = d < 0
    da = uabs(d)
    if da > typemax(U)
        fneg = dneg
        fu = fumax
    else
        du = da % U
        if fneg ⊻ dneg
            if du > fu
                fu = min(fumax, du - fu)
                fneg = !fneg
            else
                fu = fu - du
            end
        else
            if fumax - fu < du
                fu = fumax
            else
                fu = fu + du
            end
        end
    end
    if fneg
        fu |= sign_mask(F)
    end
    reinterpret(F, fu)
end

"""
    nextfloat(x::AbstractFloat)

Return the smallest floating point number `y` of the same type as `x` such `x < y`. If no
such `y` exists (e.g. if `x` is `Inf` or `NaN`), then return `x`.
"""
nextfloat(x::AbstractFloat) = nextfloat(x,1)

"""
    prevfloat(x::AbstractFloat, n::Integer)

The result of `n` iterative applications of `prevfloat` to `x` if `n >= 0`, or `-n`
applications of `nextfloat` if `n < 0`.
"""
prevfloat(x::AbstractFloat, d::Integer) = nextfloat(x, -d)

"""
    prevfloat(x::AbstractFloat)

Return the largest floating point number `y` of the same type as `x` such `y < x`. If no
such `y` exists (e.g. if `x` is `-Inf` or `NaN`), then return `x`.
"""
prevfloat(x::AbstractFloat) = nextfloat(x,-1)

for Ti in (Int8, Int16, Int32, Int64, Int128, UInt8, UInt16, UInt32, UInt64, UInt128)
    for Tf in (Float16, Float32, Float64)
        if Ti <: Unsigned || sizeof(Ti) < sizeof(Tf)
            # Here `Tf(typemin(Ti))-1` is exact, so we can compare the lower-bound
            # directly. `Tf(typemax(Ti))+1` is either always exactly representable, or
            # rounded to `Inf` (e.g. when `Ti==UInt128 && Tf==Float32`).
            @eval begin
                function trunc(::Type{$Ti},x::$Tf)
                    if $(Tf(typemin(Ti))-one(Tf)) < x < $(Tf(typemax(Ti))+one(Tf))
                        return unsafe_trunc($Ti,x)
                    else
                        throw(InexactError(:trunc, $Ti, x))
                    end
                end
                function (::Type{$Ti})(x::$Tf)
                    if ($(Tf(typemin(Ti))) <= x <= $(Tf(typemax(Ti)))) && (round(x, RoundToZero) == x)
                        return unsafe_trunc($Ti,x)
                    else
                        throw(InexactError($(Expr(:quote,Ti.name.name)), $Ti, x))
                    end
                end
            end
        else
            # Here `eps(Tf(typemin(Ti))) > 1`, so the only value which can be truncated to
            # `Tf(typemin(Ti)` is itself. Similarly, `Tf(typemax(Ti))` is inexact and will
            # be rounded up. This assumes that `Tf(typemin(Ti)) > -Inf`, which is true for
            # these types, but not for `Float16` or larger integer types.
            @eval begin
                function trunc(::Type{$Ti},x::$Tf)
                    if $(Tf(typemin(Ti))) <= x < $(Tf(typemax(Ti)))
                        return unsafe_trunc($Ti,x)
                    else
                        throw(InexactError(:trunc, $Ti, x))
                    end
                end
                function (::Type{$Ti})(x::$Tf)
                    if ($(Tf(typemin(Ti))) <= x < $(Tf(typemax(Ti)))) && (round(x, RoundToZero) == x)
                        return unsafe_trunc($Ti,x)
                    else
                        throw(InexactError($(Expr(:quote,Ti.name.name)), $Ti, x))
                    end
                end
            end
        end
    end
end

"""
    issubnormal(f) -> Bool

Test whether a floating point number is subnormal.
"""
function issubnormal(x::T) where {T<:IEEEFloat}
    y = reinterpret(Unsigned, x)
    (y & exponent_mask(T) == 0) & (y & significand_mask(T) != 0)
end

ispow2(x::AbstractFloat) = !iszero(x) && frexp(x)[1] == 0.5
iseven(x::AbstractFloat) = isinteger(x) && (abs(x) > maxintfloat(x) || iseven(Integer(x)))
isodd(x::AbstractFloat) = isinteger(x) && abs(x) ≤ maxintfloat(x) && isodd(Integer(x))

@eval begin
    typemin(::Type{Float16}) = $(bitcast(Float16, 0xfc00))
    typemax(::Type{Float16}) = $(Inf16)
    typemin(::Type{Float32}) = $(-Inf32)
    typemax(::Type{Float32}) = $(Inf32)
    typemin(::Type{Float64}) = $(-Inf64)
    typemax(::Type{Float64}) = $(Inf64)
    typemin(x::T) where {T<:Real} = typemin(T)
    typemax(x::T) where {T<:Real} = typemax(T)

    floatmin(::Type{Float16}) = $(bitcast(Float16, 0x0400))
    floatmin(::Type{Float32}) = $(bitcast(Float32, 0x00800000))
    floatmin(::Type{Float64}) = $(bitcast(Float64, 0x0010000000000000))
    floatmax(::Type{Float16}) = $(bitcast(Float16, 0x7bff))
    floatmax(::Type{Float32}) = $(bitcast(Float32, 0x7f7fffff))
    floatmax(::Type{Float64}) = $(bitcast(Float64, 0x7fefffffffffffff))

    eps(x::AbstractFloat) = isfinite(x) ? abs(x) >= floatmin(x) ? ldexp(eps(typeof(x)), exponent(x)) : nextfloat(zero(x)) : oftype(x, NaN)
    eps(::Type{Float16}) = $(bitcast(Float16, 0x1400))
    eps(::Type{Float32}) = $(bitcast(Float32, 0x34000000))
    eps(::Type{Float64}) = $(bitcast(Float64, 0x3cb0000000000000))
    eps() = eps(Float64)
end

"""
    floatmin(T = Float64)

Return the smallest positive normal number representable by the floating-point
type `T`.

# Examples
```jldoctest
julia> floatmin(Float16)
Float16(6.104e-5)

julia> floatmin(Float32)
1.1754944f-38

julia> floatmin()
2.2250738585072014e-308
```
"""
floatmin(x::T) where {T<:AbstractFloat} = floatmin(T)

"""
    floatmax(T = Float64)

Return the largest finite number representable by the floating-point type `T`.

# Examples
```jldoctest
julia> floatmax(Float16)
65500.0

julia> floatmax(Float32)
<<<<<<< HEAD
3.4028235e38
=======
3.4028235f38

julia> floatmax()
1.7976931348623157e308
>>>>>>> d7da2a4a
```
"""
floatmax(x::T) where {T<:AbstractFloat} = floatmax(T)

floatmin() = floatmin(Float64)
floatmax() = floatmax(Float64)

"""
    eps(::Type{T}) where T<:AbstractFloat
    eps()

Return the *machine epsilon* of the floating point type `T` (`T = Float64` by
default). This is defined as the gap between 1 and the next largest value representable by
`typeof(one(T))`, and is equivalent to `eps(one(T))`.  (Since `eps(T)` is a
bound on the *relative error* of `T`, it is a "dimensionless" quantity like [`one`](@ref).)

# Examples
```jldoctest
julia> eps()
2.220446049250313e-16

julia> eps(Float32)
1.1920929e-7

julia> 1.0 + eps()
1.0000000000000002

julia> 1.0 + eps()/2
1.0
```
"""
eps(::Type{<:AbstractFloat})

"""
    eps(x::AbstractFloat)

Return the *unit in last place* (ulp) of `x`. This is the distance between consecutive
representable floating point values at `x`. In most cases, if the distance on either side
of `x` is different, then the larger of the two is taken, that is

    eps(x) == max(x-prevfloat(x), nextfloat(x)-x)

The exceptions to this rule are the smallest and largest finite values
(e.g. `nextfloat(-Inf)` and `prevfloat(Inf)` for [`Float64`](@ref)), which round to the
smaller of the values.

The rationale for this behavior is that `eps` bounds the floating point rounding
error. Under the default `RoundNearest` rounding mode, if ``y`` is a real number and ``x``
is the nearest floating point number to ``y``, then

```math
|y-x| \\leq \\operatorname{eps}(x)/2.
```

# Examples
```jldoctest
julia> eps(1.0)
2.220446049250313e-16

julia> eps(prevfloat(2.0))
2.220446049250313e-16

julia> eps(2.0)
4.440892098500626e-16

julia> x = prevfloat(Inf)      # largest finite Float64
1.7976931348623157e308

julia> x + eps(x)/2            # rounds up
Inf

julia> x + prevfloat(eps(x)/2) # rounds down
1.7976931348623157e308
```
"""
eps(::AbstractFloat)


## byte order swaps for arbitrary-endianness serialization/deserialization ##
bswap(x::IEEEFloat) = bswap_int(x)

# integer size of float
uinttype(::Type{Float64}) = UInt64
uinttype(::Type{Float32}) = UInt32
uinttype(::Type{Float16}) = UInt16

## Array operations on floating point numbers ##

float(A::AbstractArray{<:AbstractFloat}) = A

function float(A::AbstractArray{T}) where T
    if !isconcretetype(T)
        error("`float` not defined on abstractly-typed arrays; please convert to a more specific type")
    end
    convert(AbstractArray{typeof(float(zero(T)))}, A)
end

float(r::StepRange) = float(r.start):float(r.step):float(last(r))
float(r::UnitRange) = float(r.start):float(last(r))
float(r::StepRangeLen{T}) where {T} =
    StepRangeLen{typeof(float(T(r.ref)))}(float(r.ref), float(r.step), length(r), r.offset)
function float(r::LinRange)
    LinRange(float(r.start), float(r.stop), length(r))
end<|MERGE_RESOLUTION|>--- conflicted
+++ resolved
@@ -818,17 +818,13 @@
 # Examples
 ```jldoctest
 julia> floatmax(Float16)
-65500.0
+Float16(6.55e4)
 
 julia> floatmax(Float32)
-<<<<<<< HEAD
-3.4028235e38
-=======
 3.4028235f38
 
 julia> floatmax()
 1.7976931348623157e308
->>>>>>> d7da2a4a
 ```
 """
 floatmax(x::T) where {T<:AbstractFloat} = floatmax(T)
@@ -851,7 +847,7 @@
 2.220446049250313e-16
 
 julia> eps(Float32)
-1.1920929e-7
+1.1920929f-7
 
 julia> 1.0 + eps()
 1.0000000000000002
