--- conflicted
+++ resolved
@@ -501,20 +501,24 @@
         end
     end
 end
-
-for Ti in (Int64,UInt64,Int128,UInt128)
-    @eval begin
-        ==(x::Float16, y::$Ti) = Float64(x)==Float64(y)
-        ==(x::$Ti, y::Float16) = Float64(x)==Float64(y)
-
-        <(x::Float16, y::$Ti) = Float64(x)<Float64(y)
-        <(x::$Ti, y::Float16) = Float64(x)<Float64(y)
-
-        <=(x::Float16, y::$Ti) = Float64(x)<=Float64(y)
-        <=(x::$Ti, y::Float16) = Float64(x)<=Float64(y)
-    end
-end
-<<<<<<< HEAD
+==(x::Float16, y::Union{Int128,UInt128}) = Float64(x)==Float64(y)
+==(x::Union{Int128,UInt128}, y::Float16) = Float64(x)==Float64(y)
+
+<(x::Float16, y::Union{Int128,UInt128}) = Float64(x)<Float64(y)
+<(x::Union{Int128,UInt128}, y::Float16) = Float64(x)<Float64(y)
+
+<=(x::Float16, y::Union{Int128,UInt128}) = Float64(x)<=Float64(y)
+<=(x::Union{Int128,UInt128}, y::Float16) = Float64(x)<=Float64(y)
+
+==(x::Float16, y::Union{Int64,UInt64}) = Float64(x)==Float64(y)
+==(x::Union{Int64,UInt64}, y::Float16) = Float64(x)==Float64(y)
+
+<(x::Float16, y::Union{Int64,UInt64}) = Float64(x)<Float64(y)
+<(x::Union{Int64,UInt64}, y::Float16) = Float64(x)<Float64(y)
+
+<=(x::Float16, y::Union{Int64,UInt64}) = Float64(x)<=Float64(y)
+<=(x::Union{Int64,UInt64}, y::Float16) = Float64(x)<=Float64(y)
+
 ==(x::Float16, y::Union{Int16,UInt16}) = Float32(x)==Float32(y)
 ==(x::Union{Int16,UInt16}, y::Float16) = Float32(x)==Float32(y)
 
@@ -526,10 +530,6 @@
 
 ==(x::Union{Float16,Float32}, y::Union{Int32,UInt32}) = Float64(x)==Float64(y)
 ==(x::Union{Int32,UInt32}, y::Union{Float16,Float32}) = Float64(x)==Float64(y)
-=======
-==(x::Float32, y::Union{Int32,UInt32}) = Float64(x)==Float64(y)
-==(x::Union{Int32,UInt32}, y::Float32) = Float64(x)==Float64(y)
->>>>>>> 579e4724
 
 <(x::Union{Float16,Float32}, y::Union{Int32,UInt32}) = Float64(x)<Float64(y)
 <(x::Union{Int32,UInt32}, y::Union{Float16,Float32}) = Float64(x)<Float64(y)
