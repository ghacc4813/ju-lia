# This file is a part of Julia. License is MIT: https://julialang.org/license

import .Base: _uv_hook_close, unsafe_convert,
    lock, trylock, unlock, islocked, wait, notify

export SpinLock, RecursiveSpinLock, Mutex, Event


##########################################
# Atomic Locks
##########################################

"""
    AbstractLock

Abstract supertype describing types that
implement the thread-safe synchronization primitives:
[`lock`](@ref), [`trylock`](@ref), [`unlock`](@ref), and [`islocked`](@ref).
"""
abstract type AbstractLock end

# Test-and-test-and-set spin locks are quickest up to about 30ish
# contending threads. If you have more contention than that, perhaps
# a lock is the wrong way to synchronize.
"""
    TatasLock()

See [`SpinLock`](@ref).
"""
struct TatasLock <: AbstractLock
    handle::Atomic{Int}
    TatasLock() = new(Atomic{Int}(0))
end

"""
    SpinLock()

Create a non-reentrant lock.
Recursive use will result in a deadlock.
Each [`lock`](@ref) must be matched with an [`unlock`](@ref).

Test-and-test-and-set spin locks are quickest up to about 30ish
contending threads. If you have more contention than that, perhaps
a lock is the wrong way to synchronize.

See also [`RecursiveSpinLock`](@ref) for a version that permits recursion.

See also [`Mutex`](@ref) for a more efficient version on one core or if the
lock may be held for a considerable length of time.
"""
const SpinLock = TatasLock

function lock(l::TatasLock)
    while true
        if l.handle[] == 0
            p = atomic_xchg!(l.handle, 1)
            if p == 0
                return
            end
        end
        ccall(:jl_cpu_pause, Cvoid, ())
        # Temporary solution before we have gc transition support in codegen.
        ccall(:jl_gc_safepoint, Cvoid, ())
    end
end

function trylock(l::TatasLock)
    if l.handle[] == 0
        return atomic_xchg!(l.handle, 1) == 0
    end
    return false
end

function unlock(l::TatasLock)
    l.handle[] = 0
    ccall(:jl_cpu_wake, Cvoid, ())
    return
end

function islocked(l::TatasLock)
    return l.handle[] != 0
end


"""
    RecursiveTatasLock()

See [`RecursiveSpinLock`](@ref).
"""
struct RecursiveTatasLock <: AbstractLock
    ownertid::Atomic{Int16}
    handle::Atomic{Int}
    RecursiveTatasLock() = new(Atomic{Int16}(0), Atomic{Int}(0))
end

"""
    RecursiveSpinLock()

Creates a reentrant lock.
The same thread can acquire the lock as many times as required.
Each [`lock`](@ref) must be matched with an [`unlock`](@ref).

See also [`SpinLock`](@ref) for a slightly faster version.

See also [`Mutex`](@ref) for a more efficient version on one core or if the lock
may be held for a considerable length of time.
"""
const RecursiveSpinLock = RecursiveTatasLock

function lock(l::RecursiveTatasLock)
    if l.ownertid[] == threadid()
        l.handle[] += 1
        return
    end
    while true
        if l.handle[] == 0
            if atomic_cas!(l.handle, 0, 1) == 0
                l.ownertid[] = threadid()
                return
            end
        end
        ccall(:jl_cpu_pause, Cvoid, ())
        # Temporary solution before we have gc transition support in codegen.
        ccall(:jl_gc_safepoint, Cvoid, ())
    end
end

function trylock(l::RecursiveTatasLock)
    if l.ownertid[] == threadid()
        l.handle[] += 1
        return true
    end
    if l.handle[] == 0
        if atomic_cas!(l.handle, 0, 1) == 0
            l.ownertid[] = threadid()
            return true
        end
        return false
    end
    return false
end

function unlock(l::RecursiveTatasLock)
    @assert(l.ownertid[] == threadid(), "unlock from wrong thread")
    @assert(l.handle[] != 0, "unlock count must match lock count")
    if l.handle[] == 1
        l.ownertid[] = 0
        l.handle[] = 0
        ccall(:jl_cpu_wake, Cvoid, ())
    else
        l.handle[] -= 1
    end
    return
end

function islocked(l::RecursiveTatasLock)
    return l.handle[] != 0
end


##########################################
# System Mutexes
##########################################

# These are mutexes from libuv. We're doing some error checking (and
# paying for it in overhead), but regardless, in some situations,
# passing a bad parameter will cause an abort.

# TODO: how defensive to get, and how to turn it off?
# TODO: how to catch an abort?

const UV_MUTEX_SIZE = ccall(:jl_sizeof_uv_mutex, Cint, ())

"""
    Mutex()

These are standard system mutexes for locking critical sections of logic.

On Windows, this is a critical section object,
on pthreads, this is a `pthread_mutex_t`.

See also [`SpinLock`](@ref) for a lighter-weight lock.
"""
mutable struct Mutex <: AbstractLock
    ownertid::Int16
    handle::Ptr{Cvoid}
    function Mutex()
        m = new(zero(Int16), Libc.malloc(UV_MUTEX_SIZE))
        ccall(:uv_mutex_init, Cvoid, (Ptr{Cvoid},), m.handle)
        finalizer(_uv_hook_close, m)
        return m
    end
end

unsafe_convert(::Type{Ptr{Cvoid}}, m::Mutex) = m.handle

function _uv_hook_close(x::Mutex)
    h = x.handle
    if h != C_NULL
        x.handle = C_NULL
        ccall(:uv_mutex_destroy, Cvoid, (Ptr{Cvoid},), h)
        Libc.free(h)
        nothing
    end
end

function lock(m::Mutex)
    if m.ownertid == threadid()
        return
    end
    # Temporary solution before we have gc transition support in codegen.
    # This could mess up gc state when we add codegen support.
    gc_state = ccall(:jl_gc_safe_enter, Int8, ())
    ccall(:uv_mutex_lock, Cvoid, (Ptr{Cvoid},), m)
    ccall(:jl_gc_safe_leave, Cvoid, (Int8,), gc_state)
    m.ownertid = threadid()
    return
end

function trylock(m::Mutex)
    if m.ownertid == threadid()
        return true
    end
    r = ccall(:uv_mutex_trylock, Cint, (Ptr{Cvoid},), m)
    if r == 0
        m.ownertid = threadid()
    end
    return r == 0
end

function unlock(m::Mutex)
    @assert(m.ownertid == threadid(), "unlock from wrong thread")
    m.ownertid = 0
    ccall(:uv_mutex_unlock, Cvoid, (Ptr{Cvoid},), m)
    return
end

function islocked(m::Mutex)
    return m.ownertid != 0
end

<<<<<<< HEAD
=======
"""
    Event()

Create a level-triggered event source. Tasks that call [`wait`](@ref) on an
`Event` are suspended and queued until `notify` is called on the `Event`.
After `notify` is called, the `Event` remains in a signaled state and
tasks will no longer block when waiting for it.
"""
>>>>>>> 53563cd7
mutable struct Event
    lock::Mutex
    q::Vector{Task}
    set::Bool
    # TODO: use a Condition with its paired lock
    Event() = new(Mutex(), Task[], false)
end

function wait(e::Event)
    e.set && return
    lock(e.lock)
    while !e.set
        ct = current_task()
        push!(e.q, ct)
        unlock(e.lock)
        try
            wait()
        catch
            filter!(x->x!==ct, e.q)
            rethrow()
        end
        lock(e.lock)
    end
    unlock(e.lock)
    return nothing
end

function notify(e::Event)
    lock(e.lock)
    if !e.set
        e.set = true
        for t in e.q
            schedule(t)
        end
        empty!(e.q)
    end
    unlock(e.lock)
    return nothing
end

<<<<<<< HEAD
function reset(e::Event)
    e.set = false
    return nothing
end
=======
# TODO: decide what to call this
#function clear(e::Event)
#    e.set = false
#    return nothing
#end
>>>>>>> 53563cd7
<|MERGE_RESOLUTION|>--- conflicted
+++ resolved
@@ -239,8 +239,6 @@
     return m.ownertid != 0
 end
 
-<<<<<<< HEAD
-=======
 """
     Event()
 
@@ -249,7 +247,6 @@
 After `notify` is called, the `Event` remains in a signaled state and
 tasks will no longer block when waiting for it.
 """
->>>>>>> 53563cd7
 mutable struct Event
     lock::Mutex
     q::Vector{Task}
@@ -290,15 +287,8 @@
     return nothing
 end
 
-<<<<<<< HEAD
-function reset(e::Event)
-    e.set = false
-    return nothing
-end
-=======
 # TODO: decide what to call this
 #function clear(e::Event)
 #    e.set = false
 #    return nothing
-#end
->>>>>>> 53563cd7
+#end