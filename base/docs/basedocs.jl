# This file is a part of Julia. License is MIT: https://julialang.org/license

module BaseDocs

@nospecialize # don't specialize on any arguments of the methods declared herein

struct Keyword
    name::Symbol
end
macro kw_str(text)
    return Keyword(Symbol(text))
end

"""
**Welcome to Julia $(string(VERSION)).** The full manual is available at

    https://docs.julialang.org

as well as many great tutorials and learning resources:

    https://julialang.org/learning/

For help on a specific function or macro, type `?` followed
by its name, e.g. `?cos`, or `?@time`, and press enter.
Type `;` to enter shell mode, `]` to enter package mode.

To exit the interactive session, type `CTRL-D` (press the
control key together with the `d` key), or type `exit()`.
"""
kw"help", kw"Julia", kw"julia", kw""

"""
    using

`using Foo` will load the module or package `Foo` and make its [`export`](@ref)ed names
available for direct use. Names can also be used via dot syntax (e.g. `Foo.foo` to access
the name `foo`), whether they are `export`ed or not.
See the [manual section about modules](@ref modules) for details.
"""
kw"using"

"""
    import

`import Foo` will load the module or package `Foo`.
Names from the imported `Foo` module can be accessed with dot syntax
(e.g. `Foo.foo` to access the name `foo`).
See the [manual section about modules](@ref modules) for details.
"""
kw"import"

"""
    export

`export` is used within modules to tell Julia which functions should be
made available to the user. For example: `export foo` makes the name
`foo` available when [`using`](@ref) the module.
See the [manual section about modules](@ref modules) for details.
"""
kw"export"

"""
    abstract type

`abstract type` declares a type that cannot be instantiated, and serves only as a node in the
type graph, thereby describing sets of related concrete types: those concrete types
which are their descendants. Abstract types form the conceptual hierarchy which makes
Julia’s type system more than just a collection of object implementations. For example:

```julia
abstract type Number end
abstract type Real <: Number end
```
[`Number`](@ref) has no supertype, whereas [`Real`](@ref) is an abstract subtype of `Number`.
"""
kw"abstract type", kw"abstract"

"""
    module

`module` declares a [`Module`](@ref), which is a separate global variable workspace. Within a
module, you can control which names from other modules are visible (via importing), and
specify which of your names are intended to be public (via exporting).
Modules allow you to create top-level definitions without worrying about name conflicts
when your code is used together with somebody else’s.
See the [manual section about modules](@ref modules) for more details.

# Examples
```julia
module Foo
import Base.show
export MyType, foo

struct MyType
    x
end

bar(x) = 2x
foo(a::MyType) = bar(a.x) + 1
show(io::IO, a::MyType) = print(io, "MyType \$(a.x)")
end
```
"""
kw"module"

"""
    __init__

The `__init__()` function in a module executes immediately *after* the module is loaded at
runtime for the first time. It is called once, after all other statements in the module
have been executed. Because it is called after fully importing the module, `__init__`
functions of submodules will be executed first. Two typical uses of `__init__` are calling
runtime initialization functions of external C libraries and initializing global constants
that involve pointers returned by external libraries.
See the [manual section about modules](@ref modules) for more details.

# Examples
```julia
const foo_data_ptr = Ref{Ptr{Cvoid}}(0)
function __init__()
    ccall((:foo_init, :libfoo), Cvoid, ())
    foo_data_ptr[] = ccall((:foo_data, :libfoo), Ptr{Cvoid}, ())
    nothing
end
```
"""
kw"__init__"

"""
    baremodule

`baremodule` declares a module that does not contain `using Base` or local definitions of
[`eval`](@ref Base.MainInclude.eval) and [`include`](@ref Base.include). It does still import `Core`. In other words,

```julia
module Mod

...

end
```

is equivalent to

```julia
baremodule Mod

using Base

eval(x) = Core.eval(Mod, x)
include(p) = Base.include(Mod, p)

...

end
```
"""
kw"baremodule"

"""
    primitive type

`primitive type` declares a concrete type whose data consists only of a series of bits. Classic
examples of primitive types are integers and floating-point values. Some example built-in
primitive type declarations:

```julia
primitive type Char 32 end
primitive type Bool <: Integer 8 end
```
The number after the name indicates how many bits of storage the type requires. Currently,
only sizes that are multiples of 8 bits are supported.
The [`Bool`](@ref) declaration shows how a primitive type can be optionally
declared to be a subtype of some supertype.
"""
kw"primitive type"

"""
    macro

`macro` defines a method for inserting generated code into a program.
A macro maps a sequence of argument expressions to a returned expression, and the
resulting expression is substituted directly into the program at the point where
the macro is invoked.
Macros are a way to run generated code without calling [`eval`](@ref Base.MainInclude.eval),
since the generated code instead simply becomes part of the surrounding program.
Macro arguments may include expressions, literal values, and symbols. Macros can be defined for
variable number of arguments (varargs), but do not accept keyword arguments.
Every macro also implicitly gets passed the arguments `__source__`, which contains the line number
and file name the macro is called from, and `__module__`, which is the module the macro is expanded
in.

See the manual section on [Metaprogramming](@ref) for more information about how to write a macro.

# Examples
```jldoctest
julia> macro sayhello(name)
           return :( println("Hello, ", \$name, "!") )
       end
@sayhello (macro with 1 method)

julia> @sayhello "Charlie"
Hello, Charlie!

julia> macro saylots(x...)
           return :( println("Say: ", \$(x...)) )
       end
@saylots (macro with 1 method)

julia> @saylots "hey " "there " "friend"
Say: hey there friend
```
"""
kw"macro"

"""
    __module__

The argument `__module__` is only visible inside the macro, and it provides information
(in the form of a `Module` object) about the expansion context of the macro invocation.
See the manual section on [Macro invocation](@ref) for more information.
"""
kw"__module__"

"""
    __source__

The argument `__source__` is only visible inside the macro, and it provides information
(in the form of a `LineNumberNode` object) about the parser location of the `@` sign from
the macro invocation. See the manual section on [Macro invocation](@ref) for more information.
"""
kw"__source__"

"""
    local

`local` introduces a new local variable.
See the [manual section on variable scoping](@ref scope-of-variables) for more information.

# Examples
```jldoctest
julia> function foo(n)
           x = 0
           for i = 1:n
               local x # introduce a loop-local x
               x = i
           end
           x
       end
foo (generic function with 1 method)

julia> foo(10)
0
```
"""
kw"local"

"""
    global

`global x` makes `x` in the current scope and its inner scopes refer to the global
variable of that name.
See the [manual section on variable scoping](@ref scope-of-variables) for more information.

# Examples
```jldoctest
julia> z = 3
3

julia> function foo()
           global z = 6 # use the z variable defined outside foo
       end
foo (generic function with 1 method)

julia> foo()
6

julia> z
6
```
"""
kw"global"

"""
    for outer

Reuse an existing local variable for iteration in a `for` loop.

See the [manual section on variable scoping](@ref scope-of-variables) for more information.

See also [`for`](@ref).


# Examples
```jldoctest
julia> function f()
           i = 0
           for i = 1:3
               # empty
           end
           return i
       end;

julia> f()
0
```

```jldoctest
julia> function f()
           i = 0
           for outer i = 1:3
               # empty
           end
           return i
       end;

julia> f()
3
```

```jldoctest
julia> i = 0 # global variable
       for outer i = 1:3
       end
ERROR: syntax: no outer local variable declaration exists for "for outer"
[...]
```
"""
kw"outer"

"""
    ' '

A pair of single-quote characters delimit a [`Char`](@ref) (that is, character) literal.

# Examples
```jldoctest
julia> 'j'
'j': ASCII/Unicode U+006A (category Ll: Letter, lowercase)
```
"""
kw"''"

"""
    =

`=` is the assignment operator.
* For variable `a` and expression `b`, `a = b` makes `a` refer to the value of `b`.
* For functions `f(x)`, `f(x) = x` defines a new function constant `f`, or adds a new method to `f` if `f` is already defined; this usage is equivalent to `function f(x); x; end`.
* `a[i] = v` calls [`setindex!`](@ref)`(a,v,i)`.
* `a.b = c` calls [`setproperty!`](@ref)`(a,:b,c)`.
* Inside a function call, `f(a=b)` passes `b` as the value of keyword argument `a`.
* Inside parentheses with commas, `(a=1,)` constructs a [`NamedTuple`](@ref).

# Examples
Assigning `a` to `b` does not create a copy of `b`; instead use [`copy`](@ref) or [`deepcopy`](@ref).

```jldoctest
julia> b = [1]; a = b; b[1] = 2; a
1-element Array{Int64, 1}:
 2

julia> b = [1]; a = copy(b); b[1] = 2; a
1-element Array{Int64, 1}:
 1

```
Collections passed to functions are also not copied. Functions can modify (mutate) the contents of the objects their arguments refer to. (The names of functions which do this are conventionally suffixed with '!'.)
```jldoctest
julia> function f!(x); x[:] .+= 1; end
f! (generic function with 1 method)

julia> a = [1]; f!(a); a
1-element Array{Int64, 1}:
 2

```
Assignment can operate on multiple variables in parallel, taking values from an iterable:
```jldoctest
julia> a, b = 4, 5
(4, 5)

julia> a, b = 1:3
1:3

julia> a, b
(1, 2)

```
Assignment can operate on multiple variables in series, and will return the value of the right-hand-most expression:
```jldoctest
julia> a = [1]; b = [2]; c = [3]; a = b = c
1-element Array{Int64, 1}:
 3

julia> b[1] = 2; a, b, c
([2], [2], [2])

```
Assignment at out-of-bounds indices does not grow a collection. If the collection is a [`Vector`](@ref) it can instead be grown with [`push!`](@ref) or [`append!`](@ref).
```jldoctest
julia> a = [1, 1]; a[3] = 2
ERROR: BoundsError: attempt to access 2-element Array{Int64, 1} at index [3]
[...]

julia> push!(a, 2, 3)
4-element Array{Int64, 1}:
 1
 1
 2
 3

```
Assigning `[]` does not eliminate elements from a collection; instead use [`filter!`](@ref).
```jldoctest
julia> a = collect(1:3); a[a .<= 1] = []
ERROR: DimensionMismatch: tried to assign 0 elements to 1 destinations
[...]

julia> filter!(x -> x > 1, a) # in-place & thus more efficient than a = a[a .> 1]
2-element Array{Int64, 1}:
 2
 3

```
"""
kw"="

"""
    .=

Perform broadcasted assignment. The right-side argument is expanded as in
[`broadcast`](@ref) and then assigned into the left-side argument in-place.
Fuses with other dotted operators in the same expression; i.e. the whole
assignment expression is converted into a single loop.

`A .= B` is similar to `broadcast!(identity, A, B)`.

# Examples
```jldoctest
julia> A = zeros(4, 4); B = [1, 2, 3, 4];

julia> A .= B
4×4 Array{Float64, 2}:
 1.0  1.0  1.0  1.0
 2.0  2.0  2.0  2.0
 3.0  3.0  3.0  3.0
 4.0  4.0  4.0  4.0

julia> A
4×4 Array{Float64, 2}:
 1.0  1.0  1.0  1.0
 2.0  2.0  2.0  2.0
 3.0  3.0  3.0  3.0
 4.0  4.0  4.0  4.0
```
"""
kw".="

"""
    .

The dot operator is used to access fields or properties of objects and access
variables defined inside modules.

In general, `a.b` calls `getproperty(a, :b)` (see [`getproperty`](@ref Base.getproperty)).

# Examples
```jldoctest
julia> z = 1 + 2im; z.im
2

julia> Iterators.product
product (generic function with 1 method)
```
"""
kw"."

"""
    let

`let` blocks create a new hard scope and optionally introduce new local bindings.

Just like the [other scope constructs](@ref man-scope-table), `let` blocks define
the block of code where newly introduced local variables are accessible.
Additionally, the syntax has a special meaning for comma-separated assignments
and variable names that may optionally appear on the same line as the `let`:

```julia
let var1 = value1, var2, var3 = value3
    code
end
```

The variables introduced on this line are local to the `let` block and the assignments are
evaluated in order, with each right-hand side evaluated in the scope
without considering the name on the left-hand side. Therefore it makes
sense to write something like `let x = x`, since the two `x` variables are distinct with
the left-hand side locally shadowing the `x` from the outer scope. This can even
be a useful idiom as new local variables are freshly created each time local scopes
are entered, but this is only observable in the case of variables that outlive their
scope via closures.

By contrast, [`begin`](@ref) blocks also group multiple expressions together but do
not introduce scope or have the special assignment syntax.

### Examples

In the function below, there is a single `x` that is iteratively updated three times by the `map`.
The closures returned all reference that one `x` at its final value:

```jldoctest
julia> function test_outer_x()
           x = 0
           map(1:3) do _
               x += 1
               return ()->x
           end
       end
test_outer_x (generic function with 1 method)

julia> [f() for f in test_outer_x()]
3-element Vector{Int64}:
 3
 3
 3
```

If, however, we add a `let` block that introduces a _new_ local variable we will end up
with three distinct variables being captured (one at each iteration) even though we
chose to use (shadow) the same name.

```jldoctest
julia> function test_let_x()
           x = 0
           map(1:3) do _
               x += 1
               let x = x
                   return ()->x
               end
           end
       end
test_let_x (generic function with 1 method)

julia> [f() for f in test_let_x()]
3-element Vector{Int64}:
 1
 2
 3
```

All scope constructs that introduce new local variables behave this way
when repeatedly run; the distinctive feature of `let` is its ability
to succinctly declare new `local`s that may shadow outer variables of the same
name. For example, directly using the argument of the `do` function similarly
captures three distinct variables:

```jldoctest
julia> function test_do_x()
           map(1:3) do x
               return ()->x
           end
       end
test_do_x (generic function with 1 method)

julia> [f() for f in test_do_x()]
3-element Vector{Int64}:
 1
 2
 3
```


"""
kw"let"

"""
    quote

`quote` creates multiple expression objects in a block without using the explicit
[`Expr`](@ref) constructor. For example:

```julia
ex = quote
    x = 1
    y = 2
    x + y
end
```
Unlike the other means of quoting, `:( ... )`, this form introduces `QuoteNode` elements
to the expression tree, which must be considered when directly manipulating the tree.
For other purposes, `:( ... )` and `quote .. end` blocks are treated identically.
"""
kw"quote"

"""
    @

The at sign followed by a macro name marks a macro call. Macros provide the
ability to include generated code in the final body of a program. A macro maps
a tuple of arguments, expressed as space-separated expressions or a
function-call-like argument list, to a returned *expression*. The resulting
expression is compiled directly into the surrounding code. See
[Metaprogramming](@ref man-macros) for more details and examples.
"""
kw"@"

"""
    {}

Curly braces are used to specify [type parameters](@ref man-parametric-types).

Type parameters allow a single type declaration to introduce a whole family of
new types — one for each possible combination of parameter values. For example,
the [`Set`](@ref) type describes many possible types of sets; it uses one type
parameter to describe the type of the elements it contains. The specific _parameterized_
types `Set{Float64}` and `Set{Int64}` describe two _concrete_ types: both are
subtypes ([`<:`](@ref)) of `Set`, but the former has `Float64` elements and the latter
has `Int64` elements.
"""
kw"{", kw"{}", kw"}"

"""
    []

Square braces are used for [indexing](@ref man-array-indexing), [indexed assignment](@ref man-indexed-assignment),
[array literals](@ref man-array-literals), and [array comprehensions](@ref man-comprehensions).
"""
kw"[", kw"[]", kw"]"

"""
    ()

Parentheses are used to group expressions, call functions, and construct [tuples](@ref Tuple) and [named tuples](@ref NamedTuple).
"""
kw"(", kw"()", kw")"

"""
    #

The number sign (or hash) character is used to begin a single-line comment.
"""
kw"#"

"""
    #= =#

A multi-line comment begins with `#=` and ends with `=#`, and may be nested.
"""
kw"#=", kw"=#"

"""
    ;

Semicolons are used as statement separators and mark the beginning of keyword arguments in function declarations or calls.
"""
kw";"

"""
    Expr(head::Symbol, args...)

A type representing compound expressions in parsed julia code (ASTs).
Each expression consists of a `head` `Symbol` identifying which kind of
expression it is (e.g. a call, for loop, conditional statement, etc.),
and subexpressions (e.g. the arguments of a call).
The subexpressions are stored in a `Vector{Any}` field called `args`.

See the manual chapter on [Metaprogramming](@ref) and the developer
documentation [Julia ASTs](@ref).

# Examples
```jldoctest
julia> Expr(:call, :+, 1, 2)
:(1 + 2)

julia> dump(:(a ? b : c))
Expr
  head: Symbol if
  args: Array{Any}((3,))
    1: Symbol a
    2: Symbol b
    3: Symbol c
```
"""
Expr

"""
    (:)(expr)

`:expr` quotes the expression `expr`, returning the abstract syntax tree (AST) of `expr`.
The AST may be of type `Expr`, `Symbol`, or a literal value.
Which of these three types are returned for any given expression is an
implementation detail.

See also: [`Expr`](@ref), [`Symbol`](@ref), [`Meta.parse`](@ref)

# Examples
```jldoctest
julia> expr = :(a = b + 2*x)
:(a = b + 2x)

julia> sym = :some_identifier
:some_identifier

julia> value = :0xff
0xff

julia> typeof((expr, sym, value))
Tuple{Expr, Symbol, UInt8}
```
"""
(:)

"""
    \$

Interpolation operator for interpolating into e.g. [strings](@ref string-interpolation)
and [expressions](@ref man-expression-interpolation).

# Examples
```jldoctest
julia> name = "Joe"
"Joe"

julia> "My name is \$name."
"My name is Joe."
```
"""
kw"$"

"""
    const

`const` is used to declare global variables whose values will not change. In almost all code
(and particularly performance sensitive code) global variables should be declared
constant in this way.

```julia
const x = 5
```

Multiple variables can be declared within a single `const`:
```julia
const y, z = 7, 11
```

Note that `const` only applies to one `=` operation, therefore `const x = y = 1`
declares `x` to be constant but not `y`. On the other hand, `const x = const y = 1`
declares both `x` and `y` constant.

Note that "constant-ness" does not extend into mutable containers; only the
association between a variable and its value is constant.
If `x` is an array or dictionary (for example) you can still modify, add, or remove elements.

In some cases changing the value of a `const` variable gives a warning instead of
an error.
However, this can produce unpredictable behavior or corrupt the state of your program,
and so should be avoided.
This feature is intended only for convenience during interactive use.
"""
kw"const"

"""
    function

Functions are defined with the `function` keyword:

```julia
function add(a, b)
    return a + b
end
```
Or the short form notation:

```julia
add(a, b) = a + b
```

The use of the [`return`](@ref) keyword is exactly the same as in other languages,
but is often optional. A function without an explicit `return` statement will return
the last expression in the function body.
"""
kw"function"

"""
    x -> y

Create an anonymous function mapping argument(s) `x` to the function body `y`.

```jldoctest
julia> f = x -> x^2 + 2x - 1
#1 (generic function with 1 method)

julia> f(2)
7
```

Anonymous functions can also be defined for multiple arguments.
```jldoctest
julia> g = (x,y) -> x^2 + y^2
#2 (generic function with 1 method)

julia> g(2,3)
13
```

See the manual section on [anonymous functions](@ref man-anonymous-functions) for more details.
"""
kw"->"

"""
    return

`return x` causes the enclosing function to exit early, passing the given value `x`
back to its caller. `return` by itself with no value is equivalent to `return nothing`
(see [`nothing`](@ref)).

```julia
function compare(a, b)
    a == b && return "equal to"
    a < b ? "less than" : "greater than"
end
```
In general you can place a `return` statement anywhere within a function body, including
within deeply nested loops or conditionals, but be careful with `do` blocks. For
example:

```julia
function test1(xs)
    for x in xs
        iseven(x) && return 2x
    end
end

function test2(xs)
    map(xs) do x
        iseven(x) && return 2x
        x
    end
end
```
In the first example, the return breaks out of `test1` as soon as it hits
an even number, so `test1([5,6,7])` returns `12`.

You might expect the second example to behave the same way, but in fact the `return`
there only breaks out of the *inner* function (inside the `do` block) and gives a value
back to `map`. `test2([5,6,7])` then returns `[5,12,7]`.

When used in a top-level expression (i.e. outside any function), `return` causes
the entire current top-level expression to terminate early.
"""
kw"return"

"""
    if/elseif/else

`if`/`elseif`/`else` performs conditional evaluation, which allows portions of code to
be evaluated or not evaluated depending on the value of a boolean expression. Here is
the anatomy of the `if`/`elseif`/`else` conditional syntax:

```julia
if x < y
    println("x is less than y")
elseif x > y
    println("x is greater than y")
else
    println("x is equal to y")
end
```
If the condition expression `x < y` is true, then the corresponding block is evaluated;
otherwise the condition expression `x > y` is evaluated, and if it is true, the
corresponding block is evaluated; if neither expression is true, the `else` block is
evaluated. The `elseif` and `else` blocks are optional, and as many `elseif` blocks as
desired can be used.

In contrast to some other languages conditions must be of type `Bool`. It does not
suffice for conditions to be convertible to `Bool`.
```jldoctest
julia> if 1 end
ERROR: TypeError: non-boolean (Int64) used in boolean context
```
"""
kw"if", kw"elseif", kw"else"

"""
    a ? b : c

Short form for conditionals; read "if `a`, evaluate `b` otherwise evaluate `c`".
Also known as the [ternary operator](https://en.wikipedia.org/wiki/%3F:).

This syntax is equivalent to `if a; b else c end`, but is often used to
emphasize the value `b`-or-`c` which is being used as part of a larger
expression, rather than the side effects that evaluating `b` or `c` may have.

See the manual section on [control flow](@ref man-conditional-evaluation) for more details.

# Examples
```
julia> x = 1; y = 2;

julia> x > y ? println("x is larger") : println("y is larger")
y is larger
```
"""
kw"?", kw"?:"

"""
    for

`for` loops repeatedly evaluate a block of statements while
iterating over a sequence of values.

The iteration variable is always a new variable, even if a variable of the same name
exists in the enclosing scope.
Use [`outer`](@ref) to reuse an existing local variable for iteration.

# Examples
```jldoctest
julia> for i in [1, 4, 0]
           println(i)
       end
1
4
0
```
"""
kw"for"

"""
    while

`while` loops repeatedly evaluate a conditional expression, and continue evaluating the
body of the while loop as long as the expression remains true. If the condition
expression is false when the while loop is first reached, the body is never evaluated.

# Examples
```jldoctest
julia> i = 1
1

julia> while i < 5
           println(i)
           global i += 1
       end
1
2
3
4
```
"""
kw"while"

"""
    end

`end` marks the conclusion of a block of expressions, for example
[`module`](@ref), [`struct`](@ref), [`mutable struct`](@ref),
[`begin`](@ref), [`let`](@ref), [`for`](@ref) etc.

`end` may also be used when indexing to represent the last index of a
collection or the last index of a dimension of an array.

# Examples
```jldoctest
julia> A = [1 2; 3 4]
2×2 Array{Int64, 2}:
 1  2
 3  4

julia> A[end, :]
2-element Array{Int64, 1}:
 3
 4
```
"""
kw"end"

"""
    try/catch

A `try`/`catch` statement allows intercepting errors (exceptions) thrown
by [`throw`](@ref) so that program execution can continue.
For example, the following code attempts to write a file, but warns the user
and proceeds instead of terminating execution if the file cannot be written:

```julia
try
    open("/danger", "w") do f
        println(f, "Hello")
    end
catch
    @warn "Could not write file."
end
```

or, when the file cannot be read into a variable:

```julia
lines = try
    open("/danger", "r") do f
        readlines(f)
    end
catch
    @warn "File not found."
end
```

The syntax `catch e` (where `e` is any variable) assigns the thrown
exception object to the given variable within the `catch` block.

The power of the `try`/`catch` construct lies in the ability to unwind a deeply
nested computation immediately to a much higher level in the stack of calling functions.
"""
kw"try", kw"catch"

"""
    finally

Run some code when a given block of code exits, regardless
of how it exits. For example, here is how we can guarantee that an opened file is
closed:

```julia
f = open("file")
try
    operate_on_file(f)
finally
    close(f)
end
```

When control leaves the [`try`](@ref) block (for example, due to a [`return`](@ref), or just finishing
normally), [`close(f)`](@ref) will be executed. If the `try` block exits due to an exception,
the exception will continue propagating. A `catch` block may be combined with `try` and
`finally` as well. In this case the `finally` block will run after `catch` has handled
the error.
"""
kw"finally"

"""
    break

Break out of a loop immediately.

# Examples
```jldoctest
julia> i = 0
0

julia> while true
           global i += 1
           i > 5 && break
           println(i)
       end
1
2
3
4
5
```
"""
kw"break"

"""
    continue

Skip the rest of the current loop iteration.

# Examples
```jldoctest
julia> for i = 1:6
           iseven(i) && continue
           println(i)
       end
1
3
5
```
"""
kw"continue"

"""
    do

Create an anonymous function and pass it as the first argument to
a function call.
For example:

```julia
map(1:10) do x
    2x
end
```

is equivalent to `map(x->2x, 1:10)`.

Use multiple arguments like so:

```julia
map(1:10, 11:20) do x, y
    x + y
end
```
"""
kw"do"

"""
    ...

The "splat" operator, `...`, represents a sequence of arguments.
`...` can be used in function definitions, to indicate that the function
accepts an arbitrary number of arguments.
`...` can also be used to apply a function to a sequence of arguments.

# Examples
```jldoctest
julia> add(xs...) = reduce(+, xs)
add (generic function with 1 method)

julia> add(1, 2, 3, 4, 5)
15

julia> add([1, 2, 3]...)
6

julia> add(7, 1:100..., 1000:1100...)
111107
```
"""
kw"..."

"""
    ;

`;` has a similar role in Julia as in many C-like languages, and is used to delimit the
end of the previous statement.

`;` is not necessary at the end of a line, but can be used to
separate statements on a single line or to join statements into a single expression.

Adding `;` at the end of a line in the REPL will suppress printing the result of that expression.

In function declarations, and optionally in calls, `;` separates regular arguments from keywords.

While constructing arrays, if the arguments inside the square brackets are separated by `;`
then their contents are vertically concatenated together.

In the standard REPL, typing `;` on an empty line will switch to shell mode.

# Examples
```jldoctest
julia> function foo()
           x = "Hello, "; x *= "World!"
           return x
       end
foo (generic function with 1 method)

julia> bar() = (x = "Hello, Mars!"; return x)
bar (generic function with 1 method)

julia> foo();

julia> bar()
"Hello, Mars!"

julia> function plot(x, y; style="solid", width=1, color="black")
           ###
       end

julia> [1 2; 3 4]
2×2 Matrix{Int64}:
 1  2
 3  4

julia> ; # upon typing ;, the prompt changes (in place) to: shell>
shell> echo hello
hello
```
"""
kw";"

"""
    x && y

Short-circuiting boolean AND.

See also [`&`](@ref), the ternary operator `? :`, and the manual section on [control flow](@ref man-conditional-evaluation).

# Examples
```jldoctest
julia> x = 3;

julia> x > 1 && x < 10 && x isa Int
true

julia> x < 0 && error("expected positive x")
false
```
"""
kw"&&"

"""
    x || y

Short-circuiting boolean OR.

See also: [`|`](@ref), [`xor`](@ref), [`&&`](@ref).

# Examples
```jldoctest
julia> pi < 3 || ℯ < 3
true

julia> false || true || println("neither is true!")
true
```
"""
kw"||"

"""
    ccall((function_name, library), returntype, (argtype1, ...), argvalue1, ...)
    ccall(function_name, returntype, (argtype1, ...), argvalue1, ...)
    ccall(function_pointer, returntype, (argtype1, ...), argvalue1, ...)

Call a function in a C-exported shared library, specified by the tuple `(function_name, library)`,
where each component is either a string or symbol. Instead of specifying a library,
one can also use a `function_name` symbol or string, which is resolved in the current process.
Alternatively, `ccall` may also be used to call a function pointer `function_pointer`, such as one returned by `dlsym`.

Note that the argument type tuple must be a literal tuple, and not a tuple-valued
variable or expression.

Each `argvalue` to the `ccall` will be converted to the corresponding
`argtype`, by automatic insertion of calls to `unsafe_convert(argtype,
cconvert(argtype, argvalue))`. (See also the documentation for
[`unsafe_convert`](@ref Base.unsafe_convert) and [`cconvert`](@ref Base.cconvert) for further details.)
In most cases, this simply results in a call to `convert(argtype, argvalue)`.
"""
kw"ccall"

"""
    llvmcall(fun_ir::String, returntype, Tuple{argtype1, ...}, argvalue1, ...)
    llvmcall((mod_ir::String, entry_fn::String), returntype, Tuple{argtype1, ...}, argvalue1, ...)
    llvmcall((mod_bc::Vector{UInt8}, entry_fn::String), returntype, Tuple{argtype1, ...}, argvalue1, ...)

Call the LLVM code provided in the first argument. There are several ways to specify this
first argument:

- as a literal string, representing function-level IR (similar to an LLVM `define` block),
  with arguments are available as consecutive unnamed SSA variables (%0, %1, etc.);
- as a 2-element tuple, containing a string of module IR and a string representing the name
  of the entry-point function to call;
- as a 2-element tuple, but with the module provided as an `Vector{UInt8}` with bitcode.

Note that contrary to `ccall`, the argument types must be specified as a tuple type, and not
a tuple of types. All types, as well as the LLVM code, should be specified as literals, and
not as variables or expressions (it may be necessary to use `@eval` to generate these
literals).

See `test/llvmcall.jl` for usage examples.
"""
Core.Intrinsics.llvmcall

"""
    begin

`begin...end` denotes a block of code.

```julia
begin
    println("Hello, ")
    println("World!")
end
```

Usually `begin` will not be necessary, since keywords such as [`function`](@ref) and [`let`](@ref)
implicitly begin blocks of code. See also [`;`](@ref).

`begin` may also be used when indexing to represent the first index of a
collection or the first index of a dimension of an array.

# Examples
```jldoctest
julia> A = [1 2; 3 4]
2×2 Array{Int64,2}:
 1  2
 3  4

julia> A[begin, :]
2-element Array{Int64,1}:
 1
 2
```
"""
kw"begin"

"""
    struct

The most commonly used kind of type in Julia is a struct, specified as a name and a
set of fields.

```julia
struct Point
    x
    y
end
```

Fields can have type restrictions, which may be parameterized:

```julia
struct Point{X}
    x::X
    y::Float64
end
```

A struct can also declare an abstract super type via `<:` syntax:

```julia
struct Point <: AbstractPoint
    x
    y
end
```

`struct`s are immutable by default; an instance of one of these types cannot
be modified after construction. Use [`mutable struct`](@ref) instead to declare a
type whose instances can be modified.

See the manual section on [Composite Types](@ref) for more details,
such as how to define constructors.
"""
kw"struct"

"""
    mutable struct

`mutable struct` is similar to [`struct`](@ref), but additionally allows the
fields of the type to be set after construction. See the manual section on
[Composite Types](@ref) for more information.
"""
kw"mutable struct"

"""
    new, or new{A,B,...}

Special function available to inner constructors which creates a new object
of the type. The form new{A,B,...} explicitly specifies values of parameters for parametric types.
See the manual section on [Inner Constructor Methods](@ref man-inner-constructor-methods)
for more information.
"""
kw"new"

"""
    where

The `where` keyword creates a type that is an iterated union of other types, over all
values of some variable. For example `Vector{T} where T<:Real` includes all [`Vector`](@ref)s
where the element type is some kind of `Real` number.

The variable bound defaults to [`Any`](@ref) if it is omitted:

```julia
Vector{T} where T    # short for `where T<:Any`
```
Variables can also have lower bounds:

```julia
Vector{T} where T>:Int
Vector{T} where Int<:T<:Real
```
There is also a concise syntax for nested `where` expressions. For example, this:

```julia
Pair{T, S} where S<:Array{T} where T<:Number
```
can be shortened to:

```julia
Pair{T, S} where {T<:Number, S<:Array{T}}
```
This form is often found on method signatures.

Note that in this form, the variables are listed outermost-first. This matches the
order in which variables are substituted when a type is "applied" to parameter values
using the syntax `T{p1, p2, ...}`.
"""
kw"where"

"""
    var

The syntax `var"#example#"` refers to a variable named `Symbol("#example#")`,
even though `#example#` is not a valid Julia identifier name.

This can be useful for interoperability with programming languages which have
different rules for the construction of valid identifiers. For example, to
refer to the `R` variable `draw.segments`, you can use `var"draw.segments"` in
your Julia code.

It is also used to `show` julia source code which has gone through macro
hygiene or otherwise contains variable names which can't be parsed normally.

Note that this syntax requires parser support so it is expanded directly by the
parser rather than being implemented as a normal string macro `@var_str`.

!!! compat "Julia 1.3"
    This syntax requires at least Julia 1.3.

"""
kw"var\"name\"", kw"@var_str"

"""
    ans

A variable referring to the last computed value, automatically set at the interactive prompt.
"""
kw"ans"

"""
    devnull

Used in a stream redirect to discard all data written to it. Essentially equivalent to
`/dev/null` on Unix or `NUL` on Windows. Usage:

```julia
run(pipeline(`cat test.txt`, devnull))
```
"""
devnull

# doc strings for code in boot.jl and built-ins

"""
    Nothing

A type with no fields that is the type of [`nothing`](@ref).

See also: [`isnothing`](@ref), [`Some`](@ref), [`Missing`](@ref).
"""
Nothing

"""
    nothing

The singleton instance of type [`Nothing`](@ref), used by convention when there is no value to return
(as in a C `void` function) or when a variable or field holds no value.

See also: [`isnothing`](@ref), [`something`](@ref), [`missing`](@ref).
"""
nothing

"""
    Core.TypeofBottom

The singleton type containing only the value `Union{}` (which represents the empty type).
"""
Core.TypeofBottom

"""
    Core.Type{T}

`Core.Type` is an abstract type which has all type objects as its instances.
The only instance of the singleton type `Core.Type{T}` is the object
`T`.

# Examples
```jldoctest
julia> isa(Type{Float64}, Type)
true

julia> isa(Float64, Type)
true

julia> isa(Real, Type{Float64})
false

julia> isa(Real, Type{Real})
true
```
"""
Core.Type

"""
    DataType <: Type{T}

`DataType` represents explicitly declared types that have names, explicitly
declared supertypes, and, optionally, parameters.  Every concrete value in the
system is an instance of some `DataType`.

# Examples
```jldoctest
julia> typeof(Real)
DataType

julia> typeof(Int)
DataType

julia> struct Point
           x::Int
           y
       end

julia> typeof(Point)
DataType
```
"""
Core.DataType

"""
    Function

Abstract type of all functions.

# Examples
```jldoctest
julia> isa(+, Function)
true

julia> typeof(sin)
typeof(sin) (singleton type of function sin, subtype of Function)

julia> ans <: Function
true
```
"""
Function

"""
    ReadOnlyMemoryError()

An operation tried to write to memory that is read-only.
"""
ReadOnlyMemoryError

"""
    ErrorException(msg)

Generic error type. The error message, in the `.msg` field, may provide more specific details.

# Examples
```jldoctest
julia> ex = ErrorException("I've done a bad thing");

julia> ex.msg
"I've done a bad thing"
```
"""
ErrorException

"""
    WrappedException(msg)

Generic type for `Exception`s wrapping another `Exception`, such as `LoadError` and
`InitError`. Those exceptions contain information about the root cause of an
exception. Subtypes define a field `error` containing the causing `Exception`.
"""
Core.WrappedException

"""
    UndefRefError()

The item or field is not defined for the given object.

# Examples
```jldoctest
julia> struct MyType
           a::Vector{Int}
           MyType() = new()
       end

julia> A = MyType()
MyType(#undef)

julia> A.a
ERROR: UndefRefError: access to undefined reference
Stacktrace:
[...]
```
"""
UndefRefError

"""
    Float32(x [, mode::RoundingMode])

Create a `Float32` from `x`. If `x` is not exactly representable then `mode` determines how
`x` is rounded.

# Examples
```jldoctest
julia> Float32(1/3, RoundDown)
0.3333333f0

julia> Float32(1/3, RoundUp)
0.33333334f0
```

See [`RoundingMode`](@ref) for available rounding modes.
"""
Float32(x)

"""
    Float64(x [, mode::RoundingMode])

Create a `Float64` from `x`. If `x` is not exactly representable then `mode` determines how
`x` is rounded.

# Examples
```jldoctest
julia> Float64(pi, RoundDown)
3.141592653589793

julia> Float64(pi, RoundUp)
3.1415926535897936
```

See [`RoundingMode`](@ref) for available rounding modes.
"""
Float64(x)

"""
    OutOfMemoryError()

An operation allocated too much memory for either the system or the garbage collector to
handle properly.
"""
OutOfMemoryError

"""
    BoundsError([a],[i])

An indexing operation into an array, `a`, tried to access an out-of-bounds element at index `i`.

# Examples
```jldoctest; filter = r"Stacktrace:(\\n \\[[0-9]+\\].*)*"
julia> A = fill(1.0, 7);

julia> A[8]
ERROR: BoundsError: attempt to access 7-element Vector{Float64} at index [8]


julia> B = fill(1.0, (2,3));

julia> B[2, 4]
ERROR: BoundsError: attempt to access 2×3 Matrix{Float64} at index [2, 4]


julia> B[9]
ERROR: BoundsError: attempt to access 2×3 Matrix{Float64} at index [9]

```
"""
BoundsError

"""
    InexactError(name::Symbol, T, val)

Cannot exactly convert `val` to type `T` in a method of function `name`.

# Examples
```jldoctest
julia> convert(Float64, 1+2im)
ERROR: InexactError: Float64(1 + 2im)
Stacktrace:
[...]
```
"""
InexactError

"""
    DomainError(val)
    DomainError(val, msg)

The argument `val` to a function or constructor is outside the valid domain.

# Examples
```jldoctest
julia> sqrt(-1)
ERROR: DomainError with -1.0:
sqrt will only return a complex result if called with a complex argument. Try sqrt(Complex(x)).
Stacktrace:
[...]
```
"""
DomainError

"""
    Task(func)

Create a `Task` (i.e. coroutine) to execute the given function `func` (which
must be callable with no arguments). The task exits when this function returns.
The task will run in the "world age" from the parent at construction when [`schedule`](@ref)d.

# Examples
```jldoctest
julia> a() = sum(i for i in 1:1000);

julia> b = Task(a);
```

In this example, `b` is a runnable `Task` that hasn't started yet.
"""
Task

"""
    StackOverflowError()

The function call grew beyond the size of the call stack. This usually happens when a call
recurses infinitely.
"""
StackOverflowError

"""
    nfields(x) -> Int

Get the number of fields in the given object.

# Examples
```jldoctest
julia> a = 1//2;

julia> nfields(a)
2

julia> b = 1
1

julia> nfields(b)
0

julia> ex = ErrorException("I've done a bad thing");

julia> nfields(ex)
1
```

In these examples, `a` is a [`Rational`](@ref), which has two fields.
`b` is an `Int`, which is a primitive bitstype with no fields at all.
`ex` is an [`ErrorException`](@ref), which has one field.
"""
nfields

"""
    UndefVarError(var::Symbol)

A symbol in the current scope is not defined.

# Examples
```jldoctest
julia> a
ERROR: UndefVarError: `a` not defined

julia> a = 1;

julia> a
1
```
"""
UndefVarError

"""
    UndefKeywordError(var::Symbol)

The required keyword argument `var` was not assigned in a function call.

# Examples
```jldoctest; filter = r"Stacktrace:(\\n \\[[0-9]+\\].*)*"
julia> function my_func(;my_arg)
           return my_arg + 1
       end
my_func (generic function with 1 method)

julia> my_func()
ERROR: UndefKeywordError: keyword argument `my_arg` not assigned
Stacktrace:
 [1] my_func() at ./REPL[1]:2
 [2] top-level scope at REPL[2]:1
```
"""
UndefKeywordError

"""
    OverflowError(msg)

The result of an expression is too large for the specified type and will cause a wraparound.
"""
OverflowError

"""
    TypeError(func::Symbol, context::AbstractString, expected::Type, got)

A type assertion failure, or calling an intrinsic function with an incorrect argument type.
"""
TypeError

"""
    InterruptException()

The process was stopped by a terminal interrupt (CTRL+C).

Note that, in Julia script started without `-i` (interactive) option,
`InterruptException` is not thrown by default.  Calling
[`Base.exit_on_sigint(false)`](@ref Base.exit_on_sigint) in the script
can recover the behavior of the REPL.  Alternatively, a Julia script
can be started with

```sh
julia -e "include(popfirst!(ARGS))" script.jl
```

to let `InterruptException` be thrown by CTRL+C during the execution.
"""
InterruptException

"""
    applicable(f, args...) -> Bool

Determine whether the given generic function has a method applicable to the given arguments.

See also [`hasmethod`](@ref).

# Examples
```jldoctest
julia> function f(x, y)
           x + y
       end;

julia> applicable(f, 1)
false

julia> applicable(f, 1, 2)
true
```
"""
applicable

"""
    invoke(f, argtypes::Type, args...; kwargs...)

Invoke a method for the given generic function `f` matching the specified types `argtypes` on the
specified arguments `args` and passing the keyword arguments `kwargs`. The arguments `args` must
conform with the specified types in `argtypes`, i.e. conversion is not automatically performed.
This method allows invoking a method other than the most specific matching method, which is useful
when the behavior of a more general definition is explicitly needed (often as part of the
implementation of a more specific method of the same function).

Be careful when using `invoke` for functions that you don't write.  What definition is used
for given `argtypes` is an implementation detail unless the function is explicitly states
that calling with certain `argtypes` is a part of public API.  For example, the change
between `f1` and `f2` in the example below is usually considered compatible because the
change is invisible by the caller with a normal (non-`invoke`) call.  However, the change is
visible if you use `invoke`.

# Examples
```jldoctest
julia> f(x::Real) = x^2;

julia> f(x::Integer) = 1 + invoke(f, Tuple{Real}, x);

julia> f(2)
5

julia> f1(::Integer) = Integer
       f1(::Real) = Real;

julia> f2(x::Real) = _f2(x)
       _f2(::Integer) = Integer
       _f2(_) = Real;

julia> f1(1)
Integer

julia> f2(1)
Integer

julia> invoke(f1, Tuple{Real}, 1)
Real

julia> invoke(f2, Tuple{Real}, 1)
Integer
```
"""
invoke

"""
    isa(x, type) -> Bool

Determine whether `x` is of the given `type`. Can also be used as an infix operator, e.g.
`x isa type`.

# Examples
```jldoctest
julia> isa(1, Int)
true

julia> isa(1, Matrix)
false

julia> isa(1, Char)
false

julia> isa(1, Number)
true

julia> 1 isa Number
true
```
"""
isa

"""
    DivideError()

Integer division was attempted with a denominator value of 0.

# Examples
```jldoctest
julia> 2/0
Inf

julia> div(2, 0)
ERROR: DivideError: integer division error
Stacktrace:
[...]
```
"""
DivideError

"""
    Number

Abstract supertype for all number types.
"""
Number

"""
    Real <: Number

Abstract supertype for all real numbers.
"""
Real

"""
    AbstractFloat <: Real

Abstract supertype for all floating point numbers.
"""
AbstractFloat

"""
    Integer <: Real

Abstract supertype for all integers, [`Signed`](@ref), [`Unsigned`](@ref) or [`Bool`](@ref).

See also [`isinteger`](@ref), [`trunc`](@ref), [`div`](@ref).

# Examples
```
julia> 42 isa Integer
true

julia> 1.0 isa Integer
false

julia> isinteger(1.0)
true
```
"""
Integer

"""
    Signed <: Integer

Abstract supertype for all signed integers.
"""
Signed

"""
    Unsigned <: Integer

Abstract supertype for all unsigned integers.

All are printed in hexadecimal, with prefix `0x`,
and can be entered in the same way.

# Examples
```
julia> unsigned(true)
0x0000000000000001

julia> Int(0x000a)
10

julia> typemax(UInt8)
0xff
```
"""
Unsigned

"""
    Bool <: Integer

Boolean type, containing the values `true` and `false`.

`Bool` is a kind of number: `false` is numerically
equal to `0` and `true` is numerically equal to `1`.
<<<<<<< HEAD
Moreover, `false` acts as a multiplicative "strong zero" against [`NaN`](@ref) and [`Inf`](@ref):
=======
Moreover, `false` acts as a multiplicative "strong zero"
against [`NaN`](@ref) and [`Inf`](@ref):
>>>>>>> 440cb2a7

```jldoctest
julia> [true, false] == [1, 0]
true

julia> 42.0 + true
43.0

julia> 0 .* (NaN, Inf, -Inf)
(NaN, NaN, NaN)

julia> false .* (NaN, Inf, -Inf)
(0.0, 0.0, -0.0)
```

<<<<<<< HEAD
Branches via [`if`](@ref) only accept `Bool`, there are no "truthy" values in Julia.
=======
Branches via [`if`](@ref) and other conditionals only accept `Bool`.
There are no "truthy" values in Julia.
>>>>>>> 440cb2a7

Comparisons return `Bool`, and broadcasted comparisons may
return [`BitArray`](@ref) instead of an `Array{Bool}`.

```jldoctest
julia> [1 2 3 4 5] .< pi
1×5 BitMatrix:
 1  1  1  0  0

julia> map(>(pi), [1 2 3 4 5])
1×5 Matrix{Bool}:
 0  0  0  1  1
```

<<<<<<< HEAD
See also [`trues`](@ref), [`falses`](@ref), [`digits`](@ref), [`ifelse`](@ref).
=======
See also [`trues`](@ref), [`falses`](@ref), [`ifelse`](@ref).
>>>>>>> 440cb2a7
"""
Bool

"""
    Float64 <: AbstractFloat <: Real

64-bit floating point number type (IEEE 754 standard).
Binary format is 1 sign, 11 exponent, 52 fraction bits.
See [`bitstring`](@ref), [`signbit`](@ref), [`exponent`](@ref), [`frexp`](@ref),
and [`significand`](@ref) to access various bits.

This is the default for floating point literals, `1.0 isa Float64`,
and for many operations such as `1/2, 2pi, log(2), range(0,90,length=4)`.
Unlike integers, this default does not change with `Sys.WORD_SIZE`.

The exponent for scientific notation can be entered as `e` or `E`,
<<<<<<< HEAD
thus `2e3 === 2.0E3 === 2.0 * 10^3`. This is strongly preferred over
`10^n` because integers overflow, thus `10^19 < 0`.
=======
thus `2e3 === 2.0E3 === 2.0 * 10^3`. Doing so is strongly preferred over
`10^n` because integers overflow, thus `2.0 * 10^19 < 0` but `2e19 > 0`.
>>>>>>> 440cb2a7

See also [`Inf`](@ref), [`NaN`](@ref), [`floatmax`](@ref), [`Float32`](@ref), [`Complex`](@ref).
"""
Float64

"""
    Float32 <: AbstractFloat <: Real

32-bit floating point number type (IEEE 754 standard).
Binary format is 1 sign, 8 exponent, 23 fraction bits.

The exponent for scientific notation should be entered as lower-case `f`,
thus `2f3 === 2.0f0 * 10^3 === Float32(2_000)`.
For arrays literals and comprehensions, the element type can be specified before
the square brackets: `Float32[1,4,9] == Float32[i^2 for i in 1:3]`.

See also [`Inf32`](@ref), [`NaN32`](@ref), [`Float16`](@ref), [`exponent`](@ref), [`frexp`](@ref).
"""
Float32

"""
    Float16 <: AbstractFloat <: Real

16-bit floating point number type (IEEE 754 standard).
Binary format is 1 sign, 5 exponent, 10 fraction bits.
"""
Float16

for bit in (8, 16, 32, 64, 128)
    Sys.WORD_SIZE == bit && continue  # Int & UInt have separate, more detailed, descriptions
    type = Symbol(:Int, bit)
    unshow = repr(eval(Symbol(:UInt, bit))(bit-1))

    @eval begin
        """
            Int$($bit) <: Signed <: Integer

        $($bit)-bit signed integer type.

<<<<<<< HEAD
        Note that integers overflow without warning,
=======
        Note that such integers overflow without warning,
>>>>>>> 440cb2a7
        thus `typemax($($type)) + $($type)(1) < 0`.
        See also [`Int`](@ref $Int), [`widen`](@ref), [`BigInt`](@ref).
        """
        $(Symbol("Int", bit))

        """
            UInt$($bit) <: Unsigned <: Integer

        $($bit)-bit unsigned integer type.

        Printed in hexadecimal, thus $($(unshow)) == $($(bit-1)).
        """
        $(Symbol("UInt", bit))
    end
end

@eval begin
    """
<<<<<<< HEAD
        $Int === Int
=======
        $Int
>>>>>>> 440cb2a7

    $(Sys.WORD_SIZE)-bit signed integer type, `$Int <: Signed <: Integer <: Real`.

    This is the default type of most integer literals, and has an alias `Int`.
    It is the type returned by functions such as [`length`](@ref), and the standard type for indexing arrays.
    The default (and the alias) may be 32 or 64 bits on different computers, indicated by `Sys.WORD_SIZE`.

    Note that integers overflow without warning, thus `typemax(Int) + 1 < 0` and `10^19 < 0`.
    Overflow can be avoided by using [`BigInt`](@ref), and is checked by most operations on [`Rational`](@ref).
    Very large integer literals will use a wider type, for instance `10_000_000_000_000_000_000 isa Int128`.

    Integer division is [`div`](@ref) alias `÷`,
    whereas [`/`](@ref) acting on integers returns [`Float64`](@ref).

    See also [`$(Symbol("Int", 96 - Sys.WORD_SIZE))`](@ref), [`widen`](@ref), [`typemax`](@ref), [`bitstring`](@ref).
    """
    $(Symbol(Int))

    """
        $UInt === UInt

    $(Sys.WORD_SIZE)-bit unsigned integer type, `$UInt <: Unsigned <: Integer`.

    Like [`Int`](@ref $Int), the alias `UInt` may point to either `UInt32` or `UInt64`,
    according to the value of `Sys.WORD_SIZE` on a given computer.

    Printed in hexadecimal, thus `UInt(15) === $(repr(UInt(15)))`.
    """
    $(Symbol(UInt))
end

"""
    Symbol

The type of object used to represent identifiers in parsed julia code (ASTs).
Also often used as a name or label to identify an entity (e.g. as a dictionary key).
`Symbol`s can be entered using the `:` quote operator:
```jldoctest
julia> :name
:name

julia> typeof(:name)
Symbol

julia> x = 42
42

julia> eval(:x)
42
```
`Symbol`s can also be constructed from strings or other values by calling the
constructor `Symbol(x...)`.

`Symbol`s are immutable and their implementation re-uses the same object for all `Symbol`s
with the same name.

Unlike strings, `Symbol`s are "atomic" or "scalar" entities that do not support
iteration over characters.
"""
Symbol

"""
    Symbol(x...) -> Symbol

Create a [`Symbol`](@ref) by concatenating the string representations of the arguments together.

# Examples
```jldoctest
julia> Symbol("my", "name")
:myname

julia> Symbol("day", 4)
:day4
```
"""
Symbol(x...)

"""
    tuple(xs...)

Construct a tuple of the given objects.

See also [`Tuple`](@ref), [`NamedTuple`](@ref).

# Examples
```jldoctest
julia> tuple(1, 'b', pi)
(1, 'b', π)

julia> ans === (1, 'b', π)
true

julia> Tuple(Real[1, 2, pi])  # takes a collection
(1, 2, π)
```
"""
tuple

"""
    getfield(value, name::Symbol, [order::Symbol])
    getfield(value, i::Int, [order::Symbol])

Extract a field from a composite `value` by name or position. Optionally, an
ordering can be defined for the operation. If the field was declared `@atomic`,
the specification is strongly recommended to be compatible with the stores to
that location. Otherwise, if not declared as `@atomic`, this parameter must be
`:not_atomic` if specified.
See also [`getproperty`](@ref Base.getproperty) and [`fieldnames`](@ref).

# Examples
```jldoctest
julia> a = 1//2
1//2

julia> getfield(a, :num)
1

julia> a.num
1

julia> getfield(a, 1)
1
```
"""
getfield

"""
    setfield!(value, name::Symbol, x, [order::Symbol])
    setfield!(value, i::Int, x, [order::Symbol])

Assign `x` to a named field in `value` of composite type. The `value` must be
mutable and `x` must be a subtype of `fieldtype(typeof(value), name)`.
Additionally, an ordering can be specified for this operation. If the field was
declared `@atomic`, this specification is mandatory. Otherwise, if not declared
as `@atomic`, it must be `:not_atomic` if specified.
See also [`setproperty!`](@ref Base.setproperty!).

# Examples
```jldoctest
julia> mutable struct MyMutableStruct
           field::Int
       end

julia> a = MyMutableStruct(1);

julia> setfield!(a, :field, 2);

julia> getfield(a, :field)
2

julia> a = 1//2
1//2

julia> setfield!(a, :num, 3);
ERROR: setfield!: immutable struct of type Rational cannot be changed
```
"""
setfield!

"""
    swapfield!(value, name::Symbol, x, [order::Symbol])
    swapfield!(value, i::Int, x, [order::Symbol])

These atomically perform the operations to simultaneously get and set a field:

    y = getfield(value, name)
    setfield!(value, name, x)
    return y
"""
swapfield!

"""
    modifyfield!(value, name::Symbol, op, x, [order::Symbol]) -> Pair
    modifyfield!(value, i::Int, op, x, [order::Symbol]) -> Pair

These atomically perform the operations to get and set a field after applying
the function `op`.

    y = getfield(value, name)
    z = op(y, x)
    setfield!(value, name, z)
    return y => z

If supported by the hardware (for example, atomic increment), this may be
optimized to the appropriate hardware instruction, otherwise it'll use a loop.
"""
modifyfield!

"""
    replacefield!(value, name::Symbol, expected, desired,
                  [success_order::Symbol, [fail_order::Symbol=success_order]) -> (; old, success::Bool)
    replacefield!(value, i::Int, expected, desired,
                  [success_order::Symbol, [fail_order::Symbol=success_order]) -> (; old, success::Bool)

These atomically perform the operations to get and conditionally set a field to
a given value.

    y = getfield(value, name, fail_order)
    ok = y === expected
    if ok
        setfield!(value, name, desired, success_order)
    end
    return (; old = y, success = ok)

If supported by the hardware, this may be optimized to the appropriate hardware
instruction, otherwise it'll use a loop.
"""
replacefield!

"""
    typeof(x)

Get the concrete type of `x`.

See also [`eltype`](@ref).

# Examples
```jldoctest
julia> a = 1//2;

julia> typeof(a)
Rational{Int64}

julia> M = [1 2; 3.5 4];

julia> typeof(M)
Matrix{Float64} (alias for Array{Float64, 2})
```
"""
typeof

"""
    isdefined(m::Module, s::Symbol, [order::Symbol])
    isdefined(object, s::Symbol, [order::Symbol])
    isdefined(object, index::Int, [order::Symbol])

Tests whether a global variable or object field is defined. The arguments can
be a module and a symbol or a composite object and field name (as a symbol) or
index. Optionally, an ordering can be defined for the operation. If the field
was declared `@atomic`, the specification is strongly recommended to be
compatible with the stores to that location. Otherwise, if not declared as
`@atomic`, this parameter must be `:not_atomic` if specified.

To test whether an array element is defined, use [`isassigned`](@ref) instead.

See also [`@isdefined`](@ref).

# Examples
```jldoctest
julia> isdefined(Base, :sum)
true

julia> isdefined(Base, :NonExistentMethod)
false

julia> a = 1//2;

julia> isdefined(a, 2)
true

julia> isdefined(a, 3)
false

julia> isdefined(a, :num)
true

julia> isdefined(a, :numerator)
false
```
"""
isdefined


"""
    Vector{T}(undef, n)

Construct an uninitialized [`Vector{T}`](@ref) of length `n`.

# Examples
```julia-repl
julia> Vector{Float64}(undef, 3)
3-element Array{Float64, 1}:
 6.90966e-310
 6.90966e-310
 6.90966e-310
```
"""
Vector{T}(::UndefInitializer, n)

"""
    Vector{T}(nothing, m)

Construct a [`Vector{T}`](@ref) of length `m`, initialized with
[`nothing`](@ref) entries. Element type `T` must be able to hold
these values, i.e. `Nothing <: T`.

# Examples
```jldoctest
julia> Vector{Union{Nothing, String}}(nothing, 2)
2-element Vector{Union{Nothing, String}}:
 nothing
 nothing
```
"""
Vector{T}(::Nothing, n)

"""
    Vector{T}(missing, m)

Construct a [`Vector{T}`](@ref) of length `m`, initialized with
[`missing`](@ref) entries. Element type `T` must be able to hold
these values, i.e. `Missing <: T`.

# Examples
```jldoctest
julia> Vector{Union{Missing, String}}(missing, 2)
2-element Vector{Union{Missing, String}}:
 missing
 missing
```
"""
Vector{T}(::Missing, n)

"""
    Matrix{T}(undef, m, n)

Construct an uninitialized [`Matrix{T}`](@ref) of size `m`×`n`.

# Examples
```julia-repl
julia> Matrix{Float64}(undef, 2, 3)
2×3 Array{Float64, 2}:
 2.36365e-314  2.28473e-314    5.0e-324
 2.26704e-314  2.26711e-314  NaN

julia> similar(ans, Int32, 2, 2)
2×2 Matrix{Int32}:
 490537216  1277177453
         1  1936748399
```
"""
Matrix{T}(::UndefInitializer, m, n)

"""
    Matrix{T}(nothing, m, n)

Construct a [`Matrix{T}`](@ref) of size `m`×`n`, initialized with
[`nothing`](@ref) entries. Element type `T` must be able to hold
these values, i.e. `Nothing <: T`.

# Examples
```jldoctest
julia> Matrix{Union{Nothing, String}}(nothing, 2, 3)
2×3 Matrix{Union{Nothing, String}}:
 nothing  nothing  nothing
 nothing  nothing  nothing
```
"""
Matrix{T}(::Nothing, m, n)

"""
    Matrix{T}(missing, m, n)

Construct a [`Matrix{T}`](@ref) of size `m`×`n`, initialized with
[`missing`](@ref) entries. Element type `T` must be able to hold
these values, i.e. `Missing <: T`.

# Examples
```jldoctest
julia> Matrix{Union{Missing, String}}(missing, 2, 3)
2×3 Matrix{Union{Missing, String}}:
 missing  missing  missing
 missing  missing  missing
```
"""
Matrix{T}(::Missing, m, n)

"""
    Array{T}(undef, dims)
    Array{T,N}(undef, dims)

Construct an uninitialized `N`-dimensional [`Array`](@ref)
containing elements of type `T`. `N` can either be supplied explicitly,
as in `Array{T,N}(undef, dims)`, or be determined by the length or number of `dims`.
`dims` may be a tuple or a series of integer arguments corresponding to the lengths
in each dimension. If the rank `N` is supplied explicitly, then it must
match the length or number of `dims`. Here [`undef`](@ref) is
the [`UndefInitializer`](@ref).

# Examples
```julia-repl
julia> A = Array{Float64, 2}(undef, 2, 3) # N given explicitly
2×3 Matrix{Float64}:
 6.90198e-310  6.90198e-310  6.90198e-310
 6.90198e-310  6.90198e-310  0.0

julia> B = Array{Float64}(undef, 4) # N determined by the input
4-element Vector{Float64}:
   2.360075077e-314
 NaN
   2.2671131793e-314
   2.299821756e-314

julia> similar(B, 2, 4, 1) # use typeof(B), and the given size
2×4×1 Array{Float64, 3}:
[:, :, 1] =
 2.26703e-314  2.26708e-314  0.0           2.80997e-314
 0.0           2.26703e-314  2.26708e-314  0.0
```
"""
Array{T,N}(::UndefInitializer, dims)

"""
    Array{T}(nothing, dims)
    Array{T,N}(nothing, dims)

Construct an `N`-dimensional [`Array`](@ref) containing elements of type `T`,
initialized with [`nothing`](@ref) entries. Element type `T` must be able
to hold these values, i.e. `Nothing <: T`.

# Examples
```jldoctest
julia> Array{Union{Nothing, String}}(nothing, 2)
2-element Vector{Union{Nothing, String}}:
 nothing
 nothing

julia> Array{Union{Nothing, Int}}(nothing, 2, 3)
2×3 Matrix{Union{Nothing, Int64}}:
 nothing  nothing  nothing
 nothing  nothing  nothing
```
"""
Array{T,N}(::Nothing, dims)


"""
    Array{T}(missing, dims)
    Array{T,N}(missing, dims)

Construct an `N`-dimensional [`Array`](@ref) containing elements of type `T`,
initialized with [`missing`](@ref) entries. Element type `T` must be able
to hold these values, i.e. `Missing <: T`.

# Examples
```jldoctest
julia> Array{Union{Missing, String}}(missing, 2)
2-element Vector{Union{Missing, String}}:
 missing
 missing

julia> Array{Union{Missing, Int}}(missing, 2, 3)
2×3 Matrix{Union{Missing, Int64}}:
 missing  missing  missing
 missing  missing  missing
```
"""
Array{T,N}(::Missing, dims)

"""
    UndefInitializer

Singleton type used in array initialization, indicating the array-constructor-caller
would like an uninitialized array. See also [`undef`](@ref),
an alias for `UndefInitializer()`.

# Examples
```julia-repl
julia> Array{Float64, 1}(UndefInitializer(), 3)
3-element Array{Float64, 1}:
 2.2752528595e-314
 2.202942107e-314
 2.275252907e-314
```
"""
UndefInitializer

"""
    undef

Alias for `UndefInitializer()`, which constructs an instance of the singleton type
[`UndefInitializer`](@ref), used in array initialization to indicate the
array-constructor-caller would like an uninitialized array.

See also: [`missing`](@ref), [`similar`](@ref).

# Examples
```julia-repl
julia> Array{Float64, 1}(undef, 3)
3-element Vector{Float64}:
 2.2752528595e-314
 2.202942107e-314
 2.275252907e-314
```
"""
undef

"""
    Ptr{T}()

Creates a null pointer to type `T`.
"""
Ptr{T}()

"""
    +(x, y...)

Addition operator.

Infix `x+y+z+...` calls this function with all arguments, i.e. `+(x, y, z, ...)`,
which by default then calls `(x+y) + z + ...` starting from the left.

Note that overflow is possible for most integer types, including the
default `Int`, when adding large numbers.

# Examples
```jldoctest
julia> 1 + 20 + 4
25

julia> +(1, 20, 4)
25

julia> [1,2] + [3,4]
2-element Vector{Int64}:
 4
 6

julia> typemax(Int) + 1 < 0
true
```
"""
(+)(x, y...)

"""
    -(x)

Unary minus operator.

See also: [`abs`](@ref), [`flipsign`](@ref).

# Examples
```jldoctest
julia> -1
-1

julia> -(2)
-2

julia> -[1 2; 3 4]
2×2 Matrix{Int64}:
 -1  -2
 -3  -4

julia> -(true)  # promotes to Int
-1

julia> -(0x003)
0xfffd
```
"""
-(x)

"""
    -(x, y)

Subtraction operator.

# Examples
```jldoctest
julia> 2 - 3
-1

julia> -(2, 4.5)
-2.5
```
"""
-(x, y)

"""
    *(x, y...)

Multiplication operator.

Infix `x*y*z*...` calls this function with all arguments, i.e. `*(x, y, z, ...)`,
which by default then calls `(x*y) * z * ...` starting from the left.
<<<<<<< HEAD
=======

Juxtaposition such as `2pi` also calls `*(2, pi)`. Note that this operation
has higher precedence than a literal `*`, so that for instance `1/2pi == 1/(2 * pi)`.
>>>>>>> 440cb2a7

# Examples
```jldoctest
julia> 2 * 7 * 8
112

julia> *(2, 7, 8)
112

julia> [2 0; 0 3] * [1, 10]  # matrix * vector
2-element Vector{Int64}:
  2
 30

julia> 1/2pi, 1/2*pi  # juxtaposition has higher precedence
(0.15915494309189535, 1.5707963267948966)

julia> x = [1, 2]; x'x  # adjoint vector * vector
5
```
"""
(*)(x, y...)

"""
    /(x, y)

Right division operator: multiplication of `x` by the inverse of `y` on the right.

Gives floating-point results for integer arguments.
See [`÷`](@ref div) for integer division, or [`//`](@ref) for [`Rational`](@ref) results.

# Examples
```jldoctest
julia> 1/2
0.5

julia> 4/2
2.0

julia> 4.5/2
2.25
```
"""
/(x, y)

"""
    ArgumentError(msg)

The arguments passed to a function are invalid.
`msg` is a descriptive error message.
"""
ArgumentError

"""
    MethodError(f, args)

A method with the required type signature does not exist in the given generic function.
Alternatively, there is no unique most-specific method.
"""
MethodError

"""
    AssertionError([msg])

The asserted condition did not evaluate to `true`.
Optional argument `msg` is a descriptive error string.

# Examples
```jldoctest
julia> @assert false "this is not true"
ERROR: AssertionError: this is not true
```

`AssertionError` is usually thrown from [`@assert`](@ref).
"""
AssertionError

"""
    LoadError(file::AbstractString, line::Int, error)

An error occurred while [`include`](@ref Base.include)ing, [`require`](@ref Base.require)ing, or [`using`](@ref) a file. The error specifics
should be available in the `.error` field.

!!! compat "Julia 1.7"
    LoadErrors are no longer emitted by `@macroexpand`, `@macroexpand1`, and `macroexpand` as of Julia 1.7.
"""
LoadError

"""
    InitError(mod::Symbol, error)

An error occurred when running a module's `__init__` function. The actual error thrown is
available in the `.error` field.
"""
InitError

"""
    Any::DataType

`Any` is the union of all types. It has the defining property `isa(x, Any) == true` for any `x`. `Any` therefore
describes the entire universe of possible values. For example `Integer` is a subset of `Any` that includes `Int`,
`Int8`, and other integer types.
"""
Any

"""
    Union{}

`Union{}`, the empty [`Union`](@ref) of types, is the type that has no values. That is, it has the defining
property `isa(x, Union{}) == false` for any `x`. `Base.Bottom` is defined as its alias and the type of `Union{}`
is `Core.TypeofBottom`.

# Examples
```jldoctest
julia> isa(nothing, Union{})
false
```
"""
kw"Union{}", Base.Bottom

"""
    Union{Types...}

A type union is an abstract type which includes all instances of any of its argument types. The empty
union [`Union{}`](@ref) is the bottom type of Julia.

# Examples
```jldoctest
julia> IntOrString = Union{Int,AbstractString}
Union{Int64, AbstractString}

julia> 1 isa IntOrString
true

julia> "Hello!" isa IntOrString
true

julia> 1.0 isa IntOrString
false
```
"""
Union


"""
    UnionAll

A union of types over all values of a type parameter. `UnionAll` is used to describe parametric types
where the values of some parameters are not known.

# Examples
```jldoctest
julia> typeof(Vector)
UnionAll

julia> typeof(Vector{Int})
DataType
```
"""
UnionAll

"""
    ::

The `::` operator either asserts that a value has the given type, or declares that
a local variable or function return always has the given type.

Given `expression::T`, `expression` is first evaluated. If the result is of type
`T`, the value is simply returned. Otherwise, a [`TypeError`](@ref) is thrown.

In local scope, the syntax `local x::T` or `x::T = expression` declares that local variable
`x` always has type `T`. When a value is assigned to the variable, it will be
converted to type `T` by calling [`convert`](@ref).

In a method declaration, the syntax `function f(x)::T` causes any value returned by
the method to be converted to type `T`.

See the manual section on [Type Declarations](@ref).

# Examples
```jldoctest
julia> (1+2)::AbstractFloat
ERROR: TypeError: typeassert: expected AbstractFloat, got a value of type Int64

julia> (1+2)::Int
3

julia> let
           local x::Int
           x = 2.0
           x
       end
2
```
"""
kw"::"

"""
    Vararg{T,N}

The last parameter of a tuple type [`Tuple`](@ref) can be the special value `Vararg`, which denotes any
number of trailing elements. `Vararg{T,N}` corresponds to exactly `N` elements of type `T`. Finally
`Vararg{T}` corresponds to zero or more elements of type `T`. `Vararg` tuple types are used to represent the
arguments accepted by varargs methods (see the section on [Varargs Functions](@ref) in the manual.)

See also [`NTuple`](@ref).

# Examples
```jldoctest
julia> mytupletype = Tuple{AbstractString, Vararg{Int}}
Tuple{AbstractString, Vararg{Int64}}

julia> isa(("1",), mytupletype)
true

julia> isa(("1",1), mytupletype)
true

julia> isa(("1",1,2), mytupletype)
true

julia> isa(("1",1,2,3.0), mytupletype)
false
```
"""
Vararg

"""
    Tuple{Types...}

Tuples are an abstraction of the arguments of a function – without the function itself. The salient aspects of
a function's arguments are their order and their types. Therefore a tuple type is similar to a parameterized
immutable type where each parameter is the type of one field. Tuple types may have any number of parameters.

Tuple types are covariant in their parameters: `Tuple{Int}` is a subtype of `Tuple{Any}`. Therefore `Tuple{Any}`
is considered an abstract type, and tuple types are only concrete if their parameters are. Tuples do not have
field names; fields are only accessed by index.

See the manual section on [Tuple Types](@ref).

See also [`Vararg`](@ref), [`NTuple`](@ref), [`tuple`](@ref), [`NamedTuple`](@ref).
"""
Tuple

"""
    NamedTuple{names}(args::Tuple)

Construct a named tuple with the given `names` (a tuple of Symbols) from a tuple of values.
"""
NamedTuple{names}(args::Tuple)

"""
    NamedTuple{names,T}(args::Tuple)

Construct a named tuple with the given `names` (a tuple of Symbols) and field types `T`
(a `Tuple` type) from a tuple of values.
"""
NamedTuple{names,T}(args::Tuple)

"""
    NamedTuple{names}(nt::NamedTuple)

Construct a named tuple by selecting fields in `names` (a tuple of Symbols) from
another named tuple.
"""
NamedTuple{names}(nt::NamedTuple)

"""
    NamedTuple(itr)

Construct a named tuple from an iterator of key-value pairs (where the keys must be
`Symbol`s). Equivalent to `(; itr...)`.

!!! compat "Julia 1.6"
    This method requires at least Julia 1.6.
"""
NamedTuple(itr)

"""
    typeassert(x, type)

Throw a [`TypeError`](@ref) unless `x isa type`.
The syntax `x::type` calls this function.

# Examples
```jldoctest
julia> typeassert(2.5, Int)
ERROR: TypeError: in typeassert, expected Int64, got a value of type Float64
Stacktrace:
[...]
```
"""
typeassert

"""
    getproperty(value, name::Symbol)
    getproperty(value, name::Symbol, order::Symbol)

The syntax `a.b` calls `getproperty(a, :b)`.
The syntax `@atomic order a.b` calls `getproperty(a, :b, :order)` and
the syntax `@atomic a.b` calls `getproperty(a, :b, :sequentially_consistent)`.

# Examples
```jldoctest
julia> struct MyType
           x
       end

julia> function Base.getproperty(obj::MyType, sym::Symbol)
           if sym === :special
               return obj.x + 1
           else # fallback to getfield
               return getfield(obj, sym)
           end
       end

julia> obj = MyType(1);

julia> obj.special
2

julia> obj.x
1
```

See also [`getfield`](@ref Core.getfield),
[`propertynames`](@ref Base.propertynames) and
[`setproperty!`](@ref Base.setproperty!).
"""
Base.getproperty

"""
    setproperty!(value, name::Symbol, x)
    setproperty!(value, name::Symbol, x, order::Symbol)

The syntax `a.b = c` calls `setproperty!(a, :b, c)`.
The syntax `@atomic order a.b = c` calls `setproperty!(a, :b, c, :order)`
and the syntax `@atomic a.b = c` calls `setproperty!(a, :b, c, :sequentially_consistent)`.

!!! compat "Julia 1.8"
    `setproperty!` on modules requires at least Julia 1.8.

See also [`setfield!`](@ref Core.setfield!),
[`propertynames`](@ref Base.propertynames) and
[`getproperty`](@ref Base.getproperty).
"""
Base.setproperty!

"""
    swapproperty!(x, f::Symbol, v, order::Symbol=:not_atomic)

The syntax `@atomic a.b, _ = c, a.b` returns `(c, swapproperty!(a, :b, c, :sequentially_consistent))`,
where there must be one `getproperty` expression common to both sides.

See also [`swapfield!`](@ref Core.swapfield!)
and [`setproperty!`](@ref Base.setproperty!).
"""
Base.swapproperty!

"""
    modifyproperty!(x, f::Symbol, op, v, order::Symbol=:not_atomic)

The syntax `@atomic op(x.f, v)` (and its equivalent `@atomic x.f op v`) returns
`modifyproperty!(x, :f, op, v, :sequentially_consistent)`, where the first argument
must be a `getproperty` expression and is modified atomically.

Invocation of `op(getproperty(x, f), v)` must return a value that can be stored in the field
`f` of the object `x` by default.  In particular, unlike the default behavior of
[`setproperty!`](@ref Base.setproperty!), the `convert` function is not called
automatically.

See also [`modifyfield!`](@ref Core.modifyfield!)
and [`setproperty!`](@ref Base.setproperty!).
"""
Base.modifyproperty!

"""
    replaceproperty!(x, f::Symbol, expected, desired, success_order::Symbol=:not_atomic, fail_order::Symbol=success_order)

Perform a compare-and-swap operation on `x.f` from `expected` to `desired`, per
egal. The syntax `@atomic_replace! x.f expected => desired` can be used instead
of the function call form.

See also [`replacefield!`](@ref Core.replacefield!)
and [`setproperty!`](@ref Base.setproperty!).
"""
Base.replaceproperty!


"""
    StridedArray{T, N}

A hard-coded [`Union`](@ref) of common array types that follow the [strided array interface](@ref man-interface-strided-arrays),
with elements of type `T` and `N` dimensions.

If `A` is a `StridedArray`, then its elements are stored in memory with offsets, which may
vary between dimensions but are constant within a dimension. For example, `A` could
have stride 2 in dimension 1, and stride 3 in dimension 2. Incrementing `A` along
dimension `d` jumps in memory by [`strides(A, d)`] slots. Strided arrays are
particularly important and useful because they can sometimes be passed directly
as pointers to foreign language libraries like BLAS.
"""
StridedArray

"""
    StridedVector{T}

One dimensional [`StridedArray`](@ref) with elements of type `T`.
"""
StridedVector

"""
    StridedMatrix{T}

Two dimensional [`StridedArray`](@ref) with elements of type `T`.
"""
StridedMatrix

"""
    StridedVecOrMat{T}

Union type of [`StridedVector`](@ref) and [`StridedMatrix`](@ref) with elements of type `T`.
"""
StridedVecOrMat

"""
    Module

A `Module` is a separate global variable workspace. See [`module`](@ref) and the [manual section about modules](@ref modules) for details.

    Module(name::Symbol=:anonymous, std_imports=true, default_names=true)

Return a module with the specified name. A `baremodule` corresponds to `Module(:ModuleName, false)`

An empty module containing no names at all can be created with `Module(:ModuleName, false, false)`.
This module will not import `Base` or `Core` and does not contain a reference to itself.
"""
Module

"""
    Core

`Core` is the module that contains all identifiers considered "built in" to the language, i.e. part of the core language and not libraries. Every module implicitly specifies `using Core`, since you can't do anything without those definitions.
"""
Core.Core

"""
    Main

`Main` is the top-level module, and Julia starts with `Main` set as the current module.  Variables defined at the prompt go in `Main`, and `varinfo` lists variables in `Main`.
```jldoctest
julia> @__MODULE__
Main
```
"""
Main.Main

"""
    Base

The base library of Julia. `Base` is a module that contains basic functionality (the contents of `base/`). All modules implicitly contain `using Base`, since this is needed in the vast majority of cases.
"""
Base.Base

"""
    QuoteNode

A quoted piece of code, that does not support interpolation. See the [manual section about QuoteNodes](@ref man-quote-node) for details.
"""
QuoteNode


"""
    "
`"` Is used to delimit string literals.

# Examples

```jldoctest
julia> "Hello World!"
"Hello World!"

julia> "Hello World!\\n"
"Hello World!\\n"
```

See also [`\"""`](@ref \"\"\").
"""
kw"\""

"""
    \"""
`\"""` is used to delimit string literals. Strings created by triple quotation marks can contain `"` characters without escaping and are dedented to the level of the least-indented line. This is useful for defining strings within code that is indented.

# Examples

```jldoctest
julia> \"""Hello World!\"""
"Hello World!"

julia> \"""Contains "quote" characters\"""
"Contains \\"quote\\" characters"

julia> \"""
         Hello,
         world.\"""
"Hello,\\nworld."
```

See also [`"`](@ref \")
"""
kw"\"\"\""

"""
    Base.donotdelete(args...)

This function prevents dead-code elimination (DCE) of itself and any arguments
passed to it, but is otherwise the lightest barrier possible. In particular,
it is not a GC safepoint, does model an observable heap effect, does not expand
to any code itself and may be re-ordered with respect to other side effects
(though the total number of executions may not change).

A useful model for this function is that it hashes all memory `reachable` from
args and escapes this information through some observable side-channel that does
not otherwise impact program behavior. Of course that's just a model. The
function does nothing and returns `nothing`.

This is intended for use in benchmarks that want to guarantee that `args` are
actually computed. (Otherwise DCE may see that the result of the benchmark is
unused and delete the entire benchmark code).

!!! note
    `donotdelete` does not affect constant folding. For example, in
    `donotdelete(1+1)`, no add instruction needs to be executed at runtime and
    the code is semantically equivalent to `donotdelete(2).`

# Examples

```julia
function loop()
    for i = 1:1000
        # The compiler must guarantee that there are 1000 program points (in the correct
        # order) at which the value of `i` is in a register, but has otherwise
        # total control over the program.
        donotdelete(i)
    end
end
```
"""
Base.donotdelete

"""
    Base.compilerbarrier(setting::Symbol, val)

This function puts a barrier at a specified compilation phase.
It is supposed to only influence the compilation behavior according to `setting`,
and its runtime semantics is just to return the second argument `val` (except that
this function will perform additional checks on `setting` in a case when `setting`
isn't known precisely at compile-time.)

Currently either of the following `setting`s is allowed:
- Barriers on abstract interpretation:
  * `:type`: the return type of this function call will be inferred as `Any` always
    (the strongest barrier on abstract interpretation)
  * `:const`: the return type of this function call will be inferred with widening
    constant information on `val`
  * `:conditional`: the return type of this function call will be inferred with widening
    conditional information on `val` (see the example below)
- Any barriers on optimization aren't implemented yet

!!! note
    This function is supposed to be used _with `setting` known precisely at compile-time_.
    Note that in a case when the `setting` isn't known precisely at compile-time, the compiler
    currently will put the most strongest barrier(s) rather than emitting a compile-time warning.

# Examples

```julia
julia> Base.return_types((Int,)) do a
           x = compilerbarrier(:type, a) # `x` won't be inferred as `x::Int`
           return x
       end |> only
Any

julia> Base.return_types() do
           x = compilerbarrier(:const, 42)
           if x == 42 # no constant information here, so inference also accounts for the else branch
               return x # but `x` is still inferred as `x::Int` at least here
           else
               return nothing
           end
       end |> only
Union{Nothing, Int64}

julia> Base.return_types((Union{Int,Nothing},)) do a
           if compilerbarrier(:conditional, isa(a, Int))
               # the conditional information `a::Int` isn't available here (leading to less accurate return type inference)
               return a
           else
               return nothing
           end
       end |> only
Union{Nothing, Int64}
```
"""
Base.compilerbarrier

"""
    Core.finalizer(f, o)

This builtin is an implementation detail of [`Base.finalizer`](@ref) and end-users
should use the latter instead.

# Differences from `Base.finalizer`

The interface of `Core.finalizer` is essentially the same as `Base.finalizer`,
but there are a number of small differences. They are documented here for
completeness only and (unlike `Base.finalizer`) have no stability guarantees.

The current differences are:
- `Core.finalizer` does not check for mutability of `o`. Attempting to register
  a finalizer for an immutable object is undefined behavior.
- The value `f` must be a Julia object. `Core.finalizer` does not support a
  raw C function pointer.
- `Core.finalizer` returns `nothing` rather than `o`.
"""
Core.finalizer

end<|MERGE_RESOLUTION|>--- conflicted
+++ resolved
@@ -2006,12 +2006,8 @@
 
 `Bool` is a kind of number: `false` is numerically
 equal to `0` and `true` is numerically equal to `1`.
-<<<<<<< HEAD
-Moreover, `false` acts as a multiplicative "strong zero" against [`NaN`](@ref) and [`Inf`](@ref):
-=======
 Moreover, `false` acts as a multiplicative "strong zero"
 against [`NaN`](@ref) and [`Inf`](@ref):
->>>>>>> 440cb2a7
 
 ```jldoctest
 julia> [true, false] == [1, 0]
@@ -2027,12 +2023,8 @@
 (0.0, 0.0, -0.0)
 ```
 
-<<<<<<< HEAD
-Branches via [`if`](@ref) only accept `Bool`, there are no "truthy" values in Julia.
-=======
 Branches via [`if`](@ref) and other conditionals only accept `Bool`.
 There are no "truthy" values in Julia.
->>>>>>> 440cb2a7
 
 Comparisons return `Bool`, and broadcasted comparisons may
 return [`BitArray`](@ref) instead of an `Array{Bool}`.
@@ -2047,11 +2039,7 @@
  0  0  0  1  1
 ```
 
-<<<<<<< HEAD
-See also [`trues`](@ref), [`falses`](@ref), [`digits`](@ref), [`ifelse`](@ref).
-=======
 See also [`trues`](@ref), [`falses`](@ref), [`ifelse`](@ref).
->>>>>>> 440cb2a7
 """
 Bool
 
@@ -2068,13 +2056,8 @@
 Unlike integers, this default does not change with `Sys.WORD_SIZE`.
 
 The exponent for scientific notation can be entered as `e` or `E`,
-<<<<<<< HEAD
-thus `2e3 === 2.0E3 === 2.0 * 10^3`. This is strongly preferred over
-`10^n` because integers overflow, thus `10^19 < 0`.
-=======
 thus `2e3 === 2.0E3 === 2.0 * 10^3`. Doing so is strongly preferred over
 `10^n` because integers overflow, thus `2.0 * 10^19 < 0` but `2e19 > 0`.
->>>>>>> 440cb2a7
 
 See also [`Inf`](@ref), [`NaN`](@ref), [`floatmax`](@ref), [`Float32`](@ref), [`Complex`](@ref).
 """
@@ -2114,11 +2097,7 @@
 
         $($bit)-bit signed integer type.
 
-<<<<<<< HEAD
-        Note that integers overflow without warning,
-=======
         Note that such integers overflow without warning,
->>>>>>> 440cb2a7
         thus `typemax($($type)) + $($type)(1) < 0`.
         See also [`Int`](@ref $Int), [`widen`](@ref), [`BigInt`](@ref).
         """
@@ -2137,11 +2116,7 @@
 
 @eval begin
     """
-<<<<<<< HEAD
-        $Int === Int
-=======
         $Int
->>>>>>> 440cb2a7
 
     $(Sys.WORD_SIZE)-bit signed integer type, `$Int <: Signed <: Integer <: Real`.
 
@@ -2728,12 +2703,10 @@
 
 Infix `x*y*z*...` calls this function with all arguments, i.e. `*(x, y, z, ...)`,
 which by default then calls `(x*y) * z * ...` starting from the left.
-<<<<<<< HEAD
-=======
 
 Juxtaposition such as `2pi` also calls `*(2, pi)`. Note that this operation
-has higher precedence than a literal `*`, so that for instance `1/2pi == 1/(2 * pi)`.
->>>>>>> 440cb2a7
+has higher precedence than a literal `*`, so that for instance `1/2pi == 1/(2 * pi)`,
+but lower than `^`, so that `5x^2 == 5 * (x^2)`.
 
 # Examples
 ```jldoctest
