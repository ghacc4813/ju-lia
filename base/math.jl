# This file is a part of Julia. License is MIT: http://julialang.org/license

module Math

export sin, cos, tan, sinh, cosh, tanh, asin, acos, atan,
       asinh, acosh, atanh, sec, csc, cot, asec, acsc, acot,
       sech, csch, coth, asech, acsch, acoth,
       sinpi, cospi, sinc, cosc,
       cosd, cotd, cscd, secd, sind, tand,
       acosd, acotd, acscd, asecd, asind, atand, atan2,
       rad2deg, deg2rad,
       log, log2, log10, log1p, exponent, exp, exp2, exp10, expm1,
       cbrt, sqrt, erf, erfc, erfcx, erfi, dawson,
       significand,
       lgamma, hypot, gamma, lfact, max, min, minmax, ldexp, frexp,
       clamp, clamp!, modf, ^, mod2pi, rem2pi,
       airyai, airyaiprime, airybi, airybiprime,
       airyaix, airyaiprimex, airybix, airybiprimex,
       besselj0, besselj1, besselj, besseljx,
       bessely0, bessely1, bessely, besselyx,
       hankelh1, hankelh2, hankelh1x, hankelh2x,
       besseli, besselix, besselk, besselkx, besselh, besselhx,
       beta, lbeta, eta, zeta, polygamma, invdigamma, digamma, trigamma,
       erfinv, erfcinv, @evalpoly

import Base: log, exp, sin, cos, tan, sinh, cosh, tanh, asin,
             acos, atan, asinh, acosh, atanh, sqrt, log2, log10,
<<<<<<< HEAD
             max, min, minmax, ^, exp2, muladd, rem,
             exp10, expm1, log1p,
             sign_mask, exponent_mask, exponent_one, exponent_half,
             significand_mask, significand_bits, exponent_bits, exponent_bias
=======
             max, min, minmax, ^, exp2, muladd,
             exp10, expm1, log1p
>>>>>>> d1ed1ff6

using Base: sign_mask, exponent_mask, exponent_one, exponent_bias,
            exponent_half, exponent_max, exponent_raw_max, fpinttype,
            significand_mask, significand_bits, exponent_bits

using Core.Intrinsics: sqrt_llvm, box, unbox, powi_llvm

# non-type specific math functions

"""
    clamp(x, lo, hi)

Return `x` if `lo <= x <= hi`. If `x < lo`, return `lo`. If `x > hi`, return `hi`. Arguments
are promoted to a common type.

```jldoctest
julia> clamp.([pi, 1.0, big(10.)], 2., 9.)
3-element Array{BigFloat,1}:
 3.141592653589793238462643383279502884197169399375105820974944592307816406286198
 2.000000000000000000000000000000000000000000000000000000000000000000000000000000
 9.000000000000000000000000000000000000000000000000000000000000000000000000000000
```
"""
clamp{X,L,H}(x::X, lo::L, hi::H) =
    ifelse(x > hi, convert(promote_type(X,L,H), hi),
           ifelse(x < lo,
                  convert(promote_type(X,L,H), lo),
                  convert(promote_type(X,L,H), x)))

"""
    clamp!(array::AbstractArray, lo, hi)

Restrict values in `array` to the specified range, in-place.
See also [`clamp`](@ref).
"""
function clamp!{T}(x::AbstractArray{T}, lo, hi)
    @inbounds for i in eachindex(x)
        x[i] = clamp(x[i], lo, hi)
    end
    x
end

# evaluate p[1] + x * (p[2] + x * (....)), i.e. a polynomial via Horner's rule
macro horner(x, p...)
    ex = esc(p[end])
    for i = length(p)-1:-1:1
        ex = :(muladd(t, $ex, $(esc(p[i]))))
    end
    Expr(:block, :(t = $(esc(x))), ex)
end

# Evaluate p[1] + z*p[2] + z^2*p[3] + ... + z^(n-1)*p[n].  This uses
# Horner's method if z is real, but for complex z it uses a more
# efficient algorithm described in Knuth, TAOCP vol. 2, section 4.6.4,
# equation (3).

"""
    @evalpoly(z, c...)

Evaluate the polynomial ``\\sum_k c[k] z^{k-1}`` for the coefficients `c[1]`, `c[2]`, ...;
that is, the coefficients are given in ascending order by power of `z`.  This macro expands
to efficient inline code that uses either Horner's method or, for complex `z`, a more
efficient Goertzel-like algorithm.

```jldoctest
julia> @evalpoly(3, 1, 0, 1)
10

julia> @evalpoly(2, 1, 0, 1)
5

julia> @evalpoly(2, 1, 1, 1)
7
```
"""
macro evalpoly(z, p...)
    a = :($(esc(p[end])))
    b = :($(esc(p[end-1])))
    as = []
    for i = length(p)-2:-1:1
        ai = Symbol("a", i)
        push!(as, :($ai = $a))
        a = :(muladd(r, $ai, $b))
        b = :($(esc(p[i])) - s * $ai) # see issue #15985 on fused mul-subtract
    end
    ai = :a0
    push!(as, :($ai = $a))
    C = Expr(:block,
             :(x = real(tt)),
             :(y = imag(tt)),
             :(r = x + x),
             :(s = muladd(x, x, y*y)),
             as...,
             :(muladd($ai, tt, $b)))
    R = Expr(:macrocall, Symbol("@horner"), :tt, map(esc, p)...)
    :(let tt = $(esc(z))
          isa(tt, Complex) ? $C : $R
      end)
end

"""
    rad2deg(x)

Convert `x` from radians to degrees.

```jldoctest
julia> rad2deg(pi)
180.0
```
"""
rad2deg(z::AbstractFloat) = z * (180 / oftype(z, pi))

"""
    deg2rad(x)

Convert `x` from degrees to radians.

```jldoctest
julia> deg2rad(90)
1.5707963267948966
```
"""
deg2rad(z::AbstractFloat) = z * (oftype(z, pi) / 180)
rad2deg(z::Real) = rad2deg(float(z))
deg2rad(z::Real) = deg2rad(float(z))

log{T<:Number}(b::T, x::T) = log(x)/log(b)

"""
    log(b,x)

Compute the base `b` logarithm of `x`. Throws [`DomainError`](@ref) for negative `Real` arguments.

```jldoctest
julia> log(4,8)
1.5

julia> log(4,2)
0.5
```

!!! note
    If `b` is a power of 2 or 10, [`log2`](@ref) or [`log10`](@ref) should be used, as these will
    typically be faster and more accurate. For example,

    ```jldoctest
    julia> log(100,1000000)
    2.9999999999999996

    julia> log10(1000000)/2
    3.0
    ```
"""
log(b::Number, x::Number) = log(promote(b,x)...)

# type specific math functions

const libm = Base.libm_name
const openspecfun = "libopenspecfun"

# functions with no domain error
"""
    sinh(x)

Compute hyperbolic sine of `x`.
"""
sinh(x)

"""
    cosh(x)

Compute hyperbolic cosine of `x`.
"""
cosh(x)

"""
    tanh(x)

Compute hyperbolic tangent of `x`.
"""
tanh(x)

"""
    atan(x)

Compute the inverse tangent of `x`, where the output is in radians.
"""
atan(x)

"""
    asinh(x)

Compute the inverse hyperbolic sine of `x`.
"""
asinh(x)

"""
    erf(x)

Compute the error function of `x`, defined by ``\\frac{2}{\\sqrt{\\pi}} \\int_0^x e^{-t^2} dt``
for arbitrary complex `x`.
"""
erf(x)

"""
    erfc(x)

Compute the complementary error function of `x`, defined by ``1 - \\operatorname{erf}(x)``.
"""
erfc(x)

"""
    expm1(x)

Accurately compute ``e^x-1``.
"""
expm1(x)
for f in (:cbrt, :sinh, :cosh, :tanh, :atan, :asinh, :erf, :erfc, :exp2, :expm1)
    @eval begin
        ($f)(x::Float64) = ccall(($(string(f)),libm), Float64, (Float64,), x)
        ($f)(x::Float32) = ccall(($(string(f,"f")),libm), Float32, (Float32,), x)
        ($f)(x::Real) = ($f)(float(x))
    end
end
# pure julia exp function
include("special/exp.jl")
exp(x::Real) = exp(float(x))

# fallback definitions to prevent infinite loop from $f(x::Real) def above

"""
    cbrt(x::Real)

Return the cube root of `x`, i.e. ``x^{1/3}``. Negative values are accepted
(returning the negative real root when ``x < 0``).

The prefix operator `∛` is equivalent to `cbrt`.

```jldoctest
julia> cbrt(big(27))
3.000000000000000000000000000000000000000000000000000000000000000000000000000000
```
"""
cbrt(x::AbstractFloat) = x < 0 ? -(-x)^(1//3) : x^(1//3)

"""
    exp2(x)

Compute ``2^x``.

```jldoctest
julia> exp2(5)
32.0
```
"""
exp2(x::AbstractFloat) = 2^x
for f in (:sinh, :cosh, :tanh, :atan, :asinh, :exp, :erf, :erfc, :expm1)
    @eval ($f)(x::AbstractFloat) = error("not implemented for ", typeof(x))
end

# functions with special cases for integer arguments
@inline function exp2(x::Base.BitInteger)
    if x > 1023
        Inf64
    elseif x <= -1023
        # if -1073 < x <= -1023 then Result will be a subnormal number
        # Hex literal with padding must be used to work on 32bit machine
        reinterpret(Float64, 0x0000_0000_0000_0001 << ((x + 1074)) % UInt)
    else
        # We will cast everything to Int64 to avoid errors in case of Int128
        # If x is a Int128, and is outside the range of Int64, then it is not -1023<x<=1023
        reinterpret(Float64, (exponent_bias(Float64) + (x % Int64)) << (significand_bits(Float64)) % UInt)
    end
end

# TODO: GNU libc has exp10 as an extension; should openlibm?
exp10(x::Float64) = 10.0^x
exp10(x::Float32) = 10.0f0^x
exp10(x::Integer) = exp10(float(x))

# utility for converting NaN return to DomainError
@inline nan_dom_err(f, x) = isnan(f) & !isnan(x) ? throw(DomainError()) : f

# functions that return NaN on non-NaN argument for domain error
"""
    sin(x)

Compute sine of `x`, where `x` is in radians.
"""
sin(x)

"""
    cos(x)

Compute cosine of `x`, where `x` is in radians.
"""
cos(x)

"""
    tan(x)

Compute tangent of `x`, where `x` is in radians.
"""
tan(x)

"""
    asin(x)

Compute the inverse sine of `x`, where the output is in radians.
"""
asin(x)

"""
    acos(x)

Compute the inverse cosine of `x`, where the output is in radians
"""
acos(x)

"""
    acosh(x)

Compute the inverse hyperbolic cosine of `x`.
"""
acosh(x)

"""
    atanh(x)

Compute the inverse hyperbolic tangent of `x`.
"""
atanh(x)

"""
    log(x)

Compute the natural logarithm of `x`. Throws [`DomainError`](@ref) for negative `Real` arguments.
Use complex negative arguments to obtain complex results.

There is an experimental variant in the `Base.Math.JuliaLibm` module, which is typically
faster and more accurate.
"""
log(x)

"""
    log2(x)

Compute the logarithm of `x` to base 2. Throws [`DomainError`](@ref) for negative `Real` arguments.

```jldoctest
julia> log2(4)
2.0

julia> log2(10)
3.321928094887362
```
"""
log2(x)

"""
    log10(x)

Compute the logarithm of `x` to base 10.
Throws [`DomainError`](@ref) for negative `Real` arguments.

```jldoctest
julia> log10(100)
2.0

julia> log10(2)
0.3010299956639812
```
"""
log10(x)

"""
    log1p(x)

Accurate natural logarithm of `1+x`. Throws [`DomainError`](@ref) for `Real` arguments less than -1.

There is an experimental variant in the `Base.Math.JuliaLibm` module, which is typically
faster and more accurate.
"""
log1p(x)
for f in (:sin, :cos, :tan, :asin, :acos, :acosh, :atanh, :log, :log2, :log10,
          :lgamma, :log1p)
    @eval begin
        ($f)(x::Float64) = nan_dom_err(ccall(($(string(f)),libm), Float64, (Float64,), x), x)
        ($f)(x::Float32) = nan_dom_err(ccall(($(string(f,"f")),libm), Float32, (Float32,), x), x)
        ($f)(x::Real) = ($f)(float(x))
    end
end

sqrt(x::Float64) = box(Float64,sqrt_llvm(unbox(Float64,x)))
sqrt(x::Float32) = box(Float32,sqrt_llvm(unbox(Float32,x)))

"""
    sqrt(x)

Return ``\\sqrt{x}``. Throws [`DomainError`](@ref) for negative `Real` arguments. Use complex
negative arguments instead.  The prefix operator `√` is equivalent to `sqrt`.
"""
sqrt(x::Real) = sqrt(float(x))

"""
    hypot(x, y)

Compute the hypotenuse ``\\sqrt{x^2+y^2}`` avoiding overflow and underflow.
"""
hypot(x::Number, y::Number) = hypot(promote(x, y)...)
function hypot{T<:Number}(x::T, y::T)
    ax = abs(x)
    ay = abs(y)
    if ax < ay
        ax, ay = ay, ax
    end
    if ax == 0
        r = ay / one(ax)
    else
        r = ay / ax
    end

    rr = ax * sqrt(1 + r * r)

    # Use type of rr to make sure that return type is the same for
    # all branches
    if isnan(r)
        isinf(ax) && return oftype(rr, Inf)
        isinf(ay) && return oftype(rr, Inf)
        return oftype(rr, r)
    else
        return rr
    end
end

"""
    hypot(x...)

Compute the hypotenuse ``\\sqrt{\\sum x_i^2}`` avoiding overflow and underflow.
"""
hypot(x::Number...) = vecnorm(x)

"""
    atan2(y, x)

Compute the inverse tangent of `y/x`, using the signs of both `x` and `y` to determine the
quadrant of the return value.
"""
atan2(y::Real, x::Real) = atan2(promote(float(y),float(x))...)
atan2{T<:AbstractFloat}(y::T, x::T) = Base.no_op_err("atan2", T)

atan2(y::Float64, x::Float64) = ccall((:atan2,libm), Float64, (Float64, Float64,), y, x)
atan2(y::Float32, x::Float32) = ccall((:atan2f,libm), Float32, (Float32, Float32), y, x)

max{T<:AbstractFloat}(x::T, y::T) = ifelse((y > x) | (signbit(y) < signbit(x)),
                                    ifelse(isnan(x), x, y), ifelse(isnan(y), y, x))


min{T<:AbstractFloat}(x::T, y::T) = ifelse((y < x) | (signbit(y) > signbit(x)),
                                    ifelse(isnan(x), x, y), ifelse(isnan(y), y, x))

minmax{T<:AbstractFloat}(x::T, y::T) =
    ifelse(isnan(x) | isnan(y), ifelse(isnan(x), (x,x), (y,y)),
           ifelse((y > x) | (signbit(x) > signbit(y)), (x,y), (y,x)))


"""
    ldexp(x, n)

Compute ``x \\times 2^n``.

```jldoctest
julia> ldexp(5., 2)
20.0
```
"""
function ldexp{T<:AbstractFloat}(x::T, e::Integer)
    xu = reinterpret(Unsigned, x)
    xs = xu & ~sign_mask(T)
    xs >= exponent_mask(T) && return x # NaN or Inf
    k = Int(xs >> significand_bits(T))
    if k == 0 # x is subnormal
        xs == 0 && return x # +-0
        m = leading_zeros(xs) - exponent_bits(T)
        ys = xs << unsigned(m)
        xu = ys | (xu & sign_mask(T))
        k = 1 - m
        # underflow, otherwise may have integer underflow in the following n + k
        e < -50000 && return flipsign(T(0.0), x)
    end
    # For cases where e of an Integer larger than Int make sure we properly
    # overflow/underflow; this is optimized away otherwise.
    if e > typemax(Int)
        return flipsign(T(Inf), x)
    elseif e < typemin(Int)
        return flipsign(T(0.0), x)
    end
    n = e % Int
    k += n
    # overflow, if k is larger than maximum posible exponent
    if k >= exponent_raw_max(T)
        return flipsign(T(Inf), x)
    end
    if k > 0 # normal case
        xu = (xu & ~exponent_mask(T)) | (rem(k, fpinttype(T)) << significand_bits(T))
        return reinterpret(T, xu)
    else # subnormal case
        if k <= -significand_bits(T) # underflow
            # overflow, for the case of integer overflow in n + k
            e > 50000 && return flipsign(T(Inf), x)
            return flipsign(T(0.0), x)
        end
        k += significand_bits(T)
        z = T(2.0)^-significand_bits(T)
        xu = (xu & ~exponent_mask(T)) | (rem(k, fpinttype(T)) << significand_bits(T))
        return z*reinterpret(T, xu)
    end
end
ldexp(x::Float16, q::Integer) = Float16(ldexp(Float32(x), q))

"""
    exponent(x) -> Int

Get the exponent of a normalized floating-point number.
"""
function exponent{T<:AbstractFloat}(x::T)
    xs = reinterpret(Unsigned, x) & ~sign_mask(T)
    xs >= exponent_mask(T) && return throw(DomainError()) # NaN or Inf
    k = Int(xs >> significand_bits(T))
    if k == 0 # x is subnormal
        xs == 0 && throw(DomainError())
        m = leading_zeros(xs) - exponent_bits(T)
        k = 1 - m
    end
    return k - exponent_bias(T)
end

"""
    significand(x)

Extract the `significand(s)` (a.k.a. mantissa), in binary representation, of a
floating-point number. If `x` is a non-zero finite number, then the result will be
a number of the same type on the interval ``[1,2)``. Otherwise `x` is returned.

```jldoctest
julia> significand(15.2)/15.2
0.125

julia> significand(15.2)*8
15.2
```
"""
function significand{T<:AbstractFloat}(x::T)
    xu = reinterpret(Unsigned, x)
    xs = xu & ~sign_mask(T)
    xs >= exponent_mask(T) && return x # NaN or Inf
    if xs <= (~exponent_mask(T) & ~sign_mask(T)) # x is subnormal
        xs == 0 && return x # +-0
        m = unsigned(leading_zeros(xs) - exponent_bits(T))
        xs <<= m
        xu = xs | (xu & sign_mask(T))
    end
    xu = (xu & ~exponent_mask(T)) | exponent_one(T)
    return reinterpret(T, xu)
end

"""
    frexp(val)

Return `(x,exp)` such that `x` has a magnitude in the interval ``[1/2, 1)`` or 0,
and `val` is equal to ``x \\times 2^{exp}``.
"""
function frexp{T<:AbstractFloat}(x::T)
    xu = reinterpret(Unsigned, x)
    xs = xu & ~sign_mask(T)
    xs >= exponent_mask(T) && return x, 0 # NaN or Inf
    k = Int(xs >> significand_bits(T))
    if k == 0 # x is subnormal
        xs == 0 && return x, 0 # +-0
        m = leading_zeros(xs) - exponent_bits(T)
        xs <<= unsigned(m)
        xu = xs | (xu & sign_mask(T))
        k = 1 - m
    end
    k -= (exponent_bias(T) - 1)
    xu = (xu & ~exponent_mask(T)) | exponent_half(T)
    return reinterpret(T, xu), k
end

"""
    rem(x, y, r::RoundingMode)

Compute the remainder of `x` after integer division by `y`, with the quotient rounded
according to the rounding mode `r`. In other words, the quantity

    x - y*round(x/y,r)

without any intermediate rounding.

- if `r == RoundNearest`, then the result is exact, and in the interval
  ``[-|y|/2, |y|/2]``.

- if `r == RoundToZero` (default), then the result is exact, and in the interval
  ``[0, |y|)`` if `x` is positive, or ``(-|y|, 0]`` otherwise.

- if `r == RoundDown`, then the result is in the interval ``[0, y)`` if `y` is positive, or
  ``(y, 0]`` otherwise. The result may not be exact if `x` and `y` have different signs, and
  `abs(x) < abs(y)`.

- if `r == RoundUp`, then the result is in the interval `(-y,0]` if `y` is positive, or
  `[0,-y)` otherwise. The result may not be exact if `x` and `y` have the same sign, and
  `abs(x) < abs(y)`.

"""
rem(x, y, ::RoundingMode{:ToZero}) = rem(x,y)
rem(x, y, ::RoundingMode{:Down}) = mod(x,y)
rem(x, y, ::RoundingMode{:Up}) = mod(x,-y)

rem(x::Float64, y::Float64, ::RoundingMode{:Nearest}) =
    ccall((:remainder, libm),Float64,(Float64,Float64),x,y)
rem(x::Float32, y::Float32, ::RoundingMode{:Nearest}) =
    ccall((:remainderf, libm),Float32,(Float32,Float32),x,y)
rem(x::Float16, y::Float16, r::RoundingMode{:Nearest}) = Float16(rem(Float32(x), Float32(y), r))


"""
    modf(x)

Return a tuple (fpart,ipart) of the fractional and integral parts of a number. Both parts
have the same sign as the argument.

```jldoctest
julia> modf(3.5)
(0.5,3.0)
```
"""
modf(x) = rem(x,one(x)), trunc(x)

const _modff_temp = Ref{Float32}()
function modf(x::Float32)
    f = ccall((:modff,libm), Float32, (Float32,Ptr{Float32}), x, _modff_temp)
    f, _modff_temp[]
end

const _modf_temp = Ref{Float64}()
function modf(x::Float64)
    f = ccall((:modf,libm), Float64, (Float64,Ptr{Float64}), x, _modf_temp)
    f, _modf_temp[]
end

^(x::Float64, y::Float64) = nan_dom_err(ccall((:pow,libm),  Float64, (Float64,Float64), x, y), x+y)
^(x::Float32, y::Float32) = nan_dom_err(ccall((:powf,libm), Float32, (Float32,Float32), x, y), x+y)

^(x::Float64, y::Integer) =
    box(Float64, powi_llvm(unbox(Float64,x), unbox(Int32,Int32(y))))
^(x::Float32, y::Integer) =
    box(Float32, powi_llvm(unbox(Float32,x), unbox(Int32,Int32(y))))
^(x::Float16, y::Integer) = Float16(Float32(x)^y)

function angle_restrict_symm(theta)
    const P1 = 4 * 7.8539812564849853515625e-01
    const P2 = 4 * 3.7748947079307981766760e-08
    const P3 = 4 * 2.6951514290790594840552e-15

    y = 2*floor(theta/(2*pi))
    r = ((theta - y*P1) - y*P2) - y*P3
    if (r > pi)
        r -= (2*pi)
    end
    return r
end

## rem2pi-related calculations ##

function add22condh(xh::Float64, xl::Float64, yh::Float64, yl::Float64)
    # as above, but only compute and return high double
    r = xh+yh
    s = (abs(xh) > abs(yh)) ? (xh-r+yh+yl+xl) : (yh-r+xh+xl+yl)
    zh = r+s
    return zh
end

function ieee754_rem_pio2(x::Float64)
    # rem_pio2 essentially computes x mod pi/2 (ie within a quarter circle)
    # and returns the result as
    # y between + and - pi/4 (for maximal accuracy (as the sign bit is exploited)), and
    # n, where n specifies the integer part of the division, or, at any rate,
    # in which quadrant we are.
    # The invariant fulfilled by the returned values seems to be
    #  x = y + n*pi/2 (where y = y1+y2 is a double-double and y2 is the "tail" of y).
    # Note: for very large x (thus n), the invariant might hold only modulo 2pi
    # (in other words, n might be off by a multiple of 4, or a multiple of 100)

    # this is just wrapping up
    # https://github.com/JuliaLang/openspecfun/blob/master/rem_pio2/e_rem_pio2.c

    y = [0.0,0.0]
    n = ccall((:__ieee754_rem_pio2, openspecfun), Cint, (Float64,Ptr{Float64}), x, y)
    return (n,y)
end

# multiples of pi/2, as double-double (ie with "tail")
const pi1o2_h  = 1.5707963267948966     # convert(Float64, pi * BigFloat(1/2))
const pi1o2_l  = 6.123233995736766e-17  # convert(Float64, pi * BigFloat(1/2) - pi1o2_h)

const pi2o2_h  = 3.141592653589793      # convert(Float64, pi * BigFloat(1))
const pi2o2_l  = 1.2246467991473532e-16 # convert(Float64, pi * BigFloat(1) - pi2o2_h)

const pi3o2_h  = 4.71238898038469       # convert(Float64, pi * BigFloat(3/2))
const pi3o2_l  = 1.8369701987210297e-16 # convert(Float64, pi * BigFloat(3/2) - pi3o2_h)

const pi4o2_h  = 6.283185307179586      # convert(Float64, pi * BigFloat(2))
const pi4o2_l  = 2.4492935982947064e-16 # convert(Float64, pi * BigFloat(2) - pi4o2_h)

"""
    rem2pi(x, r::RoundingMode)

Compute the remainder of `x` after integer division by `2π`, with the quotient rounded
according to the rounding mode `r`. In other words, the quantity

    x - 2π*round(x/(2π),r)

without any intermediate rounding. This internally uses a high precision approximation of
2π, and so will give a more accurate result than `rem(x,2π,r)`

- if `r == RoundNearest`, then the result is in the interval ``[-π, π]``. This will generally
  be the most accurate result.

- if `r == RoundToZero`, then the result is in the interval ``[0, 2π]`` if `x` is positive,.
  or ``[-2π, 0]`` otherwise.

- if `r == RoundDown`, then the result is in the interval ``[0, 2π]``.

- if `r == RoundUp`, then the result is in the interval ``[-2π, 0]``.

```jldoctest
julia> rem2pi(7pi/4, RoundNearest)
-0.7853981633974485

julia> rem2pi(7pi/4, RoundDown)
5.497787143782138
```
"""
function rem2pi end
function rem2pi(x::Float64, ::RoundingMode{:Nearest})
    abs(x) < pi && return x

    (n,y) = ieee754_rem_pio2(x)

    if iseven(n)
        if n & 2 == 2 # n % 4 == 2: add/subtract pi
            if y[1] <= 0
                return add22condh(y[1],y[2],pi2o2_h,pi2o2_l)
            else
                return add22condh(y[1],y[2],-pi2o2_h,-pi2o2_l)
            end
        else          # n % 4 == 0: add 0
            return y[1]
        end
    else
        if n & 2 == 2 # n % 4 == 3: subtract pi/2
            return add22condh(y[1],y[2],-pi1o2_h,-pi1o2_l)
        else          # n % 4 == 1: add pi/2
            return add22condh(y[1],y[2],pi1o2_h,pi1o2_l)
        end
    end
end
function rem2pi(x::Float64, ::RoundingMode{:ToZero})
    ax = abs(x)
    ax <= 2*Float64(pi,RoundDown) && return x

    (n,y) = ieee754_rem_pio2(ax)

    if iseven(n)
        if n & 2 == 2 # n % 4 == 2: add pi
            z = add22condh(y[1],y[2],pi2o2_h,pi2o2_l)
        else          # n % 4 == 0: add 0 or 2pi
            if y[1] > 0
                z = y[1]
            else      # negative: add 2pi
                z = add22condh(y[1],y[2],pi4o2_h,pi4o2_l)
            end
        end
    else
        if n & 2 == 2 # n % 4 == 3: add 3pi/2
            z = add22condh(y[1],y[2],pi3o2_h,pi3o2_l)
        else          # n % 4 == 1: add pi/2
            z = add22condh(y[1],y[2],pi1o2_h,pi1o2_l)
        end
    end
    copysign(z,x)
end
function rem2pi(x::Float64, ::RoundingMode{:Down})
    if x < pi4o2_h
        if x >= 0
            return x
        elseif x > -pi4o2_h
            return add22condh(x,0.0,pi4o2_h,pi4o2_l)
        end
    end

    (n,y) = ieee754_rem_pio2(x)

    if iseven(n)
        if n & 2 == 2 # n % 4 == 2: add pi
            return add22condh(y[1],y[2],pi2o2_h,pi2o2_l)
        else          # n % 4 == 0: add 0 or 2pi
            if y[1] > 0
                return y[1]
            else      # negative: add 2pi
                return add22condh(y[1],y[2],pi4o2_h,pi4o2_l)
            end
        end
    else
        if n & 2 == 2 # n % 4 == 3: add 3pi/2
            return add22condh(y[1],y[2],pi3o2_h,pi3o2_l)
        else          # n % 4 == 1: add pi/2
            return add22condh(y[1],y[2],pi1o2_h,pi1o2_l)
        end
    end
end
function rem2pi(x::Float64, ::RoundingMode{:Up})
    if x > -pi4o2_h
        if x <= 0
            return x
        elseif x < pi4o2_h
            return add22condh(x,0.0,-pi4o2_h,-pi4o2_l)
        end
    end

    (n,y) = ieee754_rem_pio2(x)

    if iseven(n)
        if n & 2 == 2 # n % 4 == 2: sub pi
            return add22condh(y[1],y[2],-pi2o2_h,-pi2o2_l)
        else          # n % 4 == 0: sub 0 or 2pi
            if y[1] < 0
                return y[1]
            else      # positive: sub 2pi
                return add22condh(y[1],y[2],-pi4o2_h,-pi4o2_l)
            end
        end
    else
        if n & 2 == 2 # n % 4 == 3: sub pi/2
            return add22condh(y[1],y[2],-pi1o2_h,-pi1o2_l)
        else          # n % 4 == 1: sub 3pi/2
            return add22condh(y[1],y[2],-pi3o2_h,-pi3o2_l)
        end
    end
end

rem2pi(x::Float32, r::RoundingMode) = Float32(rem2pi(Float64(x), r))
rem2pi(x::Float16, r::RoundingMode) = Float16(rem2pi(Float64(x), r))
rem2pi(x::Int32, r::RoundingMode) = rem2pi(Float64(x), r)
function rem2pi(x::Int64, r::RoundingMode)
    fx = Float64(x)
    fx == x || throw(ArgumentError("Int64 argument to rem2pi is too large: $x"))
    rem2pi(fx, r)
end

"""
    mod2pi(x)

Modulus after division by `2π`, returning in the range ``[0,2π)``.

This function computes a floating point representation of the modulus after division by
numerically exact `2π`, and is therefore not exactly the same as `mod(x,2π)`, which would
compute the modulus of `x` relative to division by the floating-point number `2π`.

```jldoctest
julia> mod2pi(9*pi/4)
0.7853981633974481
```
"""
mod2pi(x) = rem2pi(x,RoundDown)

# generic fallback; for number types, promotion.jl does promotion

"""
    muladd(x, y, z)

Combined multiply-add, computes `x*y+z` in an efficient manner. This may on some systems be
equivalent to `x*y+z`, or to `fma(x,y,z)`. `muladd` is used to improve performance.
See [`fma`](@ref).
"""
muladd(x,y,z) = x*y+z

# Float16 definitions

for func in (:sin,:cos,:tan,:asin,:acos,:atan,:sinh,:cosh,:tanh,:asinh,:acosh,
             :atanh,:exp,:log,:log2,:log10,:sqrt,:lgamma,:log1p,:erf,:erfc)
    @eval begin
        $func(a::Float16) = Float16($func(Float32(a)))
        $func(a::Complex32) = Complex32($func(Complex64(a)))
    end
end

for func in (:atan2,:hypot)
    @eval begin
        $func(a::Float16,b::Float16) = Float16($func(Float32(a),Float32(b)))
    end
end

cbrt(a::Float16) = Float16(cbrt(Float32(a)))

# More special functions
include("special/trig.jl")
include("special/bessel.jl")
include("special/erf.jl")
include("special/gamma.jl")

module JuliaLibm
include("special/log.jl")
end

end # module<|MERGE_RESOLUTION|>--- conflicted
+++ resolved
@@ -25,15 +25,8 @@
 
 import Base: log, exp, sin, cos, tan, sinh, cosh, tanh, asin,
              acos, atan, asinh, acosh, atanh, sqrt, log2, log10,
-<<<<<<< HEAD
              max, min, minmax, ^, exp2, muladd, rem,
-             exp10, expm1, log1p,
-             sign_mask, exponent_mask, exponent_one, exponent_half,
-             significand_mask, significand_bits, exponent_bits, exponent_bias
-=======
-             max, min, minmax, ^, exp2, muladd,
              exp10, expm1, log1p
->>>>>>> d1ed1ff6
 
 using Base: sign_mask, exponent_mask, exponent_one, exponent_bias,
             exponent_half, exponent_max, exponent_raw_max, fpinttype,
