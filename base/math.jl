# This file is a part of Julia. License is MIT: https://julialang.org/license

module Math

export sin, cos, sincos, tan, sinh, cosh, tanh, asin, acos, atan,
       asinh, acosh, atanh, sec, csc, cot, asec, acsc, acot,
       sech, csch, coth, asech, acsch, acoth,
       sinpi, cospi, sincospi, tanpi, sinc, cosc,
       cosd, cotd, cscd, secd, sind, tand, sincosd,
       acosd, acotd, acscd, asecd, asind, atand,
       rad2deg, deg2rad,
       log, log2, log10, log1p, exponent, exp, exp2, exp10, expm1,
       cbrt, sqrt, fourthroot, significand,
       hypot, max, min, minmax, ldexp, frexp,
       clamp, clamp!, modf, ^, mod2pi, rem2pi,
       @evalpoly, evalpoly

import .Base: log, exp, sin, cos, tan, sinh, cosh, tanh, asin,
             acos, atan, asinh, acosh, atanh, sqrt, log2, log10,
             max, min, minmax, ^, exp2, muladd, rem,
             exp10, expm1, log1p, @constprop, @assume_effects

using .Base: sign_mask, exponent_mask, exponent_one,
            exponent_half, uinttype, significand_mask,
            significand_bits, exponent_bits, exponent_bias,
            exponent_max, exponent_raw_max

using Core.Intrinsics: sqrt_llvm

using .Base: IEEEFloat

@noinline function throw_complex_domainerror(f::Symbol, x)
    throw(DomainError(x,
        LazyString(f," was called with a negative real argument but will only return a complex result if called with a complex argument. Try ", f,"(Complex(x)).")))
end
@noinline function throw_complex_domainerror_neg1(f::Symbol, x)
    throw(DomainError(x,
        LazyString(f," was called with a real argument < -1 but will only return a complex result if called with a complex argument. Try ", f,"(Complex(x)).")))
end
@noinline function throw_exp_domainerror(x)
    throw(DomainError(x, LazyString(
        "Exponentiation yielding a complex result requires a ",
        "complex argument.\nReplace x^y with (x+0im)^y, ",
        "Complex(x)^y, or similar.")))
end

# non-type specific math functions

function two_mul(x::T, y::T) where {T<:Number}
    xy = x*y
    xy, fma(x, y, -xy)
end

@assume_effects :consistent @inline function two_mul(x::Float64, y::Float64)
    if Core.Intrinsics.have_fma(Float64)
        xy = x*y
        return xy, fma(x, y, -xy)
    end
    return Base.twomul(x,y)
end

@assume_effects :consistent @inline function two_mul(x::T, y::T) where T<: Union{Float16, Float32}
    if Core.Intrinsics.have_fma(T)
        xy = x*y
        return xy, fma(x, y, -xy)
    end
    xy = widen(x)*y
    Txy = T(xy)
    return Txy, T(xy-Txy)
end

"""
    clamp(x, lo, hi)

Return `x` if `lo <= x <= hi`. If `x > hi`, return `hi`. If `x < lo`, return `lo`. Arguments
are promoted to a common type.

See also [`clamp!`](@ref), [`min`](@ref), [`max`](@ref).

!!! compat "Julia 1.3"
    `missing` as the first argument requires at least Julia 1.3.

# Examples
```jldoctest
julia> clamp.([pi, 1.0, big(10)], 2.0, 9.0)
3-element Vector{BigFloat}:
 3.141592653589793238462643383279502884197169399375105820974944592307816406286198
 2.0
 9.0

julia> clamp.([11, 8, 5], 10, 6)  # an example where lo > hi
3-element Vector{Int64}:
  6
  6
 10
```
"""
clamp(x::X, lo::L, hi::H) where {X,L,H} =
    ifelse(x > hi, convert(promote_type(X,L,H), hi),
           ifelse(x < lo,
                  convert(promote_type(X,L,H), lo),
                  convert(promote_type(X,L,H), x)))

"""
    clamp(x, T)::T

Clamp `x` between `typemin(T)` and `typemax(T)` and convert the result to type `T`.

See also [`trunc`](@ref).

# Examples
```jldoctest
julia> clamp(200, Int8)
127

julia> clamp(-200, Int8)
-128

julia> trunc(Int, 4pi^2)
39
```
"""
clamp(x, ::Type{T}) where {T<:Integer} = clamp(x, typemin(T), typemax(T)) % T


"""
    clamp!(array::AbstractArray, lo, hi)

Restrict values in `array` to the specified range, in-place.
See also [`clamp`](@ref).

!!! compat "Julia 1.3"
    `missing` entries in `array` require at least Julia 1.3.

# Examples
```jldoctest
julia> row = collect(-4:4)';

julia> clamp!(row, 0, Inf)
1×9 adjoint(::Vector{Int64}) with eltype Int64:
 0  0  0  0  0  1  2  3  4

julia> clamp.((-4:4)', 0, Inf)
1×9 Matrix{Float64}:
 0.0  0.0  0.0  0.0  0.0  1.0  2.0  3.0  4.0
```
"""
function clamp!(x::AbstractArray, lo, hi)
    @inbounds for i in eachindex(x)
        x[i] = clamp(x[i], lo, hi)
    end
    x
end

"""
    clamp(x::Integer, r::AbstractUnitRange)

Clamp `x` to lie within range `r`.

!!! compat "Julia 1.6"
     This method requires at least Julia 1.6.
"""
clamp(x::Integer, r::AbstractUnitRange{<:Integer}) = clamp(x, first(r), last(r))

"""
    evalpoly(x, p)

Evaluate the polynomial ``\\sum_k x^{k-1} p[k]`` for the coefficients `p[1]`, `p[2]`, ...;
that is, the coefficients are given in ascending order by power of `x`.
Loops are unrolled at compile time if the number of coefficients is statically known, i.e.
when `p` is a `Tuple`.
This function generates efficient code using Horner's method if `x` is real, or using
a Goertzel-like [^DK62] algorithm if `x` is complex.

[^DK62]: Donald Knuth, Art of Computer Programming, Volume 2: Seminumerical Algorithms, Sec. 4.6.4.

!!! compat "Julia 1.4"
    This function requires Julia 1.4 or later.

# Example
```jldoctest
julia> evalpoly(2, (1, 2, 3))
17
```
"""
function evalpoly(x, p::Tuple)
    if @generated
        N = length(p.parameters::Core.SimpleVector)
        ex = :(p[end])
        for i in N-1:-1:1
            ex = :(muladd(x, $ex, p[$i]))
        end
        ex
    else
        _evalpoly(x, p)
    end
end

evalpoly(x, p::AbstractVector) = _evalpoly(x, p)

function _evalpoly(x, p)
    Base.require_one_based_indexing(p)
    N = length(p)
    ex = p[end]
    for i in N-1:-1:1
        ex = muladd(x, ex, p[i])
    end
    ex
end

function evalpoly(z::Complex, p::Tuple)
    if @generated
        N = length(p.parameters)
        a = :(p[end])
        b = :(p[end-1])
        as = []
        for i in N-2:-1:1
            ai = Symbol("a", i)
            push!(as, :($ai = $a))
            a = :(muladd(r, $ai, $b))
            b = :(muladd(-s, $ai, p[$i]))
        end
        ai = :a0
        push!(as, :($ai = $a))
        C = Expr(:block,
                 :(x = real(z)),
                 :(y = imag(z)),
                 :(r = x + x),
                 :(s = muladd(x, x, y*y)),
                 as...,
                 :(muladd($ai, z, $b)))
    else
        _evalpoly(z, p)
    end
end
evalpoly(z::Complex, p::Tuple{<:Any}) = p[1]


evalpoly(z::Complex, p::AbstractVector) = _evalpoly(z, p)

function _evalpoly(z::Complex, p)
    Base.require_one_based_indexing(p)
    length(p) == 1 && return p[1]
    N = length(p)
    a = p[end]
    b = p[end-1]

    x = real(z)
    y = imag(z)
    r = 2x
    s = muladd(x, x, y*y)
    for i in N-2:-1:1
        ai = a
        a = muladd(r, ai, b)
        b = muladd(-s, ai, p[i])
    end
    ai = a
    muladd(ai, z, b)
end

"""
    @horner(x, p...)

Evaluate `p[1] + x * (p[2] + x * (....))`, i.e. a polynomial via Horner's rule.

See also [`@evalpoly`](@ref), [`evalpoly`](@ref).
"""
macro horner(x, p...)
     xesc, pesc = esc(x), esc.(p)
    :(invoke(evalpoly, Tuple{Any, Tuple}, $xesc, ($(pesc...),)))
end

# Evaluate p[1] + z*p[2] + z^2*p[3] + ... + z^(n-1)*p[n].  This uses
# Horner's method if z is real, but for complex z it uses a more
# efficient algorithm described in Knuth, TAOCP vol. 2, section 4.6.4,
# equation (3).

"""
    @evalpoly(z, c...)

Evaluate the polynomial ``\\sum_k z^{k-1} c[k]`` for the coefficients `c[1]`, `c[2]`, ...;
that is, the coefficients are given in ascending order by power of `z`.  This macro expands
to efficient inline code that uses either Horner's method or, for complex `z`, a more
efficient Goertzel-like algorithm.

See also [`evalpoly`](@ref).

# Examples
```jldoctest
julia> @evalpoly(3, 1, 0, 1)
10

julia> @evalpoly(2, 1, 0, 1)
5

julia> @evalpoly(2, 1, 1, 1)
7
```
"""
macro evalpoly(z, p...)
    zesc, pesc = esc(z), esc.(p)
    :(evalpoly($zesc, ($(pesc...),)))
end

# polynomial evaluation using compensated summation.
# much more accurate, especially when lo can be combined with other rounding errors
@inline function exthorner(x::T, p::Tuple{T,T,T}) where T<:Union{Float32,Float64}
    hi, lo = p[lastindex(p)], zero(x)
    hi, lo = _exthorner(2, x, p, hi, lo)
    hi, lo = _exthorner(1, x, p, hi, lo)
    return hi, lo
end

@inline function _exthorner(i::Int, x::T, p::Tuple{T,T,T}, hi::T, lo::T) where T<:Union{Float32,Float64}
    i == 2 || i == 1 || error("unexpected index")
    pi = p[i]
    prod, err = two_mul(hi,x)
    hi = pi+prod
    lo = fma(lo, x, prod - (hi - pi) + err)
    return hi, lo
end

"""
    rad2deg(x)

Convert `x` from radians to degrees.

See also [`deg2rad`](@ref).

# Examples
```jldoctest
julia> rad2deg(pi)
180.0
```
"""
rad2deg(z::AbstractFloat) = z * (180 / oftype(z, pi))

"""
    deg2rad(x)

Convert `x` from degrees to radians.

See also [`rad2deg`](@ref), [`sind`](@ref), [`pi`](@ref).

# Examples
```jldoctest
julia> deg2rad(90)
1.5707963267948966
```
"""
deg2rad(z::AbstractFloat) = z * (oftype(z, pi) / 180)
rad2deg(z::Real) = rad2deg(float(z))
deg2rad(z::Real) = deg2rad(float(z))
rad2deg(z::Number) = (z/pi)*180
deg2rad(z::Number) = (z*pi)/180

log(b::T, x::T) where {T<:Number} = log(x)/log(b)

"""
    log(b,x)

Compute the base `b` logarithm of `x`. Throws [`DomainError`](@ref) for negative
[`Real`](@ref) arguments.

# Examples
```jldoctest; filter = r"Stacktrace:(\\n \\[[0-9]+\\].*)*"
julia> log(4,8)
1.5

julia> log(4,2)
0.5

julia> log(-2, 3)
ERROR: DomainError with -2.0:
log was called with a negative real argument but will only return a complex result if called with a complex argument. Try log(Complex(x)).
Stacktrace:
 [1] throw_complex_domainerror(::Symbol, ::Float64) at ./math.jl:31
[...]

julia> log(2, -3)
ERROR: DomainError with -3.0:
log was called with a negative real argument but will only return a complex result if called with a complex argument. Try log(Complex(x)).
Stacktrace:
 [1] throw_complex_domainerror(::Symbol, ::Float64) at ./math.jl:31
[...]
```

!!! note
    If `b` is a power of 2 or 10, [`log2`](@ref) or [`log10`](@ref) should be used, as these will
    typically be faster and more accurate. For example,

    ```jldoctest
    julia> log(100,1000000)
    2.9999999999999996

    julia> log10(1000000)/2
    3.0
    ```
"""
log(b::Number, x::Number) = log(promote(b,x)...)

# type specific math functions

const libm = Base.libm_name

# functions with no domain error
"""
    sinh(x)

Compute hyperbolic sine of `x`.
"""
sinh(x::Number)

"""
    cosh(x)

Compute hyperbolic cosine of `x`.
"""
cosh(x::Number)

"""
    tanh(x)

Compute hyperbolic tangent of `x`.

See also [`tan`](@ref), [`atanh`](@ref).

# Examples

```jldoctest
julia> tanh.(-3:3f0)  # Here 3f0 isa Float32
7-element Vector{Float32}:
 -0.9950548
 -0.9640276
 -0.7615942
  0.0
  0.7615942
  0.9640276
  0.9950548

julia> tan.(im .* (1:3))
3-element Vector{ComplexF64}:
 0.0 + 0.7615941559557649im
 0.0 + 0.9640275800758169im
 0.0 + 0.9950547536867306im
```
"""
tanh(x::Number)

"""
    atan(y)
    atan(y, x)

Compute the inverse tangent of `y` or `y/x`, respectively.

For one real argument, this is the angle in radians between the positive *x*-axis and the point
(1, *y*), returning a value in the interval ``[-\\pi/2, \\pi/2]``.

For two arguments, this is the angle in radians between the positive *x*-axis and the
point (*x*, *y*), returning a value in the interval ``[-\\pi, \\pi]``. This corresponds to a
standard [`atan2`](https://en.wikipedia.org/wiki/Atan2) function. Note that by convention
`atan(0.0,x)` is defined as ``\\pi`` and `atan(-0.0,x)` is defined as ``-\\pi`` when `x < 0`.

See also [`atand`](@ref) for degrees.

# Examples

```jldoctest
julia> rad2deg(atan(-1/√3))
-30.000000000000004

julia> rad2deg(atan(-1, √3))
-30.000000000000004

julia> rad2deg(atan(1, -√3))
150.0
```
"""
atan(x::Number)

"""
    asinh(x)

Compute the inverse hyperbolic sine of `x`.
"""
asinh(x::Number)


# utility for converting NaN return to DomainError
# the branch in nan_dom_err prevents its callers from inlining, so be sure to force it
# until the heuristics can be improved
@inline nan_dom_err(out, x) = isnan(out) & !isnan(x) ? throw(DomainError(x, "NaN result for non-NaN input.")) : out

# functions that return NaN on non-NaN argument for domain error
"""
    sin(x)

Compute sine of `x`, where `x` is in radians.

See also [`sind`](@ref), [`sinpi`](@ref), [`sincos`](@ref), [`cis`](@ref), [`asin`](@ref).

# Examples
```jldoctest
julia> round.(sin.(range(0, 2pi, length=9)'), digits=3)
1×9 Matrix{Float64}:
 0.0  0.707  1.0  0.707  0.0  -0.707  -1.0  -0.707  -0.0

julia> sind(45)
0.7071067811865476

julia> sinpi(1/4)
0.7071067811865475

julia> round.(sincos(pi/6), digits=3)
(0.5, 0.866)

julia> round(cis(pi/6), digits=3)
0.866 + 0.5im

julia> round(exp(im*pi/6), digits=3)
0.866 + 0.5im
```
"""
sin(x::Number)

"""
    cos(x)

Compute cosine of `x`, where `x` is in radians.

See also [`cosd`](@ref), [`cospi`](@ref), [`sincos`](@ref), [`cis`](@ref).
"""
cos(x::Number)

"""
    tan(x)

Compute tangent of `x`, where `x` is in radians.
"""
tan(x::Number)

"""
    asin(x)

Compute the inverse sine of `x`, where the output is in radians.

See also [`asind`](@ref) for output in degrees.

# Examples
```jldoctest
julia> asin.((0, 1/2, 1))
(0.0, 0.5235987755982989, 1.5707963267948966)

julia> asind.((0, 1/2, 1))
(0.0, 30.000000000000004, 90.0)
```
"""
asin(x::Number)

"""
    acos(x)

Compute the inverse cosine of `x`, where the output is in radians
"""
acos(x::Number)

"""
    acosh(x)

Compute the inverse hyperbolic cosine of `x`.
"""
acosh(x::Number)

"""
    atanh(x)

Compute the inverse hyperbolic tangent of `x`.
"""
atanh(x::Number)

"""
    log(x)

Compute the natural logarithm of `x`.

Throws [`DomainError`](@ref) for negative [`Real`](@ref) arguments.
Use complex arguments to obtain complex results.
Has a branch cut along the negative real axis, for which `-0.0im` is taken to be below the axis.

See also [`ℯ`](@ref), [`log1p`](@ref), [`log2`](@ref), [`log10`](@ref).

# Examples
```jldoctest; filter = r"Stacktrace:(\\n \\[[0-9]+\\].*)*"
julia> log(2)
0.6931471805599453

julia> log(-3)
ERROR: DomainError with -3.0:
log was called with a negative real argument but will only return a complex result if called with a complex argument. Try log(Complex(x)).
Stacktrace:
 [1] throw_complex_domainerror(::Symbol, ::Float64) at ./math.jl:31
[...]

julia> log(-3 + 0im)
1.0986122886681098 + 3.141592653589793im

julia> log(-3 - 0.0im)
1.0986122886681098 - 3.141592653589793im

julia> log.(exp.(-1:1))
3-element Vector{Float64}:
 -1.0
  0.0
  1.0
```
"""
log(x::Number)

"""
    log2(x)

Compute the logarithm of `x` to base 2. Throws [`DomainError`](@ref) for negative
[`Real`](@ref) arguments.

See also: [`exp2`](@ref), [`ldexp`](@ref), [`ispow2`](@ref).

# Examples
```jldoctest; filter = r"Stacktrace:(\\n \\[[0-9]+\\].*)*"
julia> log2(4)
2.0

julia> log2(10)
3.321928094887362

julia> log2(-2)
ERROR: DomainError with -2.0:
log2 was called with a negative real argument but will only return a complex result if called with a complex argument. Try log2(Complex(x)).
Stacktrace:
 [1] throw_complex_domainerror(f::Symbol, x::Float64) at ./math.jl:31
[...]

julia> log2.(2.0 .^ (-1:1))
3-element Vector{Float64}:
 -1.0
  0.0
  1.0
```
"""
log2(x)

"""
    log10(x)

Compute the logarithm of `x` to base 10.
Throws [`DomainError`](@ref) for negative [`Real`](@ref) arguments.

# Examples
```jldoctest; filter = r"Stacktrace:(\\n \\[[0-9]+\\].*)*"
julia> log10(100)
2.0

julia> log10(2)
0.3010299956639812

julia> log10(-2)
ERROR: DomainError with -2.0:
log10 was called with a negative real argument but will only return a complex result if called with a complex argument. Try log10(Complex(x)).
Stacktrace:
 [1] throw_complex_domainerror(f::Symbol, x::Float64) at ./math.jl:31
[...]
```
"""
log10(x)

"""
    log1p(x)

Accurate natural logarithm of `1+x`. Throws [`DomainError`](@ref) for [`Real`](@ref)
arguments less than -1.

# Examples
```jldoctest; filter = r"Stacktrace:(\\n \\[[0-9]+\\].*)*"
julia> log1p(-0.5)
-0.6931471805599453

julia> log1p(0)
0.0

julia> log1p(-2)
ERROR: DomainError with -2.0:
log1p was called with a real argument < -1 but will only return a complex result if called with a complex argument. Try log1p(Complex(x)).
Stacktrace:
 [1] throw_complex_domainerror(::Symbol, ::Float64) at ./math.jl:31
[...]
```
"""
log1p(x)

@inline function sqrt(x::Union{Float32,Float64})
    x < zero(x) && throw_complex_domainerror(:sqrt, x)
    sqrt_llvm(x)
end

"""
    sqrt(x)

Return ``\\sqrt{x}``.

Throws [`DomainError`](@ref) for negative [`Real`](@ref) arguments.
Use complex negative arguments instead. Note that `sqrt` has a branch cut
along the negative real axis.

The prefix operator `√` is equivalent to `sqrt`.

See also: [`hypot`](@ref).

# Examples
```jldoctest; filter = r"Stacktrace:(\\n \\[[0-9]+\\].*)*"
julia> sqrt(big(81))
9.0

julia> sqrt(big(-81))
ERROR: DomainError with -81.0:
NaN result for non-NaN input.
Stacktrace:
 [1] sqrt(::BigFloat) at ./mpfr.jl:501
[...]

julia> sqrt(big(complex(-81)))
0.0 + 9.0im

julia> sqrt(-81 - 0.0im)  # -0.0im is below the branch cut
0.0 - 9.0im

julia> .√(1:4)
4-element Vector{Float64}:
 1.0
 1.4142135623730951
 1.7320508075688772
 2.0
```
"""
sqrt(x)

"""
    fourthroot(x)

Return the fourth root of `x` by applying `sqrt` twice successively.
"""
fourthroot(x::Number) = sqrt(sqrt(x))

"""
    hypot(x, y)

Compute the hypotenuse ``\\sqrt{|x|^2+|y|^2}`` avoiding overflow and underflow.

This code is an implementation of the algorithm described in:
An Improved Algorithm for `hypot(a,b)`
by Carlos F. Borges
The article is available online at arXiv at the link
  https://arxiv.org/abs/1904.09481

    hypot(x...)

Compute the hypotenuse ``\\sqrt{\\sum |x_i|^2}`` avoiding overflow and underflow.

See also `norm` in the [`LinearAlgebra`](@ref man-linalg) standard library.

# Examples
```jldoctest; filter = r"Stacktrace:(\\n \\[[0-9]+\\].*)*"
julia> a = Int64(10)^10;

julia> hypot(a, a)
1.4142135623730951e10

julia> √(a^2 + a^2) # a^2 overflows
ERROR: DomainError with -2.914184810805068e18:
sqrt was called with a negative real argument but will only return a complex result if called with a complex argument. Try sqrt(Complex(x)).
Stacktrace:
[...]

julia> hypot(3, 4im)
5.0

julia> hypot(-5.7)
5.7

julia> hypot(3, 4im, 12.0)
13.0

julia> using LinearAlgebra

julia> norm([a, a, a, a]) == hypot(a, a, a, a)
true
```
"""
hypot(x::Number) = abs(float(x))
hypot(x::Number, y::Number) = _hypot(promote(float(x), y)...)
hypot(x::Number, y::Number, xs::Number...) = _hypot(promote(float(x), y, xs...))
function _hypot(x, y)
    # preserves unit
    axu = abs(x)
    ayu = abs(y)

    # unitless
    ax = axu / oneunit(axu)
    ay = ayu / oneunit(ayu)

    # Return Inf if either or both inputs is Inf (Compliance with IEEE754)
    if isinf(ax) || isinf(ay)
        return typeof(axu)(Inf)
    end

    # Order the operands
    if ay > ax
        axu, ayu = ayu, axu
        ax, ay = ay, ax
    end

    # Widely varying operands
    if ay <= ax*sqrt(eps(typeof(ax))/2)  #Note: This also gets ay == 0
        return axu
    end

    # Operands do not vary widely
    scale = eps(typeof(ax))*sqrt(floatmin(ax))  #Rescaling constant
    if ax > sqrt(floatmax(ax)/2)
        ax = ax*scale
        ay = ay*scale
        scale = inv(scale)
    elseif ay < sqrt(floatmin(ax))
        ax = ax/scale
        ay = ay/scale
    else
        scale = oneunit(scale)
    end
    h = sqrt(muladd(ax, ax, ay*ay))
    # This branch is correctly rounded but requires a native hardware fma.
    if Core.Intrinsics.have_fma(typeof(h))
        hsquared = h*h
        axsquared = ax*ax
        h -= (fma(-ay, ay, hsquared-axsquared) + fma(h, h,-hsquared) - fma(ax, ax, -axsquared))/(2*h)
    # This branch is within one ulp of correctly rounded.
    else
        if h <= 2*ay
            delta = h-ay
            h -= muladd(delta, delta-2*(ax-ay), ax*(2*delta - ax))/(2*h)
        else
            delta = h-ax
            h -= muladd(delta, delta, muladd(ay, (4*delta - ay), 2*delta*(ax - 2*ay)))/(2*h)
        end
    end
    return h*scale*oneunit(axu)
end
@inline function _hypot(x::Float32, y::Float32)
    if isinf(x) || isinf(y)
        return Inf32
    end
    _x, _y = Float64(x), Float64(y)
    return Float32(sqrt(muladd(_x, _x, _y*_y)))
end
@inline function _hypot(x::Float16, y::Float16)
    if isinf(x) || isinf(y)
        return Inf16
    end
    _x, _y = Float32(x), Float32(y)
    return Float16(sqrt(muladd(_x, _x, _y*_y)))
end
_hypot(x::ComplexF16, y::ComplexF16) = Float16(_hypot(ComplexF32(x), ComplexF32(y)))

function _hypot(x::NTuple{N,<:Number}) where {N}
    maxabs = maximum(abs, x)
    if isnan(maxabs) && any(isinf, x)
        return typeof(maxabs)(Inf)
    elseif (iszero(maxabs) || isinf(maxabs))
        return maxabs
    else
        return maxabs * sqrt(sum(y -> abs2(y / maxabs), x))
    end
end

function _hypot(x::NTuple{N,<:IEEEFloat}) where {N}
    T = eltype(x)
    infT = convert(T, Inf)
    x = abs.(x) # doesn't change result but enables computational shortcuts
    # note: any() was causing this to not inline for N=3 but mapreduce() was not
    mapreduce(==(infT), |, x) && return infT # return Inf even if an argument is NaN
    maxabs = reinterpret(T, maximum(z -> reinterpret(Signed, z), x)) # for abs(::IEEEFloat) values, a ::BitInteger cast does not change the result
    maxabs > zero(T) || return maxabs # catch NaN before the @fastmath below, but also shortcut 0 since we can (remove if no more @fastmath below)
    scale,invscale = scaleinv(maxabs)
     # @fastmath(+) to allow reassociation (see #48129)
    add_fast(x, y) = Core.Intrinsics.add_float_fast(x, y) # @fastmath is not available during bootstrap
    return scale * sqrt(mapreduce(y -> abs2(y * invscale), add_fast, x))
end

atan(y::Real, x::Real) = atan(promote(float(y),float(x))...)
atan(y::T, x::T) where {T<:AbstractFloat} = Base.no_op_err("atan", T)

_isless(x::T, y::T) where {T<:AbstractFloat} = (x < y) || (signbit(x) > signbit(y))
min(x::T, y::T) where {T<:AbstractFloat} = isnan(x) || ~isnan(y) && _isless(x, y) ? x : y
max(x::T, y::T) where {T<:AbstractFloat} = isnan(x) || ~isnan(y) && _isless(y, x) ? x : y
minmax(x::T, y::T) where {T<:AbstractFloat} = min(x, y), max(x, y)

_isless(x::Float16, y::Float16) = signbit(widen(x) - widen(y))

const has_native_fminmax = Sys.ARCH === :aarch64
@static if has_native_fminmax
    @eval begin
        Base.@assume_effects :total @inline llvm_min(x::Float64, y::Float64) = ccall("llvm.minimum.f64", llvmcall, Float64, (Float64, Float64), x, y)
        Base.@assume_effects :total @inline llvm_min(x::Float32, y::Float32) = ccall("llvm.minimum.f32", llvmcall, Float32, (Float32, Float32), x, y)
        Base.@assume_effects :total @inline llvm_max(x::Float64, y::Float64) = ccall("llvm.maximum.f64", llvmcall, Float64, (Float64, Float64), x, y)
        Base.@assume_effects :total @inline llvm_max(x::Float32, y::Float32) = ccall("llvm.maximum.f32", llvmcall, Float32, (Float32, Float32), x, y)
    end
end

function min(x::T, y::T) where {T<:Union{Float32,Float64}}
    @static if has_native_fminmax
        return llvm_min(x,y)
    end
    diff = x - y
    argmin = ifelse(signbit(diff), x, y)
    anynan = isnan(x)|isnan(y)
    return ifelse(anynan, diff, argmin)
end

function max(x::T, y::T) where {T<:Union{Float32,Float64}}
    @static if has_native_fminmax
        return llvm_max(x,y)
    end
    diff = x - y
    argmax = ifelse(signbit(diff), y, x)
    anynan = isnan(x)|isnan(y)
    return ifelse(anynan, diff, argmax)
end

function minmax(x::T, y::T) where {T<:Union{Float32,Float64}}
    @static if has_native_fminmax
        return llvm_min(x, y), llvm_max(x, y)
    end
    diff = x - y
    sdiff = signbit(diff)
    min, max = ifelse(sdiff, x, y), ifelse(sdiff, y, x)
    anynan = isnan(x)|isnan(y)
    return ifelse(anynan, diff, min), ifelse(anynan, diff, max)
end

"""
    ldexp(x, n)

Compute ``x \\times 2^n``.

See also [`frexp`](@ref), [`exponent`](@ref).

# Examples
```jldoctest
julia> ldexp(5.0, 2)
20.0
```
"""
function ldexp(x::T, e::Integer) where T<:IEEEFloat
    xu = reinterpret(Unsigned, x)
    xs = xu & ~sign_mask(T)
    xs >= exponent_mask(T) && return x # NaN or Inf
    k = (xs >> significand_bits(T)) % Int
    if k == 0 # x is subnormal
        xs == 0 && return x # +-0
        m = leading_zeros(xs) - exponent_bits(T)
        ys = xs << unsigned(m)
        xu = ys | (xu & sign_mask(T))
        k = 1 - m
        # underflow, otherwise may have integer underflow in the following n + k
        e < -50000 && return flipsign(T(0.0), x)
    end
    # For cases where e of an Integer larger than Int make sure we properly
    # overflow/underflow; this is optimized away otherwise.
    if e > typemax(Int)
        return flipsign(T(Inf), x)
    elseif e < typemin(Int)
        return flipsign(T(0.0), x)
    end
    n = e % Int
    k += n
    # overflow, if k is larger than maximum possible exponent
    if k >= exponent_raw_max(T)
        return flipsign(T(Inf), x)
    end
    if k > 0 # normal case
        xu = (xu & ~exponent_mask(T)) | (rem(k, uinttype(T)) << significand_bits(T))
        return reinterpret(T, xu)
    else # subnormal case
        if k <= -significand_bits(T) # underflow
            # overflow, for the case of integer overflow in n + k
            e > 50000 && return flipsign(T(Inf), x)
            return flipsign(T(0.0), x)
        end
        k += significand_bits(T)
        # z = T(2.0) ^ (-significand_bits(T))
        z = reinterpret(T, rem(exponent_bias(T)-significand_bits(T), uinttype(T)) << significand_bits(T))
        xu = (xu & ~exponent_mask(T)) | (rem(k, uinttype(T)) << significand_bits(T))
        return z*reinterpret(T, xu)
    end
end
ldexp(x::Float16, q::Integer) = Float16(ldexp(Float32(x), q))

"""
    exponent(x::Real) -> Int

Returns the largest integer `y` such that `2^y ≤ abs(x)`.

Throws a `DomainError` when `x` is zero, infinite, or [`NaN`](@ref).
For any other non-subnormal floating-point number `x`, this corresponds to the exponent bits of `x`.

See also [`signbit`](@ref), [`significand`](@ref), [`frexp`](@ref), [`issubnormal`](@ref), [`log2`](@ref).

See also [`significand`](@ref), [`exponent`](@ref), [`ldexp`](@ref).

# Examples
```jldoctest
julia> exponent(8)
3

julia> exponent(6.5)
2

julia> exponent(-1//4)
-2

<<<<<<< HEAD
julia> exponent(3.142e-4)
-12

julia> exponent(0.0)
ERROR: DomainError with 0.0:
Cannot be ±0.0.
[...]
=======
julia> exponent(floatmin(Float32)), exponent(nextfloat(0.0f0))
(-126, -149)
>>>>>>> 4be67e4e
```
"""
function exponent(x::T) where T<:IEEEFloat
    @noinline throw1(x) = throw(DomainError(x, "Cannot be NaN or Inf."))
    @noinline throw2(x) = throw(DomainError(x, "Cannot be ±0.0."))
    xs = reinterpret(Unsigned, x) & ~sign_mask(T)
    xs >= exponent_mask(T) && throw1(x)
    k = Int(xs >> significand_bits(T))
    if k == 0 # x is subnormal
        xs == 0 && throw2(x)
        m = leading_zeros(xs) - exponent_bits(T)
        k = 1 - m
    end
    return k - exponent_bias(T)
end

# Like exponent, but assumes the nothrow precondition. For
# internal use only. Could be written as
# @assume_effects :nothrow exponent()
# but currently this form is easier on the compiler.
function _exponent_finite_nonzero(x::T) where T<:IEEEFloat
    # @precond :nothrow !isnan(x) && !isinf(x) && !iszero(x)
    xs = reinterpret(Unsigned, x) & ~sign_mask(T)
    k = rem(xs >> significand_bits(T), Int)
    if k == 0 # x is subnormal
        m = leading_zeros(xs) - exponent_bits(T)
        k = 1 - m
    end
    return k - exponent_bias(T)
end

"""
    significand(x)

Extract the significand (a.k.a. mantissa) of a floating-point number. If `x` is
a non-zero finite number, then the result will be a number of the same type and
sign as `x`, and whose absolute value is on the interval ``[1,2)``. Otherwise
`x` is returned.

See also [`frexp`](@ref), [`exponent`](@ref).

# Examples
```jldoctest
julia> significand(15.2)
1.9

julia> significand(-15.2)
-1.9

julia> significand(-15.2) * 2^3
-15.2

julia> significand(-Inf), significand(Inf), significand(NaN)
(-Inf, Inf, NaN)
```
"""
function significand(x::T) where T<:IEEEFloat
    xu = reinterpret(Unsigned, x)
    xs = xu & ~sign_mask(T)
    xs >= exponent_mask(T) && return x # NaN or Inf
    if xs <= (~exponent_mask(T) & ~sign_mask(T)) # x is subnormal
        xs == 0 && return x # +-0
        m = unsigned(leading_zeros(xs) - exponent_bits(T))
        xs <<= m
        xu = xs | (xu & sign_mask(T))
    end
    xu = (xu & ~exponent_mask(T)) | exponent_one(T)
    return reinterpret(T, xu)
end

"""
    frexp(val)

Return `(x,exp)` such that `x` has a magnitude in the interval ``[1/2, 1)`` or 0,
and `val` is equal to ``x \\times 2^{exp}``.

See also [`significand`](@ref), [`exponent`](@ref), [`ldexp`](@ref).

# Examples
```jldoctest
julia> frexp(6.0)
(0.75, 3)

julia> significand(6.0), exponent(6.0)  # interval [1, 2) instead
(1.5, 2)

julia> frexp(0.0), frexp(NaN), frexp(-Inf)  # exponent would give an error
((0.0, 0), (NaN, 0), (-Inf, 0))
```
"""
function frexp(x::T) where T<:IEEEFloat
    xu = reinterpret(Unsigned, x)
    xs = xu & ~sign_mask(T)
    xs >= exponent_mask(T) && return x, 0 # NaN or Inf
    k = Int(xs >> significand_bits(T))
    if k == 0 # x is subnormal
        xs == 0 && return x, 0 # +-0
        m = leading_zeros(xs) - exponent_bits(T)
        xs <<= unsigned(m)
        xu = xs | (xu & sign_mask(T))
        k = 1 - m
    end
    k -= (exponent_bias(T) - 1)
    xu = (xu & ~exponent_mask(T)) | exponent_half(T)
    return reinterpret(T, xu), k
end

"""
    $(@__MODULE__).scaleinv(x)

Compute `(scale, invscale)` where `scale` and `invscale` are non-subnormal
(https://en.wikipedia.org/wiki/Subnormal_number) finite powers of two such that
`scale * invscale == 1` and `scale` is roughly on the order of `abs(x)`.
Inf, NaN, and zero inputs also result in finite nonzero outputs.
These values are useful to scale computations to prevent overflow and underflow
without round-off errors or division.

UNSTABLE DETAIL: For `x isa IEEEFLoat`, `scale` is chosen to be the
`prevpow(2,abs(x))` when possible, but is never less than floatmin(x) or greater
than inv(floatmin(x)). `Inf` and `NaN` resolve to `inv(floatmin(x))`. This
behavior is subject to change.

# Examples
```jldoctest
julia> $(@__MODULE__).scaleinv(7.5)
(4.0, 0.25)
```
"""
function scaleinv(x::T) where T<:IEEEFloat
    # by removing the sign and significand and restricting values to a limited range,
    # we can invert a number using bit-twiddling instead of division
    U = uinttype(T)
    umin = reinterpret(U, floatmin(T))
    umax = reinterpret(U, inv(floatmin(T)))
    emask = exponent_mask(T) # used to strip sign and significand
    u = clamp(reinterpret(U, x) & emask, umin, umax)
    scale = reinterpret(T, u)
    invscale = reinterpret(T, umin + umax - u) # inv(scale)
    return scale, invscale
end

# NOTE: This `rem` method is adapted from the msun `remainder` and `remainderf`
# functions, which are under the following license:
#
# Copyright (C) 1993 by Sun Microsystems, Inc. All rights reserved.
#
# Developed at SunSoft, a Sun Microsystems, Inc. business.
# Permission to use, copy, modify, and distribute this
# software is freely granted, provided that this notice
# is preserved.
function rem(x::T, p::T, ::RoundingMode{:Nearest}) where T<:IEEEFloat
    (iszero(p) || !isfinite(x) || isnan(p)) && return T(NaN)
    x == p && return copysign(zero(T), x)
    oldx = x
    x = abs(rem(x, 2p))  # 2p may overflow but that's okay
    p = abs(p)
    if p < 2 * floatmin(T)  # Check whether dividing p by 2 will underflow
        if 2x > p
            x -= p
            if 2x >= p
                x -= p
            end
        end
    else
        p_half = p / 2
        if x > p_half
            x -= p
            if x >= p_half
                x -= p
            end
        end
    end
    return flipsign(x, oldx)
end


"""
    modf(x)

Return a tuple `(fpart, ipart)` of the fractional and integral parts of a number. Both parts
have the same sign as the argument.

# Examples
```jldoctest
julia> modf(3.5)
(0.5, 3.0)

julia> modf(-3.5)
(-0.5, -3.0)
```
"""
modf(x) = isinf(x) ? (flipsign(zero(x), x), x) : (rem(x, one(x)), trunc(x))

function modf(x::T) where T<:IEEEFloat
    isinf(x) && return (copysign(zero(T), x), x)
    ix = trunc(x)
    rx = copysign(x - ix, x)
    return (rx, ix)
end

# @constprop aggressive to help the compiler see the switch between the integer and float
# variants for callers with constant `y`
@constprop :aggressive function ^(x::Float64, y::Float64)
    xu = reinterpret(UInt64, x)
    xu == reinterpret(UInt64, 1.0) && return 1.0
    # Exponents greater than this will always overflow or underflow.
    # Note that NaN can pass through this, but that will end up fine.
    if !(abs(y)<0x1.8p62)
        isnan(y) && return y
        y = sign(y)*0x1.8p62
    end
    yint = unsafe_trunc(Int64, y) # This is actually safe since julia freezes the result
    y == yint && return @noinline x^yint
    2*xu==0 && return abs(y)*Inf*(!(y>0)) # if x==0
    x<0 && throw_exp_domainerror(x) # |y| is small enough that y isn't an integer
    !isfinite(x) && return x*(y>0 || isnan(x))           # x is inf or NaN
    if xu < (UInt64(1)<<52) # x is subnormal
        xu = reinterpret(UInt64, x * 0x1p52) # normalize x
        xu &= ~sign_mask(Float64)
        xu -= UInt64(52) << 52 # mess with the exponent
    end
    return pow_body(xu, y)
end

@inline function pow_body(xu::UInt64, y::Float64)
    logxhi,logxlo = _log_ext(xu)
    xyhi, xylo = two_mul(logxhi,y)
    xylo = muladd(logxlo, y, xylo)
    hi = xyhi+xylo
    return Base.Math.exp_impl(hi, xylo-(hi-xyhi), Val(:ℯ))
end

@constprop :aggressive function ^(x::T, y::T) where T <: Union{Float16, Float32}
    x == 1 && return one(T)
    # Exponents greater than this will always overflow or underflow.
    # Note that NaN can pass through this, but that will end up fine.
    max_exp = T == Float16 ? T(3<<14) : T(0x1.Ap30)
    if !(abs(y)<max_exp)
        isnan(y) && return y
        y = sign(y)*max_exp
    end
    yint = unsafe_trunc(Int32, y) # This is actually safe since julia freezes the result
    y == yint && return x^yint
    x < 0 && throw_exp_domainerror(x)
    !isfinite(x) && return x*(y>0 || isnan(x))
    x==0 && return abs(y)*T(Inf)*(!(y>0))
    return pow_body(x, y)
end

@inline function pow_body(x::T, y::T) where T <: Union{Float16, Float32}
    return T(exp2(log2(abs(widen(x))) * y))
end

# compensated power by squaring
@constprop :aggressive @inline function ^(x::Float64, n::Integer)
    n == 0 && return one(x)
    return pow_body(x, n)
end

@assume_effects :terminates_locally @noinline function pow_body(x::Float64, n::Integer)
    y = 1.0
    xnlo = ynlo = 0.0
    n == 3 && return x*x*x # keep compatibility with literal_pow
    if n < 0
        rx = inv(x)
        n==-2 && return rx*rx #keep compatibility with literal_pow
        isfinite(x) && (xnlo = -fma(x, rx, -1.) * rx)
        x = rx
        n = -n
    end
    while n > 1
        if n&1 > 0
            err = muladd(y, xnlo, x*ynlo)
            y, ynlo = two_mul(x,y)
            ynlo += err
        end
        err = x*2*xnlo
        x, xnlo = two_mul(x, x)
        xnlo += err
        n >>>= 1
    end
    err = muladd(y, xnlo, x*ynlo)
    return ifelse(isfinite(x) & isfinite(err), muladd(x, y, err), x*y)
end

function ^(x::Float32, n::Integer)
    n == -2 && return (i=inv(x); i*i)
    n == 3 && return x*x*x #keep compatibility with literal_pow
    n < 0 && return Float32(Base.power_by_squaring(inv(Float64(x)),-n))
    Float32(Base.power_by_squaring(Float64(x),n))
end
@inline ^(x::Float16, y::Integer) = Float16(Float32(x) ^ y)
@inline literal_pow(::typeof(^), x::Float16, ::Val{p}) where {p} = Float16(literal_pow(^,Float32(x),Val(p)))

## rem2pi-related calculations ##

function add22condh(xh::Float64, xl::Float64, yh::Float64, yl::Float64)
    # This algorithm, due to Dekker, computes the sum of two
    # double-double numbers and returns the high double. References:
    # [1] https://www.digizeitschriften.de/en/dms/img/?PID=GDZPPN001170007
    # [2] https://doi.org/10.1007/BF01397083
    r = xh+yh
    s = (abs(xh) > abs(yh)) ? (xh-r+yh+yl+xl) : (yh-r+xh+xl+yl)
    zh = r+s
    return zh
end

# multiples of pi/2, as double-double (ie with "tail")
const pi1o2_h  = 1.5707963267948966     # convert(Float64, pi * BigFloat(1/2))
const pi1o2_l  = 6.123233995736766e-17  # convert(Float64, pi * BigFloat(1/2) - pi1o2_h)

const pi2o2_h  = 3.141592653589793      # convert(Float64, pi * BigFloat(1))
const pi2o2_l  = 1.2246467991473532e-16 # convert(Float64, pi * BigFloat(1) - pi2o2_h)

const pi3o2_h  = 4.71238898038469       # convert(Float64, pi * BigFloat(3/2))
const pi3o2_l  = 1.8369701987210297e-16 # convert(Float64, pi * BigFloat(3/2) - pi3o2_h)

const pi4o2_h  = 6.283185307179586      # convert(Float64, pi * BigFloat(2))
const pi4o2_l  = 2.4492935982947064e-16 # convert(Float64, pi * BigFloat(2) - pi4o2_h)

"""
    rem2pi(x, r::RoundingMode)

Compute the remainder of `x` after integer division by `2π`, with the quotient rounded
according to the rounding mode `r`. In other words, the quantity

    x - 2π*round(x/(2π),r)

without any intermediate rounding. This internally uses a high precision approximation of
2π, and so will give a more accurate result than `rem(x,2π,r)`

- if `r == RoundNearest`, then the result is in the interval ``[-π, π]``. This will generally
  be the most accurate result. See also [`RoundNearest`](@ref).

- if `r == RoundToZero`, then the result is in the interval ``[0, 2π]`` if `x` is positive,.
  or ``[-2π, 0]`` otherwise. See also [`RoundToZero`](@ref).

- if `r == RoundDown`, then the result is in the interval ``[0, 2π]``.
  See also [`RoundDown`](@ref).
- if `r == RoundUp`, then the result is in the interval ``[-2π, 0]``.
  See also [`RoundUp`](@ref).

# Examples
```jldoctest
julia> rem2pi(7pi/4, RoundNearest)
-0.7853981633974485

julia> rem2pi(7pi/4, RoundDown)
5.497787143782138
```
"""
function rem2pi end
function rem2pi(x::Float64, ::RoundingMode{:Nearest})
    isnan(x) && return x
    isinf(x) && return NaN

    abs(x) < pi && return x

    n,y = rem_pio2_kernel(x)

    if iseven(n)
        if n & 2 == 2 # n % 4 == 2: add/subtract pi
            if y.hi <= 0
                return add22condh(y.hi,y.lo,pi2o2_h,pi2o2_l)
            else
                return add22condh(y.hi,y.lo,-pi2o2_h,-pi2o2_l)
            end
        else          # n % 4 == 0: add 0
            return y.hi+y.lo
        end
    else
        if n & 2 == 2 # n % 4 == 3: subtract pi/2
            return add22condh(y.hi,y.lo,-pi1o2_h,-pi1o2_l)
        else          # n % 4 == 1: add pi/2
            return add22condh(y.hi,y.lo,pi1o2_h,pi1o2_l)
        end
    end
end
function rem2pi(x::Float64, ::RoundingMode{:ToZero})
    isnan(x) && return x
    isinf(x) && return NaN

    ax = abs(x)
    ax <= 2*Float64(pi,RoundDown) && return x

    n,y = rem_pio2_kernel(ax)

    if iseven(n)
        if n & 2 == 2 # n % 4 == 2: add pi
            z = add22condh(y.hi,y.lo,pi2o2_h,pi2o2_l)
        else          # n % 4 == 0: add 0 or 2pi
            if y.hi > 0
                z = y.hi+y.lo
            else      # negative: add 2pi
                z = add22condh(y.hi,y.lo,pi4o2_h,pi4o2_l)
            end
        end
    else
        if n & 2 == 2 # n % 4 == 3: add 3pi/2
            z = add22condh(y.hi,y.lo,pi3o2_h,pi3o2_l)
        else          # n % 4 == 1: add pi/2
            z = add22condh(y.hi,y.lo,pi1o2_h,pi1o2_l)
        end
    end
    copysign(z,x)
end
function rem2pi(x::Float64, ::RoundingMode{:Down})
    isnan(x) && return x
    isinf(x) && return NaN

    if x < pi4o2_h
        if x >= 0
            return x
        elseif x > -pi4o2_h
            return add22condh(x,0.0,pi4o2_h,pi4o2_l)
        end
    end

    n,y = rem_pio2_kernel(x)

    if iseven(n)
        if n & 2 == 2 # n % 4 == 2: add pi
            return add22condh(y.hi,y.lo,pi2o2_h,pi2o2_l)
        else          # n % 4 == 0: add 0 or 2pi
            if y.hi > 0
                return y.hi+y.lo
            else      # negative: add 2pi
                return add22condh(y.hi,y.lo,pi4o2_h,pi4o2_l)
            end
        end
    else
        if n & 2 == 2 # n % 4 == 3: add 3pi/2
            return add22condh(y.hi,y.lo,pi3o2_h,pi3o2_l)
        else          # n % 4 == 1: add pi/2
            return add22condh(y.hi,y.lo,pi1o2_h,pi1o2_l)
        end
    end
end
function rem2pi(x::Float64, ::RoundingMode{:Up})
    isnan(x) && return x
    isinf(x) && return NaN

    if x > -pi4o2_h
        if x <= 0
            return x
        elseif x < pi4o2_h
            return add22condh(x,0.0,-pi4o2_h,-pi4o2_l)
        end
    end

    n,y = rem_pio2_kernel(x)

    if iseven(n)
        if n & 2 == 2 # n % 4 == 2: sub pi
            return add22condh(y.hi,y.lo,-pi2o2_h,-pi2o2_l)
        else          # n % 4 == 0: sub 0 or 2pi
            if y.hi < 0
                return y.hi+y.lo
            else      # positive: sub 2pi
                return add22condh(y.hi,y.lo,-pi4o2_h,-pi4o2_l)
            end
        end
    else
        if n & 2 == 2 # n % 4 == 3: sub pi/2
            return add22condh(y.hi,y.lo,-pi1o2_h,-pi1o2_l)
        else          # n % 4 == 1: sub 3pi/2
            return add22condh(y.hi,y.lo,-pi3o2_h,-pi3o2_l)
        end
    end
end

rem2pi(x::Float32, r::RoundingMode) = Float32(rem2pi(Float64(x), r))
rem2pi(x::Float16, r::RoundingMode) = Float16(rem2pi(Float64(x), r))
rem2pi(x::Int32, r::RoundingMode) = rem2pi(Float64(x), r)

# general fallback
function rem2pi(x::Integer, r::RoundingMode)
    fx = float(x)
    fx == x || throw(ArgumentError(LazyString(typeof(x), " argument to rem2pi is too large: ", x)))
    rem2pi(fx, r)
end

"""
    mod2pi(x)

Modulus after division by `2π`, returning in the range ``[0,2π)``.

This function computes a floating point representation of the modulus after division by
numerically exact `2π`, and is therefore not exactly the same as `mod(x,2π)`, which would
compute the modulus of `x` relative to division by the floating-point number `2π`.

!!! note
    Depending on the format of the input value, the closest representable value to 2π may
    be less than 2π. For example, the expression `mod2pi(2π)` will not return `0`, because
    the intermediate value of `2*π` is a `Float64` and `2*Float64(π) < 2*big(π)`. See
    [`rem2pi`](@ref) for more refined control of this behavior.

# Examples
```jldoctest
julia> mod2pi(9*pi/4)
0.7853981633974481
```
"""
mod2pi(x) = rem2pi(x,RoundDown)

# generic fallback; for number types, promotion.jl does promotion

"""
    muladd(x, y, z)

Combined multiply-add: computes `x*y+z`, but allowing the add and multiply to be merged
with each other or with surrounding operations for performance.
For example, this may be implemented as an [`fma`](@ref) if the hardware supports it
efficiently.
The result can be different on different machines and can also be different on the same machine
due to constant propagation or other optimizations.
See [`fma`](@ref).

# Examples
```jldoctest
julia> muladd(3, 2, 1)
7

julia> 3 * 2 + 1
7
```
"""
muladd(x,y,z) = x*y+z


# helper functions for Libm functionality

"""
    highword(x)

Return the high word of `x` as a `UInt32`.
"""
@inline highword(x::Float64) = highword(reinterpret(UInt64, x))
@inline highword(x::UInt64)  = (x >>> 32) % UInt32
@inline highword(x::Float32) = reinterpret(UInt32, x)

@inline fromhighword(::Type{Float64}, u::UInt32) = reinterpret(Float64, UInt64(u) << 32)
@inline fromhighword(::Type{Float32}, u::UInt32) = reinterpret(Float32, u)


"""
    poshighword(x)

Return positive part of the high word of `x` as a `UInt32`.
"""
@inline poshighword(x::Float64) = poshighword(reinterpret(UInt64, x))
@inline poshighword(x::UInt64)  = highword(x) & 0x7fffffff
@inline poshighword(x::Float32) = highword(x) & 0x7fffffff

# More special functions
include("special/cbrt.jl")
include("special/exp.jl")
include("special/hyperbolic.jl")
include("special/trig.jl")
include("special/rem_pio2.jl")
include("special/log.jl")


# Float16 definitions

for func in (:sin,:cos,:tan,:asin,:acos,:atan,:cosh,:tanh,:asinh,:acosh,
             :atanh,:log,:log2,:log10,:sqrt,:fourthroot,:log1p)
    @eval begin
        $func(a::Float16) = Float16($func(Float32(a)))
        $func(a::ComplexF16) = ComplexF16($func(ComplexF32(a)))
    end
end

for func in (:exp,:exp2,:exp10,:sinh)
     @eval $func(a::ComplexF16) = ComplexF16($func(ComplexF32(a)))
end


atan(a::Float16,b::Float16) = Float16(atan(Float32(a),Float32(b)))
sincos(a::Float16) = Float16.(sincos(Float32(a)))

for f in (:sin, :cos, :tan, :asin, :atan, :acos,
          :sinh, :cosh, :tanh, :asinh, :acosh, :atanh,
          :exp, :exp2, :exp10, :expm1, :log, :log2, :log10, :log1p,
          :exponent, :sqrt, :cbrt, :sinpi, :cospi, :sincospi, :tanpi)
    @eval function ($f)(x::Real)
        xf = float(x)
        x === xf && throw(MethodError($f, (x,)))
        return ($f)(xf)
    end
    @eval $(f)(::Missing) = missing
end

for f in (:atan, :hypot, :log)
    @eval $(f)(::Missing, ::Missing) = missing
    @eval $(f)(::Number, ::Missing) = missing
    @eval $(f)(::Missing, ::Number) = missing
end

exp2(x::AbstractFloat) = 2^x
exp10(x::AbstractFloat) = 10^x
clamp(::Missing, lo, hi) = missing
fourthroot(::Missing) = missing

end # module<|MERGE_RESOLUTION|>--- conflicted
+++ resolved
@@ -1025,18 +1025,16 @@
 julia> exponent(-1//4)
 -2
 
-<<<<<<< HEAD
 julia> exponent(3.142e-4)
 -12
+
+julia> exponent(floatmin(Float32)), exponent(nextfloat(0.0f0))
+(-126, -149)
 
 julia> exponent(0.0)
 ERROR: DomainError with 0.0:
 Cannot be ±0.0.
 [...]
-=======
-julia> exponent(floatmin(Float32)), exponent(nextfloat(0.0f0))
-(-126, -149)
->>>>>>> 4be67e4e
 ```
 """
 function exponent(x::T) where T<:IEEEFloat
