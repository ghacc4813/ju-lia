# This file is a part of Julia. License is MIT: https://julialang.org/license

using .ARPACK

## eigs
"""
    eigs(A; nev=6, ncv=max(20,2*nev+1), which=:LM, tol=0.0, maxiter=300, sigma=nothing, ritzvec=true, v0=zeros((0,))) -> (d,[v,],nconv,niter,nmult,resid)

Computes eigenvalues `d` of `A` using implicitly restarted Lanczos or Arnoldi iterations for real symmetric or
general nonsymmetric matrices respectively.

The following keyword arguments are supported:

* `nev`: Number of eigenvalues
* `ncv`: Number of Krylov vectors used in the computation; should satisfy `nev+1 <= ncv <= n`
  for real symmetric problems and `nev+2 <= ncv <= n` for other problems, where `n` is the
  size of the input matrix `A`. The default is `ncv = max(20,2*nev+1)`. Note that these
  restrictions limit the input matrix `A` to be of dimension at least 2.
* `which`: type of eigenvalues to compute. See the note below.

| `which` | type of eigenvalues                                                                                                       |
|:--------|:--------------------------------------------------------------------------------------------------------------------------|
| `:LM`   | eigenvalues of largest magnitude (default)                                                                                |
| `:SM`   | eigenvalues of smallest magnitude                                                                                         |
| `:LR`   | eigenvalues of largest real part                                                                                          |
| `:SR`   | eigenvalues of smallest real part                                                                                         |
| `:LI`   | eigenvalues of largest imaginary part (nonsymmetric or complex `A` only)                                                  |
| `:SI`   | eigenvalues of smallest imaginary part (nonsymmetric or complex `A` only)                                                 |
| `:BE`   | compute half of the eigenvalues from each end of the spectrum, biased in favor of the high end. (real symmetric `A` only) |

* `tol`: parameter defining the relative tolerance for convergence of Ritz values (eigenvalue estimates).
     A Ritz value ``θ`` is considered converged when its associated residual
     is less than or equal to the product of `tol` and ``max(ɛ^{2/3}, |θ|)``,
     where `ɛ = eps(real(eltype(A)))/2` is LAPACK's machine epsilon.
     The residual associated with ``θ`` and its corresponding Ritz vector ``v``
     is defined as the norm ``||Av - vθ||``.
     The specified value of `tol` should be positive; otherwise, it is ignored
     and ``ɛ`` is used instead.
     Default: ``ɛ``.

* `maxiter`: Maximum number of iterations (default = 300)
* `sigma`: Specifies the level shift used in inverse iteration. If `nothing` (default),
  defaults to ordinary (forward) iterations. Otherwise, find eigenvalues close to `sigma`
  using shift and invert iterations.
* `ritzvec`: Returns the Ritz vectors `v` (eigenvectors) if `true`
* `v0`: starting vector from which to start the iterations

`eigs` returns the `nev` requested eigenvalues in `d`, the corresponding Ritz vectors `v`
(only if `ritzvec=true`), the number of converged eigenvalues `nconv`, the number of
iterations `niter` and the number of matrix vector multiplications `nmult`, as well as the
final residual vector `resid`.

# Example

```jldoctest
julia> A = spdiagm(1:4);

julia> λ, ϕ = eigs(A, nev = 2);

julia> λ
2-element Array{Float64,1}:
 4.0
 3.0
```

!!! note
    The `sigma` and `which` keywords interact: the description of eigenvalues
    searched for by `which` do *not* necessarily refer to the eigenvalues of
    `A`, but rather the linear operator constructed by the specification of the
    iteration mode implied by `sigma`.

    | `sigma`         | iteration mode                   | `which` refers to eigenvalues of |
    |:----------------|:---------------------------------|:---------------------------------|
    | `nothing`       | ordinary (forward)               | ``A``                            |
    | real or complex | inverse with level shift `sigma` | ``(A - \\sigma I )^{-1}``        |

!!! note
    Although `tol` has a default value, the best choice depends strongly on the
    matrix `A`. We recommend that users _always_ specify a value for `tol`
    which suits their specific needs.

    For details of how the errors in the computed eigenvalues are estimated, see:

    * B. N. Parlett, "The Symmetric Eigenvalue Problem", SIAM: Philadelphia, 2/e
      (1998), Ch. 13.2, "Accessing Accuracy in Lanczos Problems", pp. 290-292 ff.
    * R. B. Lehoucq and D. C. Sorensen, "Deflation Techniques for an Implicitly
      Restarted Arnoldi Iteration", SIAM Journal on Matrix Analysis and
      Applications (1996), 17(4), 789–821.  doi:10.1137/S0895479895281484
"""
eigs(A; kwargs...) = eigs(A, I; kwargs...)
eigs(A::AbstractMatrix{<:BlasFloat}, ::UniformScaling; kwargs...) = _eigs(A, I; kwargs...)

eigs(A::AbstractMatrix{T}, B::AbstractMatrix{T}; kwargs...) where {T<:BlasFloat} = _eigs(A, B; kwargs...)
eigs(A::AbstractMatrix{BigFloat}, B::AbstractMatrix...; kwargs...) = throw(MethodError(eigs, Any[A,B,kwargs...]))
eigs(A::AbstractMatrix{BigFloat}, B::UniformScaling; kwargs...) = throw(MethodError(eigs, Any[A,B,kwargs...]))
function eigs(A::AbstractMatrix{T}, ::UniformScaling; kwargs...) where T
    Tnew = typeof(zero(T)/sqrt(one(T)))
    eigs(convert(AbstractMatrix{Tnew}, A), I; kwargs...)
end
function eigs(A::AbstractMatrix, B::AbstractMatrix; kwargs...)
    T = promote_type(eltype(A), eltype(B))
    Tnew = typeof(zero(T)/sqrt(one(T)))
    eigs(convert(AbstractMatrix{Tnew}, A), convert(AbstractMatrix{Tnew}, B); kwargs...)
end
"""
    eigs(A, B; nev=6, ncv=max(20,2*nev+1), which=:LM, tol=0.0, maxiter=300, sigma=nothing, ritzvec=true, v0=zeros((0,))) -> (d,[v,],nconv,niter,nmult,resid)

Computes generalized eigenvalues `d` of `A` and `B` using implicitly restarted Lanczos or Arnoldi iterations for
real symmetric or general nonsymmetric matrices respectively.

The following keyword arguments are supported:

* `nev`: Number of eigenvalues
* `ncv`: Number of Krylov vectors used in the computation; should satisfy `nev+1 <= ncv <= n`
  for real symmetric problems and `nev+2 <= ncv <= n` for other problems, where `n` is the
  size of the input matrices `A` and `B`. The default is `ncv = max(20,2*nev+1)`. Note that
  these restrictions limit the input matrix `A` to be of dimension at least 2.
* `which`: type of eigenvalues to compute. See the note below.

| `which` | type of eigenvalues                                                                                                       |
|:--------|:--------------------------------------------------------------------------------------------------------------------------|
| `:LM`   | eigenvalues of largest magnitude (default)                                                                                |
| `:SM`   | eigenvalues of smallest magnitude                                                                                         |
| `:LR`   | eigenvalues of largest real part                                                                                          |
| `:SR`   | eigenvalues of smallest real part                                                                                         |
| `:LI`   | eigenvalues of largest imaginary part (nonsymmetric or complex `A` only)                                                  |
| `:SI`   | eigenvalues of smallest imaginary part (nonsymmetric or complex `A` only)                                                 |
| `:BE`   | compute half of the eigenvalues from each end of the spectrum, biased in favor of the high end. (real symmetric `A` only) |

* `tol`: relative tolerance used in the convergence criterion for eigenvalues, similar to
     `tol` in the [`eigs(A)`](@ref) method for the ordinary eigenvalue
     problem, but effectively for the eigenvalues of ``B^{-1} A`` instead of ``A``.
     See the documentation for the ordinary eigenvalue problem in
     [`eigs(A)`](@ref) and the accompanying note about `tol`.
* `maxiter`: Maximum number of iterations (default = 300)
* `sigma`: Specifies the level shift used in inverse iteration. If `nothing` (default),
  defaults to ordinary (forward) iterations. Otherwise, find eigenvalues close to `sigma`
  using shift and invert iterations.
* `ritzvec`: Returns the Ritz vectors `v` (eigenvectors) if `true`
* `v0`: starting vector from which to start the iterations

`eigs` returns the `nev` requested eigenvalues in `d`, the corresponding Ritz vectors `v`
(only if `ritzvec=true`), the number of converged eigenvalues `nconv`, the number of
iterations `niter` and the number of matrix vector multiplications `nmult`, as well as the
final residual vector `resid`.

# Example

```jldoctest
julia> A = speye(4, 4); B = spdiagm(1:4);

julia> λ, ϕ = eigs(A, B, nev = 2);

julia> λ
2-element Array{Float64,1}:
 1.0
 0.5
```

!!! note
    The `sigma` and `which` keywords interact: the description of eigenvalues searched for by
    `which` do *not* necessarily refer to the eigenvalue problem ``Av = Bv\\lambda``, but rather
    the linear operator constructed by the specification of the iteration mode implied by `sigma`.

    | `sigma`         | iteration mode                   | `which` refers to the problem      |
    |:----------------|:---------------------------------|:-----------------------------------|
    | `nothing`       | ordinary (forward)               | ``Av = Bv\\lambda``                |
    | real or complex | inverse with level shift `sigma` | ``(A - \\sigma B )^{-1}B = v\\nu`` |
"""
eigs(A, B; kwargs...) = _eigs(A, B; kwargs...)
function _eigs(A, B;
               nev::Integer=6, ncv::Integer=max(20,2*nev+1), which=:LM,
               tol=0.0, maxiter::Integer=300, sigma=nothing, v0::Vector=zeros(eltype(A),(0,)),
               ritzvec::Bool=true)
    n = checksquare(A)

    T = eltype(A)
    iscmplx = T <: Complex
    isgeneral = B !== I
    sym = !iscmplx && issymmetric(A) && issymmetric(B)
    nevmax = sym ? n-1 : n-2
    if nevmax <= 0
        throw(ArgumentError("input matrix A is too small. Use eigfact instead."))
    end
    if nev > nevmax
        warn("Adjusting nev from $nev to $nevmax")
        nev = nevmax
    end
    if nev <= 0
        throw(ArgumentError("requested number of eigenvalues (nev) must be ≥ 1, got $nev"))
    end
    ncvmin = nev + (sym ? 1 : 2)
    if ncv < ncvmin
        warn("Adjusting ncv from $ncv to $ncvmin")
        ncv = ncvmin
    end
    ncv = BlasInt(min(ncv, n))
    bmat = isgeneral ? "G" : "I"
    isshift = sigma !== nothing

    if isa(which,AbstractString)
        warn("Use symbols instead of strings for specifying which eigenvalues to compute")
        which=Symbol(which)
    end
    if (which != :LM && which != :SM && which != :LR && which != :SR &&
        which != :LI && which != :SI && which != :BE)
        throw(ArgumentError("which must be :LM, :SM, :LR, :SR, :LI, :SI, or :BE, got $(repr(which))"))
    end
    if which == :BE && !sym
        throw(ArgumentError("which=:BE only possible for real symmetric problem"))
    end
    isshift && which == :SM && warn("use of :SM in shift-and-invert mode is not recommended, use :LM to find eigenvalues closest to sigma")

    if which==:SM && !isshift # transform into shift-and-invert method with sigma = 0
        isshift=true
        sigma=zero(T)
        which=:LM
    end

    if sigma !== nothing && !iscmplx && isa(sigma,Complex)
        throw(ArgumentError("complex shifts for real problems are not yet supported"))
    end
    sigma = isshift ? convert(T,sigma) : zero(T)

    if !isempty(v0)
        if length(v0) != n
            throw(DimensionMismatch())
        end
        if eltype(v0) != T
            throw(ArgumentError("starting vector must have element type $T, got $(eltype(v0))"))
        end
    end

    whichstr = "LM"
    if which == :BE
        whichstr = "BE"
    end
    if which == :LR
        whichstr = (!sym ? "LR" : "LA")
    end
    if which == :SR
        whichstr = (!sym ? "SR" : "SA")
    end
    if which == :LI
        if !sym
            whichstr = "LI"
        else
            throw(ArgumentError("largest imaginary is meaningless for symmetric eigenvalue problems"))
        end
    end
    if which == :SI
        if !sym
            whichstr = "SI"
        else
            throw(ArgumentError("smallest imaginary is meaningless for symmetric eigenvalue problems"))
        end
    end

    # Refer to ex-*.doc files in ARPACK/DOCUMENTS for calling sequence
    matvecA!(y, x) = A_mul_B!(y, A, x)
    if !isgeneral           # Standard problem
        matvecB = x -> x
        if !isshift         #    Regular mode
            mode       = 1
            solveSI = x->x
        else                #    Shift-invert mode
            mode       = 3
            F = factorize(A - UniformScaling(sigma))
            solveSI = x -> F \ x
        end
    else                    # Generalized eigenproblem
        matvecB = x -> B * x
        if !isshift         #    Regular inverse mode
            mode       = 2
            F = factorize(B)
            solveSI = x -> F \ x
        else                #    Shift-invert mode
            mode       = 3
            F = factorize(A - sigma*B)
            solveSI = x -> F \ x
        end
    end

    # Compute the Ritz values and Ritz vectors
    (resid, v, ldv, iparam, ipntr, workd, workl, lworkl, rwork, TOL) =
       ARPACK.aupd_wrapper(T, matvecA!, matvecB, solveSI, n, sym, iscmplx, bmat, nev, ncv, whichstr, tol, maxiter, mode, v0)

    # Postprocessing to get eigenvalues and eigenvectors
    output = ARPACK.eupd_wrapper(T, n, sym, iscmplx, bmat, nev, whichstr, ritzvec, TOL,
                                 resid, ncv, v, ldv, sigma, iparam, ipntr, workd, workl, lworkl, rwork)

    # Issue 10495, 10701: Check that all eigenvalues are converged
    nev = length(output[1])
    nconv = output[ritzvec ? 3 : 2]
    nev ≤ nconv || warn("not all wanted Ritz pairs converged. Requested: $nev, converged: $nconv")

    return output
end


## svds
struct SVDAugmented{T,S} <: AbstractArray{T, 2}
    X::S
    SVDAugmented{T,S}(X::AbstractMatrix) where {T,S} = new(X)
end

function SVDAugmented(A::AbstractMatrix{T}) where T
    Tnew = typeof(zero(T)/sqrt(one(T)))
    Anew = convert(AbstractMatrix{Tnew}, A)
    SVDAugmented{Tnew,typeof(Anew)}(Anew)
end

function A_mul_B!(y::StridedVector{T}, A::SVDAugmented{T}, x::StridedVector{T}) where T
    m, mn = size(A.X, 1), length(x)
    A_mul_B!( view(y, 1:m), A.X, view(x, m + 1:mn)) # left singular vector
    Ac_mul_B!(view(y, m + 1:mn), A.X, view(x, 1:m)) # right singular vector
    return y
end
size(A::SVDAugmented)  = ((+)(size(A.X)...), (+)(size(A.X)...))
ishermitian(A::SVDAugmented) = true

struct AtA_or_AAt{T,S} <: AbstractArray{T, 2}
    A::S
    buffer::Vector{T}
end

function AtA_or_AAt(A::AbstractMatrix{T}) where T
    Tnew = typeof(zero(T)/sqrt(one(T)))
    Anew = convert(AbstractMatrix{Tnew}, A)
    AtA_or_AAt{Tnew,typeof(Anew)}(Anew, Vector{Tnew}(max(size(A)...)))
end

function A_mul_B!(y::StridedVector{T}, A::AtA_or_AAt{T}, x::StridedVector{T}) where T
    if size(A.A, 1) >= size(A.A, 2)
        A_mul_B!(A.buffer, A.A, x)
        return Ac_mul_B!(y, A.A, A.buffer)
    else
        Ac_mul_B!(A.buffer, A.A, x)
        return A_mul_B!(y, A.A, A.buffer)
    end
end
size(A::AtA_or_AAt) = ntuple(i -> min(size(A.A)...), Val{2})
ishermitian(s::AtA_or_AAt) = true


svds(A::AbstractMatrix{<:BlasFloat}; kwargs...) = _svds(A; kwargs...)
svds(A::AbstractMatrix{BigFloat}; kwargs...) = throw(MethodError(svds, Any[A, kwargs...]))
function svds(A::AbstractMatrix{T}; kwargs...) where T
    Tnew = typeof(zero(T)/sqrt(one(T)))
    svds(convert(AbstractMatrix{Tnew}, A); kwargs...)
end

"""
    svds(A; nsv=6, ritzvec=true, tol=0.0, maxiter=1000, ncv=2*nsv, v0=zeros((0,))) -> (SVD([left_sv,] s, [right_sv,]), nconv, niter, nmult, resid)

Computes the largest singular values `s` of `A` using implicitly restarted Lanczos
iterations derived from [`eigs`](@ref).

**Inputs**

* `A`: Linear operator whose singular values are desired. `A` may be represented as a
  subtype of `AbstractArray`, e.g., a sparse matrix, or any other type supporting the four
  methods `size(A)`, `eltype(A)`, `A * vector`, and `A' * vector`.
* `nsv`: Number of singular values. Default: 6.
* `ritzvec`: If `true`, return the left and right singular vectors `left_sv` and `right_sv`.
   If `false`, omit the singular vectors. Default: `true`.
* `tol`: tolerance, see [`eigs`](@ref).
* `maxiter`: Maximum number of iterations, see [`eigs`](@ref). Default: 1000.
* `ncv`: Maximum size of the Krylov subspace, see [`eigs`](@ref) (there called `nev`). Default: `2*nsv`.
* `v0`: Initial guess for the first Krylov vector. It may have length `min(size(A)...)`, or 0.

**Outputs**

<<<<<<< HEAD
* `svd`: An `SVD` object containing the left singular vectors, the requested values, and the right singular vectors.
If `ritzvec = false`, the left and right singular vectors will be empty. U, S, V and Vt can be obtained from the SVD
object with `Z[:U]`, `Z[:S]`, `Z[:V]` and `Z[:Vt]` (where `Z = svds(A)[1]`), such that `A = U*diagm(S)*Vt`.
Internally Vt is stored and hence Vt is more efficient to extract than V, because in contrast to LAPACK, which produces Vt, the algorithm used by ARPACK actually produces V.
=======
* `svd`: An `SVD` object containing the left singular vectors, the requested values, and the
  right singular vectors. If `ritzvec = false`, the left and right singular vectors will be
  empty.
>>>>>>> b9316b2f
* `nconv`: Number of converged singular values.
* `niter`: Number of iterations.
* `nmult`: Number of matrix--vector products used.
* `resid`: Final residual vector.

# Example

```jldoctest
julia> A = spdiagm(1:5);

julia> Z = svds(A, nsv = 2)[1];

julia> Z.U #or Z[:U]
5×2 Array{Float64,2}:
 -2.35514e-16   2.35514e-16
 -3.14018e-16  -3.92523e-17
 -7.85046e-16  -5.88785e-17
  7.85046e-16   1.0
  1.0           5.49532e-16

julia> Z.S #or Z[:S]
2-element Array{Float64,1}:
 5.0
 4.0

julia> Z.Vt #or Z[:Vt]
5×2 Array{Float64,2}:
 -2.35514e-16  1.57009e-16
  0.0          0.0
 -7.85046e-16  5.88785e-17
  7.06542e-16  1.0
  1.0          3.92523e-16

julia> Z[:V]
2×5 Array{Float64,2}:
 -2.35514e-16  0.0  -7.85046e-16  7.06542e-16  1.0
  1.57009e-16  0.0   5.88785e-17  1.0          3.92523e-16
```

!!! note "Implementation"
    `svds(A)` is formally equivalent to calling [`eigs`](@ref) to perform implicitly restarted
    Lanczos tridiagonalization on the Hermitian matrix ``A^\\prime A`` or ``AA^\\prime`` such
    that the size is smallest.
"""
svds(A; kwargs...) = _svds(A; kwargs...)
function _svds(X; nsv::Int = 6, ritzvec::Bool = true, tol::Float64 = 0.0, maxiter::Int = 1000, ncv::Int = 2*nsv, v0::Vector=zeros(eltype(X),(0,)))
    if nsv < 1
        throw(ArgumentError("number of singular values (nsv) must be ≥ 1, got $nsv"))
    end
    if nsv > minimum(size(X))
        throw(ArgumentError("number of singular values (nsv) must be ≤ $(minimum(size(X))), got $nsv"))
    end
    m, n = size(X)
    otype = eltype(X)
    if length(v0) ∉ [0,n]
        throw(DimensionMismatch("length of v0, the guess for the starting right Krylov vector, must be 0, or $n, got $(length(v0))"))
    end
    ex    = eigs(AtA_or_AAt(X), I; which = :LM, ritzvec = ritzvec, nev = nsv, tol = tol, maxiter = maxiter, v0=v0)
    # ind   = [1:2:ncv;]
    # sval  = abs.(ex[1][ind])

    svals = sqrt.(real.(ex[1]))
    if ritzvec
        # calculating singular vectors
        # left_sv  = sqrt(2) * ex[2][ 1:size(X,1),     ind ] .* sign.(ex[1][ind]')
        if size(X, 1) >= size(X, 2)
            V = ex[2]
            U = qr(scale!(X*V, inv.(svals)))[1]
        else
            U = ex[2]
            V = qr(scale!(X'U, inv.(svals)))[1]
        end

        # right_sv = sqrt(2) * ex[2][ size(X,1)+1:end, ind ]
        return (SVD(U, svals, V'), ex[3], ex[4], ex[5], ex[6])
    else
        #The sort is necessary to work around #10329
        return (SVD(zeros(eltype(svals), n, 0),
                    svals,
                    zeros(eltype(svals), 0, m)),
                    ex[2], ex[3], ex[4], ex[5])
    end
end<|MERGE_RESOLUTION|>--- conflicted
+++ resolved
@@ -371,16 +371,11 @@
 
 **Outputs**
 
-<<<<<<< HEAD
-* `svd`: An `SVD` object containing the left singular vectors, the requested values, and the right singular vectors.
-If `ritzvec = false`, the left and right singular vectors will be empty. U, S, V and Vt can be obtained from the SVD
-object with `Z[:U]`, `Z[:S]`, `Z[:V]` and `Z[:Vt]` (where `Z = svds(A)[1]`), such that `A = U*diagm(S)*Vt`.
-Internally Vt is stored and hence Vt is more efficient to extract than V, because in contrast to LAPACK, which produces Vt, the algorithm used by ARPACK actually produces V.
-=======
-* `svd`: An `SVD` object containing the left singular vectors, the requested values, and the
-  right singular vectors. If `ritzvec = false`, the left and right singular vectors will be
-  empty.
->>>>>>> b9316b2f
+* `svd`: An `SVD` object containing the left singular vectors, the requested values, and the 
+right singular vectors. If `ritzvec = false`, the left and right singular vectors will be empty. 
+``U``, ``S``, ``V`` and ``V^*`` can be obtained from the SVD object with `Z[:U]`, `Z[:S]`, `Z[:V]` 
+and `Z[:Vt]` (where `Z = svds(A)[1]`), such that `A = U*diagm(S)*Vt`. Internally ``V^*`` is stored 
+and hence ``V^*`` is more efficient to extract than ``V``.
 * `nconv`: Number of converged singular values.
 * `niter`: Number of iterations.
 * `nmult`: Number of matrix--vector products used.
