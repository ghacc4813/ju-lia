## Matrix factorizations and decompositions

abstract Factorization{T}

<<<<<<< HEAD
macro assertposdef(A, info)
   :(($info)==0 ? $A : throw(PosDefException($info)))
end

macro assertnonsingular(A, info)
   :(($info)==0 ? $A : throw(SingularException($info)))
end

# Generate permutation matrix from a permutation
function perm_matrix{T<:Integer}(A::Vector{T})
    n = length(A)
    P = zeros(T, n, n)
    for i=1:n
        P[A[i], i] = one(output_type)
    end
    P
end

\(F::Factorization, B::AbstractVecOrMat) = A_ldiv_B!(F, copy(B))
Ac_ldiv_B(F::Factorization, B::AbstractVecOrMat) = Ac_ldiv_B!(F, copy(B))
At_ldiv_B(F::Factorization, B::AbstractVecOrMat) = At_ldiv_B!(F, copy(B))
A_ldiv_B!(F::Factorization, B::StridedVecOrMat) = A_ldiv_B!(F, float(B))
Ac_ldiv_B!(F::Factorization, B::StridedVecOrMat) = Ac_ldiv_B!(F, float(B))
At_ldiv_B!(F::Factorization, B::StridedVecOrMat) = At_ldiv_B!(F, float(B))

##########################
# Cholesky factorization #
##########################

type Cholesky{T<:BlasFloat} <: Factorization{T}
    UL::Matrix{T}
    uplo::Char
end

=======
(\)(F::Factorization, b::Union(AbstractVector, AbstractMatrix)) = A_ldiv_B!(F, copy(b))

##########################
# Cholesky factorization #
##########################

type Cholesky{T<:BlasFloat} <: Factorization{T}
    UL::Matrix{T}
    uplo::Char
end

>>>>>>> 18d0ec9a
type CholeskyPivoted{T<:BlasFloat} <: Factorization{T}
    UL::Matrix{T}
    uplo::Char
    piv::Vector{BlasInt}
    rank::BlasInt
    tol::Real
    info::BlasInt
end

function CholeskyPivoted{T<:BlasFloat}(A::StridedMatrix{T}, uplo::Char, tol::Real)
    A, piv, rank, info = LAPACK.pstrf!(uplo, A, tol)
    CholeskyPivoted{T}(uplo=='U' ? triu!(A) : tril!(A), uplo, piv, rank, tol, info)
<<<<<<< HEAD
end

function cholfact!{T<:BlasFloat}(A::StridedMatrix{T}, uplo::Symbol=:U, pivoted::Bool=false,
      tol::Real=-1.0)
  if pivoted
    CholeskyPivoted(A, string(uplo)[1], tol)
  else
    uplochar = string(uplo)[1]
    C, info = LAPACK.potrf!(uplochar, A)
    info==0 ? Cholesky(C, uplochar) : throw(PosDefException(info))
  end
end

cholfact!(A::StridedMatrix, uplo::Symbol=:U, pivoted::Bool=false, args...) = cholfact!(float(A), uplo, pivoted, args...)
cholfact{T<:BlasFloat}(A::StridedMatrix{T}, uplo::Symbol=:U, pivoted::Bool=false, args...) = cholfact!(copy(A), uplo, pivoted, args...)
cholfact(A::StridedMatrix, uplo::Symbol=:U, pivoted::Bool=false, args...) = cholfact!(float(A), uplo, pivoted, args...)
cholfact(A::StridedMatrix, pivoted::Bool=false, args...) = cholfact(float(A), :U, pivoted, args...)
cholfact(x::Number, pivoted::Bool=false) = imag(x) == 0 && real(x) > 0 ? Cholesky(fill(sqrt(x), 1, 1), :U) : throw(PosDefException(1))

chol(A::Union(Number, AbstractMatrix), uplo::Symbol=:U) = cholfact(A, uplo)[uplo]

function getindex(C::Cholesky, d::Symbol)
    C.uplo == 'U' ? triu!(C.UL) : tril!(C.UL)
    if d == :U || d == :L
        return symbol(C.uplo) == d ? C.UL : C.UL'
    elseif d == :UL
        return Triangular(C.UL, C.uplo)
    end
    throw(KeyError(d))
end

getindex(C::CholeskyPivoted) = C.UL, C.piv

function getindex{T<:BlasFloat}(C::CholeskyPivoted{T}, d::Symbol)
    (d == :U || d == :L) && return symbol(C.uplo) == d ? C.UL : C.UL'
    d == :p && return C.piv
    d == :P && return perm_matrix(C.piv)
    throw(KeyError(d))
=======
end

function cholfact!{T<:BlasFloat}(A::StridedMatrix{T}, uplo::Symbol=:U, pivoted::Bool=false,
      tol::Real=-1.0)
  if pivoted
    CholeskyPivoted(A, string(uplo)[1], tol)
  else
    uplochar = string(uplo)[1]
    C, info = LAPACK.potrf!(uplochar, A)
    info==0 ? Cholesky(C, uplochar) : throw(PosDefException(info))
  end
end

cholfact!(A::StridedMatrix, uplo::Symbol=:U, pivoted::Bool=false, args...) = cholfact!(float(A), uplo, pivoted, args...)
cholfact{T<:BlasFloat}(A::StridedMatrix{T}, uplo::Symbol=:U, pivoted::Bool=false, args...) = cholfact!(copy(A), uplo, pivoted, args...)
cholfact(A::StridedMatrix, uplo::Symbol=:U, pivoted::Bool=false, args...) = cholfact!(float(A), uplo, pivoted, args...)
cholfact(A::StridedMatrix, pivoted::Bool=false, args...) = cholfact(float(A), :U, pivoted, args...)
cholfact(x::Number, pivoted::Bool=false) = imag(x) == 0 && real(x) > 0 ? Cholesky(fill(sqrt(x), 1, 1), :U) : throw(PosDefException(1))

chol(A::Union(Number, AbstractMatrix), uplo::Symbol=:U) = cholfact(A, uplo)[uplo]

function getindex(C::Cholesky, d::Symbol)
    C.uplo == 'U' ? triu!(C.UL) : tril!(C.UL)
    if d == :U || d == :L return symbol(C.uplo) == d ? C.UL : C.UL'
    elseif d == :UL return Triangular(C.UL, C.uplo)
    else error("No such type field")
    end
end
getindex(C::CholeskyPivoted) = C.UL, C.piv
function getindex{T<:BlasFloat}(C::CholeskyPivoted{T}, d::Symbol)
    if d == :U || d == :L return symbol(C.uplo) == d ? C.UL : C.UL'
    elseif d == :p return C.piv 
    elseif d == :P return perm_matrix(C.piv, T)
    else error("No such type field")
    end
end

#Generate permutation matrix from a permutation
function perm_matrix{T<:Integer}(A::Vector{T}, output_type::Type=T)
    n = length(A)
    P = zeros(output_type, n, n)
    for i=1:n
        P[A[i], i] = one(output_type)
    end
    P
>>>>>>> 18d0ec9a
end

size(C::Union(Cholesky,CholeskyPivoted)) = size(C.UL)
size(C::Union(Cholesky,CholeskyPivoted),d::Integer) = size(C.UL,d)

rank(C::CholeskyPivoted) = C.rank
rank(C::Cholesky) = size(C.UL, 1) #full rank

A_ldiv_B!{T<:BlasFloat}(C::Cholesky{T}, B::StridedVecOrMat{T}) = LAPACK.potrs!(C.uplo, C.UL, B)
function A_ldiv_B!{T<:BlasFloat}(C::CholeskyPivoted{T}, B::StridedVector{T})
    C.rank < size(C.UL, 1) ? throw(RankDeficientException(C.info)) :
    ipermute!(LAPACK.potrs!(C.uplo, C.UL, permute!(B, C.piv)), C.piv)
end
function A_ldiv_B!{T<:BlasFloat}(C::CholeskyPivoted{T}, B::StridedMatrix{T})
    C.rank < size(C.UL, 1) ? throw(RankDeficientException(C.info)) : nothing
    n = size(C, 1)
    for i=1:size(B, 2)
        permute!(sub(B, 1:n, i), C.piv)
    end
    LAPACK.potrs!(C.uplo, C.UL, B)
    for i=1:size(B, 2)
        ipermute!(sub(B, 1:n, i), C.piv)
    end
    B
end

det{T}(C::Cholesky{T}) = prod(abs2(diag(C.UL)))
det{T}(C::CholeskyPivoted{T}) = C.rank < size(C.UL, 1) ? real(zero(T)) : prod(abs2(diag(C.UL)))

logdet{T}(C::Cholesky{T}) = 2sum(log(diag(C.UL)))
logdet{T}(C::CholeskyPivoted{T}) = C.rank < size(C.UL, 1) ? real(convert(T, -Inf)) : 2sum(log(diag(C.UL)))

function inv(C::Cholesky)
    Ci, info = LAPACK.potri!(C.uplo, copy(C.UL))
    info == 0 ? symmetrize_conj!(Ci, C.uplo) : throw(SingularException(info))
end
<<<<<<< HEAD

=======
>>>>>>> 18d0ec9a
function inv(C::CholeskyPivoted)
    chkfullrank(C)
    ipiv = invperm(C.piv)
    (symmetrize!(LAPACK.potri!(C.uplo, copy(C.UL)), C.uplo))[ipiv, ipiv]
end

####################
# LU factorization #
####################

type LU{T<:BlasFloat} <: Factorization{T}
    factors::Matrix{T}
    pivots::Vector{BlasInt}
    info::BlasInt
end

function LU{T<:BlasFloat}(A::StridedMatrix{T})
    factors, pivots, info = LAPACK.getrf!(A)
    LU{T}(factors, pivots, info)
end

lufact!(A::StridedMatrix) = lufact!(float(A))
lufact!{T<:BlasFloat}(A::StridedMatrix{T}) = LU(A)
lufact{T<:BlasFloat}(A::StridedMatrix{T}) = lufact!(copy(A))
lufact(A::StridedMatrix) = lufact!(float(A))
lufact(x::Number) = LU(fill(x, 1, 1), [1], x == 0 ? 1 : 0)

function lu(A::Union(Number, AbstractMatrix))
    F = lufact(A)
    F[:L], F[:U], F[:p]
end

size(A::LU) = size(A.factors)
size(A::LU,n) = size(A.factors,n)

function getindex{T}(A::LU{T}, d::Symbol)
    m, n = size(A)
<<<<<<< HEAD
    d == :L && return tril(A.factors[1:m, 1:min(m,n)], -1) + eye(T, m, min(m,n))
    d == :U && return triu(A.factors[1:min(m,n),1:n])
    if d == :p
        p = [1:m]
        for i in 1:length(A.pivots)
            p[i], p[A.pivots[i]] = p[A.pivots[i]], p[i]
=======
    if d == :L return tril(A.factors[1:m, 1:min(m,n)], -1) + eye(T, m, min(m,n))
    elseif d == :U return triu(A.factors[1:min(m,n),1:n])
    elseif d == :p
        p = [1:m]
        for i in 1:length(A.pivots)
            tmp = p[i]
            p[i] = p[A.pivots[i]]
            p[A.pivots[i]] = tmp
>>>>>>> 18d0ec9a
        end
        return p
    elseif d == :P
        p = A[:p]
        P = zeros(T, m, m)
        for i in 1:m
            P[i,p[i]] = one(T)
        end
        return P
    end
    throw(KeyError(d))
end

function det{T}(A::LU{T})
    m, n = size(A)
<<<<<<< HEAD
    m != n && throw(DimensionMismatch("Matrix must be square"))
    A.info > 0 && return zero(typeof(A.factors[1]))
=======
    if m != n throw(DimensionMismatch("Matrix must be square")) end
    if A.info > 0; return zero(typeof(A.factors[1])); end
>>>>>>> 18d0ec9a
    prod(diag(A.factors)) * (bool(sum(A.pivots .!= 1:n) % 2) ? -one(T) : one(T))
end

function logdet2{T<:Real}(A::LU{T})  # return log(abs(det)) and sign(det)
    n = chksquare(A)
    dg = diag(A.factors)
    s = (bool(sum(A.pivots .!= 1:n) % 2) ? -one(T) : one(T)) * prod(sign(dg))
<<<<<<< HEAD
    return sum(log(abs(dg))), s 
=======
    return sum(log(abs(dg))) , s 
>>>>>>> 18d0ec9a
end

function logdet{T<:Real}(A::LU{T})
    d,s = logdet2(A)
    s>=0 || error("DomainError: determinant is negative")
    d
end

function logdet{T<:Complex}(A::LU{T})
<<<<<<< HEAD
    m, n = size(A)
    m != n && throw(DimensionMisMatch("matrix must be square"))
    s = sum(log(diag(A.factors))) + (bool(sum(A.pivots .!= 1:n) % 2) ? complex(0,pi) : 0) 
    r, a = reim(s); a = a % 2pi; if a>pi a -=2pi elseif a<=-pi a+=2pi end
=======
    m, n = size(A); if m!=n error("matrix must be square") end
    s = sum(log(diag(A.factors))) + (bool(sum(A.pivots .!= 1:n) % 2) ? complex(0,pi) : 0) 
    r,a = reim(s); a = a % 2pi; if a>pi a -=2pi elseif a<=-pi a+=2pi end
>>>>>>> 18d0ec9a
    return complex(r,a)    
end

A_ldiv_B!{T<:BlasFloat}(A::LU{T}, B::StridedVecOrMat{T}) = @assertnonsingular LAPACK.getrs!('N', A.factors, A.pivots, B) A.info
At_ldiv_B{T<:BlasFloat}(A::LU{T}, B::StridedVecOrMat{T}) = @assertnonsingular LAPACK.getrs!('T', A.factors, A.pivots, copy(B)) A.info
Ac_ldiv_B{T<:BlasComplex}(A::LU{T}, B::StridedVecOrMat{T}) = @assertnonsingular LAPACK.getrs!('C', A.factors, A.pivots, copy(B)) A.info
At_ldiv_Bt{T<:BlasFloat}(A::LU{T}, B::StridedVecOrMat{T}) = @assertnonsingular LAPACK.getrs!('T', A.factors, A.pivots, transpose(B)) A.info
Ac_ldiv_Bc{T<:BlasComplex}(A::LU{T}, B::StridedVecOrMat{T}) = @assertnonsingular LAPACK.getrs!('C', A.factors, A.pivots, ctranspose(B)) A.info

<<<<<<< HEAD
/{T}(B::Matrix{T},A::LU{T}) = At_ldiv_Bt(A,B).'
=======
function (\){T<:BlasFloat}(A::LU{T}, B::StridedVecOrMat{T})
    if A.info > 0; throw(SingularException(A.info)); end
    LAPACK.getrs!('N', A.factors, A.pivots, copy(B))
end

function At_ldiv_B{T<:BlasFloat}(A::LU{T}, B::StridedVecOrMat{T})
    if A.info > 0; throw(SingularException(A.info)); end
    LAPACK.getrs!('T', A.factors, A.pivots, copy(B))
end

function Ac_ldiv_B{T<:BlasComplex}(A::LU{T}, B::StridedVecOrMat{T})
    if A.info > 0; throw(SingularException(A.info)); end
    LAPACK.getrs!('C', A.factors, A.pivots, copy(B))
end

function At_ldiv_Bt{T<:BlasFloat}(A::LU{T}, B::StridedVecOrMat{T})
    if A.info > 0; throw(SingularException(A.info)); end
    LAPACK.getrs!('T', A.factors, A.pivots, transpose(B))
end

function Ac_ldiv_Bc{T<:BlasComplex}(A::LU{T}, B::StridedVecOrMat{T})
    if A.info > 0; throw(SingularException(A.info)); end
    LAPACK.getrs!('C', A.factors, A.pivots, ctranspose(B))
end

(/){T}(B::Matrix{T},A::LU{T}) = At_ldiv_Bt(A,B).'
>>>>>>> 18d0ec9a

function inv(A::LU)
    if A.info > 0; return throw(SingularException(A.info)); end
    LAPACK.getri!(copy(A.factors), A.pivots)
end

cond(A::LU, p) = 1.0/LinAlg.LAPACK.gecon!(p == 1 ? '1' : 'I', A.factors, norm(A[:L][A[:p],:]*A[:U], p))

####################
# QR factorization #
####################

type QR{S<:BlasFloat} <: Factorization{S}
    vs::Matrix{S}                     # the elements on and above the diagonal contain the N-by-N upper triangular matrix R; the elements below the diagonal are the columns of V
    T::Matrix{S}                      # upper triangular factor of the block reflector.
end

# QR decomposition without column pivots. By the faster geqrt3
QR{T<:BlasFloat}(A::StridedMatrix{T}, nb::Integer = min(minimum(size(A)), 36)) = QR(LAPACK.geqrt!(A, nb)...)

type QRPackedQ{S} <: AbstractMatrix{S} 
    vs::Matrix{S}
    T::Matrix{S}
end
QRPackedQ(A::QR) = QRPackedQ(A.vs, A.T)

type QRPivoted{T} <: Factorization{T}
    hh::Matrix{T}
    tau::Vector{T}
    pivots::Vector{BlasInt}
end

type QRPivotedQ{T} <: AbstractMatrix{T}
    hh::Matrix{T}                      # Householder transformations and R
    tau::Vector{T}                     # Scalar factors of transformations
end
QRPivotedQ(A::QRPivoted) = QRPivotedQ(A.hh, A.tau)

function qr(A::Union(Number, AbstractMatrix), thin::Bool=true, pivoted::Bool=false)
  F = qrfact(A, pivoted)
  return pivoted ? (full(F[:Q], thin), F[:R], F[:p]) : (full(F[:Q], thin), F[:R])
end

qrfact!{T<:BlasFloat}(A::StridedMatrix{T}, pivoted::Bool=false, args::Integer...) = pivoted ? QRPivoted{T}(LAPACK.geqp3!(A)...) : QR(A, args...) 
qrfact!(A::StridedMatrix, pivoted::Bool=false) = qrfact!(float(A), pivoted)
qrfact{T<:BlasFloat}(A::StridedMatrix{T}, pivoted::Bool=false, args::Integer...) = qrfact!(copy(A), pivoted, args...)
qrfact(A::StridedMatrix, pivoted::Bool=false, args::Integer...) = qrfact!(float(A), pivoted, args...)
qrfact(x::Integer, pivoted::Bool=false) = qrfact(float(x), pivoted)
qrfact(x::Number, pivoted::Bool=false) = pivoted ? error("Not implemented") : QR(fill(one(x), 1, 1), fill(x, 1, 1))
size(A::Union(QR,        QRPackedQ ), args::Integer...) = size(A.vs, args...)
size(A::Union(QRPivoted, QRPivotedQ), args::Integer...) = size(A.hh, args...)

function getindex(A::QR, d::Symbol)
<<<<<<< HEAD
    d == :R && return triu(A.vs[1:minimum(size(A)),:])
    d == :Q && return QRPackedQ(A)
    throw(KeyError(d))
end

function getindex{T<:BlasFloat}(A::QRPivoted{T}, d::Symbol)
    d == :R && return triu(A.hh[1:minimum(size(A)),:])
    d == :Q && return QRPivotedQ(A)
    d == :p && return A.pivots
    d == :P && return perm_matrix(A.pivots) #The permutation matrix for the pivot
    throw(KeyError(d))
=======
    if d == :R return triu(A.vs[1:minimum(size(A)),:])
    elseif d == :Q return QRPackedQ(A)
    else error("No such type field") end
end

function getindex{T<:BlasFloat}(A::QRPivoted{T}, d::Symbol)
    if d == :R return triu(A.hh[1:minimum(size(A)),:])
    elseif d == :Q return QRPivotedQ(A)
    elseif d == :p return A.pivots
    elseif d == :P return perm_matrix(A.pivots, T) #The permutation matrix for the pivot
    end
    error("No such type field")
>>>>>>> 18d0ec9a
end

full{T<:BlasFloat}(A::QRPackedQ{T}, thin::Bool) = A * eye(T, thin ? size(A.T, 2) : size(A, 1))
function full{T<:BlasFloat}(A::QRPivotedQ{T}, thin::Bool=true)
    m, n = size(A.hh)
    return LAPACK.orgqr!(thin ? copy(A.hh) : [A.hh zeros(T, m, max(0, m-n))], A.tau)
end

print_matrix(io::IO, A::Union(QRPackedQ, QRPivotedQ), rows::Integer, cols::Integer) = print_matrix(io, full(A), rows, cols)

## Multiplication by Q from the QR decomposition
function *{T<:BlasFloat}(A::QRPackedQ{T}, B::StridedVecOrMat{T})
    m, n = size(B, 1), ndims(B)==1 ? 1 : size(B, 2)
    if m == size(A.vs, 1)
        Bc = copy(B)
    elseif m == size(A.vs, 2)
        Bc = [B; zeros(T, size(A.vs,1)-m, n)]
    else
        throw(DimensionMismatch(""))
    end
    LAPACK.gemqrt!('L', 'N', A.vs, A.T, Bc)
end
*{T<:BlasFloat}(A::StridedVecOrMat{T}, B::QRPackedQ{T}) = LAPACK.gemqrt!('R', 'N', B.vs, B.T, copy(A))
function *{T<:BlasFloat}(A::QRPivotedQ{T}, B::StridedVecOrMat{T})
    m, n = size(B, 1), ndims(B)==1 ? 1 : size(B, 2)
    if m == size(A.hh, 1)
        Bc = copy(B)
    elseif m == size(A.hh, 2)
        Bc = [B; zeros(T, size(A.hh,1)-m, n)]
    else
        throw(DimensionMismatch(""))
    end
    LAPACK.ormqr!('L', 'N', A.hh, A.tau, Bc)
end
*(A::StridedVecOrMat, B::QRPivotedQ) = LAPACK.ormqr!('R', 'N', B.hh, B.tau, copy(A))

Ac_mul_B{T<:BlasReal   }(A::QRPackedQ{T},  B::StridedVecOrMat) = LAPACK.gemqrt!('L','T',A.vs,A.T,  copy(B))
Ac_mul_B{T<:BlasComplex}(A::QRPackedQ{T},  B::StridedVecOrMat) = LAPACK.gemqrt!('L','C',A.vs,A.T,  copy(B))
Ac_mul_B{T<:BlasReal   }(A::QRPivotedQ{T}, B::StridedVecOrMat) = LAPACK.ormqr! ('L','T',A.hh,A.tau,copy(B))
Ac_mul_B{T<:BlasComplex}(A::QRPivotedQ{T}, B::StridedVecOrMat) = LAPACK.ormqr! ('L','C',A.hh,A.tau,copy(B))
function A_mul_Bc{T<:BlasFloat}(A::StridedVecOrMat{T}, B::QRPackedQ{T})
    m, n = size(A, 1), ndims(A)==1 ? 1 : size(A, 2)
    if n == size(B.vs, 1)
        Ac = copy(A)
    elseif n == size(B.vs, 2)
        Ac = [B zeros(T, m, size(B.vs, 1) - n)]
    else
        throw(DimensionMismatch(""))
    end
    LAPACK.gemqrt!('R', iseltype(B.vs,Complex) ? 'C' : 'T', B.vs, B.T, Ac)
end
function A_mul_Bc{T<:BlasFloat}(A::StridedVecOrMat{T}, B::QRPivotedQ{T})
    m, n = size(A, 1), ndims(A)==1 ? 1 : size(A, 2)
    if n == size(B.hh, 1)
        Ac = copy(A)
    elseif n == size(B.hh, 2)
        Ac = [B zeros(T, m, size(B.hh, 1) - n)]
    else
        throw(DimensionMismatch(""))
    end
    LAPACK.ormqr!('R', iseltype(B.hh,Complex) ? 'C' : 'T', B.hh, B.tau, Ac)
end

## Least squares solution.
#XXX Should be more careful about cases with m < n
(\)(A::QR, B::StridedVector) = Triangular(A[:R], :U)\(A[:Q]'B)[1:size(A, 2)]
(\)(A::QR, B::StridedMatrix) = Triangular(A[:R], :U)\(A[:Q]'B)[1:size(A, 2),:]
# Julia implementation similarly to xgelsy
function (\){T<:BlasFloat}(A::QRPivoted{T}, B::StridedMatrix{T}, rcond::Real)
    nr, nrhs = minimum(size(A.hh)), size(B, 2)
    if nr == 0 return zeros(0, nrhs), 0 end
    ar = abs(A.hh[1])
    if ar == 0 return zeros(nr, nrhs), 0 end #XXX is 0 the correct underflow threshold?
    rnk = 1
<<<<<<< HEAD
    xmin = ones(T, nr)
    xmax = ones(T, nr)
    tmin = tmax = ar
=======
    xmin, xmax = ones(T, nr), ones(T, nr)
    tmin, tmax = ar, ar
>>>>>>> 18d0ec9a
    while rnk < nr
        Ahh = sub(A.hh, 1:rnk, rnk+1), A.hh[rnk+1, rnk+1]
        tmin, smin, cmin = LAPACK.laic1!(2, sub(xmin, 1:rnk), tmin, Ahh...)
        tmax, smax, cmax = LAPACK.laic1!(1, sub(xmax, 1:rnk), tmax, Ahh...)
        if tmax*rcond > tmin break end
        xmin[1:rnk+1] = [smin*sub(xmin, 1:rnk), cmin]
        xmax[1:rnk+1] = [smax*sub(xmin, 1:rnk), cmax] #XXX should this be xmax?
        rnk += 1
        # if cond(r[1:rnk, 1:rnk])*rcond < 1 break end
    end
    C, tau = LAPACK.tzrzf!(A.hh[1:rnk,:])
    X = [Triangular(C[1:rnk,1:rnk],:U)\(A[:Q]'B)[1:rnk,:]; zeros(T, size(A.hh,2)-rnk, nrhs)]
    LAPACK.ormrz!('L', iseltype(B, Complex) ? 'C' : 'T', C, tau, X)
    return X[invperm(A[:p]),:], rnk
end
<<<<<<< HEAD
\(A::QRPivoted, B::StridedMatrix, rcond::Real) = \(A, float(B), rcond)
\(A::QRPivoted, B::StridedMatrix) = (\)(A, B, sqrt(eps(typeof(float(real(B[1]))))))[1]
\(A::QRPivoted, B::StridedVector) = (\)(A, reshape(B, length(B), 1))[:]
=======
(\)(A::QRPivoted, B::StridedMatrix) = (\)(A, B, sqrt(eps(typeof(real(B[1])))))[1]
(\)(A::QRPivoted, B::StridedVector) = (\)(A, reshape(B, length(B), 1))[:]
>>>>>>> 18d0ec9a

##TODO:  Add methods for rank(A::QRP{T}) and adjust the (\) method accordingly
##       Add rcond methods for Cholesky, LU, QR and QRP types
## Lower priority: Add LQ, QL and RQ factorizations

############################
# Hessenberg factorization #
############################

# FIXME! Should add balancing option through xgebal
type Hessenberg{T} <: Factorization{T}
    hh::Matrix{T}
    tau::Vector{T}
    function Hessenberg(hh::Matrix{T}, tau::Vector{T})
        chksquare(hh)
        new(hh, tau)
    end
end
Hessenberg{T<:BlasFloat}(hh::Matrix{T}, tau::Vector{T}) = Hessenberg{T}(hh, tau)
Hessenberg(A::StridedMatrix) = Hessenberg(LAPACK.gehrd!(A)...)

hessfact!{T<:BlasFloat}(A::StridedMatrix{T}) = Hessenberg(A)
hessfact!(A::StridedMatrix) = hessfact!(float(A))
hessfact{T<:BlasFloat}(A::StridedMatrix{T}) = hessfact!(copy(A))
hessfact(A::StridedMatrix) = hessfact!(float(A))

type HessenbergQ{T} <: AbstractMatrix{T}
    hh::Matrix{T}
    tau::Vector{T}
end
HessenbergQ(A::Hessenberg) = HessenbergQ(A.hh, A.tau)
size(A::HessenbergQ, args...) = size(A.hh, args...)
getindex(A::HessenbergQ, i::Real) = getindex(full(A), i)
getindex(A::HessenbergQ, i::AbstractArray) = getindex(full(A), i)
getindex(A::HessenbergQ, args...) = getindex(full(A), args...)

function getindex(A::Hessenberg, d::Symbol)
    d == :Q && return HessenbergQ(A)
    d == :H && return triu(A.hh, -1)
    throw(KeyError(d))
end

full(A::HessenbergQ) = LAPACK.orghr!(1, size(A.hh, 1), copy(A.hh), A.tau)

# Eigenvalues
type Eigen{T,V} <: Factorization{T}
    values::Vector{V}
    vectors::Matrix{T}
end

# Generalized eigenvalue problem.
type GeneralizedEigen{T,V}
    values::Vector{V}
    vectors::Matrix{T}
end

function getindex(A::Union(Eigen,GeneralizedEigen), d::Symbol)
    d == :values && return A.values
    d == :vectors && return A.vectors
    throw(KeyError(d))
end

function eigfact!{T<:BlasReal}(A::StridedMatrix{T})
    n = size(A, 2)
    n==0 && return Eigen(zeros(T, 0), zeros(T, 0, 0))
    issym(A) && return eigfact!(Symmetric(A))

    WR, WI, VL, VR = LAPACK.geev!('N', 'V', A)
    all(WI .== 0.) && return Eigen(WR, VR)
    evec = zeros(Complex{T}, n, n)
    j = 1
    while j <= n
        if WI[j] == 0.0
            evec[:,j] = VR[:,j]
        else
            evec[:,j]   = VR[:,j] + im*VR[:,j+1]
            evec[:,j+1] = VR[:,j] - im*VR[:,j+1]
            j += 1
        end
        j += 1
    end
    return Eigen(complex(WR, WI), evec)
end

function eigfact!{T<:BlasComplex}(A::StridedMatrix{T})
    n = size(A, 2)
    n == 0 && return Eigen(zeros(T, 0), zeros(T, 0, 0))
    ishermitian(A) && return eigfact!(Hermitian(A)) 
    return Eigen(LAPACK.geev!('N', 'V', A)[[1,3]]...)
end
eigfact!(A::StridedMatrix) = eigfact!(float(A))
eigfact{T<:BlasFloat}(x::StridedMatrix{T}) = eigfact!(copy(x))
eigfact(A::StridedMatrix) = eigfact!(float(A))
eigfact(x::Number) = Eigen([x], fill(one(x), 1, 1))

function eig(A::Union(Number, AbstractMatrix))
    F = eigfact(A)
    F[:values], F[:vectors]
end

#Calculates eigenvectors
eigvecs(A::Union(Number, AbstractMatrix)) = eigfact(A)[:vectors]

function eigvals!{T<:BlasReal}(A::StridedMatrix{T})
    issym(A) && return eigvals!(Symmetric(A))
    valsre, valsim, _, _ = LAPACK.geev!('N', 'N', A)
    return all(valsim .== 0) ? valsre : complex(valsre, valsim)
end
function eigvals!{T<:BlasComplex}(A::StridedMatrix{T})
    ishermitian(A) && return eigvals(Hermitian(A))
    return LAPACK.geev!('N', 'N', A)[1]
end
eigvals!(A::AbstractMatrix, args...) = eigvals!(float(A), args...)
eigvals{T<:BlasFloat}(A::AbstractMatrix{T}) = eigvals!(copy(A))
eigvals(A::AbstractMatrix, args...) = eigvals!(float(A), args...)

eigvals(x::Number) = [one(x)]

#Computes maximum and minimum eigenvalue
function eigmax(A::Union(Number, AbstractMatrix))
    v = eigvals(A)
    iseltype(v,Complex) ? error("DomainError: complex eigenvalues cannot be ordered") : maximum(v)
end
function eigmin(A::Union(Number, AbstractMatrix))
    v = eigvals(A)
    iseltype(v,Complex) ? error("DomainError: complex eigenvalues cannot be ordered") : minimum(v)
end

inv(A::Eigen) = scale(A.vectors, 1.0/A.values)*A.vectors'
det(A::Eigen) = prod(A.values)

# Generalized eigenproblem
function eigfact!{T<:BlasReal}(A::StridedMatrix{T}, B::StridedMatrix{T})
    issym(A) && issym(B) && return eigfact!(Symmetric(A), Symmetric(B))
    n = size(A, 1)
    alphar, alphai, beta, _, vr = LAPACK.ggev!('N', 'V', A, B)
    all(alphai .== 0) && return GeneralizedEigen(alphar ./ beta, vr)

    vecs = zeros(Complex{T}, n, n)
    j = 1
    while j <= n
        if alphai[j] == 0.0
            vecs[:,j] = vr[:,j]
        else
            vecs[:,j  ] = vr[:,j] + im*vr[:,j+1]
            vecs[:,j+1] = vr[:,j] - im*vr[:,j+1]
            j += 1
        end
        j += 1
    end
    return GeneralizedEigen(complex(alphar, alphai)./beta, vecs)
end

function eigfact!{T<:BlasComplex}(A::StridedMatrix{T}, B::StridedMatrix{T})
    ishermitian(A) && ishermitian(B) && return eigfact!(Hermitian(A), Hermitian(B))
    alpha, beta, _, vr = LAPACK.ggev!('N', 'V', A, B)
    return GeneralizedEigen(alpha./beta, vr)
end
eigfact!(A::StridedMatrix, B::StridedMatrix) = eigfact!(float(A), float(B))
eigfact{T<:BlasFloat}(A::StridedMatrix{T}, B::StridedMatrix{T}) = eigfact!(copy(A), copy(B))
eigfact(A::StridedMatrix, B::StridedMatrix) = eigfact!(float(A), float(B))

function eig(A::AbstractMatrix, B::AbstractMatrix)
    F = eigfact(A, B)
    F[:values], F[:vectors]
end

function eigvals!{T<:BlasReal}(A::StridedMatrix{T}, B::StridedMatrix{T})
    issym(A) && issym(B) && return eigvals!(Symmetric(A), Symmetric(B))
    alphar, alphai, beta, vl, vr = LAPACK.ggev!('N', 'N', A, B)
    (all(alphai .== 0) ? alphar : complex(alphar, alphai))./beta
end
function eigvals!{T<:BlasComplex}(A::StridedMatrix{T}, B::StridedMatrix{T})
    ishermitian(A) && ishermitian(B) && return eigvals!(Hermitian(A), Hermitian(B))
    alpha, beta, vl, vr = LAPACK.ggev!('N', 'N', A, B)
    alpha./beta
end
eigvals!(A::AbstractMatrix, B::AbstractMatrix) = eigvals!(float(A), float(B))
eigvals{T<:BlasFloat}(A::AbstractMatrix{T}, B::AbstractMatrix{T}) = eigvals!(copy(A), copy(B))
eigvals(A::AbstractMatrix, B::AbstractMatrix) = eigvals!(float(A), float(B))

# SVD
type SVD{T<:BlasFloat,Tr} <: Factorization{T}
    U::Matrix{T}
    S::Vector{Tr}
    Vt::Matrix{T}
end
function svdfact!{T<:BlasFloat}(A::StridedMatrix{T}, thin::Bool)
    m,n = size(A)
    if m == 0 || n == 0
        u,s,vt = (eye(T, m, thin ? n : m), real(zeros(T,0)), eye(T,n,n))
    else
        u,s,vt = LAPACK.gesdd!(thin ? 'S' : 'A', A)
    end
    SVD(u,s,vt)
end
svdfact!(A::StridedVecOrMat, args...) = svdfact!(float(A), args...)
svdfact!{T<:BlasFloat}(a::Vector{T}, thin::Bool) = svdfact!(reshape(a, length(a), 1), thin)
svdfact!{T<:BlasFloat}(A::StridedVecOrMat{T}) = svdfact!(A, true)
svdfact(A::StridedVecOrMat, args...) = svdfact!(eltype(A)<:BlasFloat ? copy(A) : float(A), args...)
svdfact(x::Number, thin::Bool=true) = SVD(x == 0 ? fill(one(x), 1, 1) : fill(x/abs(x), 1, 1), [abs(x)], fill(one(x), 1, 1))
svdfact(x::Integer, thin::Bool=true) = svdfact(float(x), thin)

function svd(A::Union(Number, AbstractArray), thin::Bool=true)
    F = svdfact(A, thin)
    F.U, F.S, F.Vt'
end

function getindex(F::SVD, d::Symbol)
    d == :U && return F.U
    d == :S && return F.S
    d == :Vt && return F.Vt
    d == :V && return F.Vt'
    throw(KeyError(d))
end

svdvals!{T<:BlasFloat}(A::StridedMatrix{T}) = any([size(A)...].==0) ? zeros(T, 0) : LAPACK.gesdd!('N', A)[2]
svdvals!(A::StridedMatrix) = svdvals!(float(A))
svdvals{T<:BlasFloat}(A::StridedMatrix{T}) = svdvals!(copy(A))
svdvals(A::StridedMatrix) = svdvals!(float(A))
svdvals(x::Number) = [abs(x)]

# SVD least squares
function \{T<:BlasFloat}(A::SVD{T}, B::StridedVecOrMat{T})
    n = length(A.S)
    Sinv = zeros(T, n)
    Sinv[A.S .> sqrt(eps())] = 1.0 ./ A.S
    scale(A.Vt', Sinv) * A.U[:,1:n]'B
end

# Generalized svd
type GeneralizedSVD{T} <: Factorization{T}
    U::Matrix{T}
    V::Matrix{T}
    Q::Matrix{T}
    a::Vector
    b::Vector
    k::Int
    l::Int
    R::Matrix{T}
end

function svdfact!{T<:BlasFloat}(A::StridedMatrix{T}, B::StridedMatrix{T})
    U, V, Q, a, b, k, l, R = LAPACK.ggsvd!('U', 'V', 'Q', A, B)
    GeneralizedSVD(U, V, Q, a, b, int(k), int(l), R)
end
svdfact!(A::StridedMatrix, B::StridedMatrix) = svdfact!(float(A), float(B))
svdfact{T<:BlasFloat}(A::StridedMatrix{T}, B::StridedMatrix{T}) = svdfact!(copy(A), copy(B))
svdfact(A::StridedMatrix, B::StridedMatrix) = svdfact!(float(A), float(B))

function svd(A::AbstractMatrix, B::AbstractMatrix)
    F = svdfact(A, B)
    F[:U], F[:V], F[:Q]*F[:R0]', F[:D1], F[:D2]
end

function getindex{T}(obj::GeneralizedSVD{T}, d::Symbol)
    d == :U && return obj.U
    d == :V && return obj.V
    d == :Q && return obj.Q
    (d == :alpha || d == :a) && return obj.a
    (d == :beta || d == :b) && return obj.b
    (d == :vals || d == :S) && return obj.a[1:obj.k + obj.l] ./ obj.b[1:obj.k + obj.l]
    if d == :D1
        m = size(obj.U, 1)
        if m - obj.k - obj.l >= 0
            return [eye(T, obj.k) zeros(T, obj.k, obj.l); zeros(T, obj.l, obj.k) diagm(obj.a[obj.k + 1:obj.k + obj.l]); zeros(T, m - obj.k - obj.l, obj.k + obj.l)]
        else
            return [eye(T, m, obj.k) [zeros(T, obj.k, m - obj.k); diagm(obj.a[obj.k + 1:m])] zeros(T, m, obj.k + obj.l - m)]
        end
    end
    if d == :D2
        m = size(obj.U, 1)
        p = size(obj.V, 1)
        if m - obj.k - obj.l >= 0
            return [zeros(T, obj.l, obj.k) diagm(obj.b[obj.k + 1:obj.k + obj.l]); zeros(T, p - obj.l, obj.k + obj.l)]
        else
            return [zeros(T, p, obj.k) [diagm(obj.b[obj.k + 1:m]); zeros(T, obj.k + p - m, m - obj.k)] [zeros(T, m - obj.k, obj.k + obj.l - m); eye(T, obj.k + p - m, obj.k + obj.l - m)]]
        end
    end
    d == :R && return obj.R
    if d == :R0
        n = size(obj.Q, 1)
        return [zeros(T, obj.k + obj.l, n - obj.k - obj.l) obj.R]
    end
    throw(KeyError(d))
end

function svdvals!{T<:BlasFloat}(A::StridedMatrix{T}, B::StridedMatrix{T})
    _, _, _, a, b, k, l, _ = LAPACK.ggsvd!('N', 'N', 'N', A, B)
    a[1:k + l] ./ b[1:k + l]
end
svdvals!(A::StridedMatrix, B::StridedMatrix) = svdvals!(float(A), float(B))
svdvals{T<:BlasFloat}(A::StridedMatrix{T}, B::StridedMatrix{T}) = svdvals!(copy(A), copy(B))
svdvals(A::StridedMatrix, B::StridedMatrix) = svdvals!(float(A), float(B))

type Schur{Ty<:BlasFloat} <: Factorization{Ty}
    T::Matrix{Ty}
    Z::Matrix{Ty}
    values::Vector
end

schurfact!{T<:BlasFloat}(A::StridedMatrix{T}) = Schur(LinAlg.LAPACK.gees!('V', A)...)
schurfact!(A::StridedMatrix) = schurfact!(float(A))
schurfact{T<:BlasFloat}(A::StridedMatrix{T}) = schurfact!(copy(A))
schurfact(A::StridedMatrix) = schurfact!(float(A))

function getindex(F::Schur, d::Symbol)
    (d == :T || d == :Schur) && return F.T
    (d == :Z || d == :vectors) && return F.Z
    d == :values && return F.values
    throw(KeyError(d))
end

function schur(A::AbstractMatrix)
    SchurF = schurfact(A)
    SchurF[:T], SchurF[:Z], SchurF[:values]
end

type GeneralizedSchur{Ty<:BlasFloat} <: Factorization{Ty}
    S::Matrix{Ty}
    T::Matrix{Ty}
    alpha::Vector
    beta::Vector{Ty}
    Q::Matrix{Ty}
    Z::Matrix{Ty}
end

schurfact!{T<:BlasFloat}(A::StridedMatrix{T}, B::StridedMatrix{T}) = GeneralizedSchur(LinAlg.LAPACK.gges!('V', 'V', A, B)...)
schurfact!(A::StridedMatrix, B::StridedMatrix) = schurfact!(float(A), float(B))
schurfact{T<:BlasFloat}(A::StridedMatrix{T}, B::StridedMatrix{T}) = schurfact!(copy(A), copy(B))
schurfact(A::StridedMatrix, B::StridedMatrix) = schurfact!(float(A), float(B))

function getindex(F::GeneralizedSchur, d::Symbol)
    d == :S && return F.S
    d == :T && return F.T
    d == :alpha && return F.alpha
    d == :beta && return F.beta
    d == :values && return F.alpha./F.beta
    (d == :Q || d == :left) && return F.Q
    (d == :Z || d == :right) && return F.Z
    throw(KeyError(d))
end

function schur(A::AbstractMatrix, B::AbstractMatrix)
    SchurF = schurfact(A, B)
    SchurF[:S], SchurF[:T], SchurF[:Q], SchurF[:Z]
end<|MERGE_RESOLUTION|>--- conflicted
+++ resolved
@@ -2,7 +2,6 @@
 
 abstract Factorization{T}
 
-<<<<<<< HEAD
 macro assertposdef(A, info)
    :(($info)==0 ? $A : throw(PosDefException($info)))
 end
@@ -21,7 +20,7 @@
     P
 end
 
-\(F::Factorization, B::AbstractVecOrMat) = A_ldiv_B!(F, copy(B))
+(\)(F::Factorization, B::AbstractVecOrMat) = A_ldiv_B!(F, copy(B))
 Ac_ldiv_B(F::Factorization, B::AbstractVecOrMat) = Ac_ldiv_B!(F, copy(B))
 At_ldiv_B(F::Factorization, B::AbstractVecOrMat) = At_ldiv_B!(F, copy(B))
 A_ldiv_B!(F::Factorization, B::StridedVecOrMat) = A_ldiv_B!(F, float(B))
@@ -37,19 +36,6 @@
     uplo::Char
 end
 
-=======
-(\)(F::Factorization, b::Union(AbstractVector, AbstractMatrix)) = A_ldiv_B!(F, copy(b))
-
-##########################
-# Cholesky factorization #
-##########################
-
-type Cholesky{T<:BlasFloat} <: Factorization{T}
-    UL::Matrix{T}
-    uplo::Char
-end
-
->>>>>>> 18d0ec9a
 type CholeskyPivoted{T<:BlasFloat} <: Factorization{T}
     UL::Matrix{T}
     uplo::Char
@@ -62,7 +48,6 @@
 function CholeskyPivoted{T<:BlasFloat}(A::StridedMatrix{T}, uplo::Char, tol::Real)
     A, piv, rank, info = LAPACK.pstrf!(uplo, A, tol)
     CholeskyPivoted{T}(uplo=='U' ? triu!(A) : tril!(A), uplo, piv, rank, tol, info)
-<<<<<<< HEAD
 end
 
 function cholfact!{T<:BlasFloat}(A::StridedMatrix{T}, uplo::Symbol=:U, pivoted::Bool=false,
@@ -101,53 +86,6 @@
     d == :p && return C.piv
     d == :P && return perm_matrix(C.piv)
     throw(KeyError(d))
-=======
-end
-
-function cholfact!{T<:BlasFloat}(A::StridedMatrix{T}, uplo::Symbol=:U, pivoted::Bool=false,
-      tol::Real=-1.0)
-  if pivoted
-    CholeskyPivoted(A, string(uplo)[1], tol)
-  else
-    uplochar = string(uplo)[1]
-    C, info = LAPACK.potrf!(uplochar, A)
-    info==0 ? Cholesky(C, uplochar) : throw(PosDefException(info))
-  end
-end
-
-cholfact!(A::StridedMatrix, uplo::Symbol=:U, pivoted::Bool=false, args...) = cholfact!(float(A), uplo, pivoted, args...)
-cholfact{T<:BlasFloat}(A::StridedMatrix{T}, uplo::Symbol=:U, pivoted::Bool=false, args...) = cholfact!(copy(A), uplo, pivoted, args...)
-cholfact(A::StridedMatrix, uplo::Symbol=:U, pivoted::Bool=false, args...) = cholfact!(float(A), uplo, pivoted, args...)
-cholfact(A::StridedMatrix, pivoted::Bool=false, args...) = cholfact(float(A), :U, pivoted, args...)
-cholfact(x::Number, pivoted::Bool=false) = imag(x) == 0 && real(x) > 0 ? Cholesky(fill(sqrt(x), 1, 1), :U) : throw(PosDefException(1))
-
-chol(A::Union(Number, AbstractMatrix), uplo::Symbol=:U) = cholfact(A, uplo)[uplo]
-
-function getindex(C::Cholesky, d::Symbol)
-    C.uplo == 'U' ? triu!(C.UL) : tril!(C.UL)
-    if d == :U || d == :L return symbol(C.uplo) == d ? C.UL : C.UL'
-    elseif d == :UL return Triangular(C.UL, C.uplo)
-    else error("No such type field")
-    end
-end
-getindex(C::CholeskyPivoted) = C.UL, C.piv
-function getindex{T<:BlasFloat}(C::CholeskyPivoted{T}, d::Symbol)
-    if d == :U || d == :L return symbol(C.uplo) == d ? C.UL : C.UL'
-    elseif d == :p return C.piv 
-    elseif d == :P return perm_matrix(C.piv, T)
-    else error("No such type field")
-    end
-end
-
-#Generate permutation matrix from a permutation
-function perm_matrix{T<:Integer}(A::Vector{T}, output_type::Type=T)
-    n = length(A)
-    P = zeros(output_type, n, n)
-    for i=1:n
-        P[A[i], i] = one(output_type)
-    end
-    P
->>>>>>> 18d0ec9a
 end
 
 size(C::Union(Cholesky,CholeskyPivoted)) = size(C.UL)
@@ -184,10 +122,7 @@
     Ci, info = LAPACK.potri!(C.uplo, copy(C.UL))
     info == 0 ? symmetrize_conj!(Ci, C.uplo) : throw(SingularException(info))
 end
-<<<<<<< HEAD
-
-=======
->>>>>>> 18d0ec9a
+
 function inv(C::CholeskyPivoted)
     chkfullrank(C)
     ipiv = invperm(C.piv)
@@ -225,23 +160,12 @@
 
 function getindex{T}(A::LU{T}, d::Symbol)
     m, n = size(A)
-<<<<<<< HEAD
     d == :L && return tril(A.factors[1:m, 1:min(m,n)], -1) + eye(T, m, min(m,n))
     d == :U && return triu(A.factors[1:min(m,n),1:n])
     if d == :p
         p = [1:m]
         for i in 1:length(A.pivots)
             p[i], p[A.pivots[i]] = p[A.pivots[i]], p[i]
-=======
-    if d == :L return tril(A.factors[1:m, 1:min(m,n)], -1) + eye(T, m, min(m,n))
-    elseif d == :U return triu(A.factors[1:min(m,n),1:n])
-    elseif d == :p
-        p = [1:m]
-        for i in 1:length(A.pivots)
-            tmp = p[i]
-            p[i] = p[A.pivots[i]]
-            p[A.pivots[i]] = tmp
->>>>>>> 18d0ec9a
         end
         return p
     elseif d == :P
@@ -257,13 +181,8 @@
 
 function det{T}(A::LU{T})
     m, n = size(A)
-<<<<<<< HEAD
     m != n && throw(DimensionMismatch("Matrix must be square"))
     A.info > 0 && return zero(typeof(A.factors[1]))
-=======
-    if m != n throw(DimensionMismatch("Matrix must be square")) end
-    if A.info > 0; return zero(typeof(A.factors[1])); end
->>>>>>> 18d0ec9a
     prod(diag(A.factors)) * (bool(sum(A.pivots .!= 1:n) % 2) ? -one(T) : one(T))
 end
 
@@ -271,11 +190,7 @@
     n = chksquare(A)
     dg = diag(A.factors)
     s = (bool(sum(A.pivots .!= 1:n) % 2) ? -one(T) : one(T)) * prod(sign(dg))
-<<<<<<< HEAD
     return sum(log(abs(dg))), s 
-=======
-    return sum(log(abs(dg))) , s 
->>>>>>> 18d0ec9a
 end
 
 function logdet{T<:Real}(A::LU{T})
@@ -285,16 +200,10 @@
 end
 
 function logdet{T<:Complex}(A::LU{T})
-<<<<<<< HEAD
     m, n = size(A)
     m != n && throw(DimensionMisMatch("matrix must be square"))
     s = sum(log(diag(A.factors))) + (bool(sum(A.pivots .!= 1:n) % 2) ? complex(0,pi) : 0) 
     r, a = reim(s); a = a % 2pi; if a>pi a -=2pi elseif a<=-pi a+=2pi end
-=======
-    m, n = size(A); if m!=n error("matrix must be square") end
-    s = sum(log(diag(A.factors))) + (bool(sum(A.pivots .!= 1:n) % 2) ? complex(0,pi) : 0) 
-    r,a = reim(s); a = a % 2pi; if a>pi a -=2pi elseif a<=-pi a+=2pi end
->>>>>>> 18d0ec9a
     return complex(r,a)    
 end
 
@@ -304,36 +213,7 @@
 At_ldiv_Bt{T<:BlasFloat}(A::LU{T}, B::StridedVecOrMat{T}) = @assertnonsingular LAPACK.getrs!('T', A.factors, A.pivots, transpose(B)) A.info
 Ac_ldiv_Bc{T<:BlasComplex}(A::LU{T}, B::StridedVecOrMat{T}) = @assertnonsingular LAPACK.getrs!('C', A.factors, A.pivots, ctranspose(B)) A.info
 
-<<<<<<< HEAD
 /{T}(B::Matrix{T},A::LU{T}) = At_ldiv_Bt(A,B).'
-=======
-function (\){T<:BlasFloat}(A::LU{T}, B::StridedVecOrMat{T})
-    if A.info > 0; throw(SingularException(A.info)); end
-    LAPACK.getrs!('N', A.factors, A.pivots, copy(B))
-end
-
-function At_ldiv_B{T<:BlasFloat}(A::LU{T}, B::StridedVecOrMat{T})
-    if A.info > 0; throw(SingularException(A.info)); end
-    LAPACK.getrs!('T', A.factors, A.pivots, copy(B))
-end
-
-function Ac_ldiv_B{T<:BlasComplex}(A::LU{T}, B::StridedVecOrMat{T})
-    if A.info > 0; throw(SingularException(A.info)); end
-    LAPACK.getrs!('C', A.factors, A.pivots, copy(B))
-end
-
-function At_ldiv_Bt{T<:BlasFloat}(A::LU{T}, B::StridedVecOrMat{T})
-    if A.info > 0; throw(SingularException(A.info)); end
-    LAPACK.getrs!('T', A.factors, A.pivots, transpose(B))
-end
-
-function Ac_ldiv_Bc{T<:BlasComplex}(A::LU{T}, B::StridedVecOrMat{T})
-    if A.info > 0; throw(SingularException(A.info)); end
-    LAPACK.getrs!('C', A.factors, A.pivots, ctranspose(B))
-end
-
-(/){T}(B::Matrix{T},A::LU{T}) = At_ldiv_Bt(A,B).'
->>>>>>> 18d0ec9a
 
 function inv(A::LU)
     if A.info > 0; return throw(SingularException(A.info)); end
@@ -387,7 +267,6 @@
 size(A::Union(QRPivoted, QRPivotedQ), args::Integer...) = size(A.hh, args...)
 
 function getindex(A::QR, d::Symbol)
-<<<<<<< HEAD
     d == :R && return triu(A.vs[1:minimum(size(A)),:])
     d == :Q && return QRPackedQ(A)
     throw(KeyError(d))
@@ -399,20 +278,6 @@
     d == :p && return A.pivots
     d == :P && return perm_matrix(A.pivots) #The permutation matrix for the pivot
     throw(KeyError(d))
-=======
-    if d == :R return triu(A.vs[1:minimum(size(A)),:])
-    elseif d == :Q return QRPackedQ(A)
-    else error("No such type field") end
-end
-
-function getindex{T<:BlasFloat}(A::QRPivoted{T}, d::Symbol)
-    if d == :R return triu(A.hh[1:minimum(size(A)),:])
-    elseif d == :Q return QRPivotedQ(A)
-    elseif d == :p return A.pivots
-    elseif d == :P return perm_matrix(A.pivots, T) #The permutation matrix for the pivot
-    end
-    error("No such type field")
->>>>>>> 18d0ec9a
 end
 
 full{T<:BlasFloat}(A::QRPackedQ{T}, thin::Bool) = A * eye(T, thin ? size(A.T, 2) : size(A, 1))
@@ -487,14 +352,9 @@
     ar = abs(A.hh[1])
     if ar == 0 return zeros(nr, nrhs), 0 end #XXX is 0 the correct underflow threshold?
     rnk = 1
-<<<<<<< HEAD
     xmin = ones(T, nr)
     xmax = ones(T, nr)
     tmin = tmax = ar
-=======
-    xmin, xmax = ones(T, nr), ones(T, nr)
-    tmin, tmax = ar, ar
->>>>>>> 18d0ec9a
     while rnk < nr
         Ahh = sub(A.hh, 1:rnk, rnk+1), A.hh[rnk+1, rnk+1]
         tmin, smin, cmin = LAPACK.laic1!(2, sub(xmin, 1:rnk), tmin, Ahh...)
@@ -510,14 +370,9 @@
     LAPACK.ormrz!('L', iseltype(B, Complex) ? 'C' : 'T', C, tau, X)
     return X[invperm(A[:p]),:], rnk
 end
-<<<<<<< HEAD
 \(A::QRPivoted, B::StridedMatrix, rcond::Real) = \(A, float(B), rcond)
 \(A::QRPivoted, B::StridedMatrix) = (\)(A, B, sqrt(eps(typeof(float(real(B[1]))))))[1]
 \(A::QRPivoted, B::StridedVector) = (\)(A, reshape(B, length(B), 1))[:]
-=======
-(\)(A::QRPivoted, B::StridedMatrix) = (\)(A, B, sqrt(eps(typeof(real(B[1])))))[1]
-(\)(A::QRPivoted, B::StridedVector) = (\)(A, reshape(B, length(B), 1))[:]
->>>>>>> 18d0ec9a
 
 ##TODO:  Add methods for rank(A::QRP{T}) and adjust the (\) method accordingly
 ##       Add rcond methods for Cholesky, LU, QR and QRP types
