--- conflicted
+++ resolved
@@ -3,11 +3,7 @@
 function inflate_ir(interp::AbstractInterpreter, ci::CodeInfo, linfo::MethodInstance)
     sptypes = sptypes_from_meth_instance(linfo)
     if ci.inferred
-<<<<<<< HEAD
-        argtypes, _ = matching_cache_argtypes(interp, linfo, nothing)
-=======
-        argtypes, _ = matching_cache_argtypes(linfo, nothing, false)
->>>>>>> a43e01f7
+        argtypes, _ = matching_cache_argtypes(interp, linfo, nothing, false)
     else
         argtypes = Any[ Any for i = 1:length(ci.slotflags) ]
     end
