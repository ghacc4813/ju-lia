# This file is a part of Julia. License is MIT: https://julialang.org/license

Core.PhiNode() = Core.PhiNode(Int32[], Any[])

isterminator(@nospecialize(stmt)) = isa(stmt, GotoNode) || isa(stmt, GotoIfNot) || isa(stmt, ReturnNode)

struct CFG
    blocks::Vector{BasicBlock}
    index::Vector{Int} # map from instruction => basic-block number
                       # TODO: make this O(1) instead of O(log(n_blocks))?
end

copy(c::CFG) = CFG(BasicBlock[copy(b) for b in c.blocks], copy(c.index))

function cfg_insert_edge!(cfg::CFG, from::Int, to::Int)
    # Assumes that this edge does not already exist
    push!(cfg.blocks[to].preds, from)
    push!(cfg.blocks[from].succs, to)
    nothing
end

function cfg_delete_edge!(cfg::CFG, from::Int, to::Int)
    preds = cfg.blocks[to].preds
    succs = cfg.blocks[from].succs
    # Assumes that blocks appear at most once in preds and succs
    deleteat!(preds, findfirst(x->x === from, preds)::Int)
    deleteat!(succs, findfirst(x->x === to, succs)::Int)
    nothing
end

function bb_ordering()
    lt=(<=)
    by=x->first(x.stmts)
    ord(lt, by, nothing, Forward)
end

function block_for_inst(index::Vector{Int}, inst::Int)
    return searchsortedfirst(index, inst, lt=(<=))
end

function block_for_inst(index::Vector{BasicBlock}, inst::Int)
    return searchsortedfirst(index, BasicBlock(StmtRange(inst, inst)), bb_ordering())-1
end

block_for_inst(cfg::CFG, inst::Int) = block_for_inst(cfg.index, inst)

@inline function basic_blocks_starts(stmts::Vector{Any})
    jump_dests = BitSet()
    push!(jump_dests, 1) # function entry point
    # First go through and compute jump destinations
    for idx in 1:length(stmts)
        stmt = stmts[idx]
        # Terminators
        if isa(stmt, GotoIfNot)
            push!(jump_dests, idx+1)
            push!(jump_dests, stmt.dest)
        elseif isa(stmt, ReturnNode)
            idx < length(stmts) && push!(jump_dests, idx+1)
        elseif isa(stmt, GotoNode)
            # This is a fake dest to force the next stmt to start a bb
            idx < length(stmts) && push!(jump_dests, idx+1)
            push!(jump_dests, stmt.label)
        elseif isa(stmt, Expr)
            if stmt.head === :leave
                # :leave terminates a BB
                push!(jump_dests, idx+1)
            elseif stmt.head === :enter
                # :enter starts/ends a BB
                push!(jump_dests, idx)
                push!(jump_dests, idx+1)
                # The catch block is a jump dest
                push!(jump_dests, stmt.args[1]::Int)
            end
        end
        if isa(stmt, PhiNode)
            for edge in stmt.edges
                if edge == idx - 1
                    push!(jump_dests, idx)
                end
            end
        end
    end
    # and add add one more basic block start after the last statement
    for i = length(stmts):-1:1
        if stmts[i] !== nothing
            push!(jump_dests, i+1)
            break
        end
    end
    return jump_dests
end

function compute_basic_blocks(stmts::Vector{Any})
    # Compute ranges
    bb_starts = basic_blocks_starts(stmts) # ::BitSet and already sorted
    pop!(bb_starts, 1)
    basic_block_index = Int[bb for bb in bb_starts]
    blocks = Vector{BasicBlock}(undef, length(basic_block_index))
    let first = 1
        for (i, last) in enumerate(basic_block_index)
            blocks[i] = BasicBlock(StmtRange(first, last - 1))
            first = last
        end
    end
    # Compute successors/predecessors
    for (num, b) in enumerate(blocks)
        terminator = stmts[last(b.stmts)]
        if isa(terminator, ReturnNode)
            # return never has any successors
            continue
        end
        if isa(terminator, GotoNode)
            block′ = block_for_inst(basic_block_index, terminator.label)
            push!(blocks[block′].preds, num)
            push!(b.succs, block′)
            continue
        end
        # Conditional Branch
        if isa(terminator, GotoIfNot)
            block′ = block_for_inst(basic_block_index, terminator.dest)
            if block′ == num + 1
                # This GotoIfNot acts like a noop - treat it as such.
                # We will drop it during SSA renaming
            else
                push!(blocks[block′].preds, num)
                push!(b.succs, block′)
            end
        elseif isexpr(terminator, :enter)
            # :enter gets a virtual edge to the exception handler and
            # the exception handler gets a virtual edge from outside
            # the function.
            block′ = block_for_inst(basic_block_index, terminator.args[1]::Int)
            push!(blocks[block′].preds, num)
            push!(blocks[block′].preds, 0)
            push!(b.succs, block′)
        end
        # statement fall-through
        if num + 1 <= length(blocks)
            push!(blocks[num + 1].preds, num)
            push!(b.succs, num + 1)
        end
    end
    return CFG(blocks, basic_block_index)
end

# this function assumes insert position exists
function first_insert_for_bb(code, cfg::CFG, block::Int)
    for idx in cfg.blocks[block].stmts
        stmt = code[idx]
        if !isa(stmt, PhiNode)
            return idx
        end
    end
    error("any insert position isn't found")
end

# SSA values that need renaming
struct OldSSAValue
    id::Int
end

## TODO: This description currently omits the use of NewSSAValue during slot2ssa,
## which doesn't use IncrementalCompact, but does something similar and also uses
## NewSSAValue to refer to new_nodes. Ideally that use of NewSSAValue would go away
## during a refactor.
"""
    struct NewSSAValue

`NewSSAValue`s occur in the context of IncrementalCompact. Their meaning depends
on where they appear:

1. In already-compacted nodes,
    i. a `NewSSAValue` with positive `id` has the same meaning as a regular SSAValue.
    ii. a `NewSSAValue` with negative `id` refers to post-compaction `new_node` node.

2. In non-compacted nodes,
    i. a `NewSSAValue` with positive `id` refers to the index of an already-compacted instructions.
    ii. a `NewSSAValue` with negative `id` has the same meaning as in compacted nodes.
"""
struct NewSSAValue
    id::Int
end

const AnySSAValue = Union{SSAValue, OldSSAValue, NewSSAValue}


# SSA-indexed nodes
struct InstructionStream
    inst::Vector{Any}
    type::Vector{Any}
    info::Vector{CallInfo}
    line::Vector{Int32}
    flag::Vector{UInt8}
end
function InstructionStream(len::Int)
    insts = Vector{Any}(undef, len)
    types = Vector{Any}(undef, len)
    info = Vector{CallInfo}(undef, len)
    fill!(info, NoCallInfo())
    lines = fill(Int32(0), len)
    flags = fill(IR_FLAG_NULL, len)
    return InstructionStream(insts, types, info, lines, flags)
end
InstructionStream() = InstructionStream(0)
length(is::InstructionStream) = length(is.inst)
isempty(is::InstructionStream) = isempty(is.inst)
function add_new_idx!(is::InstructionStream)
    ninst = length(is) + 1
    resize!(is, ninst)
    return ninst
end
function copy(is::InstructionStream)
    return InstructionStream(
        copy_exprargs(is.inst),
        copy(is.type),
        copy(is.info),
        copy(is.line),
        copy(is.flag))
end
function resize!(stmts::InstructionStream, len)
    old_length = length(stmts)
    resize!(stmts.inst, len)
    resize!(stmts.type, len)
    resize!(stmts.info, len)
    resize!(stmts.line, len)
    resize!(stmts.flag, len)
    for i in (old_length + 1):len
        stmts.line[i] = 0
        stmts.flag[i] = IR_FLAG_NULL
        stmts.info[i] = NoCallInfo()
    end
    return stmts
end

struct Instruction
    data::InstructionStream
    idx::Int
end
Instruction(is::InstructionStream) = Instruction(is, add_new_idx!(is))

@inline function getindex(node::Instruction, fld::Symbol)
    isdefined(node, fld) && return getfield(node, fld)
    return getfield(getfield(node, :data), fld)[getfield(node, :idx)]
end
@inline function setindex!(node::Instruction, @nospecialize(val), fld::Symbol)
    getfield(getfield(node, :data), fld)[getfield(node, :idx)] = val
    return node
end

@inline getindex(is::InstructionStream, idx::Int) = Instruction(is, idx)
function setindex!(is::InstructionStream, newval::Instruction, idx::Int)
    is.inst[idx] = newval[:inst]
    is.type[idx] = newval[:type]
    is.info[idx] = newval[:info]
    is.line[idx] = newval[:line]
    is.flag[idx] = newval[:flag]
    return is
end
function setindex!(is::InstructionStream, newval::Union{AnySSAValue, Nothing}, idx::Int)
    is.inst[idx] = newval
    return is
end
function setindex!(node::Instruction, newval::Instruction)
    node.data[node.idx] = newval
    return node
end

struct NewNodeInfo
    # Insertion position (interpretation depends on which array this is in)
    pos::Int
    # Place the new instruction after this instruction (but in the same BB if this is an implicit terminator)
    attach_after::Bool
end
struct NewNodeStream
    stmts::InstructionStream
    info::Vector{NewNodeInfo}
end
NewNodeStream(len::Int=0) = NewNodeStream(InstructionStream(len), fill(NewNodeInfo(0, false), len))
length(new::NewNodeStream) = length(new.stmts)
isempty(new::NewNodeStream) = isempty(new.stmts)
function add_inst!(new::NewNodeStream, pos::Int, attach_after::Bool)
    push!(new.info, NewNodeInfo(pos, attach_after))
    return Instruction(new.stmts)
end
copy(nns::NewNodeStream) = NewNodeStream(copy(nns.stmts), copy(nns.info))

struct NewInstruction
    stmt::Any
    type::Any
    info::CallInfo
    line::Union{Int32,Nothing} # if nothing, copy the line from previous statement in the insertion location
    flag::Union{UInt8,Nothing} # if nothing, IR flags will be recomputed on insertion
    function NewInstruction(@nospecialize(stmt), @nospecialize(type), @nospecialize(info::CallInfo),
                            line::Union{Int32,Nothing}, flag::Union{UInt8,Nothing})
        return new(stmt, type, info, line, flag)
    end
end
function NewInstruction(@nospecialize(stmt), @nospecialize(type), line::Union{Int32,Nothing}=nothing)
    return NewInstruction(stmt, type, NoCallInfo(), line, nothing)
end
@nospecialize
function NewInstruction(newinst::NewInstruction;
    stmt::Any=newinst.stmt,
    type::Any=newinst.type,
    info::CallInfo=newinst.info,
    line::Union{Int32,Nothing}=newinst.line,
    flag::Union{UInt8,Nothing}=newinst.flag)
    return NewInstruction(stmt, type, info, line, flag)
end
function NewInstruction(inst::Instruction;
    stmt::Any=inst[:inst],
    type::Any=inst[:type],
    info::CallInfo=inst[:info],
    line::Union{Int32,Nothing}=inst[:line],
    flag::Union{UInt8,Nothing}=inst[:flag])
    return NewInstruction(stmt, type, info, line, flag)
end
@specialize
effect_free(newinst::NewInstruction) = NewInstruction(newinst; flag=add_flag(newinst, IR_FLAG_EFFECT_FREE))
non_effect_free(newinst::NewInstruction) = NewInstruction(newinst; flag=sub_flag(newinst, IR_FLAG_EFFECT_FREE))
with_flags(newinst::NewInstruction, flags::UInt8) = NewInstruction(newinst; flag=add_flag(newinst, flags))
without_flags(newinst::NewInstruction, flags::UInt8) = NewInstruction(newinst; flag=sub_flag(newinst, flags))
function add_flag(newinst::NewInstruction, newflag::UInt8)
    flag = newinst.flag
    flag === nothing && return newflag
    return flag | newflag
end
function sub_flag(newinst::NewInstruction, newflag::UInt8)
    flag = newinst.flag
    flag === nothing && return IR_FLAG_NULL
    return flag & ~newflag
end

struct IRCode
    stmts::InstructionStream
    argtypes::Vector{Any}
    sptypes::Vector{Any}
    linetable::Vector{LineInfoNode}
    cfg::CFG
    new_nodes::NewNodeStream
    meta::Vector{Expr}

    function IRCode(stmts::InstructionStream, cfg::CFG, linetable::Vector{LineInfoNode}, argtypes::Vector{Any}, meta::Vector{Expr}, sptypes::Vector{Any})
        return new(stmts, argtypes, sptypes, linetable, cfg, NewNodeStream(), meta)
    end
    function IRCode(ir::IRCode, stmts::InstructionStream, cfg::CFG, new_nodes::NewNodeStream)
        return new(stmts, ir.argtypes, ir.sptypes, ir.linetable, cfg, new_nodes, ir.meta)
    end
    global copy(ir::IRCode) = new(copy(ir.stmts), copy(ir.argtypes), copy(ir.sptypes),
        copy(ir.linetable), copy(ir.cfg), copy(ir.new_nodes), copy(ir.meta))
end

function block_for_inst(ir::IRCode, inst::Int)
    if inst > length(ir.stmts)
        inst = ir.new_nodes.info[inst - length(ir.stmts)].pos
    end
    block_for_inst(ir.cfg, inst)
end

function getindex(x::IRCode, s::SSAValue)
    if s.id <= length(x.stmts)
        return x.stmts[s.id]
    else
        return x.new_nodes.stmts[s.id - length(x.stmts)]
    end
end

function setindex!(x::IRCode, repl::Union{Instruction, Nothing, AnySSAValue}, s::SSAValue)
    if s.id <= length(x.stmts)
        x.stmts[s.id] = repl
    else
        x.new_nodes.stmts[s.id - length(x.stmts)] = repl
    end
    return x
end

mutable struct UseRefIterator
    stmt::Any
    relevant::Bool
    UseRefIterator(@nospecialize(a), relevant::Bool) = new(a, relevant)
end
getindex(it::UseRefIterator) = it.stmt

struct UseRef
    urs::UseRefIterator
    op::Int
    UseRef(urs::UseRefIterator) = new(urs, 0)
    UseRef(urs::UseRefIterator, op::Int) = new(urs, op)
end

struct OOBToken end; const OOB_TOKEN = OOBToken()
struct UndefToken end; const UNDEF_TOKEN = UndefToken()

@noinline function _useref_getindex(@nospecialize(stmt), op::Int)
    if isa(stmt, Expr) && stmt.head === :(=)
        rhs = stmt.args[2]
        if isa(rhs, Expr)
            if is_relevant_expr(rhs)
                op > length(rhs.args) && return OOB_TOKEN
                return rhs.args[op]
            end
        end
        op == 1 || return OOB_TOKEN
        return rhs
    elseif isa(stmt, Expr) # @assert is_relevant_expr(stmt)
        op > length(stmt.args) && return OOB_TOKEN
        return stmt.args[op]
    elseif isa(stmt, GotoIfNot)
        op == 1 || return OOB_TOKEN
        return stmt.cond
    elseif isa(stmt, ReturnNode)
        isdefined(stmt, :val) || return OOB_TOKEN
        op == 1 || return OOB_TOKEN
        return stmt.val
    elseif isa(stmt, PiNode)
        isdefined(stmt, :val) || return OOB_TOKEN
        op == 1 || return OOB_TOKEN
        return stmt.val
    elseif isa(stmt, Union{SSAValue, NewSSAValue, GlobalRef})
        op == 1 || return OOB_TOKEN
        return stmt
    elseif isa(stmt, UpsilonNode)
        isdefined(stmt, :val) || return OOB_TOKEN
        op == 1 || return OOB_TOKEN
        return stmt.val
    elseif isa(stmt, PhiNode)
        op > length(stmt.values) && return OOB_TOKEN
        isassigned(stmt.values, op) || return UNDEF_TOKEN
        return stmt.values[op]
    elseif isa(stmt, PhiCNode)
        op > length(stmt.values) && return OOB_TOKEN
        isassigned(stmt.values, op) || return UNDEF_TOKEN
        return stmt.values[op]
    else
        return OOB_TOKEN
    end
end
@inline getindex(x::UseRef) = _useref_getindex(x.urs.stmt, x.op)

function is_relevant_expr(e::Expr)
    return e.head in (:call, :invoke, :invoke_modify,
                      :new, :splatnew, :(=), :(&),
                      :gc_preserve_begin, :gc_preserve_end,
                      :foreigncall, :isdefined, :copyast,
                      :undefcheck, :throw_undef_if_not,
                      :cfunction, :method, :pop_exception,
                      :new_opaque_closure)
end

@noinline function _useref_setindex!(@nospecialize(stmt), op::Int, @nospecialize(v))
    if isa(stmt, Expr) && stmt.head === :(=)
        rhs = stmt.args[2]
        if isa(rhs, Expr)
            if is_relevant_expr(rhs)
                op > length(rhs.args) && throw(BoundsError())
                rhs.args[op] = v
                return stmt
            end
        end
        op == 1 || throw(BoundsError())
        stmt.args[2] = v
    elseif isa(stmt, Expr) # @assert is_relevant_expr(stmt)
        op > length(stmt.args) && throw(BoundsError())
        stmt.args[op] = v
    elseif isa(stmt, GotoIfNot)
        op == 1 || throw(BoundsError())
        stmt = GotoIfNot(v, stmt.dest)
    elseif isa(stmt, ReturnNode)
        op == 1 || throw(BoundsError())
        stmt = typeof(stmt)(v)
    elseif isa(stmt, Union{SSAValue, NewSSAValue, GlobalRef})
        op == 1 || throw(BoundsError())
        stmt = v
    elseif isa(stmt, UpsilonNode)
        op == 1 || throw(BoundsError())
        stmt = typeof(stmt)(v)
    elseif isa(stmt, PiNode)
        op == 1 || throw(BoundsError())
        stmt = typeof(stmt)(v, stmt.typ)
    elseif isa(stmt, PhiNode)
        op > length(stmt.values) && throw(BoundsError())
        isassigned(stmt.values, op) || throw(BoundsError())
        stmt.values[op] = v
    elseif isa(stmt, PhiCNode)
        op > length(stmt.values) && throw(BoundsError())
        isassigned(stmt.values, op) || throw(BoundsError())
        stmt.values[op] = v
    else
        throw(BoundsError())
    end
    return stmt
end

@inline function setindex!(x::UseRef, @nospecialize(v))
    x.urs.stmt = _useref_setindex!(x.urs.stmt, x.op, v)
    return x
end

function userefs(@nospecialize(x))
    relevant = (isa(x, Expr) && is_relevant_expr(x)) ||
        isa(x, GotoIfNot) || isa(x, ReturnNode) || isa(x, SSAValue) || isa(x, NewSSAValue) ||
        isa(x, PiNode) || isa(x, PhiNode) || isa(x, PhiCNode) || isa(x, UpsilonNode)
    return UseRefIterator(x, relevant)
end

@noinline function _advance(@nospecialize(stmt), op)
    while true
        op += 1
        y = _useref_getindex(stmt, op)
        y === OOB_TOKEN && return nothing
        y === UNDEF_TOKEN || return op
    end
end

@inline function iterate(it::UseRefIterator, op::Int=0)
    it.relevant || return nothing
    op = _advance(it.stmt, op)
    op === nothing && return nothing
    return (UseRef(it, op), op)
end

# This function is used from the show code, which may have a different
# `push!`/`used` type since it's in Base.
scan_ssa_use!(@specialize(push!), used, @nospecialize(stmt)) = foreachssa(ssa::SSAValue -> push!(used, ssa.id), stmt)

# Manually specialized copy of the above with push! === Compiler.push!
scan_ssa_use!(used::IdSet, @nospecialize(stmt)) = foreachssa(ssa::SSAValue -> push!(used, ssa.id), stmt)

function insert_node!(ir::IRCode, pos::SSAValue, newinst::NewInstruction, attach_after::Bool=false)
    node = add_inst!(ir.new_nodes, pos.id, attach_after)
    newline = something(newinst.line, ir[pos][:line])
    newflag = recompute_inst_flag(newinst, ir)
    node = inst_from_newinst!(node, newinst, newline, newflag)
    return SSAValue(length(ir.stmts) + node.idx)
end
insert_node!(ir::IRCode, pos::Int, newinst::NewInstruction, attach_after::Bool=false) =
    insert_node!(ir, SSAValue(pos), newinst, attach_after)


mutable struct IncrementalCompact
    ir::IRCode
    result::InstructionStream
    result_bbs::Vector{BasicBlock}

    ssa_rename::Vector{Any}
    bb_rename_pred::Vector{Int}
    bb_rename_succ::Vector{Int}

    used_ssas::Vector{Int}
    late_fixup::Vector{Int}
    perm::Vector{Int}
    new_nodes_idx::Int
    # This supports insertion while compacting
    new_new_nodes::NewNodeStream  # New nodes that were before the compaction point at insertion time
    new_new_used_ssas::Vector{Int}
    pending_nodes::NewNodeStream  # New nodes that were after the compaction point at insertion time
    pending_perm::Vector{Int} # pending_nodes.info[pending_perm] is in min-heap order by pos

    # State
    idx::Int
    result_idx::Int
    active_bb::Int
    active_result_bb::Int
    renamed_new_nodes::Bool
    cfg_transforms_enabled::Bool
    fold_constant_branches::Bool

    function IncrementalCompact(code::IRCode, allow_cfg_transforms::Bool=false)
        # Sort by position with attach after nodes after regular ones
        info = code.new_nodes.info
        perm = sort!(collect(eachindex(info)); by=i->(2info[i].pos+info[i].attach_after, i))
        new_len = length(code.stmts) + length(info)
        result = InstructionStream(new_len)
        used_ssas = fill(0, new_len)
        new_new_used_ssas = Vector{Int}()
        blocks = code.cfg.blocks
        if allow_cfg_transforms
            bb_rename = Vector{Int}(undef, length(blocks))
            cur_bb = 1
            domtree = construct_domtree(blocks)
            for i = 1:length(bb_rename)
                if bb_unreachable(domtree, i)
                    bb_rename[i] = -1
                else
                    bb_rename[i] = cur_bb
                    cur_bb += 1
                end
            end
            for i = 1:length(bb_rename)
                bb_rename[i] == -1 && continue
                preds, succs = blocks[i].preds, blocks[i].succs
                # Rename preds
                for j = 1:length(preds)
                    if preds[j] != 0
                        preds[j] = bb_rename[preds[j]]
                    end
                end
                # Dead blocks get removed from the predecessor list
                filter!(x->x !== -1, preds)
                # Rename succs
                for j = 1:length(succs)
                    succs[j] = bb_rename[succs[j]]
                end
            end
            let blocks = blocks, bb_rename = bb_rename
                result_bbs = BasicBlock[blocks[i] for i = 1:length(blocks) if bb_rename[i] != -1]
            end
        else
            bb_rename = Vector{Int}()
            result_bbs = code.cfg.blocks
        end
        ssa_rename = Any[SSAValue(i) for i = 1:new_len]
        late_fixup = Vector{Int}()
        new_new_nodes = NewNodeStream()
        pending_nodes = NewNodeStream()
        pending_perm = Int[]
        return new(code, result, result_bbs, ssa_rename, bb_rename, bb_rename, used_ssas, late_fixup, perm, 1,
            new_new_nodes, new_new_used_ssas, pending_nodes, pending_perm,
            1, 1, 1, 1, false, allow_cfg_transforms, allow_cfg_transforms)
    end

    # For inlining
    function IncrementalCompact(parent::IncrementalCompact, code::IRCode, result_offset)
<<<<<<< HEAD
        isempty(code.new_nodes) || error("Expected new_nodes to be empty when inlining")
        perm = Int[]
        ssa_rename = Any[SSAValue(i) for i = 1:length(code.stmts)]
=======
        info = code.new_nodes.info
        perm = sort!(collect(eachindex(info)); by=i->(info[i].pos, i))
        new_len = length(code.stmts) + length(info)
        ssa_rename = Any[SSAValue(i) for i = 1:new_len]
>>>>>>> 7bd8311b
        bb_rename = Vector{Int}()
        pending_nodes = NewNodeStream()
        pending_perm = Int[]
        return new(code, parent.result,
            parent.result_bbs, ssa_rename, bb_rename, bb_rename, parent.used_ssas,
            parent.late_fixup, perm, 1,
            parent.new_new_nodes, parent.new_new_used_ssas, pending_nodes, pending_perm,
            1, result_offset, 1, parent.active_result_bb, false, false, false)
    end
end

struct TypesView{T}
    ir::T # ::Union{IRCode, IncrementalCompact}
end
types(ir::Union{IRCode, IncrementalCompact}) = TypesView(ir)

function getindex(compact::IncrementalCompact, ssa::SSAValue)
    @assert ssa.id < compact.result_idx
    return compact.result[ssa.id]
end

function getindex(compact::IncrementalCompact, ssa::OldSSAValue)
    id = ssa.id
    if id < compact.idx
        new_idx = compact.ssa_rename[id]
        return compact.result[new_idx]
    elseif id <= length(compact.ir.stmts)
        return compact.ir.stmts[id]
    end
    id -= length(compact.ir.stmts)
    if id <= length(compact.ir.new_nodes)
        return compact.ir.new_nodes.stmts[id]
    end
    id -= length(compact.ir.new_nodes)
    return compact.pending_nodes.stmts[id]
end

function getindex(compact::IncrementalCompact, ssa::NewSSAValue)
    if ssa.id < 0
        return compact.new_new_nodes.stmts[-ssa.id]
    else
        return compact[SSAValue(ssa.id)]
    end
end

function block_for_inst(compact::IncrementalCompact, idx::SSAValue)
    id = idx.id
    if id < compact.result_idx # if ssa within result
        return searchsortedfirst(compact.result_bbs, BasicBlock(StmtRange(id, id)),
            1, compact.active_result_bb, bb_ordering())-1
    else
        return block_for_inst(compact.ir.cfg, id)
    end
end

function block_for_inst(compact::IncrementalCompact, idx::OldSSAValue)
    id = idx.id
    if id < compact.idx # if ssa within result
        id = compact.ssa_rename[id]
        return block_for_inst(compact, SSAValue(id))
    else
        return block_for_inst(compact.ir.cfg, id)
    end
end

function block_for_inst(compact::IncrementalCompact, idx::NewSSAValue)
    if idx.id > 0
        @assert idx.id < compact.result_idx
        return block_for_inst(compact, SSAValue(idx.id))
    else
        return block_for_inst(compact, SSAValue(compact.new_new_nodes.info[-idx.id].pos))
    end
end

function dominates_ssa(compact::IncrementalCompact, domtree::DomTree, x::AnySSAValue, y::AnySSAValue)
    xb = block_for_inst(compact, x)
    yb = block_for_inst(compact, y)
    if xb == yb
        xinfo = yinfo = nothing
        if isa(x, OldSSAValue)
            x′ = compact.ssa_rename[x.id]::SSAValue
        elseif isa(x, NewSSAValue)
            if x.id > 0
                x′ = SSAValue(x.id)
            else
                xinfo = compact.new_new_nodes.info[-x.id]
                x′ = SSAValue(xinfo.pos)
            end
        else
            x′ = x
        end
        if isa(y, OldSSAValue)
            y′ = compact.ssa_rename[y.id]::SSAValue
        elseif isa(y, NewSSAValue)
            if y.id > 0
                y′ = SSAValue(y.id)
            else
                yinfo = compact.new_new_nodes.info[-y.id]
                y′ = SSAValue(yinfo.pos)
            end
        else
            y′ = y
        end
        if x′.id == y′.id && (xinfo !== nothing || yinfo !== nothing)
            if xinfo !== nothing && yinfo !== nothing
                if xinfo.attach_after == yinfo.attach_after
                    return x.id < y.id
                end
                return yinfo.attach_after
            elseif xinfo !== nothing
                return !xinfo.attach_after
            else
                return (yinfo::NewNodeInfo).attach_after
            end
        end
        return x′.id < y′.id
    end
    return dominates(domtree, xb, yb)
end

function count_added_node!(compact::IncrementalCompact, @nospecialize(v))
    needs_late_fixup = false
    for ops in userefs(v)
        val = ops[]
        if isa(val, SSAValue)
            compact.used_ssas[val.id] += 1
        elseif isa(val, NewSSAValue)
            @assert val.id < 0 # Newly added nodes should be canonicalized
            compact.new_new_used_ssas[-val.id] += 1
            needs_late_fixup = true
        end
    end
    return needs_late_fixup
end

function add_pending!(compact::IncrementalCompact, pos::Int, attach_after::Bool)
    node = add_inst!(compact.pending_nodes, pos, attach_after)
    heappush!(compact.pending_perm, length(compact.pending_nodes), By(x -> compact.pending_nodes.info[x].pos))
    return node
end

function inst_from_newinst!(node::Instruction, newinst::NewInstruction,
    newline::Int32=newinst.line::Int32, newflag::UInt8=newinst.flag::UInt8)
    node[:inst] = newinst.stmt
    node[:type] = newinst.type
    node[:info] = newinst.info
    node[:line] = newline
    node[:flag] = newflag
    return node
end

function recompute_inst_flag(newinst::NewInstruction, src::Union{IRCode,IncrementalCompact})
    flag = newinst.flag
    flag !== nothing && return flag
    flag = IR_FLAG_NULL
    (consistent, effect_free_and_nothrow, nothrow) = stmt_effect_flags(
        fallback_lattice, newinst.stmt, newinst.type, src)
    if consistent
        flag |= IR_FLAG_CONSISTENT
    end
    if effect_free_and_nothrow
        flag |= IR_FLAG_EFFECT_FREE | IR_FLAG_NOTHROW
    elseif nothrow
        flag |= IR_FLAG_NOTHROW
    end
    return flag
end

function insert_node!(compact::IncrementalCompact, @nospecialize(before), newinst::NewInstruction, attach_after::Bool=false)
    newflag = newinst.flag::UInt8
    if isa(before, SSAValue)
        if before.id < compact.result_idx
            count_added_node!(compact, newinst.stmt)
            newline = something(newinst.line, compact.result[before.id][:line])
            node = add_inst!(compact.new_new_nodes, before.id, attach_after)
            node = inst_from_newinst!(node, newinst, newline, newflag)
            push!(compact.new_new_used_ssas, 0)
            return NewSSAValue(-node.idx)
        else
            newline = something(newinst.line, compact.ir.stmts[before.id][:line])
            node = add_pending!(compact, before.id, attach_after)
            node = inst_from_newinst!(node, newinst, newline, newflag)
            os = OldSSAValue(length(compact.ir.stmts) + length(compact.ir.new_nodes) + length(compact.pending_nodes))
            push!(compact.ssa_rename, os)
            push!(compact.used_ssas, 0)
            return os
        end
    elseif isa(before, OldSSAValue)
        pos = before.id
        if pos < compact.idx
            renamed = compact.ssa_rename[pos]::AnySSAValue
            count_added_node!(compact, newinst.stmt)
            newline = something(newinst.line, compact.result[renamed.id][:line])
            node = add_inst!(compact.new_new_nodes, renamed.id, attach_after)
            node = inst_from_newinst!(node, newinst, newline, newflag)
            push!(compact.new_new_used_ssas, 0)
            return NewSSAValue(-node.idx)
        else
            if pos > length(compact.ir.stmts)
                #@assert attach_after
                info = compact.pending_nodes.info[pos - length(compact.ir.stmts) - length(compact.ir.new_nodes)]
                pos, attach_after = info.pos, info.attach_after
            end
            newline = something(newinst.line, compact.ir.stmts[pos][:line])
            node = add_pending!(compact, pos, attach_after)
            node = inst_from_newinst!(node, newinst, newline, newflag)
            os = OldSSAValue(length(compact.ir.stmts) + length(compact.ir.new_nodes) + length(compact.pending_nodes))
            push!(compact.ssa_rename, os)
            push!(compact.used_ssas, 0)
            return os
        end
    elseif isa(before, NewSSAValue)
        # TODO: This is incorrect and does not maintain ordering among the new nodes
        before_entry = compact.new_new_nodes.info[-before.id]
        newline = something(newinst.line, compact.new_new_nodes.stmts[-before.id][:line])
        new_entry = add_inst!(compact.new_new_nodes, before_entry.pos, attach_after)
        new_entry = inst_from_newinst!(new_entry, newinst, newline, newflag)
        push!(compact.new_new_used_ssas, 0)
        return NewSSAValue(-new_entry.idx)
    else
        error("Unsupported")
    end
end

function insert_node_here!(compact::IncrementalCompact, newinst::NewInstruction, reverse_affinity::Bool=false)
    newline = newinst.line::Int32
    refinish = false
    result_idx = compact.result_idx
    if reverse_affinity &&
            ((compact.active_result_bb == length(compact.result_bbs) + 1) ||
             result_idx == first(compact.result_bbs[compact.active_result_bb].stmts))
        compact.active_result_bb -= 1
        refinish = true
    end
    if result_idx > length(compact.result)
        @assert result_idx == length(compact.result) + 1
        resize!(compact, result_idx)
    end
    newflag = recompute_inst_flag(newinst, compact)
    node = inst_from_newinst!(compact.result[result_idx], newinst, newline, newflag)
    count_added_node!(compact, newinst.stmt) && push!(compact.late_fixup, result_idx)
    compact.result_idx = result_idx + 1
    inst = SSAValue(result_idx)
    refinish && finish_current_bb!(compact, 0)
    return inst
end

function getindex(view::TypesView, v::OldSSAValue)
    id = v.id
    ir = view.ir.ir
    stmts = ir.stmts
    if id <= length(stmts)
        return stmts[id][:type]
    end
    id -= length(stmts)
    if id <= length(ir.new_nodes)
        return ir.new_nodes.stmts[id][:type]
    end
    id -= length(ir.new_nodes)
    return view.ir.pending_nodes.stmts[id][:type]
end

function kill_current_use(compact::IncrementalCompact, @nospecialize(val))
    if isa(val, SSAValue)
        @assert compact.used_ssas[val.id] >= 1
        compact.used_ssas[val.id] -= 1
    elseif isa(val, NewSSAValue)
        @assert val.id < 0
        @assert compact.new_new_used_ssas[-val.id] >= 1
        compact.new_new_used_ssas[-val.id] -= 1
    end
end

function kill_current_uses(compact::IncrementalCompact, @nospecialize(stmt))
    for ops in userefs(stmt)
        kill_current_use(compact, ops[])
    end
end

function setindex!(compact::IncrementalCompact, @nospecialize(v), idx::SSAValue)
    @assert idx.id < compact.result_idx
    (compact.result[idx.id][:inst] === v) && return
    # Kill count for current uses
    kill_current_uses(compact, compact.result[idx.id][:inst])
    compact.result[idx.id][:inst] = v
    # Add count for new use
    count_added_node!(compact, v) && push!(compact.late_fixup, idx.id)
    return compact
end

function setindex!(compact::IncrementalCompact, @nospecialize(v), idx::OldSSAValue)
    id = idx.id
    if id < compact.idx
        new_idx = compact.ssa_rename[id]
        (compact.result[new_idx][:inst] === v) && return
        kill_current_uses(compact, compact.result[new_idx][:inst])
        compact.result[new_idx][:inst] = v
        count_added_node!(compact, v) && push!(compact.late_fixup, new_idx)
        return compact
    elseif id <= length(compact.ir.stmts)  # ir.stmts, new_nodes, and pending_nodes uses aren't counted yet, so no need to adjust
        compact.ir.stmts[id][:inst] = v
        return compact
    end
    id -= length(compact.ir.stmts)
    if id <= length(compact.ir.new_nodes)
        compact.ir.new_nodes.stmts[id][:inst] = v
        return compact
    end
    id -= length(compact.ir.new_nodes)
    compact.pending_nodes.stmts[id][:inst] = v
    return compact
end

function setindex!(compact::IncrementalCompact, @nospecialize(v), idx::Int)
    if idx < compact.result_idx
        compact[SSAValue(idx)] = v
    else
        compact.ir.stmts[idx][:inst] = v
    end
    return compact
end

__set_check_ssa_counts(onoff::Bool) = __check_ssa_counts__[] = onoff
const __check_ssa_counts__ = fill(false)

function _oracle_check(compact::IncrementalCompact)
    observed_used_ssas = Core.Compiler.find_ssavalue_uses1(compact)
    for i = 1:length(observed_used_ssas)
        if observed_used_ssas[i] != compact.used_ssas[i]
            return (observed_used_ssas, i)
        end
    end
    return (nothing, 0)
end

function oracle_check(compact::IncrementalCompact)
    (maybe_oracle_used_ssas, oracle_error_ssa) = _oracle_check(compact)
    if maybe_oracle_used_ssas !== nothing
        @eval Main (compact = $compact; oracle_used_ssas = $maybe_oracle_used_ssas; oracle_error_ssa = $oracle_error_ssa)
        error("Oracle check failed, inspect Main.{compact, oracle_used_ssas, oracle_error_ssa}")
    end
end

getindex(view::TypesView, idx::SSAValue) = getindex(view, idx.id)
function getindex(view::TypesView, idx::Int)
    if isa(view.ir, IncrementalCompact) && idx < view.ir.result_idx
        return view.ir.result[idx][:type]
    elseif isa(view.ir, IncrementalCompact) && view.ir.renamed_new_nodes
        if idx <= length(view.ir.result)
            return view.ir.result[idx][:type]
        else
            return view.ir.new_new_nodes.stmts[idx - length(view.ir.result)][:type]
        end
    else
        ir = isa(view.ir, IncrementalCompact) ? view.ir.ir : view.ir
        if idx <= length(ir.stmts)
            return ir.stmts[idx][:type]
        else
            return ir.new_nodes.stmts[idx - length(ir.stmts)][:type]
        end
    end
end

function getindex(view::TypesView, idx::NewSSAValue)
    return view.ir[idx][:type]
end

function process_phinode_values(old_values::Vector{Any}, late_fixup::Vector{Int},
                                processed_idx::Int, result_idx::Int,
                                ssa_rename::Vector{Any}, used_ssas::Vector{Int},
                                new_new_used_ssas::Vector{Int},
                                do_rename_ssa::Bool)
    values = Vector{Any}(undef, length(old_values))
    for i = 1:length(old_values)
        isassigned(old_values, i) || continue
        val = old_values[i]
        if isa(val, SSAValue)
            if do_rename_ssa
                if val.id > processed_idx
                    push!(late_fixup, result_idx)
                    val = OldSSAValue(val.id)
                else
                    val = renumber_ssa2(val, ssa_rename, used_ssas, new_new_used_ssas, do_rename_ssa)
                end
            else
                used_ssas[val.id] += 1
            end
        elseif isa(val, OldSSAValue)
            if val.id > processed_idx
                push!(late_fixup, result_idx)
            else
                # Always renumber these. do_rename_ssa applies only to actual SSAValues
                val = renumber_ssa2(SSAValue(val.id), ssa_rename, used_ssas, new_new_used_ssas, true)
            end
        elseif isa(val, NewSSAValue)
            if val.id < 0
                push!(late_fixup, result_idx)
                new_new_used_ssas[-val.id] += 1
            else
                @assert do_rename_ssa
                val = SSAValue(val.id)
            end
        end
        values[i] = val
    end
    return values
end

function renumber_ssa2(val::SSAValue, ssanums::Vector{Any}, used_ssas::Vector{Int},
        new_new_used_ssas::Vector{Int}, do_rename_ssa::Bool)
    id = val.id
    if id > length(ssanums)
        return val
    end
    if do_rename_ssa
        val = ssanums[id]
    end
    if isa(val, SSAValue)
        used_ssas[val.id] += 1
    end
    return val
end

function renumber_ssa2(val::NewSSAValue, ssanums::Vector{Any}, used_ssas::Vector{Int},
        new_new_used_ssas::Vector{Int}, do_rename_ssa::Bool)
    if val.id < 0
        new_new_used_ssas[-val.id] += 1
        return val
    else
        used_ssas[val.id] += 1
        return SSAValue(val.id)
    end
end

function renumber_ssa2!(@nospecialize(stmt), ssanums::Vector{Any}, used_ssas::Vector{Int}, new_new_used_ssas::Vector{Int}, late_fixup::Vector{Int}, result_idx::Int, do_rename_ssa::Bool)
    urs = userefs(stmt)
    for op in urs
        val = op[]
        if isa(val, OldSSAValue) || isa(val, NewSSAValue)
            push!(late_fixup, result_idx)
        end
        if isa(val, Union{SSAValue, NewSSAValue})
            val = renumber_ssa2(val, ssanums, used_ssas, new_new_used_ssas, do_rename_ssa)
        end
        if isa(val, OldSSAValue) || isa(val, NewSSAValue)
            push!(late_fixup, result_idx)
        end
        op[] = val
    end
    return urs[]
end

# Used in inlining before we start compacting - Only works at the CFG level
function kill_edge!(bbs::Vector{BasicBlock}, from::Int, to::Int, callback=nothing)
    preds, succs = bbs[to].preds, bbs[from].succs
    deleteat!(preds, findfirst(x->x === from, preds)::Int)
    deleteat!(succs, findfirst(x->x === to, succs)::Int)
    if length(preds) == 0
        for succ in copy(bbs[to].succs)
            kill_edge!(bbs, to, succ, callback)
        end
    end
    if callback !== nothing
        callback(from, to)
    end
end

function kill_edge!(ir::IRCode, from::Int, to::Int, callback=nothing)
    kill_edge!(ir.cfg.blocks, from, to, callback)
end

# N.B.: from and to are non-renamed indices
function kill_edge!(compact::IncrementalCompact, active_bb::Int, from::Int, to::Int)
    # Note: We recursively kill as many edges as are obviously dead. However, this
    # may leave dead loops in the IR. We kill these later in a CFG cleanup pass (or
    # worstcase during codegen).
    preds = compact.result_bbs[compact.bb_rename_succ[to]].preds
    succs = compact.result_bbs[compact.bb_rename_pred[from]].succs
    deleteat!(preds, findfirst(x->x === compact.bb_rename_pred[from], preds)::Int)
    deleteat!(succs, findfirst(x->x === compact.bb_rename_succ[to], succs)::Int)
    # Check if the block is now dead
    if length(preds) == 0
        for succ in copy(compact.result_bbs[compact.bb_rename_succ[to]].succs)
            kill_edge!(compact, active_bb, to, findfirst(x->x === succ, compact.bb_rename_pred)::Int)
        end
        if to < active_bb
            # Kill all statements in the block
            stmts = compact.result_bbs[compact.bb_rename_succ[to]].stmts
            for stmt in stmts
                compact.result[stmt][:inst] = nothing
            end
            compact.result[last(stmts)][:inst] = ReturnNode()
        end
    else
        # Remove this edge from all phi nodes in `to` block
        # NOTE: It is possible for `to` to contain only `nothing` statements,
        #       so we must be careful to stop at its last statement
        if to < active_bb
            stmts = compact.result_bbs[compact.bb_rename_succ[to]].stmts
            idx = first(stmts)
            while idx <= last(stmts)
                stmt = compact.result[idx][:inst]
                stmt === nothing && continue
                isa(stmt, PhiNode) || break
                i = findfirst(x-> x == compact.bb_rename_pred[from], stmt.edges)
                if i !== nothing
                    deleteat!(stmt.edges, i)
                    deleteat!(stmt.values, i)
                end
                idx += 1
            end
        else
            stmts = compact.ir.cfg.blocks[to].stmts
            for stmt in CompactPeekIterator(compact, first(stmts), last(stmts))
                stmt === nothing && continue
                isa(stmt, PhiNode) || break
                i = findfirst(x-> x == from, stmt.edges)
                if i !== nothing
                    deleteat!(stmt.edges, i)
                    deleteat!(stmt.values, i)
                end
            end
        end
    end
    nothing
end

function process_node!(compact::IncrementalCompact, result_idx::Int, inst::Instruction, idx::Int, processed_idx::Int, active_bb::Int, do_rename_ssa::Bool)
    stmt = inst[:inst]
    (; result, ssa_rename, late_fixup, used_ssas, new_new_used_ssas, cfg_transforms_enabled, fold_constant_branches) = compact
    ssa_rename[idx] = SSAValue(result_idx)
    if stmt === nothing
        ssa_rename[idx] = stmt
    elseif isa(stmt, OldSSAValue)
        ssa_rename[idx] = ssa_rename[stmt.id]
    elseif isa(stmt, GotoNode) && cfg_transforms_enabled
        label = compact.bb_rename_succ[stmt.label]
        @assert label > 0
        result[result_idx][:inst] = GotoNode(label)
        result_idx += 1
    elseif isa(stmt, GlobalRef)
        total_flags = IR_FLAG_CONSISTENT | IR_FLAG_EFFECT_FREE
        flag = result[result_idx][:flag]
        if (flag & total_flags) == total_flags
            ssa_rename[idx] = stmt
        else
            result[result_idx][:inst] = stmt
            result[result_idx][:type] = argextype(stmt, compact)
            result[result_idx][:flag] = flag
            result_idx += 1
        end
    elseif isa(stmt, GotoNode)
        result[result_idx][:inst] = stmt
        result_idx += 1
    elseif isa(stmt, GotoIfNot) && cfg_transforms_enabled
        stmt = renumber_ssa2!(stmt, ssa_rename, used_ssas, new_new_used_ssas, late_fixup, result_idx, do_rename_ssa)::GotoIfNot
        result[result_idx][:inst] = stmt
        cond = stmt.cond
        if fold_constant_branches
            if !isa(cond, Bool)
                condT = widenconditional(argextype(cond, compact))
                isa(condT, Const) || @goto bail
                cond = condT.val
                isa(cond, Bool) || @goto bail
            end
            if cond
                result[result_idx][:inst] = nothing
                kill_edge!(compact, active_bb, active_bb, stmt.dest)
                # Don't increment result_idx => Drop this statement
            else
                label = compact.bb_rename_succ[stmt.dest]
                @assert label > 0
                result[result_idx][:inst] = GotoNode(label)
                kill_edge!(compact, active_bb, active_bb, active_bb+1)
                result_idx += 1
            end
        else
            @label bail
            label = compact.bb_rename_succ[stmt.dest]
            @assert label > 0
            result[result_idx][:inst] = GotoIfNot(cond, label)
            result_idx += 1
        end
    elseif isa(stmt, Expr)
        stmt = renumber_ssa2!(stmt, ssa_rename, used_ssas, new_new_used_ssas, late_fixup, result_idx, do_rename_ssa)::Expr
        if cfg_transforms_enabled && isexpr(stmt, :enter)
            label = compact.bb_rename_succ[stmt.args[1]::Int]
            @assert label > 0
            stmt.args[1] = label
        end
        result[result_idx][:inst] = stmt
        result_idx += 1
    elseif isa(stmt, PiNode)
        # As an optimization, we eliminate any trivial pinodes. For performance, we use ===
        # type equality. We may want to consider using == in either a separate pass or if
        # performance turns out ok
        stmt = renumber_ssa2!(stmt, ssa_rename, used_ssas, new_new_used_ssas, late_fixup, result_idx, do_rename_ssa)::PiNode
        pi_val = stmt.val
        if isa(pi_val, SSAValue)
            if stmt.typ === result[pi_val.id][:type]
                used_ssas[pi_val.id] -= 1
                ssa_rename[idx] = pi_val
                return result_idx
            end
        elseif isa(pi_val, Argument)
            if stmt.typ === compact.ir.argtypes[pi_val.n]
                ssa_rename[idx] = pi_val
                return result_idx
            end
        elseif !isa(pi_val, AnySSAValue) && !isa(pi_val, GlobalRef)
            valtyp = isa(pi_val, QuoteNode) ? typeof(pi_val.value) : typeof(pi_val)
            if valtyp === stmt.typ
                ssa_rename[idx] = pi_val
                return result_idx
            end
        end
        result[result_idx][:inst] = stmt
        result_idx += 1
    elseif isa(stmt, ReturnNode) || isa(stmt, UpsilonNode) || isa(stmt, GotoIfNot)
        result[result_idx][:inst] = renumber_ssa2!(stmt, ssa_rename, used_ssas, new_new_used_ssas, late_fixup, result_idx, do_rename_ssa)
        result_idx += 1
    elseif isa(stmt, PhiNode)
        if cfg_transforms_enabled
            # Rename phi node edges
            map!(i -> compact.bb_rename_pred[i], stmt.edges, stmt.edges)

            # Remove edges and values associated with dead blocks. Entries in
            # `values` can be undefined when the phi node refers to something
            # that is not defined. (This is not a sign that the compiler is
            # unintentionally leaving some entries in `values` uninitialized.)
            # For example, consider a reference to a variable that is only
            # defined if some branch is taken.
            #
            # In order to leave undefined values undefined (undefined-ness is
            # not a value we can copy), we copy only the edges and (defined)
            # values we want to keep to new arrays initialized with undefined
            # elements.
            edges = Vector{Int32}(undef, length(stmt.edges))
            values = Vector{Any}(undef, length(stmt.values))
            new_index = 1
            for old_index in 1:length(stmt.edges)
                if stmt.edges[old_index] > 0
                    edges[new_index] = stmt.edges[old_index]
                    if isassigned(stmt.values, old_index)
                        values[new_index] = stmt.values[old_index]
                    end
                    new_index += 1
                end
            end
            resize!(edges, new_index-1)
            resize!(values, new_index-1)
        else
            edges = stmt.edges
            values = stmt.values
        end

        values = process_phinode_values(values, late_fixup, processed_idx, result_idx, ssa_rename, used_ssas, new_new_used_ssas, do_rename_ssa)
        # Don't remove the phi node if it is before the definition of its value
        # because doing so can create forward references. This should only
        # happen with dead loops, but can cause problems when optimization
        # passes look at all code, dead or not. This check should be
        # unnecessary when DCE can remove those dead loops entirely, so this is
        # just to be safe.
        before_def = isassigned(values, 1) && (v = values[1]; isa(v, OldSSAValue)) && idx < v.id
        if length(edges) == 1 && isassigned(values, 1) && !before_def &&
                length(cfg_transforms_enabled ?
                    compact.result_bbs[compact.bb_rename_succ[active_bb]].preds :
                    compact.ir.cfg.blocks[active_bb].preds) == 1
            # There's only one predecessor left - just replace it
            v = values[1]
            @assert !isa(v, NewSSAValue)
            if isa(v, SSAValue)
                used_ssas[v.id] -= 1
            end
            ssa_rename[idx] = v
        else
            result[result_idx][:inst] = PhiNode(edges, values)
            result_idx += 1
        end
    elseif isa(stmt, PhiCNode)
        result[result_idx][:inst] = PhiCNode(process_phinode_values(stmt.values, late_fixup, processed_idx, result_idx, ssa_rename, used_ssas, new_new_used_ssas, do_rename_ssa))
        result_idx += 1
    elseif isa(stmt, SSAValue)
        # identity assign, replace uses of this ssa value with its result
        if do_rename_ssa
            stmt = ssa_rename[stmt.id]
        end
        ssa_rename[idx] = stmt
    elseif isa(stmt, NewSSAValue)
        ssa_rename[idx] = SSAValue(stmt.id)
    else
        # Constant assign, replace uses of this ssa value with its result
        ssa_rename[idx] = stmt
    end
    return result_idx
end

function resize!(compact::IncrementalCompact, nnewnodes)
    old_length = length(compact.result)
    resize!(compact.result, nnewnodes)
    resize!(compact.used_ssas, nnewnodes)
    for i in (old_length + 1):nnewnodes
        compact.used_ssas[i] = 0
    end
    return compact
end

function finish_current_bb!(compact::IncrementalCompact, active_bb, old_result_idx=compact.result_idx, unreachable=false)
    if compact.active_result_bb > length(compact.result_bbs)
        #@assert compact.bb_rename[active_bb] == -1
        return true
    end
    bb = compact.result_bbs[compact.active_result_bb]
    # If this was the last statement in the BB and we decided to skip it, insert a
    # dummy `nothing` node, to prevent changing the structure of the CFG
    skipped = false
    if !compact.cfg_transforms_enabled || active_bb == 0 || active_bb > length(compact.bb_rename_succ) || compact.bb_rename_succ[active_bb] != -1
        if compact.result_idx == first(bb.stmts)
            length(compact.result) < old_result_idx && resize!(compact, old_result_idx)
            node = compact.result[old_result_idx]
            if unreachable
                node[:inst], node[:type], node[:line] = ReturnNode(), Union{}, 0
            else
                node[:inst], node[:type], node[:line] = nothing, Nothing, 0
            end
            compact.result_idx = old_result_idx + 1
        elseif compact.cfg_transforms_enabled && compact.result_idx - 1 == first(bb.stmts)
            # Optimization: If this BB consists of only a branch, eliminate this bb
        end
        compact.result_bbs[compact.active_result_bb] = BasicBlock(bb, StmtRange(first(bb.stmts), compact.result_idx-1))
        compact.active_result_bb += 1
    else
        skipped = true
    end
    if compact.active_result_bb <= length(compact.result_bbs)
        new_bb = compact.result_bbs[compact.active_result_bb]
        compact.result_bbs[compact.active_result_bb] = BasicBlock(new_bb,
            StmtRange(compact.result_idx, last(new_bb.stmts)))
    end
    return skipped
end

function attach_after_stmt_after(compact::IncrementalCompact, idx::Int)
    compact.new_nodes_idx > length(compact.perm) && return false
    entry = compact.ir.new_nodes.info[compact.perm[compact.new_nodes_idx]]
    return entry.pos == idx && entry.attach_after
end

function process_newnode!(compact::IncrementalCompact, new_idx::Int, new_node_entry::Instruction, new_node_info::NewNodeInfo, idx::Int, active_bb::Int, do_rename_ssa::Bool)
    old_result_idx = compact.result_idx
    bb = compact.ir.cfg.blocks[active_bb]
    node = compact.result[old_result_idx]
    node[] = new_node_entry
    result_idx = process_node!(compact, old_result_idx, node, new_idx, idx - 1, active_bb, do_rename_ssa)
    compact.result_idx = result_idx
    # If this instruction has reverse affinity and we were at the end of a basic block,
    # finish it now.
    if new_node_info.attach_after && idx == last(bb.stmts)+1 && !attach_after_stmt_after(compact, idx-1)
        active_bb += 1
        finish_current_bb!(compact, active_bb, old_result_idx)
    end
    return (old_result_idx, result_idx, active_bb)
end

struct CompactPeekIterator
    compact::IncrementalCompact
    start_idx::Int
    end_idx::Int
end

function CompactPeekIterator(compact::IncrementalCompact, start_idx::Int)
    return CompactPeekIterator(compact, start_idx, 0)
end

entry_at_idx(entry::NewNodeInfo, idx::Int) = entry.attach_after ? entry.pos == idx - 1 : entry.pos == idx
function iterate(it::CompactPeekIterator, (idx, aidx, bidx)::NTuple{3, Int}=(it.start_idx, it.compact.new_nodes_idx, 1))
    if it.end_idx > 0 && idx > it.end_idx
        return nothing
    end

    # TODO: Take advantage of the fact that these arrays are sorted
    # TODO: this return value design is horrible
    compact = it.compact
    if compact.new_nodes_idx <= length(compact.perm)
        new_nodes = compact.ir.new_nodes
        for eidx in aidx:length(compact.perm)
            if entry_at_idx(new_nodes.info[compact.perm[eidx]], idx)
                entry = new_nodes.stmts[compact.perm[eidx]]
                return (entry[:inst], (idx, eidx+1, bidx))
            end
        end
    end
    if !isempty(compact.pending_perm)
        for eidx in bidx:length(compact.pending_perm)
            if entry_at_idx(compact.pending_nodes.info[compact.pending_perm[eidx]], idx)
                entry = compact.pending_nodes.stmts[compact.pending_perm[eidx]]
                return (entry[:inst], (idx, aidx, eidx+1))
            end
        end
    end
    idx > length(compact.ir.stmts) && return nothing
    return (compact.ir.stmts[idx][:inst], (idx + 1, aidx, bidx))
end

# the returned Union{Nothing, Pair{Pair{Int,Int},Any}} cannot be stack allocated,
# so we inline this function into the caller
@inline function iterate(compact::IncrementalCompact, state=nothing)
    idxs = iterate_compact(compact)
    idxs === nothing && return nothing
    old_result_idx = idxs[2]
    return Pair{Pair{Int,Int},Any}(idxs, compact.result[old_result_idx][:inst]), nothing
end

function iterate_compact(compact::IncrementalCompact)
    # Create label to dodge recursion so that we don't stack overflow
    @label restart

    idx = compact.idx
    active_bb = compact.active_bb

    old_result_idx = compact.result_idx
    if idx > length(compact.ir.stmts) && (compact.new_nodes_idx > length(compact.perm))
        return nothing
    end
    if length(compact.result) < old_result_idx
        resize!(compact, old_result_idx)
    end
    bb = compact.ir.cfg.blocks[active_bb]
    if compact.cfg_transforms_enabled && active_bb > 1 && active_bb <= length(compact.bb_rename_succ) && compact.bb_rename_succ[active_bb] == -1
        # Dead block, so kill the entire block.
        compact.idx = last(bb.stmts)
        # Pop any remaining insertion nodes
        while compact.new_nodes_idx <= length(compact.perm)
            entry = compact.ir.new_nodes.info[compact.perm[compact.new_nodes_idx]]
            if !(entry.attach_after ? entry.pos <= compact.idx - 1 : entry.pos <= compact.idx)
                break
            end
            compact.new_nodes_idx += 1
        end
        while !isempty(compact.pending_perm)
            info = compact.pending_nodes.info[compact.pending_perm[1]];
            if !(info.attach_after ? info.pos <= compact.idx - 1 : info.pos <= compact.idx)
                break
            end
            heappop!(compact.pending_perm, By(x -> compact.pending_nodes.info[x].pos))
        end
        # Move to next block
        compact.idx += 1
        compact.active_bb += 1
        if finish_current_bb!(compact, active_bb, old_result_idx, true)
            return iterate_compact(compact)
        else
            return Pair{Int,Int}(compact.idx-1, old_result_idx)
        end
    end
    if compact.new_nodes_idx <= length(compact.perm) &&
        (info = compact.ir.new_nodes.info[compact.perm[compact.new_nodes_idx]];
         info.attach_after ? info.pos == idx - 1 : info.pos == idx)
        new_idx = compact.perm[compact.new_nodes_idx]
        compact.new_nodes_idx += 1
        new_node_entry = compact.ir.new_nodes.stmts[new_idx]
        new_node_info = compact.ir.new_nodes.info[new_idx]
        new_idx += length(compact.ir.stmts)
        (old_result_idx, result_idx, active_bb) =
                process_newnode!(compact, new_idx, new_node_entry, new_node_info, idx, active_bb, true)
        compact.active_bb = active_bb
        old_result_idx == result_idx && @goto restart
        return Pair{Int,Int}(new_idx, old_result_idx)
    elseif !isempty(compact.pending_perm) &&
        (info = compact.pending_nodes.info[compact.pending_perm[1]];
         info.attach_after ? info.pos == idx - 1 : info.pos == idx)
        new_idx = heappop!(compact.pending_perm, By(x -> compact.pending_nodes.info[x].pos))
        new_node_entry = compact.pending_nodes.stmts[new_idx]
        new_node_info = compact.pending_nodes.info[new_idx]
        new_idx += length(compact.ir.stmts) + length(compact.ir.new_nodes)
        (old_result_idx, result_idx, active_bb) =
                process_newnode!(compact, new_idx, new_node_entry, new_node_info, idx, active_bb, false)
        compact.active_bb = active_bb
        old_result_idx == result_idx && @goto restart
        return Pair{Int,Int}(new_idx, old_result_idx)
    end
    # This will get overwritten in future iterations if
    # result_idx is not, incremented, but that's ok and expected
    compact.result[old_result_idx] = compact.ir.stmts[idx]
    result_idx = process_node!(compact, old_result_idx, compact.ir.stmts[idx], idx, idx, active_bb, true)
    compact.result_idx = result_idx
    if idx == last(bb.stmts) && !attach_after_stmt_after(compact, idx)
        finish_current_bb!(compact, active_bb, old_result_idx)
        active_bb += 1
    end
    compact.idx = idx + 1
    compact.active_bb = active_bb
    if old_result_idx == compact.result_idx
        idx += 1
        @goto restart
    end
    @assert isassigned(compact.result.inst, old_result_idx)
    return Pair{Int,Int}(compact.idx-1, old_result_idx)
end

function maybe_erase_unused!(
    extra_worklist::Vector{Int}, compact::IncrementalCompact, idx::Int, in_worklist::Bool,
    callback = null_dce_callback)

    inst = idx <= length(compact.result) ? compact.result[idx] :
        compact.new_new_nodes.stmts[idx - length(compact.result)]
    stmt = inst[:inst]
    stmt === nothing && return false
    if inst[:type] === Bottom
        effect_free = false
    else
        effect_free = inst[:flag] & IR_FLAG_EFFECT_FREE != 0
    end
    function kill_ssa_value(val::SSAValue)
        if compact.used_ssas[val.id] == 1
            if val.id < idx || in_worklist
                push!(extra_worklist, val.id)
            end
        end
        compact.used_ssas[val.id] -= 1
        callback(val)
    end
    if effect_free
        foreachssa(kill_ssa_value, stmt)
        inst[:inst] = nothing
        return true
    end
    return false
end

struct FixedNode
    node::Any
    needs_fixup::Bool
    FixedNode(@nospecialize(node), needs_fixup::Bool) = new(node, needs_fixup)
end

function fixup_phinode_values!(compact::IncrementalCompact, old_values::Vector{Any}, reify_new_nodes::Bool)
    values = Vector{Any}(undef, length(old_values))
    fixup = false
    for i = 1:length(old_values)
        isassigned(old_values, i) || continue
        (; node, needs_fixup) = fixup_node(compact, old_values[i], reify_new_nodes)
        fixup |= needs_fixup
        values[i] = node
    end
    return (values, fixup)
end

function fixup_node(compact::IncrementalCompact, @nospecialize(stmt), reify_new_nodes::Bool)
    if isa(stmt, PhiNode)
        (node, needs_fixup) = fixup_phinode_values!(compact, stmt.values, reify_new_nodes)
        return FixedNode(PhiNode(stmt.edges, node), needs_fixup)
    elseif isa(stmt, PhiCNode)
        (node, needs_fixup) = fixup_phinode_values!(compact, stmt.values, reify_new_nodes)
        return FixedNode(PhiCNode(node), needs_fixup)
    elseif isa(stmt, NewSSAValue)
        @assert stmt.id < 0
        if reify_new_nodes
            val = SSAValue(length(compact.result) - stmt.id)
            return FixedNode(val, false)
        else
            return FixedNode(stmt, true)
        end
    elseif isa(stmt, OldSSAValue)
        val = compact.ssa_rename[stmt.id]
        if isa(val, SSAValue)
            compact.used_ssas[val.id] += 1
        end
        return FixedNode(val, false)
    else
        urs = userefs(stmt)
        fixup = false
        for ur in urs
            val = ur[]
            if isa(val, Union{NewSSAValue, OldSSAValue})
                (;node, needs_fixup) = fixup_node(compact, val, reify_new_nodes)
                fixup |= needs_fixup
                ur[] = node
            end
        end
        return FixedNode(urs[], fixup)
    end
end

function just_fixup!(compact::IncrementalCompact, new_new_nodes_offset::Union{Int, Nothing} = nothing, late_fixup_offset::Union{Int, Nothing} = nothing)
    if new_new_nodes_offset === late_fixup_offset === nothing # only do this appending in non_dce_finish!
        resize!(compact.used_ssas, length(compact.result))
        append!(compact.used_ssas, compact.new_new_used_ssas)
        empty!(compact.new_new_used_ssas)
    end
    off = late_fixup_offset === nothing ? 1 : (late_fixup_offset+1)
    set_off = off
    for i in off:length(compact.late_fixup)
        idx = compact.late_fixup[i]
        stmt = compact.result[idx][:inst]
        (;node, needs_fixup) = fixup_node(compact, stmt, late_fixup_offset === nothing)
        (stmt === node) || (compact.result[idx][:inst] = node)
        if needs_fixup
            compact.late_fixup[set_off] = idx
            set_off += 1
        end
    end
    if late_fixup_offset !== nothing
        resize!(compact.late_fixup, set_off-1)
    end
    off = new_new_nodes_offset === nothing ? 1 : (new_new_nodes_offset+1)
    for idx in off:length(compact.new_new_nodes)
        new_node = compact.new_new_nodes.stmts[idx]
        stmt = new_node[:inst]
        (;node) = fixup_node(compact, stmt, late_fixup_offset === nothing)
        if node !== stmt
            new_node[:inst] = node
        end
    end
end

function simple_dce!(compact::IncrementalCompact, callback = null_dce_callback)
    # Perform simple DCE for unused values
    @assert isempty(compact.new_new_used_ssas) # just_fixup! wasn't run?
    extra_worklist = Int[]
    for (idx, nused) in Iterators.enumerate(compact.used_ssas)
        nused == 0 || continue
        maybe_erase_unused!(extra_worklist, compact, idx, false, callback)
    end
    while !isempty(extra_worklist)
        maybe_erase_unused!(extra_worklist, compact, pop!(extra_worklist), true, callback)
    end
end

null_dce_callback(x::SSAValue) = return

function non_dce_finish!(compact::IncrementalCompact)
    result_idx = compact.result_idx
    resize!(compact.result, result_idx - 1)
    just_fixup!(compact)
    bb = compact.result_bbs[end]
    compact.result_bbs[end] = BasicBlock(bb,
                StmtRange(first(bb.stmts), result_idx-1))
    compact.renamed_new_nodes = true
    nothing
end

function finish(compact::IncrementalCompact)
    non_dce_finish!(compact)
    simple_dce!(compact)
    return complete(compact)
end

function complete(compact::IncrementalCompact)
    result_bbs = resize!(compact.result_bbs, compact.active_result_bb-1)
    cfg = CFG(result_bbs, Int[first(result_bbs[i].stmts) for i in 2:length(result_bbs)])
    if __check_ssa_counts__[]
        oracle_check(compact)
    end

    # trim trailing undefined statements due to copy propagation
    nundef = 0
    for i in length(compact.result):-1:1
        if isassigned(compact.result.inst, i)
            break
        end
        nundef += 1
    end
    if nundef > 0
        resize!(compact.result, length(compact.result) - nundef)
    end

    return IRCode(compact.ir, compact.result, cfg, compact.new_new_nodes)
end

function compact!(code::IRCode, allow_cfg_transforms::Bool=false)
    compact = IncrementalCompact(code, allow_cfg_transforms)
    # Just run through the iterator without any processing
    for _ in compact; end # _ isa Pair{Int, Any}
    return finish(compact)
end

struct BBIdxIter
    ir::IRCode
end

bbidxiter(ir::IRCode) = BBIdxIter(ir)

function iterate(x::BBIdxIter, (idx, bb)::Tuple{Int, Int}=(1, 1))
    idx > length(x.ir.stmts) && return nothing
    active_bb = x.ir.cfg.blocks[bb]
    next_bb = bb
    if idx == last(active_bb.stmts)
        next_bb += 1
    end
    return (bb, idx), (idx + 1, next_bb)
end

# Inserters

abstract type Inserter; end

struct InsertHere <: Inserter
    compact::IncrementalCompact
end
(i::InsertHere)(newinst::NewInstruction) = insert_node_here!(i.compact, newinst)

struct InsertBefore{T<:Union{IRCode, IncrementalCompact}} <: Inserter
    src::T
    pos::SSAValue
end
(i::InsertBefore)(newinst::NewInstruction) = insert_node!(i.src, i.pos, newinst)<|MERGE_RESOLUTION|>--- conflicted
+++ resolved
@@ -620,17 +620,10 @@
     end
 
     # For inlining
-    function IncrementalCompact(parent::IncrementalCompact, code::IRCode, result_offset)
-<<<<<<< HEAD
+    function IncrementalCompact(parent::IncrementalCompact, code::IRCode, result_offset
         isempty(code.new_nodes) || error("Expected new_nodes to be empty when inlining")
         perm = Int[]
         ssa_rename = Any[SSAValue(i) for i = 1:length(code.stmts)]
-=======
-        info = code.new_nodes.info
-        perm = sort!(collect(eachindex(info)); by=i->(info[i].pos, i))
-        new_len = length(code.stmts) + length(info)
-        ssa_rename = Any[SSAValue(i) for i = 1:new_len]
->>>>>>> 7bd8311b
         bb_rename = Vector{Int}()
         pending_nodes = NewNodeStream()
         pending_perm = Int[]
