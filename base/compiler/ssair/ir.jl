# This file is a part of Julia. License is MIT: https://julialang.org/license

Core.PhiNode() = Core.PhiNode(Int32[], Any[])

isterminator(@nospecialize(stmt)) = isa(stmt, GotoNode) || isa(stmt, GotoIfNot) || isa(stmt, ReturnNode)

struct CFG
    blocks::Vector{BasicBlock}
    index::Vector{Int} # map from instruction => basic-block number
                       # TODO: make this O(1) instead of O(log(n_blocks))?
end

copy(c::CFG) = CFG(BasicBlock[copy(b) for b in c.blocks], copy(c.index))

function cfg_insert_edge!(cfg::CFG, from::Int, to::Int)
    # Assumes that this edge does not already exist
    push!(cfg.blocks[to].preds, from)
    push!(cfg.blocks[from].succs, to)
    nothing
end

function cfg_delete_edge!(cfg::CFG, from::Int, to::Int)
    preds = cfg.blocks[to].preds
    succs = cfg.blocks[from].succs
    # Assumes that blocks appear at most once in preds and succs
    deleteat!(preds, findfirst(x->x === from, preds)::Int)
    deleteat!(succs, findfirst(x->x === to, succs)::Int)
    nothing
end

function bb_ordering()
    lt=(<=)
    by=x->first(x.stmts)
    ord(lt, by, nothing, Forward)
end

function block_for_inst(index::Vector{Int}, inst::Int)
    return searchsortedfirst(index, inst, lt=(<=))
end

function block_for_inst(index::Vector{BasicBlock}, inst::Int)
    return searchsortedfirst(index, BasicBlock(StmtRange(inst, inst)), bb_ordering())-1
end

block_for_inst(cfg::CFG, inst::Int) = block_for_inst(cfg.index, inst)

@inline function basic_blocks_starts(stmts::Vector{Any})
    jump_dests = BitSet()
    push!(jump_dests, 1) # function entry point
    # First go through and compute jump destinations
    for idx in 1:length(stmts)
        stmt = stmts[idx]
        # Terminators
        if isa(stmt, GotoIfNot)
            push!(jump_dests, idx+1)
            push!(jump_dests, stmt.dest)
        elseif isa(stmt, ReturnNode)
            idx < length(stmts) && push!(jump_dests, idx+1)
        elseif isa(stmt, GotoNode)
            # This is a fake dest to force the next stmt to start a bb
            idx < length(stmts) && push!(jump_dests, idx+1)
            push!(jump_dests, stmt.label)
        elseif isa(stmt, Expr)
            if stmt.head === :leave
                # :leave terminates a BB
                push!(jump_dests, idx+1)
            elseif stmt.head === :enter
                # :enter starts/ends a BB
                push!(jump_dests, idx)
                push!(jump_dests, idx+1)
                # The catch block is a jump dest
                push!(jump_dests, stmt.args[1]::Int)
            end
        end
        if isa(stmt, PhiNode)
            for edge in stmt.edges
                if edge == idx - 1
                    push!(jump_dests, idx)
                end
            end
        end
    end
    # and add add one more basic block start after the last statement
    for i = length(stmts):-1:1
        if stmts[i] !== nothing
            push!(jump_dests, i+1)
            break
        end
    end
    return jump_dests
end

function compute_basic_blocks(stmts::Vector{Any})
    # Compute ranges
    bb_starts = basic_blocks_starts(stmts) # ::BitSet and already sorted
    pop!(bb_starts, 1)
    basic_block_index = Int[bb for bb in bb_starts]
    blocks = Vector{BasicBlock}(undef, length(basic_block_index))
    let first = 1
        for (i, last) in enumerate(basic_block_index)
            blocks[i] = BasicBlock(StmtRange(first, last - 1))
            first = last
        end
    end
    # Compute successors/predecessors
    for (num, b) in enumerate(blocks)
        terminator = stmts[last(b.stmts)]
        if isa(terminator, ReturnNode)
            # return never has any successors
            continue
        end
        if isa(terminator, GotoNode)
            block′ = block_for_inst(basic_block_index, terminator.label)
            push!(blocks[block′].preds, num)
            push!(b.succs, block′)
            continue
        end
        # Conditional Branch
        if isa(terminator, GotoIfNot)
            block′ = block_for_inst(basic_block_index, terminator.dest)
            if block′ == num + 1
                # This GotoIfNot acts like a noop - treat it as such.
                # We will drop it during SSA renaming
            else
                push!(blocks[block′].preds, num)
                push!(b.succs, block′)
            end
        elseif isexpr(terminator, :enter)
            # :enter gets a virtual edge to the exception handler and
            # the exception handler gets a virtual edge from outside
            # the function.
            block′ = block_for_inst(basic_block_index, terminator.args[1]::Int)
            push!(blocks[block′].preds, num)
            push!(blocks[block′].preds, 0)
            push!(b.succs, block′)
        end
        # statement fall-through
        if num + 1 <= length(blocks)
            push!(blocks[num + 1].preds, num)
            push!(b.succs, num + 1)
        end
    end
    return CFG(blocks, basic_block_index)
end

# this function assumes insert position exists
function first_insert_for_bb(code, cfg::CFG, block::Int)
    for idx in cfg.blocks[block].stmts
        stmt = code[idx]
        if !isa(stmt, PhiNode)
            return idx
        end
    end
    error("any insert position isn't found")
end

# SSA values that need renaming
struct OldSSAValue
    id::Int
end

## TODO: This description currently omits the use of NewSSAValue during slot2ssa,
## which doesn't use IncrementalCompact, but does something similar and also uses
## NewSSAValue to refer to new_nodes. Ideally that use of NewSSAValue would go away
## during a refactor.
"""
    struct NewSSAValue

`NewSSAValue`s occur in the context of IncrementalCompact. Their meaning depends
on where they appear:

1. In already-compacted nodes,
    i. a `NewSSAValue` with positive `id` has the same meaning as a regular SSAValue.
    ii. a `NewSSAValue` with negative `id` refers to post-compaction `new_node` node.

2. In non-compacted nodes,
    i. a `NewSSAValue` with positive `id` refers to the index of an already-compacted instructions.
    ii. a `NewSSAValue` with negative `id` has the same meaning as in compacted nodes.
"""
struct NewSSAValue
    id::Int
end

const AnySSAValue = Union{SSAValue, OldSSAValue, NewSSAValue}


# SSA-indexed nodes
struct InstructionStream
    inst::Vector{Any}
    type::Vector{Any}
    info::Vector{CallInfo}
    line::Vector{Int32}
    flag::Vector{UInt8}
end
function InstructionStream(len::Int)
    insts = Vector{Any}(undef, len)
    types = Vector{Any}(undef, len)
    info = Vector{CallInfo}(undef, len)
    fill!(info, NoCallInfo())
    lines = fill(Int32(0), len)
    flags = fill(IR_FLAG_NULL, len)
    return InstructionStream(insts, types, info, lines, flags)
end
InstructionStream() = InstructionStream(0)
length(is::InstructionStream) = length(is.inst)
isempty(is::InstructionStream) = isempty(is.inst)
function add_new_idx!(is::InstructionStream)
    ninst = length(is) + 1
    resize!(is, ninst)
    return ninst
end
function copy(is::InstructionStream)
    return InstructionStream(
        copy_exprargs(is.inst),
        copy(is.type),
        copy(is.info),
        copy(is.line),
        copy(is.flag))
end
function resize!(stmts::InstructionStream, len)
    old_length = length(stmts)
    resize!(stmts.inst, len)
    resize!(stmts.type, len)
    resize!(stmts.info, len)
    resize!(stmts.line, len)
    resize!(stmts.flag, len)
    for i in (old_length + 1):len
        stmts.line[i] = 0
        stmts.flag[i] = IR_FLAG_NULL
        stmts.info[i] = NoCallInfo()
    end
    return stmts
end

struct Instruction
    data::InstructionStream
    idx::Int
end
Instruction(is::InstructionStream) = Instruction(is, add_new_idx!(is))

@inline function getindex(node::Instruction, fld::Symbol)
    isdefined(node, fld) && return getfield(node, fld)
    return getfield(getfield(node, :data), fld)[getfield(node, :idx)]
end
@inline function setindex!(node::Instruction, @nospecialize(val), fld::Symbol)
    getfield(getfield(node, :data), fld)[getfield(node, :idx)] = val
    return node
end

@inline getindex(is::InstructionStream, idx::Int) = Instruction(is, idx)
function setindex!(is::InstructionStream, newval::Instruction, idx::Int)
    is.inst[idx] = newval[:inst]
    is.type[idx] = newval[:type]
    is.info[idx] = newval[:info]
    is.line[idx] = newval[:line]
    is.flag[idx] = newval[:flag]
    return is
end
function setindex!(is::InstructionStream, newval::Union{AnySSAValue, Nothing}, idx::Int)
    is.inst[idx] = newval
    return is
end
function setindex!(node::Instruction, newval::Instruction)
    node.data[node.idx] = newval
    return node
end

struct NewNodeInfo
    # Insertion position (interpretation depends on which array this is in)
    pos::Int
    # Place the new instruction after this instruction (but in the same BB if this is an implicit terminator)
    attach_after::Bool
end
struct NewNodeStream
    stmts::InstructionStream
    info::Vector{NewNodeInfo}
end
NewNodeStream(len::Int=0) = NewNodeStream(InstructionStream(len), fill(NewNodeInfo(0, false), len))
length(new::NewNodeStream) = length(new.stmts)
isempty(new::NewNodeStream) = isempty(new.stmts)
function add_inst!(new::NewNodeStream, pos::Int, attach_after::Bool)
    push!(new.info, NewNodeInfo(pos, attach_after))
    return Instruction(new.stmts)
end
copy(nns::NewNodeStream) = NewNodeStream(copy(nns.stmts), copy(nns.info))

struct NewInstruction
    stmt::Any
    type::Any
    info::CallInfo
    line::Union{Int32,Nothing} # if nothing, copy the line from previous statement in the insertion location
    flag::Union{UInt8,Nothing} # if nothing, IR flags will be recomputed on insertion
    function NewInstruction(@nospecialize(stmt), @nospecialize(type), @nospecialize(info::CallInfo),
                            line::Union{Int32,Nothing}, flag::Union{UInt8,Nothing})
        return new(stmt, type, info, line, flag)
    end
end
function NewInstruction(@nospecialize(stmt), @nospecialize(type), line::Union{Int32,Nothing}=nothing)
    return NewInstruction(stmt, type, NoCallInfo(), line, nothing)
end
@nospecialize
function NewInstruction(newinst::NewInstruction;
    stmt::Any=newinst.stmt,
    type::Any=newinst.type,
    info::CallInfo=newinst.info,
    line::Union{Int32,Nothing}=newinst.line,
    flag::Union{UInt8,Nothing}=newinst.flag)
    return NewInstruction(stmt, type, info, line, flag)
end
function NewInstruction(inst::Instruction;
    stmt::Any=inst[:inst],
    type::Any=inst[:type],
    info::CallInfo=inst[:info],
    line::Union{Int32,Nothing}=inst[:line],
    flag::Union{UInt8,Nothing}=inst[:flag])
    return NewInstruction(stmt, type, info, line, flag)
end
@specialize
effect_free(newinst::NewInstruction) = NewInstruction(newinst; flag=add_flag(newinst, IR_FLAG_EFFECT_FREE))
non_effect_free(newinst::NewInstruction) = NewInstruction(newinst; flag=sub_flag(newinst, IR_FLAG_EFFECT_FREE))
with_flags(newinst::NewInstruction, flags::UInt8) = NewInstruction(newinst; flag=add_flag(newinst, flags))
without_flags(newinst::NewInstruction, flags::UInt8) = NewInstruction(newinst; flag=sub_flag(newinst, flags))
function add_flag(newinst::NewInstruction, newflag::UInt8)
    flag = newinst.flag
    flag === nothing && return newflag
    return flag | newflag
end
function sub_flag(newinst::NewInstruction, newflag::UInt8)
    flag = newinst.flag
    flag === nothing && return IR_FLAG_NULL
    return flag & ~newflag
end

struct IRCode
    stmts::InstructionStream
    argtypes::Vector{Any}
    sptypes::Vector{Any}
    linetable::Vector{LineInfoNode}
    cfg::CFG
    new_nodes::NewNodeStream
    meta::Vector{Expr}

    function IRCode(stmts::InstructionStream, cfg::CFG, linetable::Vector{LineInfoNode}, argtypes::Vector{Any}, meta::Vector{Expr}, sptypes::Vector{Any})
        return new(stmts, argtypes, sptypes, linetable, cfg, NewNodeStream(), meta)
    end
    function IRCode(ir::IRCode, stmts::InstructionStream, cfg::CFG, new_nodes::NewNodeStream)
        return new(stmts, ir.argtypes, ir.sptypes, ir.linetable, cfg, new_nodes, ir.meta)
    end
    global copy(ir::IRCode) = new(copy(ir.stmts), copy(ir.argtypes), copy(ir.sptypes),
        copy(ir.linetable), copy(ir.cfg), copy(ir.new_nodes), copy(ir.meta))
end

function block_for_inst(ir::IRCode, inst::Int)
    if inst > length(ir.stmts)
        inst = ir.new_nodes.info[inst - length(ir.stmts)].pos
    end
    block_for_inst(ir.cfg, inst)
end

function getindex(x::IRCode, s::SSAValue)
    if s.id <= length(x.stmts)
        return x.stmts[s.id]
    else
        return x.new_nodes.stmts[s.id - length(x.stmts)]
    end
end

function setindex!(x::IRCode, repl::Union{Instruction, Nothing, AnySSAValue}, s::SSAValue)
    if s.id <= length(x.stmts)
        x.stmts[s.id] = repl
    else
        x.new_nodes.stmts[s.id - length(x.stmts)] = repl
    end
    return x
end

mutable struct UseRefIterator
    stmt::Any
    relevant::Bool
    UseRefIterator(@nospecialize(a), relevant::Bool) = new(a, relevant)
end
getindex(it::UseRefIterator) = it.stmt

struct UseRef
    urs::UseRefIterator
    op::Int
    UseRef(urs::UseRefIterator) = new(urs, 0)
    UseRef(urs::UseRefIterator, op::Int) = new(urs, op)
end

struct OOBToken end; const OOB_TOKEN = OOBToken()
struct UndefToken end; const UNDEF_TOKEN = UndefToken()

@noinline function _useref_getindex(@nospecialize(stmt), op::Int)
    if isa(stmt, Expr) && stmt.head === :(=)
        rhs = stmt.args[2]
        if isa(rhs, Expr)
            if is_relevant_expr(rhs)
                op > length(rhs.args) && return OOB_TOKEN
                return rhs.args[op]
            end
        end
        op == 1 || return OOB_TOKEN
        return rhs
    elseif isa(stmt, Expr) # @assert is_relevant_expr(stmt)
        op > length(stmt.args) && return OOB_TOKEN
        return stmt.args[op]
    elseif isa(stmt, GotoIfNot)
        op == 1 || return OOB_TOKEN
        return stmt.cond
    elseif isa(stmt, ReturnNode)
        isdefined(stmt, :val) || return OOB_TOKEN
        op == 1 || return OOB_TOKEN
        return stmt.val
    elseif isa(stmt, PiNode)
        isdefined(stmt, :val) || return OOB_TOKEN
        op == 1 || return OOB_TOKEN
        return stmt.val
    elseif isa(stmt, Union{SSAValue, NewSSAValue, GlobalRef})
        op == 1 || return OOB_TOKEN
        return stmt
    elseif isa(stmt, UpsilonNode)
        isdefined(stmt, :val) || return OOB_TOKEN
        op == 1 || return OOB_TOKEN
        return stmt.val
    elseif isa(stmt, PhiNode)
        op > length(stmt.values) && return OOB_TOKEN
        isassigned(stmt.values, op) || return UNDEF_TOKEN
        return stmt.values[op]
    elseif isa(stmt, PhiCNode)
        op > length(stmt.values) && return OOB_TOKEN
        isassigned(stmt.values, op) || return UNDEF_TOKEN
        return stmt.values[op]
    else
        return OOB_TOKEN
    end
end
@inline getindex(x::UseRef) = _useref_getindex(x.urs.stmt, x.op)

function is_relevant_expr(e::Expr)
    return e.head in (:call, :invoke, :invoke_modify,
                      :new, :splatnew, :(=), :(&),
                      :gc_preserve_begin, :gc_preserve_end,
                      :foreigncall, :isdefined, :copyast,
                      :undefcheck, :throw_undef_if_not,
                      :cfunction, :method, :pop_exception,
                      :new_opaque_closure)
end

@noinline function _useref_setindex!(@nospecialize(stmt), op::Int, @nospecialize(v))
    if isa(stmt, Expr) && stmt.head === :(=)
        rhs = stmt.args[2]
        if isa(rhs, Expr)
            if is_relevant_expr(rhs)
                op > length(rhs.args) && throw(BoundsError())
                rhs.args[op] = v
                return stmt
            end
        end
        op == 1 || throw(BoundsError())
        stmt.args[2] = v
    elseif isa(stmt, Expr) # @assert is_relevant_expr(stmt)
        op > length(stmt.args) && throw(BoundsError())
        stmt.args[op] = v
    elseif isa(stmt, GotoIfNot)
        op == 1 || throw(BoundsError())
        stmt = GotoIfNot(v, stmt.dest)
    elseif isa(stmt, ReturnNode)
        op == 1 || throw(BoundsError())
        stmt = typeof(stmt)(v)
    elseif isa(stmt, Union{SSAValue, NewSSAValue, GlobalRef})
        op == 1 || throw(BoundsError())
        stmt = v
    elseif isa(stmt, UpsilonNode)
        op == 1 || throw(BoundsError())
        stmt = typeof(stmt)(v)
    elseif isa(stmt, PiNode)
        op == 1 || throw(BoundsError())
        stmt = typeof(stmt)(v, stmt.typ)
    elseif isa(stmt, PhiNode)
        op > length(stmt.values) && throw(BoundsError())
        isassigned(stmt.values, op) || throw(BoundsError())
        stmt.values[op] = v
    elseif isa(stmt, PhiCNode)
        op > length(stmt.values) && throw(BoundsError())
        isassigned(stmt.values, op) || throw(BoundsError())
        stmt.values[op] = v
    else
        throw(BoundsError())
    end
    return stmt
end

@inline function setindex!(x::UseRef, @nospecialize(v))
    x.urs.stmt = _useref_setindex!(x.urs.stmt, x.op, v)
    return x
end

function userefs(@nospecialize(x))
    relevant = (isa(x, Expr) && is_relevant_expr(x)) ||
        isa(x, GotoIfNot) || isa(x, ReturnNode) || isa(x, SSAValue) || isa(x, NewSSAValue) ||
        isa(x, PiNode) || isa(x, PhiNode) || isa(x, PhiCNode) || isa(x, UpsilonNode)
    return UseRefIterator(x, relevant)
end

@noinline function _advance(@nospecialize(stmt), op)
    while true
        op += 1
        y = _useref_getindex(stmt, op)
        y === OOB_TOKEN && return nothing
        y === UNDEF_TOKEN || return op
    end
end

@inline function iterate(it::UseRefIterator, op::Int=0)
    it.relevant || return nothing
    op = _advance(it.stmt, op)
    op === nothing && return nothing
    return (UseRef(it, op), op)
end

# This function is used from the show code, which may have a different
# `push!`/`used` type since it's in Base.
scan_ssa_use!(@specialize(push!), used, @nospecialize(stmt)) = foreachssa(ssa::SSAValue -> push!(used, ssa.id), stmt)

# Manually specialized copy of the above with push! === Compiler.push!
scan_ssa_use!(used::IdSet, @nospecialize(stmt)) = foreachssa(ssa::SSAValue -> push!(used, ssa.id), stmt)

function insert_node!(ir::IRCode, pos::SSAValue, newinst::NewInstruction, attach_after::Bool=false)
    node = add_inst!(ir.new_nodes, pos.id, attach_after)
    newline = something(newinst.line, ir[pos][:line])
    newflag = recompute_inst_flag(newinst, ir)
    node = inst_from_newinst!(node, newinst, newline, newflag)
    return SSAValue(length(ir.stmts) + node.idx)
end
insert_node!(ir::IRCode, pos::Int, newinst::NewInstruction, attach_after::Bool=false) =
    insert_node!(ir, SSAValue(pos), newinst, attach_after)

# For bootstrapping
function my_sortperm(v)
    p = Vector{Int}(undef, length(v))
    for i = 1:length(v)
        p[i] = i
    end
    sort!(p, Sort.DEFAULT_UNSTABLE, Order.Perm(Sort.Forward,v))
    p
end

mutable struct IncrementalCompact
    ir::IRCode
    result::InstructionStream
    result_bbs::Vector{BasicBlock}

    ssa_rename::Vector{Any}
    bb_rename_pred::Vector{Int}
    bb_rename_succ::Vector{Int}

    used_ssas::Vector{Int}
    late_fixup::Vector{Int}
    perm::Vector{Int}
    new_nodes_idx::Int
    # This supports insertion while compacting
    new_new_nodes::NewNodeStream  # New nodes that were before the compaction point at insertion time
    new_new_used_ssas::Vector{Int}
    pending_nodes::NewNodeStream  # New nodes that were after the compaction point at insertion time
    pending_perm::Vector{Int} # pending_nodes.info[pending_perm] is in min-heap order by pos

    # State
    idx::Int
    result_idx::Int
    active_bb::Int
    active_result_bb::Int
    renamed_new_nodes::Bool
    cfg_transforms_enabled::Bool
    fold_constant_branches::Bool

    function IncrementalCompact(code::IRCode, allow_cfg_transforms::Bool=false)
        # Sort by position with attach after nodes after regular ones
        perm = my_sortperm(Int[let new_node = code.new_nodes.info[i]
            (new_node.pos * 2 + Int(new_node.attach_after))
            end for i in 1:length(code.new_nodes)])
        new_len = length(code.stmts) + length(code.new_nodes)
        result = InstructionStream(new_len)
        used_ssas = fill(0, new_len)
        new_new_used_ssas = Vector{Int}()
        blocks = code.cfg.blocks
        if allow_cfg_transforms
            bb_rename = Vector{Int}(undef, length(blocks))
            cur_bb = 1
            domtree = construct_domtree(blocks)
            for i = 1:length(bb_rename)
                if bb_unreachable(domtree, i)
                    bb_rename[i] = -1
                else
                    bb_rename[i] = cur_bb
                    cur_bb += 1
                end
            end
            for i = 1:length(bb_rename)
                bb_rename[i] == -1 && continue
                preds, succs = blocks[i].preds, blocks[i].succs
                # Rename preds
                for j = 1:length(preds)
                    if preds[j] != 0
                        preds[j] = bb_rename[preds[j]]
                    end
                end
                # Dead blocks get removed from the predecessor list
                filter!(x->x !== -1, preds)
                # Rename succs
                for j = 1:length(succs)
                    succs[j] = bb_rename[succs[j]]
                end
            end
            let blocks = blocks, bb_rename = bb_rename
                result_bbs = BasicBlock[blocks[i] for i = 1:length(blocks) if bb_rename[i] != -1]
            end
        else
            bb_rename = Vector{Int}()
            result_bbs = code.cfg.blocks
        end
        ssa_rename = Any[SSAValue(i) for i = 1:new_len]
        late_fixup = Vector{Int}()
        new_new_nodes = NewNodeStream()
        pending_nodes = NewNodeStream()
        pending_perm = Int[]
        return new(code, result, result_bbs, ssa_rename, bb_rename, bb_rename, used_ssas, late_fixup, perm, 1,
            new_new_nodes, new_new_used_ssas, pending_nodes, pending_perm,
            1, 1, 1, 1, false, allow_cfg_transforms, allow_cfg_transforms)
    end

    # For inlining
    function IncrementalCompact(parent::IncrementalCompact, code::IRCode, result_offset)
        perm = my_sortperm(Int[code.new_nodes.info[i].pos for i in 1:length(code.new_nodes)])
        new_len = length(code.stmts) + length(code.new_nodes)
        ssa_rename = Any[SSAValue(i) for i = 1:new_len]
        bb_rename = Vector{Int}()
        pending_nodes = NewNodeStream()
        pending_perm = Int[]
        return new(code, parent.result,
            parent.result_bbs, ssa_rename, bb_rename, bb_rename, parent.used_ssas,
            parent.late_fixup, perm, 1,
            parent.new_new_nodes, parent.new_new_used_ssas, pending_nodes, pending_perm,
            1, result_offset, 1, parent.active_result_bb, false, false, false)
    end
end

struct TypesView{T}
    ir::T # ::Union{IRCode, IncrementalCompact}
end
types(ir::Union{IRCode, IncrementalCompact}) = TypesView(ir)

function getindex(compact::IncrementalCompact, ssa::SSAValue)
    @assert ssa.id < compact.result_idx
    return compact.result[ssa.id]
end

function getindex(compact::IncrementalCompact, ssa::OldSSAValue)
    id = ssa.id
    if id < compact.idx
        new_idx = compact.ssa_rename[id]
        return compact.result[new_idx]
    elseif id <= length(compact.ir.stmts)
        return compact.ir.stmts[id]
    end
    id -= length(compact.ir.stmts)
    if id <= length(compact.ir.new_nodes)
        return compact.ir.new_nodes.stmts[id]
    end
    id -= length(compact.ir.new_nodes)
    return compact.pending_nodes.stmts[id]
end

function getindex(compact::IncrementalCompact, ssa::NewSSAValue)
    if ssa.id < 0
        return compact.new_new_nodes.stmts[-ssa.id]
    else
        return compact[SSAValue(ssa.id)]
    end
end

function block_for_inst(compact::IncrementalCompact, idx::SSAValue)
    id = idx.id
    if id < compact.result_idx # if ssa within result
        return searchsortedfirst(compact.result_bbs, BasicBlock(StmtRange(id, id)),
            1, compact.active_result_bb, bb_ordering())-1
    else
        return block_for_inst(compact.ir.cfg, id)
    end
end

function block_for_inst(compact::IncrementalCompact, idx::OldSSAValue)
    id = idx.id
    if id < compact.idx # if ssa within result
        id = compact.ssa_rename[id]
        return block_for_inst(compact, SSAValue(id))
    else
        return block_for_inst(compact.ir.cfg, id)
    end
end

function block_for_inst(compact::IncrementalCompact, idx::NewSSAValue)
    if idx.id > 0
        @assert idx.id < compact.result_idx
        return block_for_inst(compact, SSAValue(idx.id))
    else
        return block_for_inst(compact, SSAValue(compact.new_new_nodes.info[-idx.id].pos))
    end
end

function dominates_ssa(compact::IncrementalCompact, domtree::DomTree, x::AnySSAValue, y::AnySSAValue)
    xb = block_for_inst(compact, x)
    yb = block_for_inst(compact, y)
    if xb == yb
        xinfo = yinfo = nothing
        if isa(x, OldSSAValue)
            x′ = compact.ssa_rename[x.id]::SSAValue
        elseif isa(x, NewSSAValue)
            if x.id > 0
                x′ = SSAValue(x.id)
            else
                xinfo = compact.new_new_nodes.info[-x.id]
                x′ = SSAValue(xinfo.pos)
            end
        else
            x′ = x
        end
        if isa(y, OldSSAValue)
            y′ = compact.ssa_rename[y.id]::SSAValue
        elseif isa(y, NewSSAValue)
            if y.id > 0
                y′ = SSAValue(y.id)
            else
                yinfo = compact.new_new_nodes.info[-y.id]
                y′ = SSAValue(yinfo.pos)
            end
        else
            y′ = y
        end
        if x′.id == y′.id && (xinfo !== nothing || yinfo !== nothing)
            if xinfo !== nothing && yinfo !== nothing
                if xinfo.attach_after == yinfo.attach_after
                    return x.id < y.id
                end
                return yinfo.attach_after
            elseif xinfo !== nothing
                return !xinfo.attach_after
            else
                return (yinfo::NewNodeInfo).attach_after
            end
        end
        return x′.id < y′.id
    end
    return dominates(domtree, xb, yb)
end

function count_added_node!(compact::IncrementalCompact, @nospecialize(v))
    needs_late_fixup = false
    for ops in userefs(v)
        val = ops[]
        if isa(val, SSAValue)
            compact.used_ssas[val.id] += 1
        elseif isa(val, NewSSAValue)
            @assert val.id < 0 # Newly added nodes should be canonicalized
            compact.new_new_used_ssas[-val.id] += 1
            needs_late_fixup = true
        end
    end
    return needs_late_fixup
end

function add_pending!(compact::IncrementalCompact, pos::Int, attach_after::Bool)
<<<<<<< HEAD
    node = add!(compact.pending_nodes, pos, attach_after)
    heappush!(compact.pending_perm, length(compact.pending_nodes), By(x -> compact.pending_nodes.info[x].pos))
=======
    node = add_inst!(compact.pending_nodes, pos, attach_after)
    # TODO: switch this to `l = length(pending_nodes); splice!(pending_perm, searchsorted(pending_perm, l), l)`
    push!(compact.pending_perm, length(compact.pending_nodes))
    sort!(compact.pending_perm, DEFAULT_STABLE, Order.By(x->compact.pending_nodes.info[x].pos, Order.Forward))
>>>>>>> 60adc243
    return node
end

function inst_from_newinst!(node::Instruction, newinst::NewInstruction,
    newline::Int32=newinst.line::Int32, newflag::UInt8=newinst.flag::UInt8)
    node[:inst] = newinst.stmt
    node[:type] = newinst.type
    node[:info] = newinst.info
    node[:line] = newline
    node[:flag] = newflag
    return node
end

function recompute_inst_flag(newinst::NewInstruction, src::Union{IRCode,IncrementalCompact})
    flag = newinst.flag
    flag !== nothing && return flag
    flag = IR_FLAG_NULL
    (consistent, effect_free_and_nothrow, nothrow) = stmt_effect_flags(
        fallback_lattice, newinst.stmt, newinst.type, src)
    if consistent
        flag |= IR_FLAG_CONSISTENT
    end
    if effect_free_and_nothrow
        flag |= IR_FLAG_EFFECT_FREE | IR_FLAG_NOTHROW
    elseif nothrow
        flag |= IR_FLAG_NOTHROW
    end
    return flag
end

function insert_node!(compact::IncrementalCompact, @nospecialize(before), newinst::NewInstruction, attach_after::Bool=false)
    newflag = newinst.flag::UInt8
    if isa(before, SSAValue)
        if before.id < compact.result_idx
            count_added_node!(compact, newinst.stmt)
            newline = something(newinst.line, compact.result[before.id][:line])
            node = add_inst!(compact.new_new_nodes, before.id, attach_after)
            node = inst_from_newinst!(node, newinst, newline, newflag)
            push!(compact.new_new_used_ssas, 0)
            return NewSSAValue(-node.idx)
        else
            newline = something(newinst.line, compact.ir.stmts[before.id][:line])
            node = add_pending!(compact, before.id, attach_after)
            node = inst_from_newinst!(node, newinst, newline, newflag)
            os = OldSSAValue(length(compact.ir.stmts) + length(compact.ir.new_nodes) + length(compact.pending_nodes))
            push!(compact.ssa_rename, os)
            push!(compact.used_ssas, 0)
            return os
        end
    elseif isa(before, OldSSAValue)
        pos = before.id
        if pos < compact.idx
            renamed = compact.ssa_rename[pos]::AnySSAValue
            count_added_node!(compact, newinst.stmt)
            newline = something(newinst.line, compact.result[renamed.id][:line])
            node = add_inst!(compact.new_new_nodes, renamed.id, attach_after)
            node = inst_from_newinst!(node, newinst, newline, newflag)
            push!(compact.new_new_used_ssas, 0)
            return NewSSAValue(-node.idx)
        else
            if pos > length(compact.ir.stmts)
                #@assert attach_after
                info = compact.pending_nodes.info[pos - length(compact.ir.stmts) - length(compact.ir.new_nodes)]
                pos, attach_after = info.pos, info.attach_after
            end
            newline = something(newinst.line, compact.ir.stmts[pos][:line])
            node = add_pending!(compact, pos, attach_after)
            node = inst_from_newinst!(node, newinst, newline, newflag)
            os = OldSSAValue(length(compact.ir.stmts) + length(compact.ir.new_nodes) + length(compact.pending_nodes))
            push!(compact.ssa_rename, os)
            push!(compact.used_ssas, 0)
            return os
        end
    elseif isa(before, NewSSAValue)
        # TODO: This is incorrect and does not maintain ordering among the new nodes
        before_entry = compact.new_new_nodes.info[-before.id]
        newline = something(newinst.line, compact.new_new_nodes.stmts[-before.id][:line])
        new_entry = add_inst!(compact.new_new_nodes, before_entry.pos, attach_after)
        new_entry = inst_from_newinst!(new_entry, newinst, newline, newflag)
        push!(compact.new_new_used_ssas, 0)
        return NewSSAValue(-new_entry.idx)
    else
        error("Unsupported")
    end
end

function insert_node_here!(compact::IncrementalCompact, newinst::NewInstruction, reverse_affinity::Bool=false)
    newline = newinst.line::Int32
    refinish = false
    result_idx = compact.result_idx
    if reverse_affinity &&
            ((compact.active_result_bb == length(compact.result_bbs) + 1) ||
             result_idx == first(compact.result_bbs[compact.active_result_bb].stmts))
        compact.active_result_bb -= 1
        refinish = true
    end
    if result_idx > length(compact.result)
        @assert result_idx == length(compact.result) + 1
        resize!(compact, result_idx)
    end
    newflag = recompute_inst_flag(newinst, compact)
    node = inst_from_newinst!(compact.result[result_idx], newinst, newline, newflag)
    count_added_node!(compact, newinst.stmt) && push!(compact.late_fixup, result_idx)
    compact.result_idx = result_idx + 1
    inst = SSAValue(result_idx)
    refinish && finish_current_bb!(compact, 0)
    return inst
end

function getindex(view::TypesView, v::OldSSAValue)
    id = v.id
    ir = view.ir.ir
    stmts = ir.stmts
    if id <= length(stmts)
        return stmts[id][:type]
    end
    id -= length(stmts)
    if id <= length(ir.new_nodes)
        return ir.new_nodes.stmts[id][:type]
    end
    id -= length(ir.new_nodes)
    return view.ir.pending_nodes.stmts[id][:type]
end

function kill_current_use(compact::IncrementalCompact, @nospecialize(val))
    if isa(val, SSAValue)
        @assert compact.used_ssas[val.id] >= 1
        compact.used_ssas[val.id] -= 1
    elseif isa(val, NewSSAValue)
        @assert val.id < 0
        @assert compact.new_new_used_ssas[-val.id] >= 1
        compact.new_new_used_ssas[-val.id] -= 1
    end
end

function kill_current_uses(compact::IncrementalCompact, @nospecialize(stmt))
    for ops in userefs(stmt)
        kill_current_use(compact, ops[])
    end
end

function setindex!(compact::IncrementalCompact, @nospecialize(v), idx::SSAValue)
    @assert idx.id < compact.result_idx
    (compact.result[idx.id][:inst] === v) && return
    # Kill count for current uses
    kill_current_uses(compact, compact.result[idx.id][:inst])
    compact.result[idx.id][:inst] = v
    # Add count for new use
    count_added_node!(compact, v) && push!(compact.late_fixup, idx.id)
    return compact
end

function setindex!(compact::IncrementalCompact, @nospecialize(v), idx::OldSSAValue)
    id = idx.id
    if id < compact.idx
        new_idx = compact.ssa_rename[id]
        (compact.result[new_idx][:inst] === v) && return
        kill_current_uses(compact, compact.result[new_idx][:inst])
        compact.result[new_idx][:inst] = v
        count_added_node!(compact, v) && push!(compact.late_fixup, new_idx)
        return compact
    elseif id <= length(compact.ir.stmts)  # ir.stmts, new_nodes, and pending_nodes uses aren't counted yet, so no need to adjust
        compact.ir.stmts[id][:inst] = v
        return compact
    end
    id -= length(compact.ir.stmts)
    if id <= length(compact.ir.new_nodes)
        compact.ir.new_nodes.stmts[id][:inst] = v
        return compact
    end
    id -= length(compact.ir.new_nodes)
    compact.pending_nodes.stmts[id][:inst] = v
    return compact
end

function setindex!(compact::IncrementalCompact, @nospecialize(v), idx::Int)
    if idx < compact.result_idx
        compact[SSAValue(idx)] = v
    else
        compact.ir.stmts[idx][:inst] = v
    end
    return compact
end

__set_check_ssa_counts(onoff::Bool) = __check_ssa_counts__[] = onoff
const __check_ssa_counts__ = fill(false)

function _oracle_check(compact::IncrementalCompact)
    observed_used_ssas = Core.Compiler.find_ssavalue_uses1(compact)
    for i = 1:length(observed_used_ssas)
        if observed_used_ssas[i] != compact.used_ssas[i]
            return (observed_used_ssas, i)
        end
    end
    return (nothing, 0)
end

function oracle_check(compact::IncrementalCompact)
    (maybe_oracle_used_ssas, oracle_error_ssa) = _oracle_check(compact)
    if maybe_oracle_used_ssas !== nothing
        @eval Main (compact = $compact; oracle_used_ssas = $maybe_oracle_used_ssas; oracle_error_ssa = $oracle_error_ssa)
        error("Oracle check failed, inspect Main.{compact, oracle_used_ssas, oracle_error_ssa}")
    end
end

getindex(view::TypesView, idx::SSAValue) = getindex(view, idx.id)
function getindex(view::TypesView, idx::Int)
    if isa(view.ir, IncrementalCompact) && idx < view.ir.result_idx
        return view.ir.result[idx][:type]
    elseif isa(view.ir, IncrementalCompact) && view.ir.renamed_new_nodes
        if idx <= length(view.ir.result)
            return view.ir.result[idx][:type]
        else
            return view.ir.new_new_nodes.stmts[idx - length(view.ir.result)][:type]
        end
    else
        ir = isa(view.ir, IncrementalCompact) ? view.ir.ir : view.ir
        if idx <= length(ir.stmts)
            return ir.stmts[idx][:type]
        else
            return ir.new_nodes.stmts[idx - length(ir.stmts)][:type]
        end
    end
end

function getindex(view::TypesView, idx::NewSSAValue)
    return view.ir[idx][:type]
end

function process_phinode_values(old_values::Vector{Any}, late_fixup::Vector{Int},
                                processed_idx::Int, result_idx::Int,
                                ssa_rename::Vector{Any}, used_ssas::Vector{Int},
                                new_new_used_ssas::Vector{Int},
                                do_rename_ssa::Bool)
    values = Vector{Any}(undef, length(old_values))
    for i = 1:length(old_values)
        isassigned(old_values, i) || continue
        val = old_values[i]
        if isa(val, SSAValue)
            if do_rename_ssa
                if val.id > processed_idx
                    push!(late_fixup, result_idx)
                    val = OldSSAValue(val.id)
                else
                    val = renumber_ssa2(val, ssa_rename, used_ssas, new_new_used_ssas, do_rename_ssa)
                end
            else
                used_ssas[val.id] += 1
            end
        elseif isa(val, OldSSAValue)
            if val.id > processed_idx
                push!(late_fixup, result_idx)
            else
                # Always renumber these. do_rename_ssa applies only to actual SSAValues
                val = renumber_ssa2(SSAValue(val.id), ssa_rename, used_ssas, new_new_used_ssas, true)
            end
        elseif isa(val, NewSSAValue)
            if val.id < 0
                push!(late_fixup, result_idx)
                new_new_used_ssas[-val.id] += 1
            else
                @assert do_rename_ssa
                val = SSAValue(val.id)
            end
        end
        values[i] = val
    end
    return values
end

function renumber_ssa2(val::SSAValue, ssanums::Vector{Any}, used_ssas::Vector{Int},
        new_new_used_ssas::Vector{Int}, do_rename_ssa::Bool)
    id = val.id
    if id > length(ssanums)
        return val
    end
    if do_rename_ssa
        val = ssanums[id]
    end
    if isa(val, SSAValue)
        used_ssas[val.id] += 1
    end
    return val
end

function renumber_ssa2(val::NewSSAValue, ssanums::Vector{Any}, used_ssas::Vector{Int},
        new_new_used_ssas::Vector{Int}, do_rename_ssa::Bool)
    if val.id < 0
        new_new_used_ssas[-val.id] += 1
        return val
    else
        used_ssas[val.id] += 1
        return SSAValue(val.id)
    end
end

function renumber_ssa2!(@nospecialize(stmt), ssanums::Vector{Any}, used_ssas::Vector{Int}, new_new_used_ssas::Vector{Int}, late_fixup::Vector{Int}, result_idx::Int, do_rename_ssa::Bool)
    urs = userefs(stmt)
    for op in urs
        val = op[]
        if isa(val, OldSSAValue) || isa(val, NewSSAValue)
            push!(late_fixup, result_idx)
        end
        if isa(val, Union{SSAValue, NewSSAValue})
            val = renumber_ssa2(val, ssanums, used_ssas, new_new_used_ssas, do_rename_ssa)
        end
        if isa(val, OldSSAValue) || isa(val, NewSSAValue)
            push!(late_fixup, result_idx)
        end
        op[] = val
    end
    return urs[]
end

# Used in inlining before we start compacting - Only works at the CFG level
function kill_edge!(bbs::Vector{BasicBlock}, from::Int, to::Int, callback=nothing)
    preds, succs = bbs[to].preds, bbs[from].succs
    deleteat!(preds, findfirst(x->x === from, preds)::Int)
    deleteat!(succs, findfirst(x->x === to, succs)::Int)
    if length(preds) == 0
        for succ in copy(bbs[to].succs)
            kill_edge!(bbs, to, succ, callback)
        end
    end
    if callback !== nothing
        callback(from, to)
    end
end

function kill_edge!(ir::IRCode, from::Int, to::Int, callback=nothing)
    kill_edge!(ir.cfg.blocks, from, to, callback)
end

# N.B.: from and to are non-renamed indices
function kill_edge!(compact::IncrementalCompact, active_bb::Int, from::Int, to::Int)
    # Note: We recursively kill as many edges as are obviously dead. However, this
    # may leave dead loops in the IR. We kill these later in a CFG cleanup pass (or
    # worstcase during codegen).
    preds = compact.result_bbs[compact.bb_rename_succ[to]].preds
    succs = compact.result_bbs[compact.bb_rename_pred[from]].succs
    deleteat!(preds, findfirst(x->x === compact.bb_rename_pred[from], preds)::Int)
    deleteat!(succs, findfirst(x->x === compact.bb_rename_succ[to], succs)::Int)
    # Check if the block is now dead
    if length(preds) == 0
        for succ in copy(compact.result_bbs[compact.bb_rename_succ[to]].succs)
            kill_edge!(compact, active_bb, to, findfirst(x->x === succ, compact.bb_rename_pred)::Int)
        end
        if to < active_bb
            # Kill all statements in the block
            stmts = compact.result_bbs[compact.bb_rename_succ[to]].stmts
            for stmt in stmts
                compact.result[stmt][:inst] = nothing
            end
            compact.result[last(stmts)][:inst] = ReturnNode()
        end
    else
        # Remove this edge from all phi nodes in `to` block
        # NOTE: It is possible for `to` to contain only `nothing` statements,
        #       so we must be careful to stop at its last statement
        if to < active_bb
            stmts = compact.result_bbs[compact.bb_rename_succ[to]].stmts
            idx = first(stmts)
            while idx <= last(stmts)
                stmt = compact.result[idx][:inst]
                stmt === nothing && continue
                isa(stmt, PhiNode) || break
                i = findfirst(x-> x == compact.bb_rename_pred[from], stmt.edges)
                if i !== nothing
                    deleteat!(stmt.edges, i)
                    deleteat!(stmt.values, i)
                end
                idx += 1
            end
        else
            stmts = compact.ir.cfg.blocks[to].stmts
            for stmt in CompactPeekIterator(compact, first(stmts), last(stmts))
                stmt === nothing && continue
                isa(stmt, PhiNode) || break
                i = findfirst(x-> x == from, stmt.edges)
                if i !== nothing
                    deleteat!(stmt.edges, i)
                    deleteat!(stmt.values, i)
                end
            end
        end
    end
    nothing
end

function process_node!(compact::IncrementalCompact, result_idx::Int, inst::Instruction, idx::Int, processed_idx::Int, active_bb::Int, do_rename_ssa::Bool)
    stmt = inst[:inst]
    (; result, ssa_rename, late_fixup, used_ssas, new_new_used_ssas, cfg_transforms_enabled, fold_constant_branches) = compact
    ssa_rename[idx] = SSAValue(result_idx)
    if stmt === nothing
        ssa_rename[idx] = stmt
    elseif isa(stmt, OldSSAValue)
        ssa_rename[idx] = ssa_rename[stmt.id]
    elseif isa(stmt, GotoNode) && cfg_transforms_enabled
        label = compact.bb_rename_succ[stmt.label]
        @assert label > 0
        result[result_idx][:inst] = GotoNode(label)
        result_idx += 1
    elseif isa(stmt, GlobalRef)
        total_flags = IR_FLAG_CONSISTENT | IR_FLAG_EFFECT_FREE
        flag = result[result_idx][:flag]
        if (flag & total_flags) == total_flags
            ssa_rename[idx] = stmt
        else
            result[result_idx][:inst] = stmt
            result[result_idx][:type] = argextype(stmt, compact)
            result[result_idx][:flag] = flag
            result_idx += 1
        end
    elseif isa(stmt, GotoNode)
        result[result_idx][:inst] = stmt
        result_idx += 1
    elseif isa(stmt, GotoIfNot) && cfg_transforms_enabled
        stmt = renumber_ssa2!(stmt, ssa_rename, used_ssas, new_new_used_ssas, late_fixup, result_idx, do_rename_ssa)::GotoIfNot
        result[result_idx][:inst] = stmt
        cond = stmt.cond
        if fold_constant_branches
            if !isa(cond, Bool)
                condT = widenconditional(argextype(cond, compact))
                isa(condT, Const) || @goto bail
                cond = condT.val
                isa(cond, Bool) || @goto bail
            end
            if cond
                result[result_idx][:inst] = nothing
                kill_edge!(compact, active_bb, active_bb, stmt.dest)
                # Don't increment result_idx => Drop this statement
            else
                label = compact.bb_rename_succ[stmt.dest]
                @assert label > 0
                result[result_idx][:inst] = GotoNode(label)
                kill_edge!(compact, active_bb, active_bb, active_bb+1)
                result_idx += 1
            end
        else
            @label bail
            label = compact.bb_rename_succ[stmt.dest]
            @assert label > 0
            result[result_idx][:inst] = GotoIfNot(cond, label)
            result_idx += 1
        end
    elseif isa(stmt, Expr)
        stmt = renumber_ssa2!(stmt, ssa_rename, used_ssas, new_new_used_ssas, late_fixup, result_idx, do_rename_ssa)::Expr
        if cfg_transforms_enabled && isexpr(stmt, :enter)
            label = compact.bb_rename_succ[stmt.args[1]::Int]
            @assert label > 0
            stmt.args[1] = label
        end
        result[result_idx][:inst] = stmt
        result_idx += 1
    elseif isa(stmt, PiNode)
        # As an optimization, we eliminate any trivial pinodes. For performance, we use ===
        # type equality. We may want to consider using == in either a separate pass or if
        # performance turns out ok
        stmt = renumber_ssa2!(stmt, ssa_rename, used_ssas, new_new_used_ssas, late_fixup, result_idx, do_rename_ssa)::PiNode
        pi_val = stmt.val
        if isa(pi_val, SSAValue)
            if stmt.typ === result[pi_val.id][:type]
                used_ssas[pi_val.id] -= 1
                ssa_rename[idx] = pi_val
                return result_idx
            end
        elseif isa(pi_val, Argument)
            if stmt.typ === compact.ir.argtypes[pi_val.n]
                ssa_rename[idx] = pi_val
                return result_idx
            end
        elseif !isa(pi_val, AnySSAValue) && !isa(pi_val, GlobalRef)
            valtyp = isa(pi_val, QuoteNode) ? typeof(pi_val.value) : typeof(pi_val)
            if valtyp === stmt.typ
                ssa_rename[idx] = pi_val
                return result_idx
            end
        end
        result[result_idx][:inst] = stmt
        result_idx += 1
    elseif isa(stmt, ReturnNode) || isa(stmt, UpsilonNode) || isa(stmt, GotoIfNot)
        result[result_idx][:inst] = renumber_ssa2!(stmt, ssa_rename, used_ssas, new_new_used_ssas, late_fixup, result_idx, do_rename_ssa)
        result_idx += 1
    elseif isa(stmt, PhiNode)
        if cfg_transforms_enabled
            # Rename phi node edges
            map!(i -> compact.bb_rename_pred[i], stmt.edges, stmt.edges)

            # Remove edges and values associated with dead blocks. Entries in
            # `values` can be undefined when the phi node refers to something
            # that is not defined. (This is not a sign that the compiler is
            # unintentionally leaving some entries in `values` uninitialized.)
            # For example, consider a reference to a variable that is only
            # defined if some branch is taken.
            #
            # In order to leave undefined values undefined (undefined-ness is
            # not a value we can copy), we copy only the edges and (defined)
            # values we want to keep to new arrays initialized with undefined
            # elements.
            edges = Vector{Int32}(undef, length(stmt.edges))
            values = Vector{Any}(undef, length(stmt.values))
            new_index = 1
            for old_index in 1:length(stmt.edges)
                if stmt.edges[old_index] > 0
                    edges[new_index] = stmt.edges[old_index]
                    if isassigned(stmt.values, old_index)
                        values[new_index] = stmt.values[old_index]
                    end
                    new_index += 1
                end
            end
            resize!(edges, new_index-1)
            resize!(values, new_index-1)
        else
            edges = stmt.edges
            values = stmt.values
        end

        values = process_phinode_values(values, late_fixup, processed_idx, result_idx, ssa_rename, used_ssas, new_new_used_ssas, do_rename_ssa)
        # Don't remove the phi node if it is before the definition of its value
        # because doing so can create forward references. This should only
        # happen with dead loops, but can cause problems when optimization
        # passes look at all code, dead or not. This check should be
        # unnecessary when DCE can remove those dead loops entirely, so this is
        # just to be safe.
        before_def = isassigned(values, 1) && (v = values[1]; isa(v, OldSSAValue)) && idx < v.id
        if length(edges) == 1 && isassigned(values, 1) && !before_def &&
                length(cfg_transforms_enabled ?
                    compact.result_bbs[compact.bb_rename_succ[active_bb]].preds :
                    compact.ir.cfg.blocks[active_bb].preds) == 1
            # There's only one predecessor left - just replace it
            v = values[1]
            @assert !isa(v, NewSSAValue)
            if isa(v, SSAValue)
                used_ssas[v.id] -= 1
            end
            ssa_rename[idx] = v
        else
            result[result_idx][:inst] = PhiNode(edges, values)
            result_idx += 1
        end
    elseif isa(stmt, PhiCNode)
        result[result_idx][:inst] = PhiCNode(process_phinode_values(stmt.values, late_fixup, processed_idx, result_idx, ssa_rename, used_ssas, new_new_used_ssas, do_rename_ssa))
        result_idx += 1
    elseif isa(stmt, SSAValue)
        # identity assign, replace uses of this ssa value with its result
        if do_rename_ssa
            stmt = ssa_rename[stmt.id]
        end
        ssa_rename[idx] = stmt
    elseif isa(stmt, NewSSAValue)
        ssa_rename[idx] = SSAValue(stmt.id)
    else
        # Constant assign, replace uses of this ssa value with its result
        ssa_rename[idx] = stmt
    end
    return result_idx
end

function resize!(compact::IncrementalCompact, nnewnodes)
    old_length = length(compact.result)
    resize!(compact.result, nnewnodes)
    resize!(compact.used_ssas, nnewnodes)
    for i in (old_length + 1):nnewnodes
        compact.used_ssas[i] = 0
    end
    return compact
end

function finish_current_bb!(compact::IncrementalCompact, active_bb, old_result_idx=compact.result_idx, unreachable=false)
    if compact.active_result_bb > length(compact.result_bbs)
        #@assert compact.bb_rename[active_bb] == -1
        return true
    end
    bb = compact.result_bbs[compact.active_result_bb]
    # If this was the last statement in the BB and we decided to skip it, insert a
    # dummy `nothing` node, to prevent changing the structure of the CFG
    skipped = false
    if !compact.cfg_transforms_enabled || active_bb == 0 || active_bb > length(compact.bb_rename_succ) || compact.bb_rename_succ[active_bb] != -1
        if compact.result_idx == first(bb.stmts)
            length(compact.result) < old_result_idx && resize!(compact, old_result_idx)
            node = compact.result[old_result_idx]
            if unreachable
                node[:inst], node[:type], node[:line] = ReturnNode(), Union{}, 0
            else
                node[:inst], node[:type], node[:line] = nothing, Nothing, 0
            end
            compact.result_idx = old_result_idx + 1
        elseif compact.cfg_transforms_enabled && compact.result_idx - 1 == first(bb.stmts)
            # Optimization: If this BB consists of only a branch, eliminate this bb
        end
        compact.result_bbs[compact.active_result_bb] = BasicBlock(bb, StmtRange(first(bb.stmts), compact.result_idx-1))
        compact.active_result_bb += 1
    else
        skipped = true
    end
    if compact.active_result_bb <= length(compact.result_bbs)
        new_bb = compact.result_bbs[compact.active_result_bb]
        compact.result_bbs[compact.active_result_bb] = BasicBlock(new_bb,
            StmtRange(compact.result_idx, last(new_bb.stmts)))
    end
    return skipped
end

function attach_after_stmt_after(compact::IncrementalCompact, idx::Int)
    compact.new_nodes_idx > length(compact.perm) && return false
    entry = compact.ir.new_nodes.info[compact.perm[compact.new_nodes_idx]]
    return entry.pos == idx && entry.attach_after
end

function process_newnode!(compact::IncrementalCompact, new_idx::Int, new_node_entry::Instruction, new_node_info::NewNodeInfo, idx::Int, active_bb::Int, do_rename_ssa::Bool)
    old_result_idx = compact.result_idx
    bb = compact.ir.cfg.blocks[active_bb]
    node = compact.result[old_result_idx]
    node[] = new_node_entry
    result_idx = process_node!(compact, old_result_idx, node, new_idx, idx - 1, active_bb, do_rename_ssa)
    compact.result_idx = result_idx
    # If this instruction has reverse affinity and we were at the end of a basic block,
    # finish it now.
    if new_node_info.attach_after && idx == last(bb.stmts)+1 && !attach_after_stmt_after(compact, idx-1)
        active_bb += 1
        finish_current_bb!(compact, active_bb, old_result_idx)
    end
    return (old_result_idx, result_idx, active_bb)
end

struct CompactPeekIterator
    compact::IncrementalCompact
    start_idx::Int
    end_idx::Int
end

function CompactPeekIterator(compact::IncrementalCompact, start_idx::Int)
    return CompactPeekIterator(compact, start_idx, 0)
end

entry_at_idx(entry::NewNodeInfo, idx::Int) = entry.attach_after ? entry.pos == idx - 1 : entry.pos == idx
function iterate(it::CompactPeekIterator, (idx, aidx, bidx)::NTuple{3, Int}=(it.start_idx, it.compact.new_nodes_idx, 1))
    if it.end_idx > 0 && idx > it.end_idx
        return nothing
    end

    # TODO: Take advantage of the fact that these arrays are sorted
    # TODO: this return value design is horrible
    compact = it.compact
    if compact.new_nodes_idx <= length(compact.perm)
        new_nodes = compact.ir.new_nodes
        for eidx in aidx:length(compact.perm)
            if entry_at_idx(new_nodes.info[compact.perm[eidx]], idx)
                entry = new_nodes.stmts[compact.perm[eidx]]
                return (entry[:inst], (idx, eidx+1, bidx))
            end
        end
    end
    if !isempty(compact.pending_perm)
        for eidx in bidx:length(compact.pending_perm)
            if entry_at_idx(compact.pending_nodes.info[compact.pending_perm[eidx]], idx)
                entry = compact.pending_nodes.stmts[compact.pending_perm[eidx]]
                return (entry[:inst], (idx, aidx, eidx+1))
            end
        end
    end
    idx > length(compact.ir.stmts) && return nothing
    return (compact.ir.stmts[idx][:inst], (idx + 1, aidx, bidx))
end

# the returned Union{Nothing, Pair{Pair{Int,Int},Any}} cannot be stack allocated,
# so we inline this function into the caller
@inline function iterate(compact::IncrementalCompact, state=nothing)
    idxs = iterate_compact(compact)
    idxs === nothing && return nothing
    old_result_idx = idxs[2]
    return Pair{Pair{Int,Int},Any}(idxs, compact.result[old_result_idx][:inst]), nothing
end

function iterate_compact(compact::IncrementalCompact)
    # Create label to dodge recursion so that we don't stack overflow
    @label restart

    idx = compact.idx
    active_bb = compact.active_bb

    old_result_idx = compact.result_idx
    if idx > length(compact.ir.stmts) && (compact.new_nodes_idx > length(compact.perm))
        return nothing
    end
    if length(compact.result) < old_result_idx
        resize!(compact, old_result_idx)
    end
    bb = compact.ir.cfg.blocks[active_bb]
    if compact.cfg_transforms_enabled && active_bb > 1 && active_bb <= length(compact.bb_rename_succ) && compact.bb_rename_succ[active_bb] == -1
        # Dead block, so kill the entire block.
        compact.idx = last(bb.stmts)
        # Pop any remaining insertion nodes
        while compact.new_nodes_idx <= length(compact.perm)
            entry = compact.ir.new_nodes.info[compact.perm[compact.new_nodes_idx]]
            if !(entry.attach_after ? entry.pos <= compact.idx - 1 : entry.pos <= compact.idx)
                break
            end
            compact.new_nodes_idx += 1
        end
        while !isempty(compact.pending_perm)
            info = compact.pending_nodes.info[compact.pending_perm[1]];
            if !(info.attach_after ? info.pos <= compact.idx - 1 : info.pos <= compact.idx)
                break
            end
            heappop!(compact.pending_perm, By(x -> compact.pending_nodes.info[x].pos))
        end
        # Move to next block
        compact.idx += 1
        compact.active_bb += 1
        if finish_current_bb!(compact, active_bb, old_result_idx, true)
            return iterate_compact(compact)
        else
            return Pair{Int,Int}(compact.idx-1, old_result_idx)
        end
    end
    if compact.new_nodes_idx <= length(compact.perm) &&
        (info = compact.ir.new_nodes.info[compact.perm[compact.new_nodes_idx]];
         info.attach_after ? info.pos == idx - 1 : info.pos == idx)
        new_idx = compact.perm[compact.new_nodes_idx]
        compact.new_nodes_idx += 1
        new_node_entry = compact.ir.new_nodes.stmts[new_idx]
        new_node_info = compact.ir.new_nodes.info[new_idx]
        new_idx += length(compact.ir.stmts)
        (old_result_idx, result_idx, active_bb) =
                process_newnode!(compact, new_idx, new_node_entry, new_node_info, idx, active_bb, true)
        compact.active_bb = active_bb
        old_result_idx == result_idx && @goto restart
        return Pair{Int,Int}(new_idx, old_result_idx)
    elseif !isempty(compact.pending_perm) &&
        (info = compact.pending_nodes.info[compact.pending_perm[1]];
         info.attach_after ? info.pos == idx - 1 : info.pos == idx)
        new_idx = heappop!(compact.pending_perm, By(x -> compact.pending_nodes.info[x].pos))
        new_node_entry = compact.pending_nodes.stmts[new_idx]
        new_node_info = compact.pending_nodes.info[new_idx]
        new_idx += length(compact.ir.stmts) + length(compact.ir.new_nodes)
        (old_result_idx, result_idx, active_bb) =
                process_newnode!(compact, new_idx, new_node_entry, new_node_info, idx, active_bb, false)
        compact.active_bb = active_bb
        old_result_idx == result_idx && @goto restart
        return Pair{Int,Int}(new_idx, old_result_idx)
    end
    # This will get overwritten in future iterations if
    # result_idx is not, incremented, but that's ok and expected
    compact.result[old_result_idx] = compact.ir.stmts[idx]
    result_idx = process_node!(compact, old_result_idx, compact.ir.stmts[idx], idx, idx, active_bb, true)
    compact.result_idx = result_idx
    if idx == last(bb.stmts) && !attach_after_stmt_after(compact, idx)
        finish_current_bb!(compact, active_bb, old_result_idx)
        active_bb += 1
    end
    compact.idx = idx + 1
    compact.active_bb = active_bb
    if old_result_idx == compact.result_idx
        idx += 1
        @goto restart
    end
    @assert isassigned(compact.result.inst, old_result_idx)
    return Pair{Int,Int}(compact.idx-1, old_result_idx)
end

function maybe_erase_unused!(
    extra_worklist::Vector{Int}, compact::IncrementalCompact, idx::Int, in_worklist::Bool,
    callback = null_dce_callback)

    inst = idx <= length(compact.result) ? compact.result[idx] :
        compact.new_new_nodes.stmts[idx - length(compact.result)]
    stmt = inst[:inst]
    stmt === nothing && return false
    if inst[:type] === Bottom
        effect_free = false
    else
        effect_free = inst[:flag] & IR_FLAG_EFFECT_FREE != 0
    end
    function kill_ssa_value(val::SSAValue)
        if compact.used_ssas[val.id] == 1
            if val.id < idx || in_worklist
                push!(extra_worklist, val.id)
            end
        end
        compact.used_ssas[val.id] -= 1
        callback(val)
    end
    if effect_free
        foreachssa(kill_ssa_value, stmt)
        inst[:inst] = nothing
        return true
    end
    return false
end

struct FixedNode
    node::Any
    needs_fixup::Bool
    FixedNode(@nospecialize(node), needs_fixup::Bool) = new(node, needs_fixup)
end

function fixup_phinode_values!(compact::IncrementalCompact, old_values::Vector{Any}, reify_new_nodes::Bool)
    values = Vector{Any}(undef, length(old_values))
    fixup = false
    for i = 1:length(old_values)
        isassigned(old_values, i) || continue
        (; node, needs_fixup) = fixup_node(compact, old_values[i], reify_new_nodes)
        fixup |= needs_fixup
        values[i] = node
    end
    return (values, fixup)
end

function fixup_node(compact::IncrementalCompact, @nospecialize(stmt), reify_new_nodes::Bool)
    if isa(stmt, PhiNode)
        (node, needs_fixup) = fixup_phinode_values!(compact, stmt.values, reify_new_nodes)
        return FixedNode(PhiNode(stmt.edges, node), needs_fixup)
    elseif isa(stmt, PhiCNode)
        (node, needs_fixup) = fixup_phinode_values!(compact, stmt.values, reify_new_nodes)
        return FixedNode(PhiCNode(node), needs_fixup)
    elseif isa(stmt, NewSSAValue)
        @assert stmt.id < 0
        if reify_new_nodes
            val = SSAValue(length(compact.result) - stmt.id)
            return FixedNode(val, false)
        else
            return FixedNode(stmt, true)
        end
    elseif isa(stmt, OldSSAValue)
        val = compact.ssa_rename[stmt.id]
        if isa(val, SSAValue)
            compact.used_ssas[val.id] += 1
        end
        return FixedNode(val, false)
    else
        urs = userefs(stmt)
        fixup = false
        for ur in urs
            val = ur[]
            if isa(val, Union{NewSSAValue, OldSSAValue})
                (;node, needs_fixup) = fixup_node(compact, val, reify_new_nodes)
                fixup |= needs_fixup
                ur[] = node
            end
        end
        return FixedNode(urs[], fixup)
    end
end

function just_fixup!(compact::IncrementalCompact, new_new_nodes_offset::Union{Int, Nothing} = nothing, late_fixup_offset::Union{Int, Nothing} = nothing)
    if new_new_nodes_offset === late_fixup_offset === nothing # only do this appending in non_dce_finish!
        resize!(compact.used_ssas, length(compact.result))
        append!(compact.used_ssas, compact.new_new_used_ssas)
        empty!(compact.new_new_used_ssas)
    end
    off = late_fixup_offset === nothing ? 1 : (late_fixup_offset+1)
    set_off = off
    for i in off:length(compact.late_fixup)
        idx = compact.late_fixup[i]
        stmt = compact.result[idx][:inst]
        (;node, needs_fixup) = fixup_node(compact, stmt, late_fixup_offset === nothing)
        (stmt === node) || (compact.result[idx][:inst] = node)
        if needs_fixup
            compact.late_fixup[set_off] = idx
            set_off += 1
        end
    end
    if late_fixup_offset !== nothing
        resize!(compact.late_fixup, set_off-1)
    end
    off = new_new_nodes_offset === nothing ? 1 : (new_new_nodes_offset+1)
    for idx in off:length(compact.new_new_nodes)
        new_node = compact.new_new_nodes.stmts[idx]
        stmt = new_node[:inst]
        (;node) = fixup_node(compact, stmt, late_fixup_offset === nothing)
        if node !== stmt
            new_node[:inst] = node
        end
    end
end

function simple_dce!(compact::IncrementalCompact, callback = null_dce_callback)
    # Perform simple DCE for unused values
    @assert isempty(compact.new_new_used_ssas) # just_fixup! wasn't run?
    extra_worklist = Int[]
    for (idx, nused) in Iterators.enumerate(compact.used_ssas)
        nused == 0 || continue
        maybe_erase_unused!(extra_worklist, compact, idx, false, callback)
    end
    while !isempty(extra_worklist)
        maybe_erase_unused!(extra_worklist, compact, pop!(extra_worklist), true, callback)
    end
end

null_dce_callback(x::SSAValue) = return

function non_dce_finish!(compact::IncrementalCompact)
    result_idx = compact.result_idx
    resize!(compact.result, result_idx - 1)
    just_fixup!(compact)
    bb = compact.result_bbs[end]
    compact.result_bbs[end] = BasicBlock(bb,
                StmtRange(first(bb.stmts), result_idx-1))
    compact.renamed_new_nodes = true
    nothing
end

function finish(compact::IncrementalCompact)
    non_dce_finish!(compact)
    simple_dce!(compact)
    return complete(compact)
end

function complete(compact::IncrementalCompact)
    result_bbs = resize!(compact.result_bbs, compact.active_result_bb-1)
    cfg = CFG(result_bbs, Int[first(result_bbs[i].stmts) for i in 2:length(result_bbs)])
    if __check_ssa_counts__[]
        oracle_check(compact)
    end

    # trim trailing undefined statements due to copy propagation
    nundef = 0
    for i in length(compact.result):-1:1
        if isassigned(compact.result.inst, i)
            break
        end
        nundef += 1
    end
    if nundef > 0
        resize!(compact.result, length(compact.result) - nundef)
    end

    return IRCode(compact.ir, compact.result, cfg, compact.new_new_nodes)
end

function compact!(code::IRCode, allow_cfg_transforms::Bool=false)
    compact = IncrementalCompact(code, allow_cfg_transforms)
    # Just run through the iterator without any processing
    for _ in compact; end # _ isa Pair{Int, Any}
    return finish(compact)
end

struct BBIdxIter
    ir::IRCode
end

bbidxiter(ir::IRCode) = BBIdxIter(ir)

function iterate(x::BBIdxIter, (idx, bb)::Tuple{Int, Int}=(1, 1))
    idx > length(x.ir.stmts) && return nothing
    active_bb = x.ir.cfg.blocks[bb]
    next_bb = bb
    if idx == last(active_bb.stmts)
        next_bb += 1
    end
    return (bb, idx), (idx + 1, next_bb)
end

# Inserters

abstract type Inserter; end

struct InsertHere <: Inserter
    compact::IncrementalCompact
end
(i::InsertHere)(newinst::NewInstruction) = insert_node_here!(i.compact, newinst)

struct InsertBefore{T<:Union{IRCode, IncrementalCompact}} <: Inserter
    src::T
    pos::SSAValue
end
(i::InsertBefore)(newinst::NewInstruction) = insert_node!(i.src, i.pos, newinst)<|MERGE_RESOLUTION|>--- conflicted
+++ resolved
@@ -770,15 +770,8 @@
 end
 
 function add_pending!(compact::IncrementalCompact, pos::Int, attach_after::Bool)
-<<<<<<< HEAD
-    node = add!(compact.pending_nodes, pos, attach_after)
+    node = add_inst!(compact.pending_nodes, pos, attach_after)
     heappush!(compact.pending_perm, length(compact.pending_nodes), By(x -> compact.pending_nodes.info[x].pos))
-=======
-    node = add_inst!(compact.pending_nodes, pos, attach_after)
-    # TODO: switch this to `l = length(pending_nodes); splice!(pending_perm, searchsorted(pending_perm, l), l)`
-    push!(compact.pending_perm, length(compact.pending_nodes))
-    sort!(compact.pending_perm, DEFAULT_STABLE, Order.By(x->compact.pending_nodes.info[x].pos, Order.Forward))
->>>>>>> 60adc243
     return node
 end
 
