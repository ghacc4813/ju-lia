--- conflicted
+++ resolved
@@ -2801,7 +2801,21 @@
 end
 end
 
-<<<<<<< HEAD
+"""
+    readandwrite(command)
+
+Starts running a command asynchronously, and returns a tuple (stdout,stdin,process) of the
+output stream and input stream of the process, and the process object itself.
+"""
+function readandwrite(cmds::AbstractCmd)
+    depwarn("""`readandwrite(::Cmd)` is deprecated in favor of `open(::Cmd, \"r+\").
+               You may read/write the returned process object for access to stdio.""",
+            :readandwrite)
+    processes = open(cmds, "r+")
+    return (processes.out, processes.in, processes)
+end
+export readandwrite
+
 #25395 keywords unlocked
 @deprecate method_exists(f, t, world) method_exists(f, t, world = world)
 @deprecate Timer(timeout, repeat) Timer(timeout, interval = repeat)
@@ -2821,22 +2835,6 @@
 @deprecate countlines(x, eol) countlines(x, eol = eol)
 @deprecate PipeBuffer(data, maxsize) PipeBuffer(data, maxsize = maxsize)
 @deprecate unsafe_wrap(T, pointer, dims, own) unsafe_wrap(T, pointer, dims, own = own)
-=======
-"""
-    readandwrite(command)
-
-Starts running a command asynchronously, and returns a tuple (stdout,stdin,process) of the
-output stream and input stream of the process, and the process object itself.
-"""
-function readandwrite(cmds::AbstractCmd)
-    depwarn("""`readandwrite(::Cmd)` is deprecated in favor of `open(::Cmd, \"r+\").
-               You may read/write the returned process object for access to stdio.""",
-            :readandwrite)
-    processes = open(cmds, "r+")
-    return (processes.out, processes.in, processes)
-end
-export readandwrite
->>>>>>> 26a2ea2c
 
 # END 0.7 deprecations
 
