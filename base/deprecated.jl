--- conflicted
+++ resolved
@@ -1673,16 +1673,14 @@
 @deprecate next(s::AbstractString, i::Integer) iterate(s, i)
 @deprecate done(s::AbstractString, i::Integer) i > ncodeunits(s)
 
-<<<<<<< HEAD
 function Rounding.setrounding(::Type{T}, r::RoundingMode) where {T<:Union{Float32,Float64}}
     depwarn("""`setrounding` for `Float32` and `Float64` has been deprecated, and will not be available in future versions.""", :setrounding)
     Rounding.setrounding_raw(T, Rounding.to_fenv(r))
 end
-=======
+
 # issue #27093
 # in src/jlfrontend.scm a call to `@deprecate` is generated for per-module `eval(m, x)`
 @eval Core Main.Base.@deprecate(eval(e), Core.eval(Main, e))
->>>>>>> 3d80255e
 
 # END 0.7 deprecations
 
