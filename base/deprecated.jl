# This file is a part of Julia. License is MIT: http://julialang.org/license

# Deprecated functions and objects
#
# Please add new deprecations at the bottom of the file.
# A function deprecated in a release will be removed in the next one.
# Please also add a reference to the pull request which introduced the
# deprecation.
#
# For simple cases where a direct replacement is available, use @deprecate:
# the first argument is the signature of the deprecated method, the second one
# is the call which replaces it. Remove the definition of the deprecated method
# and unexport it, as @deprecate takes care of calling the replacement
# and of exporting the function.
#
# For more complex cases, move the body of the deprecated method in this file,
# and call depwarn() directly from inside it. The symbol depwarn() expects is
# the name of the function, which is used to ensure that the deprecation warning
# is only printed the first time for each call place.

macro deprecate(old,new)
    meta = Expr(:meta, :noinline)
    if isa(old,Symbol)
        oldname = Expr(:quote,old)
        newname = Expr(:quote,new)
        Expr(:toplevel,
            Expr(:export,esc(old)),
            :(function $(esc(old))(args...)
                  $meta
                  depwarn(string($oldname," is deprecated, use ",$newname," instead."),
                          $oldname)
                  $(esc(new))(args...)
              end))
    elseif isa(old,Expr) && old.head == :call
        remove_linenums!(new)
        oldcall = sprint(io->show_unquoted(io,old))
        newcall = sprint(io->show_unquoted(io,new))
        oldsym = if isa(old.args[1],Symbol)
            old.args[1]
        elseif isa(old.args[1],Expr) && old.args[1].head == :curly
            old.args[1].args[1]
        else
            error("invalid usage of @deprecate")
        end
        oldname = Expr(:quote, oldsym)
        Expr(:toplevel,
            Expr(:export,esc(oldsym)),
            :($(esc(old)) = begin
                  $meta
                  depwarn(string($oldcall," is deprecated, use ",$newcall," instead."),
                          $oldname)
                  $(esc(new))
              end))
    else
        error("invalid usage of @deprecate")
    end
end

function depwarn(msg, funcsym)
    opts = JLOptions()
    if opts.depwarn > 0
        ln = Int(unsafe_load(cglobal(:jl_lineno, Cint)))
        fn = unsafe_string(unsafe_load(cglobal(:jl_filename, Ptr{Cchar})))
        bt = backtrace()
        caller = firstcaller(bt, funcsym)
        if opts.depwarn == 1 # raise a warning
            warn(msg, once=(caller != C_NULL), key=caller, bt=bt,
                 filename=fn, lineno=ln)
        elseif opts.depwarn == 2 # raise an error
            throw(ErrorException(msg))
        end
    end
    nothing
end

function firstcaller(bt::Array{Ptr{Void},1}, funcsym::Symbol)
    # Identify the calling line
    i = 1
    while i <= length(bt)
        lkups = StackTraces.lookup(bt[i])
        i += 1
        for lkup in lkups
            if lkup === StackTraces.UNKNOWN
                continue
            end
            if lkup.func == funcsym
                @goto found
            end
        end
    end
    @label found
    if i <= length(bt)
        return bt[i]
    end
    return C_NULL
end

deprecate(s::Symbol) = deprecate(current_module(), s)
deprecate(m::Module, s::Symbol) = ccall(:jl_deprecate_binding, Void, (Any, Any), m, s)

macro deprecate_binding(old, new)
    Expr(:toplevel,
         Expr(:export, esc(old)),
         Expr(:const, Expr(:(=), esc(old), esc(new))),
         Expr(:call, :deprecate, Expr(:quote, old)))
end

# 0.5 deprecations

for f in (:remotecall, :remotecall_fetch, :remotecall_wait)
    @eval begin
        @deprecate ($f)(w::LocalProcess, f::Function, args...)    ($f)(f, w::LocalProcess, args...)
        @deprecate ($f)(w::Worker, f::Function, args...)          ($f)(f, w::Worker, args...)
        @deprecate ($f)(id::Integer, f::Function, args...)        ($f)(f, id::Integer, args...)
    end
end

# 13232
@deprecate with_bigfloat_precision setprecision
@deprecate set_bigfloat_precision(prec) setprecision(prec)
@deprecate get_bigfloat_precision() precision(BigFloat)

@deprecate set_rounding setrounding
@deprecate with_rounding setrounding
@deprecate get_rounding rounding

#13465
@deprecate cov(x::AbstractVector; corrected=true, mean=Base.mean(x)) Base.covm(x, mean, corrected)
@deprecate cov(X::AbstractMatrix; vardim=1, corrected=true, mean=Base.mean(X, vardim)) Base.covm(X, mean, vardim, corrected)
@deprecate cov(x::AbstractVector, y::AbstractVector; corrected=true, mean=(Base.mean(x), Base.mean(y))) Base.covm(x, mean[1], y, mean[2], corrected)
@deprecate cov(X::AbstractVecOrMat, Y::AbstractVecOrMat; vardim=1, corrected=true, mean=(Base.mean(X, vardim), Base.mean(Y, vardim))) Base.covm(X, mean[1], Y, mean[2], vardim, corrected)

@deprecate cor(x::AbstractVector; mean=Base.mean(x)) Base.corm(x, mean)
@deprecate cor(X::AbstractMatrix; vardim=1, mean=Base.mean(X, vardim)) Base.corm(X, mean, vardim)
@deprecate cor(x::AbstractVector, y::AbstractVector; mean=(Base.mean(x), Base.mean(y))) Base.corm(x, mean[1], y, mean[2])
@deprecate cor(X::AbstractVecOrMat, Y::AbstractVecOrMat; vardim=1, mean=(Base.mean(X, vardim), Base.mean(Y, vardim))) Base.corm(X, mean[1], Y, mean[2], vardim)

@deprecate_binding SparseMatrix SparseArrays

#13496
@deprecate A_ldiv_B!(A::SparseMatrixCSC, B::StridedVecOrMat) A_ldiv_B!(factorize(A), B)

@deprecate chol(A::Number, ::Type{Val{:U}})         chol(A)
@deprecate chol(A::AbstractMatrix, ::Type{Val{:U}}) chol(A)
@deprecate chol(A::Number, ::Type{Val{:L}})         ctranspose(chol(A))
@deprecate chol(A::AbstractMatrix, ::Type{Val{:L}}) ctranspose(chol(A))


# Number updates

# rem1 is inconsistent for x==0: The result should both have the same
# sign as x, and should be non-zero.
function rem1{T<:Real}(x::T, y::T)
    depwarn("`rem1(x,y)` is discontinued, as it cannot be defined consistently for `x==0`. Rewrite the expression using `mod1` instead.", :rem1)
    rem(x-1,y)+1
end
rem1(x::Real, y::Real) = rem1(promote(x,y)...)
export rem1

# Filesystem module updates

@deprecate_binding FS Filesystem

isreadable(path...) = isreadable(stat(path...))
iswritable(path...) = iswritable(stat(path...))
isexecutable(path...) = isexecutable(stat(path...))
function isreadable(st::Filesystem.StatStruct)
    depwarn("isreadable is deprecated as it implied that the file would actually be readable by the user; consider using `isfile` instead. see also the system man page for `access`", :isreadable)
    return (st.mode & 0o444) > 0
end
function iswritable(st::Filesystem.StatStruct)
    depwarn("iswritable is deprecated as it implied that the file would actually be writable by the user; consider using `isfile` instead. see also the system man page for `access`", :iswritable)
    return (st.mode & 0o222) > 0
end
function isexecutable(st::Filesystem.StatStruct)
    depwarn("isexecutable is deprecated as it implied that the file would actually be executable by the user; consider using `isfile` instead. see also the system man page for `access`", :isexecutable)
    return (st.mode & 0o111) > 0
end
export isreadable, iswritable, isexecutable

@deprecate RemoteRef RemoteChannel

function tty_size()
    depwarn("tty_size is deprecated. use `displaysize(io)` as a replacement", :tty_size)
    if isdefined(Base, :active_repl)
        os = REPL.outstream(Base.active_repl)
        if isa(os, Terminals.TTYTerminal)
            return displaysize(os)
        end
    end
    if isdefined(Base, :STDOUT)
        return displaysize(STDOUT)
    end
    return displaysize()
end

#14335
@deprecate super(T::DataType) supertype(T)

function with_output_limit(thk, lim::Bool=true) # thk is usually show()
    depwarn("with_output_limit is deprecated. use `io = IOContext(io, :limit => lim)` as a replacement", :with_output_limit)
    global _limit_output
    last = _limit_output
    _limit_output = lim
    try
        thk()
    finally
        _limit_output = last
    end
end

#14555
@deprecate_binding Coff_t Int64
@deprecate_binding FileOffset Int64

#14474
macro boundscheck(yesno,blk)
    depwarn("The meaning of `@boundscheck` has changed. It now indicates that the provided code block performs bounds checking, and may be elided when inbounds.", Symbol("@boundscheck"))
    if yesno === true
        :(@inbounds $(esc(blk)))
    end
end


@deprecate parseip(str::AbstractString) parse(IPAddr, str)

#https://github.com/JuliaLang/julia/issues/14608
@deprecate readall readstring
@deprecate readbytes read

@deprecate field_offset(x::DataType, idx) fieldoffset(x, idx+1)
@noinline function fieldoffsets(x::DataType)
    depwarn("fieldoffsets is deprecated. use `map(idx->fieldoffset(x, idx), 1:nfields(x))` instead", :fieldoffsets)
    nf = nfields(x)
    offsets = Array{Int}(nf)
    for i = 1:nf
        offsets[i] = fieldoffset(x, i)
    end
    return offsets
end
export fieldoffsets

# 14766
@deprecate write(io::IO, p::Ptr, nb::Integer) unsafe_write(io, p, nb)

@deprecate(isgeneric(f), isa(f, Function))

# need to do this manually since the front end deprecates method defs of `call`
const call = @eval function(f, args...; kw...)
    $(Expr(:meta, :noinline))
    depwarn("call(f,args...) is deprecated, use f(args...) instead.", :call)
    f(args...; kw...)
end
export call

# Changed issym to issymmetric. #15192
@deprecate issym issymmetric

# 15258
@deprecate scale(α::Number, A::AbstractArray) α*A
@deprecate scale(A::AbstractArray, α::Number) A*α
@deprecate scale(A::AbstractMatrix, x::AbstractVector) A*Diagonal(x)
@deprecate scale(x::AbstractVector, A::AbstractMatrix) Diagonal(x)*A

# 1933
@deprecate_binding SingleAsyncWork AsyncCondition

# #12872
@deprecate istext istextmime

#15409
# Deprecated definition of pmap with keyword arguments.
# deprecation warnings are in pmap.jl

# 15692
typealias Func{N} Function
deprecate(:Func)
for (Fun, func) in [(:IdFun, :identity),
                    (:AbsFun, :abs),
                    (:Abs2Fun, :abs2),
                    (:ExpFun, :exp),
                    (:LogFun, :log),
                    (:ConjFun, :conj),
                    (:AndFun, :&),
                    (:OrFun, :|),
                    (:XorFun, :xor),
                    (:AddFun, :+),
                    # (:DotAddFun, :.+),
                    (:SubFun, :-),
                    # (:DotSubFun, :.-),
                    (:MulFun, :*),
                    # (:DotMulFun, :.*),
                    (:RDivFun, :/),
                    # (:DotRDivFun, :./),
                    (:LDivFun, :\),
                    (:IDivFun, :div),
                    # (:DotIDivFun, :.÷),
                    (:ModFun, :mod),
                    (:RemFun, :rem),
                    # (:DotRemFun, :.%),
                    (:PowFun, :^),
                    (:MaxFun, :scalarmax),
                    (:MinFun, :scalarmin),
                    (:LessFun, :<),
                    (:MoreFun, :>),
                    # (:DotLSFun, :.<<),
                    # (:DotRSFun, :.>>),
                    (:ElementwiseMaxFun, :max),
                    (:ElementwiseMinFun, :min),
                    (:ComplexFun, :complex),
                    (:DotFun, :dot),
                    ]
    @eval begin
        @deprecate_binding $(Fun) typeof($(func))
        (::Type{typeof($(func))})() = $(func)
    end
end
@deprecate_binding CentralizedAbs2Fun typeof(centralizedabs2fun(0)).name.primary
(::Type{typeof(centralizedabs2fun(0)).name.primary})(m::Number) = centralizedabs2fun(m)
@deprecate specialized_unary(f::Function) f
@deprecate specialized_binary(f::Function) f
@deprecate specialized_bitwise_unary(f::Function) f
@deprecate specialized_bitwise_binary(f::Function) f

@deprecate bitunpack(B::BitArray) Array(B)
@deprecate bitpack(A::AbstractArray) BitArray(A)

# #4163
@deprecate xdump dump

@deprecate copy(x::AbstractString)  identity(x)
@deprecate copy(x::Tuple)  identity(x)

@deprecate sprandbool(m::Integer, n::Integer, density::AbstractFloat) sprand(Bool, m, n, density)
@deprecate sprandbool(r::AbstractRNG, m::Integer, n::Integer, density::AbstractFloat) sprand(r, Bool, m, n, density)
@deprecate sprandbool(n::Integer, density::AbstractFloat) sprand(Bool, n, density)
@deprecate sprandbool(r::AbstractRNG, n::Integer, density::AbstractFloat) sprand(r, Bool, n, density)
@deprecate sprand{T}(n::Integer, density::AbstractFloat, ::Type{T}) sprand(T, n, density)
@deprecate sprand{T}(r::AbstractRNG, n::Integer, density::AbstractFloat, ::Type{T}) sprand(r, T, n, density)

#15995
@deprecate symbol Symbol

#15032: Expressions like Base.(:+) now call broadcast.  Since calls
#       to broadcast(x, ::Symbol) are unheard of, and broadcast(x, ::Integer)
#       are unlikely, we can treat these as deprecated getfield calls.
#       (See julia-syntax.scm for the Base.(:+)(...) = ... deprecation.)
function broadcast(x::Any, i::Union{Integer,Symbol})
    depwarn("x.(i) is deprecated; use getfield(x, i) instead.", :broadcast)
    getfield(x, i)
end
# clearer to be more explicit in the warning for the Module case
function broadcast(m::Module, s::Symbol)
    S = repr(s) # 16295
    depwarn("$m.($S) is deprecated; use $m.$S or getfield($m, $S) instead.", :broadcast)
    getfield(m, s)
end
# expressions like f.(3) should still call broadcast for f::Function,
# and in general broadcast should work for scalar arguments, while
# getfield is certainly not intended for the case of f::Function.
broadcast(f::Function, i::Integer) = f(i)

#16167
macro ccallable(def)
    depwarn("@ccallable requires a return type", Symbol("@ccallable"))
    if isa(def,Expr) && (def.head === :(=) || def.head === :function)
        sig = def.args[1]
        if sig.head === :call
            name = sig.args[1]
            at = map(sig.args[2:end]) do a
                if isa(a,Expr) && a.head === :(::)
                    a.args[2]
                else
                    :Any
                end
            end
            return quote
                $(esc(def))
                let name = $(esc(name)), tt = $(Expr(:curly, :Tuple, map(esc, at)...))
                    rt = return_types(name, tt)
                    length(rt) == 1 || error("function not ccallable")
                    ccallable(name, rt[1], tt)
                end
            end
        end
    end
    error("expected method definition in @ccallable")
end

@deprecate_binding ASCIIString String
@deprecate_binding UTF8String String
@deprecate_binding ByteString String

@deprecate utf8(p::Ptr{UInt8}, len::Integer) unsafe_string(p, len)
@deprecate utf8(p::Ptr{UInt8}) unsafe_string(p)
@deprecate utf8(v::Vector{UInt8}) String(v)
@deprecate utf8(s::AbstractString) String(s)
@deprecate utf8(x) convert(String, x)

@deprecate ascii(p::Ptr{UInt8}, len::Integer) ascii(unsafe_string(p, len))
@deprecate ascii(p::Ptr{UInt8}) ascii(unsafe_string(p))
@deprecate ascii(v::Vector{UInt8}) ascii(String(v))
@deprecate ascii(x) ascii(convert(String, x))

@deprecate bytestring(s::Cstring) unsafe_string(s)
@deprecate bytestring(v::Vector{UInt8}) String(copy(v))
@deprecate bytestring(io::Base.AbstractIOBuffer) String(io)
@deprecate bytestring(p::Union{Ptr{Int8},Ptr{UInt8}}) unsafe_string(p)
@deprecate bytestring(p::Union{Ptr{Int8},Ptr{UInt8}}, len::Integer) unsafe_string(p,len)
@deprecate bytestring(s::AbstractString...) string(s...)
@deprecate String(s::Cstring) unsafe_string(s)
@deprecate String(p::Union{Ptr{Int8},Ptr{UInt8}}) unsafe_string(p)
@deprecate String(p::Union{Ptr{Int8},Ptr{UInt8}}, len::Integer) unsafe_string(p,len)

@deprecate(
    convert(::Type{String}, a::Vector{UInt8}, invalids_as::AbstractString),
    let a = a, invalids_as = invalids_as
        l = length(a)
        idx = 1
        iscopy = false
        while idx <= l
            if !is_valid_continuation(a[idx])
                nextidx = idx+1+utf8_trailing[a[idx]+1]
                (nextidx <= (l+1)) && (idx = nextidx; continue)
            end
            !iscopy && (a = copy(a); iscopy = true)
            endn = idx
            while endn <= l
                !is_valid_continuation(a[endn]) && break
                endn += 1
            end
            (endn > idx) && (endn -= 1)
            splice!(a, idx:endn, invalids_as.data)
            l = length(a)
        end
        String(a)
    end
)

@deprecate ==(x::Char, y::Integer) UInt32(x) == y
@deprecate ==(x::Integer, y::Char) x == UInt32(y)
# Note: when these deprecations are deleted, the specialized definitions isequal(x::Char, y::Integer)
# and isequal(x::Integer, y::Char) in operators.jl can be deleted, too
@deprecate isless(x::Char, y::Integer) UInt32(x) < y
@deprecate isless(x::Integer, y::Char) x < UInt32(y)


#6674 and #4233
macro windows(qm,ex)
    depwarn("`@windows` is deprecated, use `@static is_windows()` instead", Symbol("@windows"))
    return @static is_windows() ? esc(ex.args[1]) : esc(ex.args[2])
end
macro unix(qm,ex)
    depwarn("`@unix` is deprecated, use `@static is_unix()` instead", Symbol("@unix"))
    return @static is_unix() ? esc(ex.args[1]) : esc(ex.args[2])
end
macro osx(qm,ex)
    depwarn("`@osx` is deprecated, use `@static is_apple()` instead", Symbol("@osx"))
    return @static is_apple() ? esc(ex.args[1]) : esc(ex.args[2])
end
macro linux(qm,ex)
    depwarn("`@linux` is deprecated, use `@static is_linux()` instead", Symbol("@linux"))
    return @static is_linux() ? esc(ex.args[1]) : esc(ex.args[2])
end
macro windows_only(ex)
    depwarn("`@windows_only` is deprecated, use `@static if is_windows()` instead", Symbol("@windows_only"))
    return @static if is_windows() esc(ex) end
end
macro unix_only(ex)
    depwarn("`@unix_only` is deprecated, use `@static if is_unix()` instead", Symbol("@unix_only"))
    return @static if is_unix() esc(ex) end
end
macro osx_only(ex)
    depwarn("`@osx_only` is deprecated, use `@static if is_apple()` instead", Symbol("@osx_only"))
    return @static if is_apple() esc(ex) end
end
macro linux_only(ex)
    depwarn("`@linux_only` is deprecated, use `@static if is_linux()` instead", Symbol("@linux_only"))
    return @static if is_linux() esc(ex) end
end
export
    @windows,
    @unix,
    @osx,
    @linux,
    @windows_only,
    @unix_only,
    @osx_only,
    @linux_only

export OS_NAME
const OS_NAME =
    if Sys.KERNEL === :NT
        :Windows
    else
        Sys.KERNEL
    end
deprecate(:OS_NAME) # use Sys.KERNEL now

export CPU_CORES
function _set_CPU_CORES()
    global const CPU_CORES = Sys.CPU_CORES
    deprecate(Base, :CPU_CORES)
end
module Init_CPU_CORES
    const __init__ = Base._set_CPU_CORES
end

@deprecate_binding WORD_SIZE Sys.WORD_SIZE

@deprecate showcompact_lim show
@deprecate_binding writemime show

@deprecate blas_set_num_threads BLAS.set_num_threads

@deprecate print_escaped escape_string
@deprecate print_unescaped unescape_string
@deprecate print_joined join

@deprecate broadcast!_function(f) (B, As...) -> broadcast!(f, B, As...)
@deprecate broadcast_function(f)  (As...) -> broadcast(f, As...)

##### histogram #####

## nice-valued ranges for histograms
export hist, hist!, hist2d, hist2d!, histrange

function histrange{T<:AbstractFloat,N}(v::AbstractArray{T,N}, n::Integer)
    depwarn("histrange(...) is deprecated, use StatsBase.histrange(...) instead",:histrange)
    nv = length(v)
    if nv == 0 && n < 0
        throw(ArgumentError("number of bins must be ≥ 0 for an empty array, got $n"))
    elseif nv > 0 && n < 1
        throw(ArgumentError("number of bins must be ≥ 1 for a non-empty array, got $n"))
    end
    if nv == 0
        return 0.0:1.0:0.0
    end
    lo, hi = extrema(v)
    if hi == lo
        step = 1.0
    else
        bw = (hi - lo) / n
        e = 10.0^floor(log10(bw))
        r = bw / e
        if r <= 2
            step = 2*e
        elseif r <= 5
            step = 5*e
        else
            step = 10*e
        end
    end
    start = step*(ceil(lo/step)-1)
    nm1 = ceil(Int,(hi - start)/step)
    start:step:(start + nm1*step)
end

function histrange{T<:Integer,N}(v::AbstractArray{T,N}, n::Integer)
    depwarn("histrange(...) is deprecated, use StatsBase.histrange(...) instead",:histrange)
    nv = length(v)
    if nv == 0 && n < 0
        throw(ArgumentError("number of bins must be ≥ 0 for an empty array, got $n"))
    elseif nv > 0 && n < 1
        throw(ArgumentError("number of bins must be ≥ 1 for a non-empty array, got $n"))
    end
    if nv == 0
        return 0:1:0
    end
    if n <= 0
        throw(ArgumentError("number of bins n=$n must be positive"))
    end
    lo, hi = extrema(v)
    if hi == lo
        step = 1
    else
        bw = (Float64(hi) - Float64(lo)) / n
        e = 10.0^max(0,floor(log10(bw)))
        r = bw / e
        if r <= 1
            step = e
        elseif r <= 2
            step = 2*e
        elseif r <= 5
            step = 5*e
        else
            step = 10*e
        end
    end
    start = step*(ceil(lo/step)-1)
    nm1 = ceil(Int,(hi - start)/step)
    start:step:(start + nm1*step)
end

## midpoints of intervals
midpoints(r::Range) = r[1:length(r)-1] + 0.5*step(r)
midpoints(v::AbstractVector) = [0.5*(v[i] + v[i+1]) for i in 1:length(v)-1]

## hist ##
function sturges(n)  # Sturges' formula
    depwarn("sturges(n) is deprecated, use StatsBase.sturges(n) instead.",:sturges)
    n==0 && return one(n)
    ceil(Int,log2(n))+1
end

function hist!{HT}(h::AbstractArray{HT}, v::AbstractVector, edg::AbstractVector; init::Bool=true)
    depwarn("hist(...) and hist!(...) are deprecated. Use fit(Histogram,...) in StatsBase.jl instead.",:hist!)
    n = length(edg) - 1
    length(h) == n || throw(DimensionMismatch("length(histogram) must equal length(edges) - 1"))
    if init
        fill!(h, zero(HT))
    end
    for x in v
        i = searchsortedfirst(edg, x)-1
        if 1 <= i <= n
            h[i] += 1
        end
    end
    edg, h
end

hist(v::AbstractVector, edg::AbstractVector) = hist!(Array{Int,1}(length(edg)-1), v, edg)
hist(v::AbstractVector, n::Integer) = hist(v,histrange(v,n))
hist(v::AbstractVector) = hist(v,sturges(length(v)))

function hist!{HT}(H::AbstractArray{HT,2}, A::AbstractMatrix, edg::AbstractVector; init::Bool=true)
    depwarn("hist(...) and hist!(...) are deprecated. Use fit(Histogram,...) in StatsBase.jl instead.",:hist!)

    m, n = size(A)
    sH = size(H)
    sE = (length(edg)-1,n)
    sH == sE || throw(DimensionMismatch("incorrect size of histogram"))
    if init
        fill!(H, zero(HT))
    end
    for j = 1:n
        hist!(sub(H, :, j), sub(A, :, j), edg)
    end
    edg, H
end

hist(A::AbstractMatrix, edg::AbstractVector) = hist!(Array{Int,2}(length(edg)-1, size(A,2)), A, edg)
hist(A::AbstractMatrix, n::Integer) = hist(A,histrange(A,n))
hist(A::AbstractMatrix) = hist(A,sturges(size(A,1)))


## hist2d
function hist2d!{HT}(H::AbstractArray{HT,2}, v::AbstractMatrix,
                     edg1::AbstractVector, edg2::AbstractVector; init::Bool=true)
    depwarn("hist2d!(...) and hist2d(...) are deprecated. Use fit(Histogram,...) in StatsBase.jl instead.",:hist2d!)

    size(v,2) == 2 || throw(DimensionMismatch("hist2d requires an Nx2 matrix"))
    n = length(edg1) - 1
    m = length(edg2) - 1
    size(H) == (n, m) || throw(DimensionMismatch("incorrect size of histogram"))
    if init
        fill!(H, zero(HT))
    end
    for i = indices(v,1)
        x = searchsortedfirst(edg1, v[i,1]) - 1
        y = searchsortedfirst(edg2, v[i,2]) - 1
        if 1 <= x <= n && 1 <= y <= m
            @inbounds H[x,y] += 1
        end
    end
    edg1, edg2, H
end

hist2d(v::AbstractMatrix, edg1::AbstractVector, edg2::AbstractVector) =
    hist2d!(Array{Int,2}(length(edg1)-1, length(edg2)-1), v, edg1, edg2)

hist2d(v::AbstractMatrix, edg::AbstractVector) = hist2d(v, edg, edg)

hist2d(v::AbstractMatrix, n1::Integer, n2::Integer) =
    hist2d(v, histrange(sub(v,:,1),n1), histrange(sub(v,:,2),n2))
hist2d(v::AbstractMatrix, n::Integer) = hist2d(v, n, n)
hist2d(v::AbstractMatrix) = hist2d(v, sturges(size(v,1)))

@deprecate cell(dims::Integer...) Array{Any}(dims...)
@deprecate cell(dims::Tuple{Vararg{Integer}}) Array{Any}(dims)

@deprecate(pointer_to_array{T}(p::Ptr{T}, d::Union{Integer, Tuple{Vararg{Integer}}}, own::Bool=false),
    unsafe_wrap(Array, p, d, own))
@deprecate(pointer_to_string(p::Ptr{UInt8}, len::Integer, own::Bool=false),
    unsafe_wrap(String, p, len, own))
@deprecate(pointer_to_string(p::Ptr{UInt8}, own::Bool=false),
    unsafe_wrap(String, p, own))

function checkbounds(::Type{Bool}, sz::Integer, i)
    depwarn("checkbounds(Bool, size(A, d), i) is deprecated, use checkindex(Bool, indices(A, d), i).", :checkbounds)
    checkbounds(Bool, 1:sz, i)
end
immutable FakeArray{T,N} <: AbstractArray{T,N}
    dims::NTuple{N,Int}
end
size(A::FakeArray) = A.dims
function checkbounds{N,T}(::Type{Bool}, sz::NTuple{N,Integer}, I1::T, I...)
    depwarn("checkbounds(Bool, size(A), I...) is deprecated, use checkbounds(Bool, A, I...).", :checkbounds)
    checkbounds(Bool, FakeArray(sz), I1, I...)
end

function first(::Colon)
    depwarn("first(:) is deprecated, see http://docs.julialang.org/en/latest/devdocs/offset-arrays/", :first)
    1
end
function _first(i, A, d)
    depwarn("_first is deprecated, see http://docs.julialang.org/en/latest/devdocs/offset-arrays/", :_first)
    __first(i, A, d)
end
__first(::Colon, P, ::Colon) = first(linearindices(P))
__first(i, P, ::Colon) = first(i)
__first(::Colon, P, d) = first(indices(P, d))
__first(i, P, d) = first(i)

# Not exported, but deprecation may be useful just in case
function Broadcast.check_broadcast_shape(sz::Dims, As::Union{AbstractArray,Number}...)
    depwarn("check_broadcast_shape(size(A), B...) should be replaced with check_broadcast_shape(indices(A), B...)", :check_broadcast_shape)
    Broadcast.check_broadcast_shape(map(OneTo, sz), As...)
end

@deprecate trailingsize{n}(A::AbstractArray, ::Type{Val{n}}) trailingsize(A, n)

@deprecate slice view
@deprecate sub view

# Point users to SuiteSparse
function ereach{Tv,Ti}(A::SparseMatrixCSC{Tv,Ti}, k::Integer, parent::Vector{Ti})
    error(string("ereach(A, k, parent) now lives in package SuiteSparse.jl. Run",
        "Pkg.add(\"SuiteSparse\") to install SuiteSparse on Julia v0.5."))
end
export etree
function etree{Tv,Ti}(A::SparseMatrixCSC{Tv,Ti}, postorder::Bool)
    error(string("etree(A[, post]) now lives in package SuiteSparse.jl. Run",
        "Pkg.add(\"SuiteSparse\") to install SuiteSparse on Julia v0.5."))
end
etree(A::SparseMatrixCSC) = etree(A, false)
function csc_permute{Tv,Ti}(A::SparseMatrixCSC{Tv,Ti}, pinv::Vector{Ti}, q::Vector{Ti})
    error(string("csc_permute(A, pinv, q) now lives in package SuiteSparse.jl. Run",
        "Pkg.add(\"SuiteSparse\") to install SuiteSparse on Julia v0.5."))
end
function symperm{Tv,Ti}(A::SparseMatrixCSC{Tv,Ti}, pinv::Vector{Ti})
    error(string("symperm(A, pinv) now lives in package SuiteSparse.jl. Run,",
        "Pkg.add(\"SuiteSparse\") to install SuiteSparse on Julia v0.5."))
end

# Deprecate no-op transpose fallback. Please see #13171 and #17075.
function transpose(x)
    depwarn(string("the no-op `transpose` for non-numeric arrays is deprecated, ",
        "and no specific `transpose` method for $(typeof(x)) exists. Use ",
        "`permutedims(x, (2, 1))` for matrices and `reshape(x, 1, length(x))` for vectors, ",
        "or write a specific `transpose(x::$(typeof(x)))` method if appropriate."),
        :transpose)
    return x
end

@deprecate cholfact!(A::Base.LinAlg.HermOrSym, uplo::Symbol, ::Type{Val{false}}) cholfact!(A, Val{false})
@deprecate cholfact!(A::Base.LinAlg.HermOrSym, uplo::Symbol = :U) cholfact!(A)

# During the 0.5 development cycle, do not add any deprecations below this line
# To be deprecated in 0.6

const _oldstyle_array_vcat_ = false

@deprecate write(x) write(STDOUT::IO, x)

function delete!(::EnvHash, k::AbstractString, def)
    depwarn("`delete!(ENV, k, def)` should be replaced with `pop!(ENV, k, def)`. Be aware that `pop!` returns `k` or `def`, while `delete!` returns `ENV` or `def`.", :delete!)
    haskey(ENV,k) ? delete!(ENV,k) : def
end

@deprecate (+)(J::UniformScaling, x::Number) J.λ + x
@deprecate (+)(x::Number, J::UniformScaling) x + J.λ
@deprecate (-)(J::UniformScaling, x::Number) J.λ - x
@deprecate (-)(x::Number, J::UniformScaling) x - J.λ

# Deprecate methods that convert Diagonal and Bidiagonal to <:AbstractTriangular.
function convert(::Type{UpperTriangular}, A::Diagonal)
    depwarn(string("`convert(::Type{UpperTriangular}, A::Diagonal)` and other methods ",
        "that convert `Diagonal`/`Bidiagonal` to `<:AbstractTriangular` are deprecated. ",
        "Consider calling the `UpperTriangular` constructor directly ",
        "(`UpperTriangular(A)`) instead."), :convert)
    UpperTriangular(A)
end
function convert(::Type{LowerTriangular}, A::Diagonal)
    depwarn(string("`convert(::Type{LowerTriangular}, A::Diagonal)` and other methods ",
        "that convert `Diagonal`/`Bidiagonal` to `<:AbstractTriangular` are deprecated. ",
        "Consider calling the `LowerTriangular` constructor directly ",
        "(`LowerTriangular(A)`) instead."), :convert)
    LowerTriangular(A)
end
function convert(::Type{Base.LinAlg.UnitUpperTriangular}, A::Diagonal)
    depwarn(string("`convert(::Type{UnitUpperTriangular}, A::Diagonal)` and other methods ",
        "that convert `Diagonal`/`Bidiagonal` to `<:AbstractTriangular` are deprecated. ",
        "Consider calling the `UnitUpperTriangular` constructor directly ",
        "(`Base.LinAlg.UnitUpperTriangular(A)`) instead."), :convert)
    if !all(x -> x == one(x), A.diag)
        throw(ArgumentError("matrix cannot be represented as UnitUpperTriangular"))
    end
    Base.LinAlg.UnitUpperTriangular(Array(A))
end
function convert(::Type{Base.LinAlg.UnitLowerTriangular}, A::Diagonal)
    depwarn(string("`convert(::Type{UnitLowerTriangular}, A::Diagonal)` and other methods ",
        "that convert `Diagonal`/`Bidiagonal` to `<:AbstractTriangular` are deprecated. ",
        "Consider calling the `UnitLowerTriangular` constructor directly ",
        "(`Base.LinAlg.UnitLowerTriangular(A)`) instead."), :convert)
    if !all(x -> x == one(x), A.diag)
        throw(ArgumentError("matrix cannot be represented as UnitLowerTriangular"))
    end
    Base.LinAlg.UnitLowerTriangular(Array(A))
end
function convert(::Type{LowerTriangular}, A::Bidiagonal)
    depwarn(string("`convert(::Type{LowerTriangular}, A::Bidiagonal)` and other methods ",
        "that convert `Diagonal`/`Bidiagonal` to `<:AbstractTriangular` are deprecated. ",
        "Consider calling the `LowerTriangular` constructor directly (`LowerTriangular(A)`) ",
        "instead."), :convert)
    if !A.isupper
        LowerTriangular(Array(A))
    else
        throw(ArgumentError("Bidiagonal matrix must have lower off diagonal to be converted to LowerTriangular"))
    end
end
function convert(::Type{UpperTriangular}, A::Bidiagonal)
    depwarn(string("`convert(::Type{UpperTriangular}, A::Bidiagonal)` and other methods ",
        "that convert `Diagoinal`/`Bidiagonal` to `<:AbstractTriangular` are deprecated. ",
        "Consider calling the `UpperTriangular` constructor directly (`UpperTriangular(A)`) ",
        "instead."), :convert)
    if A.isupper
        UpperTriangular(Array(A))
    else
        throw(ArgumentError("Bidiagonal matrix must have upper off diagonal to be converted to UpperTriangular"))
    end
end

# Deprecate vectorized unary functions over sparse matrices in favor of compact broadcast syntax (#17265).
for f in (:sin, :sinh, :sind, :asin, :asinh, :asind,
        :tan, :tanh, :tand, :atan, :atanh, :atand,
        :sinpi, :cosc, :ceil, :floor, :trunc, :round, :real, :imag,
        :log1p, :expm1, :abs, :abs2,
        :log, :log2, :log10, :exp, :exp2, :exp10, :sinc, :cospi,
        :cos, :cosh, :cosd, :acos, :acosd,
        :cot, :coth, :cotd, :acot, :acotd,
        :sec, :sech, :secd, :asech,
        :csc, :csch, :cscd, :acsch)
    @eval @deprecate $f(A::SparseMatrixCSC) $f.(A)
end

# For deprecating vectorized functions in favor of compact broadcast syntax
macro dep_vectorize_1arg(S, f)
    S = esc(S)
    f = esc(f)
    T = esc(:T)
    x = esc(:x)
    AbsArr = esc(:AbstractArray)
    :( @deprecate $f{$T<:$S}($x::$AbsArr{$T}) $f.($x) )
end
macro dep_vectorize_2arg(S, f)
    S = esc(S)
    f = esc(f)
    T1 = esc(:T1)
    T2 = esc(:T2)
    x = esc(:x)
    y = esc(:y)
    AbsArr = esc(:AbstractArray)
    quote
        @deprecate $f{$T1<:$S}($x::$S, $y::$AbsArr{$T1}) $f.($x,$y)
        @deprecate $f{$T1<:$S}($x::$AbsArr{$T1}, $y::$S) $f.($x,$y)
        @deprecate $f{$T1<:$S,$T2<:$S}($x::$AbsArr{$T1}, $y::$AbsArr{$T2}) $f.($x,$y)
    end
end

# Deprecate @vectorize_1arg-vectorized functions from...
for f in (
        # base/special/trig.jl
        :sinpi, :cospi, :sinc, :cosc,
        # base/special/log.jl
        :log, :log1p,
        # base/special/gamma.jl
        :gamma, :lfact, :digamma, :trigamma, :zeta, :eta,
        # base/special/erf.jl
        :erfcx, :erfi, :dawson,
        # base/special/bessel.jl
        :airyai, :airyaiprime, :airybi, :airybiprime,
        :besselj0, :besselj1, :bessely0, :bessely1,
        # base/math.jl
        :cbrt, :sinh, :cosh, :tanh, :atan, :asinh, :exp, :erf, :erfc, :exp2,
        :expm1, :exp10, :sin, :cos, :tan, :asin, :acos, :acosh, :atanh,
        #=:log,=# :log2, :log10, :lgamma, #=:log1p,=# :sqrt,
        # base/floatfuncs.jl
        :abs, :abs2, :angle, :isnan, :isinf, :isfinite,
        # base/complex.jl
        :cis,
        )
    @eval @dep_vectorize_1arg Number $f
end
# base/fastmath.jl
for f in ( :acos_fast, :acosh_fast, :angle_fast, :asin_fast, :asinh_fast,
            :atan_fast, :atanh_fast, :cbrt_fast, :cis_fast, :cos_fast,
            :cosh_fast, :exp10_fast, :exp2_fast, :exp_fast, :expm1_fast,
            :lgamma_fast, :log10_fast, :log1p_fast, :log2_fast, :log_fast,
            :sin_fast, :sinh_fast, :sqrt_fast, :tan_fast, :tanh_fast )
    eval(FastMath, :(Base.@dep_vectorize_1arg Number $f))
end
for f in (
        :invdigamma, # base/special/gamma.jl
        :erfinc, :erfcinv, # base/special/erf.jl
        :trunc, :floor, :ceil, :round, # base/floatfuncs.jl
        :rad2deg, :deg2rad, :exponent, :significand, # base/math.jl
        :sind, :cosd, :tand, :asind, :acosd, :atand, :asecd, :acscd, :acotd, # base/special/trig.jl
        )
    @eval @dep_vectorize_1arg Real $f
end
# base/complex.jl
@dep_vectorize_1arg Complex round
@dep_vectorize_1arg Complex float
# base/dates/*.jl
for f in (:unix2datetime, :rata2datetime, :julian2datetime)  # base/dates/conversions.jl
    eval(Dates, :(Base.@dep_vectorize_1arg Real $f))
end
for f in (
        # base/dates/accessors.jl
        :year, :month, :day, :week, :dayofmonth, :yearmonth, :monthday, :yearmonthday,
        # base/dates/adjusters.jl
        :firstdayofweek, :lastdayofweek, :firstdayofmonth,
        :lastdayofmonth, :firstdayofyear, :lastdayofyear,
        :firstdayofquarter, :lastdayofquarter,
        # base/dates/query.jl
        :dayname, :dayabbr, :dayofweek, :dayofweekofmonth,
        :daysofweekinmonth, :monthname, :monthabbr, :daysinmonth,
        :isleapyear, :dayofyear, :daysinyear, :quarterofyear, :dayofquarter,
    )
    eval(Dates, :(Base.@dep_vectorize_1arg Dates.TimeType $f))
end
for f in (
    :hour, :minute, :second, :millisecond, # base/dates/accessors.jl
    :Date, :datetime2unix, :datetime2rata, :datetime2julian, # base/dates/conversions.jl
    )
    eval(Dates, :(Base.@dep_vectorize_1arg Dates.DateTime $f))
end
eval(Dates, :(Base.@dep_vectorize_1arg Dates.Date Datetime)) # base/dates/conversions.jl

# Deprecate @vectorize_2arg-vectorized functions from...
for f in (
        # base/special/gamma.jl
        :polygamma, :zeta, :beta, :lbeta,
        # base/special/bessel.jl
        :besseli, :besselix, :besselj, :besseljx,
        :besselk, :besselkx, :bessely, :besselyx, :besselh,
        :besselhx, :hankelh1, :hankelh2, :hankelh1x, :hankelh2x,
        # base/math.jl
        :log, :hypot, :atan2,
    )
    @eval @dep_vectorize_2arg Number $f
end
# base/fastmath.jl
for f in (:pow_fast, :atan2_fast, :hypot_fast, :max_fast, :min_fast, :minmax_fast)
    eval(FastMath, :(Base.@dep_vectorize_2arg Number $f))
end
for f in (
        :max, :min, # base/math.jl
        :copysign, :flipsign, # base/floatfuncs.jl
    )
    @eval @dep_vectorize_2arg Real $f
end

# Deprecate @vectorize_1arg and @vectorize_2arg themselves
macro vectorize_1arg(S,f)
    depwarn(string("`@vectorize_1arg` is deprecated in favor of compact broadcast syntax. ",
        "Instead of `@vectorize_1arg`'ing function `f` and calling `f(arg)`, call `f.(arg)`."),
        :vectorize_1arg)
    quote
        @dep_vectorize_1arg($(esc(S)),$(esc(f)))
    end
end
macro vectorize_2arg(S,f)
    depwarn(string("`@vectorize_2arg` is deprecated in favor of compact broadcast syntax. ",
        "Instead of `@vectorize_2arg`'ing function `f` and calling `f(arg1, arg2)`, call ",
        "`f.(arg1,arg2)`. "), :vectorize_2arg)
    quote
        @dep_vectorize_2arg($(esc(S)),$(esc(f)))
    end
end
export @vectorize_1arg, @vectorize_2arg

# deprecations for uses of old dot operators (.* etc) as objects, rather than
# just calling them infix.
for op in (:(!=), :≠, :+, :-, :*, :/, :÷, :%, :<, :(<=), :≤, :(==), :>, :>=, :≥, :\, :^, ://, :>>, :<<)
    dotop = Symbol('.', op)
    # define as const dotop = (a,b) -> ...
    # to work around syntax deprecation for dotop(a,b) = ...
    @eval const $dotop = (a,b) -> begin
        depwarn(string($(string(dotop)), " is no longer a function object; use broadcast(",$op,", ...) instead"),
                $(QuoteNode(dotop)))
        broadcast($op, a, b)
    end
    @eval export $dotop
end

# Devectorize manually vectorized abs methods in favor of compact broadcast syntax
@deprecate abs(f::Base.Pkg.Resolve.MaxSum.Field) abs.(f)
@deprecate abs(B::BitArray) abs.(B)
@deprecate abs(M::Bidiagonal) abs.(M)
@deprecate abs(D::Diagonal) abs.(D)
@deprecate abs(M::Tridiagonal) abs.(M)
@deprecate abs(M::SymTridiagonal) abs.(M)
@deprecate abs(x::AbstractSparseVector) abs.(x)

# Deprecate @textmime into the Multimedia module, #18441
eval(Multimedia, :(macro textmime(mime)
    Base.depwarn(string("`@textmime \"mime\"` is deprecated; use ",
        "`Base.Multimedia.istextmime(::MIME\"mime\") = true` instead"
        ), :textmime)
    quote
        Base.Multimedia.istextmime(::MIME{$(Meta.quot(Symbol(mime)))}) = true
    end
end))

@deprecate ipermutedims(A::AbstractArray,p) permutedims(A, invperm(p))

# 18696
function ($)(x, y)
    depwarn("`x \$ y` is deprecated.  use `xor(x, y)` or `x ⊻ y` instead.", :$)
    xor(x, y)
end
export $

@deprecate is (===)


@deprecate_binding Filter    Iterators.Filter
@deprecate_binding Zip       Iterators.Zip
@deprecate filter(flt, itr)  Iterators.filter(flt, itr)
@deprecate_binding rest      Iterators.rest
@deprecate_binding countfrom Iterators.countfrom
@deprecate_binding take      Iterators.take
@deprecate_binding drop      Iterators.drop
@deprecate_binding cycle     Iterators.cycle
@deprecate_binding repeated  Iterators.repeated

# promote_op method where the operator is also a type
function promote_op(op::Type, Ts::Type...)
    depwarn("promote_op(op::Type, ::Type...) is deprecated as it is no " *
            "longer needed in Base. If you need its functionality, consider " *
            "defining it locally.", :promote_op)
    if isdefined(Core, :Inference)
        return Core.Inference.return_type(op, Tuple{Ts...})
    end
    return op
end

# NOTE: Deprecation of Channel{T}() is implemented in channels.jl.
# To be removed from there when 0.6 deprecations are removed.

# Not exported, but probably better to have deprecations anyway
function reduced_dims(::Tuple{}, d::Int)
    d < 1 && throw(ArgumentError("dimension must be ≥ 1, got $d"))
    ()
end
reduced_dims(::Tuple{}, region) = ()
function reduced_dims(dims::Dims, region)
    Base.depwarn("`reduced_dims` is deprecated for Dims-tuples; pass `indices` to `reduced_indices` instead", :reduced_dims)
    map(last, reduced_indices(map(OneTo, dims), region))
end

function reduced_dims0(::Tuple{}, d::Int)
    d < 1 && throw(ArgumentError("dimension must be ≥ 1, got $d"))
    ()
end
reduced_dims0(::Tuple{}, region) = ()
function reduced_dims0(dims::Dims, region)
    Base.depwarn("`reduced_dims0` is deprecated for Dims-tuples; pass `indices` to `reduced_indices0` instead", :reduced_dims0)
    map(last, reduced_indices0(map(OneTo, dims), region))
end

function reduced_dims(a::AbstractArray, region)
    Base.depwarn("`reduced_dims` is deprecated in favor of `reduced_indices`", :reduced_dims)
    to_shape(reduced_indices(a, region))  # to_shape keeps the return-type consistent, when it's possible to do so
end

function reduced_dims0(a::AbstractArray, region)
    Base.depwarn("`reduced_dims0` is deprecated in favor of `reduced_indices0`", :reduced_dims)
    to_shape(reduced_indices0(a, region))
end

# #18218
eval(Base.LinAlg, quote
    function arithtype(T)
        Base.depwarn(string("arithtype is now deprecated. If you were using it inside a ",
            "promote_op call, use promote_op(LinAlg.matprod, Ts...) instead. Otherwise, ",
            "if you need its functionality, consider defining it locally."),
            :arithtype)
        T
    end
    function arithtype(::Type{Bool})
        Base.depwarn(string("arithtype is now deprecated. If you were using it inside a ",
            "promote_op call, use promote_op(LinAlg.matprod, Ts...) instead. Otherwise, ",
            "if you need its functionality, consider defining it locally."),
            :arithtype)
        Int
    end
end)

# #19246
@deprecate den denominator
@deprecate num numerator

Filesystem.stop_watching(stream::Filesystem._FDWatcher) = depwarn("stop_watching(::_FDWatcher) should not be used", :stop_watching)

# #19088
@deprecate takebuf_array take!
@deprecate takebuf_string(b) String(take!(b))

# #19288
eval(Base.Dates, quote
    function recur{T<:TimeType}(fun::Function, dr::StepRange{T}; negate::Bool=false, limit::Int=10000)
        Base.depwarn("Dates.recur is deprecated, use filter instead.",:recur)
        if negate
            filter(x -> !fun(x), dr)
        else
            filter(fun, dr)
        end
     end
     recur{T<:TimeType}(fun::Function, start::T, stop::T; step::Period=Day(1), negate::Bool=false, limit::Int=10000) = recur(fun, start:step:stop; negate=negate)
end)

# #18931
@deprecate cummin(A, dim=1) accumulate(min, A, dim)
@deprecate cummax(A, dim=1) accumulate(max, A, dim)

# #19598
@deprecate sumabs(x)          sum(abs, x)
@deprecate sumabs(A, region)  sum(abs, A, region)
@deprecate sumabs2(x)         sum(abs2, x)
@deprecate sumabs2(A, region) sum(abs2, A, region)
@deprecate minabs(x)          minimum(abs, x)
@deprecate minabs(A, region)  minimum(abs, A, region)
@deprecate maxabs(x)          maximum(abs, x)
@deprecate maxabs(A, region)  maximum(abs, A, region)

for (dep, f, op) in [(:sumabs!, :sum!, :abs),
                     (:sumabs2!, :sum!, :abs2),
                     (:minabs!, :minimum!, :abs),
                     (:maxabs!, :maximum!, :abs)]
    @eval function ($dep)(r, A; init=true)
        Base.depwarn("$dep(r, A; init=$init) is deprecated, use $f($op, r, A; init=$init) instead.", Symbol($dep))
        ($f)($op, r, A; init=init)
    end
end

<<<<<<< HEAD
## Deprecate broadcast_zpreserving[!] (wasn't exported, but might as well be friendly)
function gen_broadcast_function_sparse(genbody::Function, f::Function, is_first_sparse::Bool)
    body = genbody(f, is_first_sparse)
    @eval let
        local _F_
        function _F_{Tv,Ti}(B::SparseMatrixCSC{Tv,Ti}, A_1, A_2)
            $body
        end
        _F_
    end
end
function gen_broadcast_body_zpreserving(f::Function, is_first_sparse::Bool)
    F = Expr(:quote, f)
    if is_first_sparse
        A1 = :(A_1)
        A2 = :(A_2)
        op1 = :(val1)
        op2 = :(val2)
    else
        A1 = :(A_2)
        A2 = :(A_1)
        op1 = :(val2)
        op2 = :(val1)
    end
    quote
        Base.Broadcast.check_broadcast_indices(indices(B), $A1)
        Base.Broadcast.check_broadcast_indices(indices(B), $A2)

        nnzB = isempty(B) ? 0 :
               nnz($A1) * div(B.n, ($A1).n) * div(B.m, ($A1).m)
        if length(B.rowval) < nnzB
            resize!(B.rowval, nnzB)
        end
        if length(B.nzval) < nnzB
            resize!(B.nzval, nnzB)
        end
        z = zero(Tv)

        ptrB = 1
        B.colptr[1] = 1

        @inbounds for col = 1:B.n
            ptr1::Int  = ($A1).n == 1 ? ($A1).colptr[1] : ($A1).colptr[col]
            stop1::Int = ($A1).n == 1 ? ($A1).colptr[2] : ($A1).colptr[col+1]
            col2 = size($A2, 2) == 1 ? 1 : col
            row = 1
            while ptr1 < stop1 && row <= B.m
                if ($A1).m != 1
                    row = ($A1).rowval[ptr1]
                end
                row2 = size($A2, 1) == 1 ? 1 : row
                val1 = ($A1).nzval[ptr1]
                val2 = ($A2)[row2,col2]
                res = ($F)($op1, $op2)
                if res != z
                    B.rowval[ptrB] = row
                    B.nzval[ptrB] = res
                    ptrB += 1
                end
                if ($A1).m != 1
                    ptr1 += 1
                else
                    row += 1
                end
            end
            B.colptr[col+1] = ptrB
        end
        deleteat!(B.rowval, B.colptr[end]:length(B.rowval))
        deleteat!(B.nzval, B.colptr[end]:length(B.nzval))
        nothing
    end
end
for (Bsig, A1sig, A2sig, gbb, funcname) in
    (
     (SparseMatrixCSC   , SparseMatrixCSC  ,  Array,  :gen_broadcast_body_zpreserving, :_broadcast_zpreserving!),
     (SparseMatrixCSC   , Array  ,  SparseMatrixCSC,  :gen_broadcast_body_zpreserving, :_broadcast_zpreserving!),
     (SparseMatrixCSC   , Number  ,  SparseMatrixCSC,  :gen_broadcast_body_zpreserving, :_broadcast_zpreserving!),
     (SparseMatrixCSC   , SparseMatrixCSC  ,  Number,  :gen_broadcast_body_zpreserving, :_broadcast_zpreserving!),
     (SparseMatrixCSC   , BitArray  ,  SparseMatrixCSC,  :gen_broadcast_body_zpreserving, :_broadcast_zpreserving!),
     (SparseMatrixCSC   , SparseMatrixCSC  ,  BitArray,  :gen_broadcast_body_zpreserving, :_broadcast_zpreserving!),
     )
    @eval let cache = Dict{Function,Function}()
        global $funcname
        function $funcname(f::Function, B::$Bsig, A1::$A1sig, A2::$A2sig)
            func       = @get! cache  f  gen_broadcast_function_sparse($gbb, f, ($A1sig) <: SparseMatrixCSC)
            # need eval because func was just created by gen_broadcast_function_sparse
            # TODO: convert this to a generated function
            eval(current_module(), Expr(:body, Expr(:return, Expr(:call, QuoteNode(func), QuoteNode(B), QuoteNode(A1), QuoteNode(A2)))))
            return B
        end
    end  # let broadcast_cache
end
_broadcast_zpreserving!(args...) = broadcast!(args...)
_broadcast_zpreserving(args...) = Base.Broadcast.broadcast_elwise_op(args...)
_broadcast_zpreserving{Tv1,Ti1,Tv2,Ti2}(f::Function, A_1::SparseMatrixCSC{Tv1,Ti1}, A_2::SparseMatrixCSC{Tv2,Ti2}) =
    _broadcast_zpreserving!(f, spzeros(promote_type(Tv1, Tv2), promote_type(Ti1, Ti2), Base.to_shape(Base.Broadcast.broadcast_indices(A_1, A_2))), A_1, A_2)
_broadcast_zpreserving{Tv,Ti}(f::Function, A_1::SparseMatrixCSC{Tv,Ti}, A_2::Union{Array,BitArray,Number}) =
    _broadcast_zpreserving!(f, spzeros(promote_eltype(A_1, A_2), Ti, Base.to_shape(Base.Broadcast.broadcast_indices(A_1, A_2))), A_1, A_2)
_broadcast_zpreserving{Tv,Ti}(f::Function, A_1::Union{Array,BitArray,Number}, A_2::SparseMatrixCSC{Tv,Ti}) =
    _broadcast_zpreserving!(f, spzeros(promote_eltype(A_1, A_2), Ti, Base.to_shape(Base.Broadcast.broadcast_indices(A_1, A_2))), A_1, A_2)

function _depstring_bczpres()
    return string("broadcast_zpreserving[!] is deprecated. Generic sparse broadcast[!] ",
        "provides most of broadcast_zpreserving[!]'s functionality. If you have a use case ",
        "that generic sparse broadcast[!] does not cover, please describe your use case in ",
        " issue #19533 (https://github.com/JuliaLang/julia/issues/19533).")
end
function _depwarn_bczpres(f, args...)
    depwarn(_depstring_bczpres(), :broadcast_zpreserving)
    return _broadcast_zpreserving(f, args...)
end
function _depwarn_bczpres!(f, args...)
    depwarn(_depstring_bczpres(), :broadcast_zpreserving!)
    return _broadcast_zpreserving!(f, args...)
end
eval(SparseArrays, :(broadcast_zpreserving(f, args...) = Base._depwarn_bczpres(f, args...)))
eval(SparseArrays, :(broadcast_zpreserving(f, A::SparseMatrixCSC, B::SparseMatrixCSC) = Base._depwarn_bczpres(f, A, B)))
eval(SparseArrays, :(broadcast_zpreserving(f, A::SparseMatrixCSC, B::Union{Array,BitArray,Number}) = Base._depwarn_bczpres(f, A, B)))
eval(SparseArrays, :(broadcast_zpreserving(f, A::Union{Array,BitArray,Number}, B::SparseMatrixCSC) = Base._depwarn_bczpres(f, A, B)))
eval(SparseArrays, :(broadcast_zpreserving!(f, args...) = Base._depwarn_bczpres!(f, args...)))
eval(SparseArrays, :(broadcast_zpreserving!(f, C::SparseMatrixCSC, A::SparseMatrixCSC, B::Union{Array,BitArray,Number}) = Base._depwarn_bczpres!(f, C, A, B)))
eval(SparseArrays, :(broadcast_zpreserving!(f, C::SparseMatrixCSC, A::Union{Array,BitArray,Number}, B::SparseMatrixCSC) = Base._depwarn_bczpres!(f, C, A, B)))
=======
# #19719
@deprecate getindex(t::Tuple, r::AbstractArray)       getindex(t, vec(r))
@deprecate getindex(t::Tuple, b::AbstractArray{Bool}) getindex(t, vec(b))

@deprecate airy(z::Number) airyai(z)
@deprecate airyx(z::Number) airyaix(z)
@deprecate airyprime(z::Number) airyaiprime(z)
@deprecate airy{T<:Number}(x::AbstractArray{T}) airyai.(x)
@deprecate airyx{T<:Number}(x::AbstractArray{T}) airyaix.(x)
@deprecate airyprime{T<:Number}(x::AbstractArray{T}) airyprime.(x)

function _airy(k::Integer, z::Complex128)
    depwarn("`airy(k,x)` is deprecated, use `airyai(x)`, `airyaiprime(x)`, `airybi(x)` or `airybiprime(x)` instead.",:airy)
    id = Int32(k==1 || k==3)
    if k == 0 || k == 1
        return _airy(z, id, Int32(1))
    elseif k == 2 || k == 3
        return _biry(z, id, Int32(1))
    else
        throw(ArgumentError("k must be between 0 and 3"))
    end
end
function _airyx(k::Integer, z::Complex128)
    depwarn("`airyx(k,x)` is deprecated, use `airyaix(x)`, `airyaiprimex(x)`, `airybix(x)` or `airybiprimex(x)` instead.",:airyx)
    id = Int32(k==1 || k==3)
    if k == 0 || k == 1
        return _airy(z, id, Int32(2))
    elseif k == 2 || k == 3
        return _biry(z, id, Int32(2))
    else
        throw(ArgumentError("k must be between 0 and 3"))
    end
end

for afn in (:airy,:airyx)
    _afn = Symbol("_"*string(afn))
    suf  = string(afn)[5:end]
    @eval begin
        function $afn(k::Integer, z::Complex128)
            depwarn("`$afn(k,x)` is deprecated, use `airyai$suf(x)`, `airyaiprime$suf(x)`, `airybi$suf(x)` or `airybiprime$suf(x)` instead.",$(QuoteNode(afn)))
            $_afn(k,z)
        end

        $afn(k::Integer, z::Complex) = $afn(k, float(z))
        $afn{T<:AbstractFloat}(k::Integer, z::Complex{T}) = throw(MethodError($afn,(k,z)))
        $afn(k::Integer, z::Complex64) = Complex64($afn(k, Complex128(z)))
        $afn(k::Integer, x::Real) = $afn(k, float(x))
        $afn(k::Integer, x::AbstractFloat) = real($afn(k, complex(x)))

        function $afn{T<:Number}(k::Number, x::AbstractArray{T})
            depwarn("`$afn(k::Number,x::AbstractArray)` is deprecated, use `airyai$suf.(x)`, `airyaiprime$suf.(x)`, `airybi$suf.(x)` or `airybiprime$suf.(x)` instead.",$(QuoteNode(afn)))
            $_afn.(k,x)
        end
        function $afn{S<:Number}(k::AbstractArray{S}, x::Number)
            depwarn("`$afn(k::AbstractArray,x::AbstractArray)` is deprecated, use `airyai$suf.(x)`, `airyaiprime$suf.(x)`, `airybi$suf.(x)` or `airybiprime$suf.(x)` instead.",$(QuoteNode(afn)))
            $_afn.(k,x)
        end
        function $afn{S<:Number,T<:Number}(k::AbstractArray{S}, x::AbstractArray{T})
            depwarn("`$afn(k::AbstractArray,x::AbstractArray)` is deprecated, use `airyai$suf.(x)`, `airyaiprime$suf.(x)`, `airybi$suf.(x)` or `airybiprime$suf.(x)` instead.",$(QuoteNode(afn)))
            $_afn.(k,x)
        end
    end
end

# Deprecate vectorized xor in favor of compact broadcast syntax
@deprecate xor(a::Bool, B::BitArray)                xor.(a, B)
@deprecate xor(A::BitArray, b::Bool)                xor.(A, b)
@deprecate xor(a::Number, B::AbstractArray)         xor.(a, B)
@deprecate xor(A::AbstractArray, b::Number)         xor.(A, b)
@deprecate xor(A::AbstractArray, B::AbstractArray)  xor.(A, B)

# QuadGK moved to a package (#19741)
function quadgk(args...)
    error(string(quadgk, args, " has been moved to the package QuadGK.jl.\n",
                 "Run Pkg.add(\"QuadGK\") to install QuadGK on Julia v0.6 and later, and then run `using QuadGK`."))
end
export quadgk
>>>>>>> b1433017

# End deprecations scheduled for 0.6<|MERGE_RESOLUTION|>--- conflicted
+++ resolved
@@ -1146,7 +1146,6 @@
     end
 end
 
-<<<<<<< HEAD
 ## Deprecate broadcast_zpreserving[!] (wasn't exported, but might as well be friendly)
 function gen_broadcast_function_sparse(genbody::Function, f::Function, is_first_sparse::Bool)
     body = genbody(f, is_first_sparse)
@@ -1269,7 +1268,7 @@
 eval(SparseArrays, :(broadcast_zpreserving!(f, args...) = Base._depwarn_bczpres!(f, args...)))
 eval(SparseArrays, :(broadcast_zpreserving!(f, C::SparseMatrixCSC, A::SparseMatrixCSC, B::Union{Array,BitArray,Number}) = Base._depwarn_bczpres!(f, C, A, B)))
 eval(SparseArrays, :(broadcast_zpreserving!(f, C::SparseMatrixCSC, A::Union{Array,BitArray,Number}, B::SparseMatrixCSC) = Base._depwarn_bczpres!(f, C, A, B)))
-=======
+
 # #19719
 @deprecate getindex(t::Tuple, r::AbstractArray)       getindex(t, vec(r))
 @deprecate getindex(t::Tuple, b::AbstractArray{Bool}) getindex(t, vec(b))
@@ -1347,6 +1346,5 @@
                  "Run Pkg.add(\"QuadGK\") to install QuadGK on Julia v0.6 and later, and then run `using QuadGK`."))
 end
 export quadgk
->>>>>>> b1433017
 
 # End deprecations scheduled for 0.6