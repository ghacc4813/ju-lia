# This file is a part of Julia. License is MIT: http://julialang.org/license

# Deprecated functions and objects
#
# Please add new deprecations at the bottom of the file.
# A function deprecated in a release will be removed in the next one.
# Please also add a reference to the pull request which introduced the
# deprecation.
#
# For simple cases where a direct replacement is available, use @deprecate:
# the first argument is the signature of the deprecated method, the second one
# is the call which replaces it. Remove the definition of the deprecated method
# and unexport it, as @deprecate takes care of calling the replacement
# and of exporting the function.
#
# For more complex cases, move the body of the deprecated method in this file,
# and call depwarn() directly from inside it. The symbol depwarn() expects is
# the name of the function, which is used to ensure that the deprecation warning
# is only printed the first time for each call place.

macro deprecate(old,new,ex=true)
    meta = Expr(:meta, :noinline)
    if isa(old,Symbol)
        oldname = Expr(:quote,old)
        newname = Expr(:quote,new)
        Expr(:toplevel,
            ex ? Expr(:export,esc(old)) : nothing,
            :(function $(esc(old))(args...)
                  $meta
                  depwarn(string($oldname," is deprecated, use ",$newname," instead."),
                          $oldname)
                  $(esc(new))(args...)
              end))
    elseif isa(old,Expr) && old.head == :call
        remove_linenums!(new)
        oldcall = sprint(io->show_unquoted(io,old))
        newcall = sprint(io->show_unquoted(io,new))
        oldsym = if isa(old.args[1],Symbol)
            old.args[1]
        elseif isa(old.args[1],Expr) && old.args[1].head == :curly
            old.args[1].args[1]
        else
            error("invalid usage of @deprecate")
        end
        oldname = Expr(:quote, oldsym)
        Expr(:toplevel,
            Expr(:export,esc(oldsym)),
            :($(esc(old)) = begin
                  $meta
                  depwarn(string($oldcall," is deprecated, use ",$newcall," instead."),
                          $oldname)
                  $(esc(new))
              end))
    else
        error("invalid usage of @deprecate")
    end
end

function depwarn(msg, funcsym)
    opts = JLOptions()
    if opts.depwarn > 0
        bt = backtrace()
        _depwarn(msg, opts, bt, firstcaller(bt, funcsym))
    end
    nothing
end
function _depwarn(msg, opts, bt, caller)
    ln = Int(unsafe_load(cglobal(:jl_lineno, Cint)))
    fn = unsafe_string(unsafe_load(cglobal(:jl_filename, Ptr{Cchar})))
    if opts.depwarn == 1 # raise a warning
        warn(msg, once=(caller != StackTraces.UNKNOWN), key=(caller,fn,ln), bt=bt,
             filename=fn, lineno=ln)
    elseif opts.depwarn == 2 # raise an error
        throw(ErrorException(msg))
    end
end

firstcaller(bt::Array{Ptr{Void},1}, funcsym::Symbol) = firstcaller(bt, (funcsym,))
function firstcaller(bt::Array{Ptr{Void},1}, funcsyms)
    # Identify the calling line
    found = false
    lkup = StackTraces.UNKNOWN
    for frame in bt
        lkups = StackTraces.lookup(frame)
        for lkup in lkups
            if lkup === StackTraces.UNKNOWN
                continue
            end
            found && @goto found
            found = lkup.func in funcsyms
        end
    end
    return StackTraces.UNKNOWN
    @label found
    return lkup
end

deprecate(s::Symbol) = deprecate(current_module(), s)
deprecate(m::Module, s::Symbol) = ccall(:jl_deprecate_binding, Void, (Any, Any), m, s)

macro deprecate_binding(old, new)
    Expr(:toplevel,
         Expr(:export, esc(old)),
         Expr(:const, Expr(:(=), esc(old), esc(new))),
         Expr(:call, :deprecate, Expr(:quote, old)))
end

# 0.5 deprecations

for f in (:remotecall, :remotecall_fetch, :remotecall_wait)
    @eval begin
        @deprecate ($f)(w::LocalProcess, f::Function, args...)    ($f)(f, w::LocalProcess, args...)
        @deprecate ($f)(w::Worker, f::Function, args...)          ($f)(f, w::Worker, args...)
        @deprecate ($f)(id::Integer, f::Function, args...)        ($f)(f, id::Integer, args...)
    end
end

# 13232
@deprecate with_bigfloat_precision setprecision
@deprecate set_bigfloat_precision(prec) setprecision(prec)
@deprecate get_bigfloat_precision() precision(BigFloat)

@deprecate set_rounding setrounding
@deprecate with_rounding setrounding
@deprecate get_rounding rounding

#13465
#@deprecate cov(x::AbstractVector; corrected=true, mean=Base.mean(x)) Base.covm(x, mean, corrected)
#@deprecate cov(X::AbstractMatrix; vardim=1, corrected=true, mean=Base.mean(X, vardim)) Base.covm(X, mean, vardim, corrected)
#@deprecate cov(x::AbstractVector, y::AbstractVector; corrected=true, mean=(Base.mean(x), Base.mean(y))) Base.covm(x, mean[1], y, mean[2], corrected)
@deprecate cov(X::AbstractVecOrMat, Y::AbstractVecOrMat; vardim=1, corrected=true, mean=(Base.mean(X, vardim), Base.mean(Y, vardim))) Base.covm(X, mean[1], Y, mean[2], vardim, corrected)

#@deprecate cor(x::AbstractVector; mean=Base.mean(x)) Base.corm(x, mean)
#@deprecate cor(X::AbstractMatrix; vardim=1, mean=Base.mean(X, vardim)) Base.corm(X, mean, vardim)
#@deprecate cor(x::AbstractVector, y::AbstractVector; mean=(Base.mean(x), Base.mean(y))) Base.corm(x, mean[1], y, mean[2])
@deprecate cor(X::AbstractVecOrMat, Y::AbstractVecOrMat; vardim=1, mean=(Base.mean(X, vardim), Base.mean(Y, vardim))) Base.corm(X, mean[1], Y, mean[2], vardim)

@deprecate_binding SparseMatrix SparseArrays

#13496
@deprecate A_ldiv_B!(A::SparseMatrixCSC, B::StridedVecOrMat) A_ldiv_B!(factorize(A), B)

@deprecate chol(A::Number, ::Type{Val{:U}})         chol(A)
@deprecate chol(A::AbstractMatrix, ::Type{Val{:U}}) chol(A)
@deprecate chol(A::Number, ::Type{Val{:L}})         ctranspose(chol(A))
@deprecate chol(A::AbstractMatrix, ::Type{Val{:L}}) ctranspose(chol(A))


# Number updates

# rem1 is inconsistent for x==0: The result should both have the same
# sign as x, and should be non-zero.
function rem1{T<:Real}(x::T, y::T)
    depwarn("`rem1(x,y)` is discontinued, as it cannot be defined consistently for `x==0`. Rewrite the expression using `mod1` instead.", :rem1)
    rem(x-1,y)+1
end
rem1(x::Real, y::Real) = rem1(promote(x,y)...)
export rem1

# Filesystem module updates

@deprecate_binding FS Filesystem

isreadable(path...) = isreadable(stat(path...))
iswritable(path...) = iswritable(stat(path...))
isexecutable(path...) = isexecutable(stat(path...))
function isreadable(st::Filesystem.StatStruct)
    depwarn("isreadable is deprecated as it implied that the file would actually be readable by the user; consider using `isfile` instead. see also the system man page for `access`", :isreadable)
    return (st.mode & 0o444) > 0
end
function iswritable(st::Filesystem.StatStruct)
    depwarn("iswritable is deprecated as it implied that the file would actually be writable by the user; consider using `isfile` instead. see also the system man page for `access`", :iswritable)
    return (st.mode & 0o222) > 0
end
function isexecutable(st::Filesystem.StatStruct)
    depwarn("isexecutable is deprecated as it implied that the file would actually be executable by the user; consider using `isfile` instead. see also the system man page for `access`", :isexecutable)
    return (st.mode & 0o111) > 0
end
export isreadable, iswritable, isexecutable

@deprecate RemoteRef RemoteChannel

function tty_size()
    depwarn("tty_size is deprecated. use `displaysize(io)` as a replacement", :tty_size)
    if isdefined(Base, :active_repl)
        os = REPL.outstream(Base.active_repl)
        if isa(os, Terminals.TTYTerminal)
            return displaysize(os)
        end
    end
    if isdefined(Base, :STDOUT)
        return displaysize(STDOUT)
    end
    return displaysize()
end

#14335
@deprecate super(T::DataType) supertype(T)

function with_output_limit(thk, lim::Bool=true) # thk is usually show()
    depwarn("with_output_limit is deprecated. use `io = IOContext(io, :limit => lim)` as a replacement", :with_output_limit)
    global _limit_output
    last = _limit_output
    _limit_output = lim
    try
        thk()
    finally
        _limit_output = last
    end
end

#14555
@deprecate_binding Coff_t Int64
@deprecate_binding FileOffset Int64

#14474
macro boundscheck(yesno,blk)
    depwarn("The meaning of `@boundscheck` has changed. It now indicates that the provided code block performs bounds checking, and may be elided when inbounds.", Symbol("@boundscheck"))
    if yesno === true
        :(@inbounds $(esc(blk)))
    end
end


@deprecate parseip(str::AbstractString) parse(IPAddr, str)

#https://github.com/JuliaLang/julia/issues/14608
@deprecate readall readstring
@deprecate readbytes read

@deprecate field_offset(x::DataType, idx) fieldoffset(x, idx+1)
@noinline function fieldoffsets(x::DataType)
    depwarn("fieldoffsets is deprecated. use `map(idx->fieldoffset(x, idx), 1:nfields(x))` instead", :fieldoffsets)
    nf = nfields(x)
    offsets = Array{Int}(nf)
    for i = 1:nf
        offsets[i] = fieldoffset(x, i)
    end
    return offsets
end
export fieldoffsets

# 14766
@deprecate write(io::IO, p::Ptr, nb::Integer) unsafe_write(io, p, nb)

@deprecate(isgeneric(f), isa(f, Function))

# need to do this manually since the front end deprecates method defs of `call`
const call = @eval function(f, args...; kw...)
    $(Expr(:meta, :noinline))
    depwarn("call(f,args...) is deprecated, use f(args...) instead.", :call)
    f(args...; kw...)
end
export call

# Changed issym to issymmetric. #15192
@deprecate issym issymmetric

# 15258
@deprecate scale(α::Number, A::AbstractArray) α*A
@deprecate scale(A::AbstractArray, α::Number) A*α
@deprecate scale(A::AbstractMatrix, x::AbstractVector) A*Diagonal(x)
@deprecate scale(x::AbstractVector, A::AbstractMatrix) Diagonal(x)*A

# 1933
@deprecate_binding SingleAsyncWork AsyncCondition

# #12872
@deprecate istext istextmime

# 15692
typealias Func{N} Function
deprecate(:Func)
for (Fun, func) in [(:IdFun, :identity),
                    (:AbsFun, :abs),
                    (:Abs2Fun, :abs2),
                    (:ExpFun, :exp),
                    (:LogFun, :log),
                    (:ConjFun, :conj),
                    (:AndFun, :&),
                    (:OrFun, :|),
                    (:XorFun, :xor),
                    (:AddFun, :+),
                    # (:DotAddFun, :.+),
                    (:SubFun, :-),
                    # (:DotSubFun, :.-),
                    (:MulFun, :*),
                    # (:DotMulFun, :.*),
                    (:RDivFun, :/),
                    # (:DotRDivFun, :./),
                    (:LDivFun, :\),
                    (:IDivFun, :div),
                    # (:DotIDivFun, :.÷),
                    (:ModFun, :mod),
                    (:RemFun, :rem),
                    # (:DotRemFun, :.%),
                    (:PowFun, :^),
                    (:MaxFun, :scalarmax),
                    (:MinFun, :scalarmin),
                    (:LessFun, :<),
                    (:MoreFun, :>),
                    # (:DotLSFun, :.<<),
                    # (:DotRSFun, :.>>),
                    (:ElementwiseMaxFun, :max),
                    (:ElementwiseMinFun, :min),
                    (:ComplexFun, :complex),
                    (:DotFun, :dot),
                    ]
    @eval begin
        @deprecate_binding $(Fun) typeof($(func))
        (::Type{typeof($(func))})() = $(func)
    end
end
@deprecate_binding CentralizedAbs2Fun typeof(centralizedabs2fun(0)).name.wrapper
(::Type{typeof(centralizedabs2fun(0)).name.wrapper})(m::Number) = centralizedabs2fun(m)
@deprecate specialized_unary(f::Function) f
@deprecate specialized_binary(f::Function) f
@deprecate specialized_bitwise_unary(f::Function) f
@deprecate specialized_bitwise_binary(f::Function) f

@deprecate bitunpack(B::BitArray) Array(B)
@deprecate bitpack(A::AbstractArray) BitArray(A)

# #4163
@deprecate xdump dump

@deprecate copy(x::AbstractString)  identity(x)
@deprecate copy(x::Tuple)  identity(x)

@deprecate sprandbool(m::Integer, n::Integer, density::AbstractFloat) sprand(Bool, m, n, density)
@deprecate sprandbool(r::AbstractRNG, m::Integer, n::Integer, density::AbstractFloat) sprand(r, Bool, m, n, density)
@deprecate sprandbool(n::Integer, density::AbstractFloat) sprand(Bool, n, density)
@deprecate sprandbool(r::AbstractRNG, n::Integer, density::AbstractFloat) sprand(r, Bool, n, density)
@deprecate sprand{T}(n::Integer, density::AbstractFloat, ::Type{T}) sprand(T, n, density)
@deprecate sprand{T}(r::AbstractRNG, n::Integer, density::AbstractFloat, ::Type{T}) sprand(r, T, n, density)

#15995
@deprecate symbol Symbol

#15032: Expressions like Base.(:+) now call broadcast.  Since calls
#       to broadcast(x, ::Symbol) are unheard of, and broadcast(x, ::Integer)
#       are unlikely, we can treat these as deprecated getfield calls.
#       (See julia-syntax.scm for the Base.(:+)(...) = ... deprecation.)
function broadcast(x::Any, i::Union{Integer,Symbol})
    depwarn("x.(i) is deprecated; use getfield(x, i) instead.", :broadcast)
    getfield(x, i)
end
# clearer to be more explicit in the warning for the Module case
function broadcast(m::Module, s::Symbol)
    S = repr(s) # 16295
    depwarn("$m.($S) is deprecated; use $m.$S or getfield($m, $S) instead.", :broadcast)
    getfield(m, s)
end
# expressions like f.(3) should still call broadcast for f::Function,
# and in general broadcast should work for scalar arguments, while
# getfield is certainly not intended for the case of f::Function.
broadcast(f::Function, i::Integer) = f(i)

#16167
macro ccallable(def)
    depwarn("@ccallable requires a return type", Symbol("@ccallable"))
    if isa(def,Expr) && (def.head === :(=) || def.head === :function)
        sig = def.args[1]
        if sig.head === :call
            name = sig.args[1]
            at = map(sig.args[2:end]) do a
                if isa(a,Expr) && a.head === :(::)
                    a.args[2]
                else
                    :Any
                end
            end
            return quote
                $(esc(def))
                let name = $(esc(name)), tt = $(Expr(:curly, :Tuple, map(esc, at)...))
                    rt = return_types(name, tt)
                    length(rt) == 1 || error("function not ccallable")
                    ccallable(name, rt[1], tt)
                end
            end
        end
    end
    error("expected method definition in @ccallable")
end

@deprecate_binding ASCIIString String
@deprecate_binding UTF8String String
@deprecate_binding ByteString String

@deprecate utf8(p::Ptr{UInt8}, len::Integer) unsafe_string(p, len)
@deprecate utf8(p::Ptr{UInt8}) unsafe_string(p)
@deprecate utf8(v::Vector{UInt8}) String(v)
@deprecate utf8(s::AbstractString) String(s)
@deprecate utf8(x) convert(String, x)

@deprecate ascii(p::Ptr{UInt8}, len::Integer) ascii(unsafe_string(p, len))
@deprecate ascii(p::Ptr{UInt8}) ascii(unsafe_string(p))
@deprecate ascii(v::Vector{UInt8}) ascii(String(v))
@deprecate ascii(x) ascii(convert(String, x))

@deprecate bytestring(s::Cstring) unsafe_string(s)
@deprecate bytestring(v::Vector{UInt8}) String(copy(v))
@deprecate bytestring(io::Base.AbstractIOBuffer) String(io)
@deprecate bytestring(p::Union{Ptr{Int8},Ptr{UInt8}}) unsafe_string(p)
@deprecate bytestring(p::Union{Ptr{Int8},Ptr{UInt8}}, len::Integer) unsafe_string(p,len)
@deprecate bytestring(s::AbstractString...) string(s...)
@deprecate String(s::Cstring) unsafe_string(s)
@deprecate String(p::Union{Ptr{Int8},Ptr{UInt8}}) unsafe_string(p)
@deprecate String(p::Union{Ptr{Int8},Ptr{UInt8}}, len::Integer) unsafe_string(p,len)

@deprecate(
    convert(::Type{String}, a::Vector{UInt8}, invalids_as::AbstractString),
    let a = a, invalids_as = invalids_as
        l = length(a)
        idx = 1
        iscopy = false
        while idx <= l
            if !is_valid_continuation(a[idx])
                nextidx = idx+1+utf8_trailing[a[idx]+1]
                (nextidx <= (l+1)) && (idx = nextidx; continue)
            end
            !iscopy && (a = copy(a); iscopy = true)
            endn = idx
            while endn <= l
                !is_valid_continuation(a[endn]) && break
                endn += 1
            end
            (endn > idx) && (endn -= 1)
            splice!(a, idx:endn, Vector{UInt8}(invalids_as))
            l = length(a)
        end
        String(a)
    end
)

@deprecate ==(x::Char, y::Integer) UInt32(x) == y
@deprecate ==(x::Integer, y::Char) x == UInt32(y)
# Note: when these deprecations are deleted, the specialized definitions isequal(x::Char, y::Integer)
# and isequal(x::Integer, y::Char) in operators.jl can be deleted, too
@deprecate isless(x::Char, y::Integer) UInt32(x) < y
@deprecate isless(x::Integer, y::Char) x < UInt32(y)


#6674 and #4233
macro windows(qm,ex)
    depwarn("`@windows` is deprecated, use `@static is_windows()` instead", Symbol("@windows"))
    return @static is_windows() ? esc(ex.args[1]) : esc(ex.args[2])
end
macro unix(qm,ex)
    depwarn("`@unix` is deprecated, use `@static is_unix()` instead", Symbol("@unix"))
    return @static is_unix() ? esc(ex.args[1]) : esc(ex.args[2])
end
macro osx(qm,ex)
    depwarn("`@osx` is deprecated, use `@static is_apple()` instead", Symbol("@osx"))
    return @static is_apple() ? esc(ex.args[1]) : esc(ex.args[2])
end
macro linux(qm,ex)
    depwarn("`@linux` is deprecated, use `@static is_linux()` instead", Symbol("@linux"))
    return @static is_linux() ? esc(ex.args[1]) : esc(ex.args[2])
end
macro windows_only(ex)
    depwarn("`@windows_only` is deprecated, use `@static if is_windows()` instead", Symbol("@windows_only"))
    return @static if is_windows() esc(ex) end
end
macro unix_only(ex)
    depwarn("`@unix_only` is deprecated, use `@static if is_unix()` instead", Symbol("@unix_only"))
    return @static if is_unix() esc(ex) end
end
macro osx_only(ex)
    depwarn("`@osx_only` is deprecated, use `@static if is_apple()` instead", Symbol("@osx_only"))
    return @static if is_apple() esc(ex) end
end
macro linux_only(ex)
    depwarn("`@linux_only` is deprecated, use `@static if is_linux()` instead", Symbol("@linux_only"))
    return @static if is_linux() esc(ex) end
end
export
    @windows,
    @unix,
    @osx,
    @linux,
    @windows_only,
    @unix_only,
    @osx_only,
    @linux_only

export OS_NAME
const OS_NAME =
    if Sys.KERNEL === :NT
        :Windows
    else
        Sys.KERNEL
    end
deprecate(:OS_NAME) # use Sys.KERNEL now

export CPU_CORES
function _set_CPU_CORES()
    global const CPU_CORES = Sys.CPU_CORES
    deprecate(Base, :CPU_CORES)
end
module Init_CPU_CORES
    const __init__ = Base._set_CPU_CORES
end

@deprecate_binding WORD_SIZE Sys.WORD_SIZE

@deprecate showcompact_lim show
@deprecate_binding writemime show

@deprecate blas_set_num_threads BLAS.set_num_threads

@deprecate print_escaped escape_string
@deprecate print_unescaped unescape_string
@deprecate print_joined join

@deprecate broadcast!_function(f) (B, As...) -> broadcast!(f, B, As...)
@deprecate broadcast_function(f)  (As...) -> broadcast(f, As...)

##### histogram #####

## nice-valued ranges for histograms
export hist, hist!, hist2d, hist2d!, histrange

function histrange{T<:AbstractFloat,N}(v::AbstractArray{T,N}, n::Integer)
    depwarn("histrange(...) is deprecated, use StatsBase.histrange(...) instead",:histrange)
    nv = length(v)
    if nv == 0 && n < 0
        throw(ArgumentError("number of bins must be ≥ 0 for an empty array, got $n"))
    elseif nv > 0 && n < 1
        throw(ArgumentError("number of bins must be ≥ 1 for a non-empty array, got $n"))
    end
    if nv == 0
        return 0.0:1.0:0.0
    end
    lo, hi = extrema(v)
    if hi == lo
        step = 1.0
    else
        bw = (hi - lo) / n
        e = 10.0^floor(log10(bw))
        r = bw / e
        if r <= 2
            step = 2*e
        elseif r <= 5
            step = 5*e
        else
            step = 10*e
        end
    end
    start = step*(ceil(lo/step)-1)
    nm1 = ceil(Int,(hi - start)/step)
    start:step:(start + nm1*step)
end

function histrange{T<:Integer,N}(v::AbstractArray{T,N}, n::Integer)
    depwarn("histrange(...) is deprecated, use StatsBase.histrange(...) instead",:histrange)
    nv = length(v)
    if nv == 0 && n < 0
        throw(ArgumentError("number of bins must be ≥ 0 for an empty array, got $n"))
    elseif nv > 0 && n < 1
        throw(ArgumentError("number of bins must be ≥ 1 for a non-empty array, got $n"))
    end
    if nv == 0
        return 0:1:0
    end
    if n <= 0
        throw(ArgumentError("number of bins n=$n must be positive"))
    end
    lo, hi = extrema(v)
    if hi == lo
        step = 1
    else
        bw = (Float64(hi) - Float64(lo)) / n
        e = 10.0^max(0,floor(log10(bw)))
        r = bw / e
        if r <= 1
            step = e
        elseif r <= 2
            step = 2*e
        elseif r <= 5
            step = 5*e
        else
            step = 10*e
        end
    end
    start = step*(ceil(lo/step)-1)
    nm1 = ceil(Int,(hi - start)/step)
    start:step:(start + nm1*step)
end

## hist ##
function sturges(n)  # Sturges' formula
    depwarn("sturges(n) is deprecated, use StatsBase.sturges(n) instead.",:sturges)
    n==0 && return one(n)
    ceil(Int,log2(n))+1
end

function hist!{HT}(h::AbstractArray{HT}, v::AbstractVector, edg::AbstractVector; init::Bool=true)
    depwarn("hist(...) and hist!(...) are deprecated. Use fit(Histogram,...) in StatsBase.jl instead.",:hist!)
    n = length(edg) - 1
    length(h) == n || throw(DimensionMismatch("length(histogram) must equal length(edges) - 1"))
    if init
        fill!(h, zero(HT))
    end
    for x in v
        i = searchsortedfirst(edg, x)-1
        if 1 <= i <= n
            h[i] += 1
        end
    end
    edg, h
end

hist(v::AbstractVector, edg::AbstractVector) = hist!(Array{Int,1}(length(edg)-1), v, edg)
hist(v::AbstractVector, n::Integer) = hist(v,histrange(v,n))
hist(v::AbstractVector) = hist(v,sturges(length(v)))

function hist!{HT}(H::AbstractArray{HT,2}, A::AbstractMatrix, edg::AbstractVector; init::Bool=true)
    depwarn("hist(...) and hist!(...) are deprecated. Use fit(Histogram,...) in StatsBase.jl instead.",:hist!)

    m, n = size(A)
    sH = size(H)
    sE = (length(edg)-1,n)
    sH == sE || throw(DimensionMismatch("incorrect size of histogram"))
    if init
        fill!(H, zero(HT))
    end
    for j = 1:n
        hist!(sub(H, :, j), sub(A, :, j), edg)
    end
    edg, H
end

hist(A::AbstractMatrix, edg::AbstractVector) = hist!(Array{Int,2}(length(edg)-1, size(A,2)), A, edg)
hist(A::AbstractMatrix, n::Integer) = hist(A,histrange(A,n))
hist(A::AbstractMatrix) = hist(A,sturges(size(A,1)))


## hist2d
function hist2d!{HT}(H::AbstractArray{HT,2}, v::AbstractMatrix,
                     edg1::AbstractVector, edg2::AbstractVector; init::Bool=true)
    depwarn("hist2d!(...) and hist2d(...) are deprecated. Use fit(Histogram,...) in StatsBase.jl instead.",:hist2d!)

    size(v,2) == 2 || throw(DimensionMismatch("hist2d requires an Nx2 matrix"))
    n = length(edg1) - 1
    m = length(edg2) - 1
    size(H) == (n, m) || throw(DimensionMismatch("incorrect size of histogram"))
    if init
        fill!(H, zero(HT))
    end
    for i = indices(v,1)
        x = searchsortedfirst(edg1, v[i,1]) - 1
        y = searchsortedfirst(edg2, v[i,2]) - 1
        if 1 <= x <= n && 1 <= y <= m
            @inbounds H[x,y] += 1
        end
    end
    edg1, edg2, H
end

hist2d(v::AbstractMatrix, edg1::AbstractVector, edg2::AbstractVector) =
    hist2d!(Array{Int,2}(length(edg1)-1, length(edg2)-1), v, edg1, edg2)

hist2d(v::AbstractMatrix, edg::AbstractVector) = hist2d(v, edg, edg)

hist2d(v::AbstractMatrix, n1::Integer, n2::Integer) =
    hist2d(v, histrange(sub(v,:,1),n1), histrange(sub(v,:,2),n2))
hist2d(v::AbstractMatrix, n::Integer) = hist2d(v, n, n)
hist2d(v::AbstractMatrix) = hist2d(v, sturges(size(v,1)))

@deprecate cell(dims::Integer...) Array{Any}(dims...)
@deprecate cell(dims::Tuple{Vararg{Integer}}) Array{Any}(dims)

@deprecate(pointer_to_array{T}(p::Ptr{T}, d::Union{Integer, Tuple{Vararg{Integer}}}, own::Bool=false),
    unsafe_wrap(Array, p, d, own))
@deprecate(pointer_to_string(p::Ptr{UInt8}, len::Integer, own::Bool=false),
    unsafe_wrap(String, p, len, own))
@deprecate(pointer_to_string(p::Ptr{UInt8}, own::Bool=false),
    unsafe_wrap(String, p, own))

function checkbounds(::Type{Bool}, sz::Integer, i)
    depwarn("checkbounds(Bool, size(A, d), i) is deprecated, use checkindex(Bool, indices(A, d), i).", :checkbounds)
    checkbounds(Bool, 1:sz, i)
end
immutable FakeArray{T,N} <: AbstractArray{T,N}
    dims::NTuple{N,Int}
end
size(A::FakeArray) = A.dims
function checkbounds{N,T}(::Type{Bool}, sz::NTuple{N,Integer}, I1::T, I...)
    depwarn("checkbounds(Bool, size(A), I...) is deprecated, use checkbounds(Bool, A, I...).", :checkbounds)
    checkbounds(Bool, FakeArray(sz), I1, I...)
end

function first(::Colon)
    depwarn("first(:) is deprecated, see http://docs.julialang.org/en/latest/devdocs/offset-arrays/", :first)
    1
end
function _first(i, A, d)
    depwarn("_first is deprecated, see http://docs.julialang.org/en/latest/devdocs/offset-arrays/", :_first)
    __first(i, A, d)
end
__first(::Colon, P, ::Colon) = first(linearindices(P))
__first(i, P, ::Colon) = first(i)
__first(::Colon, P, d) = first(indices(P, d))
__first(i, P, d) = first(i)

# Not exported, but deprecation may be useful just in case
function Broadcast.check_broadcast_shape(sz::Dims, As::Union{AbstractArray,Number}...)
    depwarn("check_broadcast_shape(size(A), B...) should be replaced with check_broadcast_shape(indices(A), B...)", :check_broadcast_shape)
    Broadcast.check_broadcast_shape(map(OneTo, sz), As...)
end

@deprecate trailingsize{n}(A::AbstractArray, ::Type{Val{n}}) trailingsize(A, n)

@deprecate slice view
@deprecate sub view

# Point users to SuiteSparse
function ereach{Tv,Ti}(A::SparseMatrixCSC{Tv,Ti}, k::Integer, parent::Vector{Ti})
    error(string("ereach(A, k, parent) now lives in package SuiteSparse.jl. Run",
        "Pkg.add(\"SuiteSparse\") to install SuiteSparse on Julia v0.5."))
end
export etree
function etree{Tv,Ti}(A::SparseMatrixCSC{Tv,Ti}, postorder::Bool)
    error(string("etree(A[, post]) now lives in package SuiteSparse.jl. Run",
        "Pkg.add(\"SuiteSparse\") to install SuiteSparse on Julia v0.5."))
end
etree(A::SparseMatrixCSC) = etree(A, false)
function csc_permute{Tv,Ti}(A::SparseMatrixCSC{Tv,Ti}, pinv::Vector{Ti}, q::Vector{Ti})
    error(string("csc_permute(A, pinv, q) now lives in package SuiteSparse.jl. Run",
        "Pkg.add(\"SuiteSparse\") to install SuiteSparse on Julia v0.5."))
end
function symperm{Tv,Ti}(A::SparseMatrixCSC{Tv,Ti}, pinv::Vector{Ti})
    error(string("symperm(A, pinv) now lives in package SuiteSparse.jl. Run,",
        "Pkg.add(\"SuiteSparse\") to install SuiteSparse on Julia v0.5."))
end

# Deprecate no-op transpose fallback. Please see #13171 and #17075.
function transpose(x)
    depwarn(string("the no-op `transpose` for non-numeric arrays is deprecated, ",
        "and no specific `transpose` method for $(typeof(x)) exists. Use ",
        "`permutedims(x, (2, 1))` for matrices and `reshape(x, 1, length(x))` for vectors, ",
        "or write a specific `transpose(x::$(typeof(x)))` method if appropriate."),
        :transpose)
    return x
end

@deprecate cholfact!(A::Base.LinAlg.HermOrSym, uplo::Symbol, ::Type{Val{false}}) cholfact!(A, Val{false})
@deprecate cholfact!(A::Base.LinAlg.HermOrSym, uplo::Symbol = :U) cholfact!(A)

# During the 0.5 development cycle, do not add any deprecations below this line
# To be deprecated in 0.6

const _oldstyle_array_vcat_ = false

@deprecate write(x) write(STDOUT::IO, x)

function delete!(::EnvHash, k::AbstractString, def)
    depwarn("`delete!(ENV, k, def)` should be replaced with `pop!(ENV, k, def)`. Be aware that `pop!` returns `k` or `def`, while `delete!` returns `ENV` or `def`.", :delete!)
    haskey(ENV,k) ? delete!(ENV,k) : def
end

@deprecate (+)(J::UniformScaling, x::Number) J.λ + x
@deprecate (+)(x::Number, J::UniformScaling) x + J.λ
@deprecate (-)(J::UniformScaling, x::Number) J.λ - x
@deprecate (-)(x::Number, J::UniformScaling) x - J.λ

# Deprecate methods that convert Diagonal and Bidiagonal to <:AbstractTriangular.
function convert(::Type{UpperTriangular}, A::Diagonal)
    depwarn(string("`convert(::Type{UpperTriangular}, A::Diagonal)` and other methods ",
        "that convert `Diagonal`/`Bidiagonal` to `<:AbstractTriangular` are deprecated. ",
        "Consider calling the `UpperTriangular` constructor directly ",
        "(`UpperTriangular(A)`) instead."), :convert)
    UpperTriangular(A)
end
function convert(::Type{LowerTriangular}, A::Diagonal)
    depwarn(string("`convert(::Type{LowerTriangular}, A::Diagonal)` and other methods ",
        "that convert `Diagonal`/`Bidiagonal` to `<:AbstractTriangular` are deprecated. ",
        "Consider calling the `LowerTriangular` constructor directly ",
        "(`LowerTriangular(A)`) instead."), :convert)
    LowerTriangular(A)
end
function convert(::Type{Base.LinAlg.UnitUpperTriangular}, A::Diagonal)
    depwarn(string("`convert(::Type{UnitUpperTriangular}, A::Diagonal)` and other methods ",
        "that convert `Diagonal`/`Bidiagonal` to `<:AbstractTriangular` are deprecated. ",
        "Consider calling the `UnitUpperTriangular` constructor directly ",
        "(`Base.LinAlg.UnitUpperTriangular(A)`) instead."), :convert)
    if !all(x -> x == one(x), A.diag)
        throw(ArgumentError("matrix cannot be represented as UnitUpperTriangular"))
    end
    Base.LinAlg.UnitUpperTriangular(Array(A))
end
function convert(::Type{Base.LinAlg.UnitLowerTriangular}, A::Diagonal)
    depwarn(string("`convert(::Type{UnitLowerTriangular}, A::Diagonal)` and other methods ",
        "that convert `Diagonal`/`Bidiagonal` to `<:AbstractTriangular` are deprecated. ",
        "Consider calling the `UnitLowerTriangular` constructor directly ",
        "(`Base.LinAlg.UnitLowerTriangular(A)`) instead."), :convert)
    if !all(x -> x == one(x), A.diag)
        throw(ArgumentError("matrix cannot be represented as UnitLowerTriangular"))
    end
    Base.LinAlg.UnitLowerTriangular(Array(A))
end
function convert(::Type{LowerTriangular}, A::Bidiagonal)
    depwarn(string("`convert(::Type{LowerTriangular}, A::Bidiagonal)` and other methods ",
        "that convert `Diagonal`/`Bidiagonal` to `<:AbstractTriangular` are deprecated. ",
        "Consider calling the `LowerTriangular` constructor directly (`LowerTriangular(A)`) ",
        "instead."), :convert)
    if !A.isupper
        LowerTriangular(Array(A))
    else
        throw(ArgumentError("Bidiagonal matrix must have lower off diagonal to be converted to LowerTriangular"))
    end
end
function convert(::Type{UpperTriangular}, A::Bidiagonal)
    depwarn(string("`convert(::Type{UpperTriangular}, A::Bidiagonal)` and other methods ",
        "that convert `Diagoinal`/`Bidiagonal` to `<:AbstractTriangular` are deprecated. ",
        "Consider calling the `UpperTriangular` constructor directly (`UpperTriangular(A)`) ",
        "instead."), :convert)
    if A.isupper
        UpperTriangular(Array(A))
    else
        throw(ArgumentError("Bidiagonal matrix must have upper off diagonal to be converted to UpperTriangular"))
    end
end

# Deprecate three-arg SubArray since the constructor doesn't need the dims tuple
@deprecate SubArray(parent::AbstractArray, indexes::Tuple, dims::Tuple) SubArray(parent, indexes)

# Deprecate vectorized unary functions over sparse matrices in favor of compact broadcast syntax (#17265).
for f in (:sin, :sinh, :sind, :asin, :asinh, :asind,
        :tan, :tanh, :tand, :atan, :atanh, :atand,
        :sinpi, :cosc, :ceil, :floor, :trunc, :round, :real, :imag,
        :log1p, :expm1, :abs, :abs2,
        :log, :log2, :log10, :exp, :exp2, :exp10, :sinc, :cospi,
        :cos, :cosh, :cosd, :acos, :acosd,
        :cot, :coth, :cotd, :acot, :acotd,
        :sec, :sech, :secd, :asech,
        :csc, :csch, :cscd, :acsch)
    @eval @deprecate $f(A::SparseMatrixCSC) $f.(A)
end

# For deprecating vectorized functions in favor of compact broadcast syntax
macro dep_vectorize_1arg(S, f)
    S = esc(S)
    f = esc(f)
    T = esc(:T)
    x = esc(:x)
    AbsArr = esc(:AbstractArray)
    :( @deprecate $f{$T<:$S}($x::$AbsArr{$T}) $f.($x) )
end
macro dep_vectorize_2arg(S, f)
    S = esc(S)
    f = esc(f)
    T1 = esc(:T1)
    T2 = esc(:T2)
    x = esc(:x)
    y = esc(:y)
    AbsArr = esc(:AbstractArray)
    quote
        @deprecate $f{$T1<:$S}($x::$S, $y::$AbsArr{$T1}) $f.($x,$y)
        @deprecate $f{$T1<:$S}($x::$AbsArr{$T1}, $y::$S) $f.($x,$y)
        @deprecate $f{$T1<:$S,$T2<:$S}($x::$AbsArr{$T1}, $y::$AbsArr{$T2}) $f.($x,$y)
    end
end

# Deprecate @vectorize_1arg-vectorized functions from...
for f in (
        # base/special/trig.jl
        :sinpi, :cospi, :sinc, :cosc,
        # base/special/log.jl
        :log, :log1p,
        # base/special/gamma.jl
        :gamma, :lfact, :digamma, :trigamma, :zeta, :eta,
        # base/special/erf.jl
        :erfcx, :erfi, :dawson,
        # base/special/bessel.jl
        :airyai, :airyaiprime, :airybi, :airybiprime,
        :besselj0, :besselj1, :bessely0, :bessely1,
        # base/math.jl
        :cbrt, :sinh, :cosh, :tanh, :atan, :asinh, :exp, :erf, :erfc, :exp2,
        :expm1, :exp10, :sin, :cos, :tan, :asin, :acos, :acosh, :atanh,
        #=:log,=# :log2, :log10, :lgamma, #=:log1p,=# :sqrt,
        # base/floatfuncs.jl
        :abs, :abs2, :angle, :isnan, :isinf, :isfinite,
        # base/complex.jl
        :cis,
        )
    @eval @dep_vectorize_1arg Number $f
end
# base/fastmath.jl
for f in ( :acos_fast, :acosh_fast, :angle_fast, :asin_fast, :asinh_fast,
            :atan_fast, :atanh_fast, :cbrt_fast, :cis_fast, :cos_fast,
            :cosh_fast, :exp10_fast, :exp2_fast, :exp_fast, :expm1_fast,
            :lgamma_fast, :log10_fast, :log1p_fast, :log2_fast, :log_fast,
            :sin_fast, :sinh_fast, :sqrt_fast, :tan_fast, :tanh_fast )
    eval(FastMath, :(Base.@dep_vectorize_1arg Number $f))
end
for f in (
        :invdigamma, # base/special/gamma.jl
        :erfinc, :erfcinv, # base/special/erf.jl
        :trunc, :floor, :ceil, :round, # base/floatfuncs.jl
        :rad2deg, :deg2rad, :exponent, :significand, # base/math.jl
        :sind, :cosd, :tand, :asind, :acosd, :atand, :asecd, :acscd, :acotd, # base/special/trig.jl
        )
    @eval @dep_vectorize_1arg Real $f
end
# base/complex.jl
@dep_vectorize_1arg Complex round
@dep_vectorize_1arg Complex float
# base/dates/*.jl
for f in (:unix2datetime, :rata2datetime, :julian2datetime)  # base/dates/conversions.jl
    eval(Dates, :(Base.@dep_vectorize_1arg Real $f))
end
for f in (
        # base/dates/accessors.jl
        :year, :month, :day, :week, :dayofmonth, :yearmonth, :monthday, :yearmonthday,
        # base/dates/adjusters.jl
        :firstdayofweek, :lastdayofweek, :firstdayofmonth,
        :lastdayofmonth, :firstdayofyear, :lastdayofyear,
        :firstdayofquarter, :lastdayofquarter,
        # base/dates/query.jl
        :dayname, :dayabbr, :dayofweek, :dayofweekofmonth,
        :daysofweekinmonth, :monthname, :monthabbr, :daysinmonth,
        :isleapyear, :dayofyear, :daysinyear, :quarterofyear, :dayofquarter,
    )
    eval(Dates, :(Base.@dep_vectorize_1arg Dates.TimeType $f))
end
for f in (
    :hour, :minute, :second, :millisecond, # base/dates/accessors.jl
    :Date, :datetime2unix, :datetime2rata, :datetime2julian, # base/dates/conversions.jl
    )
    eval(Dates, :(Base.@dep_vectorize_1arg Dates.DateTime $f))
end
eval(Dates, :(Base.@dep_vectorize_1arg Dates.Date Datetime)) # base/dates/conversions.jl

# Deprecate @vectorize_2arg-vectorized functions from...
for f in (
        # base/special/gamma.jl
        :polygamma, :zeta, :beta, :lbeta,
        # base/special/bessel.jl
        :besseli, :besselix, :besselj, :besseljx,
        :besselk, :besselkx, :bessely, :besselyx, :besselh,
        :besselhx, :hankelh1, :hankelh2, :hankelh1x, :hankelh2x,
        # base/math.jl
        :log, :hypot, :atan2,
    )
    @eval @dep_vectorize_2arg Number $f
end
# base/fastmath.jl
for f in (:pow_fast, :atan2_fast, :hypot_fast, :max_fast, :min_fast, :minmax_fast)
    eval(FastMath, :(Base.@dep_vectorize_2arg Number $f))
end
for f in (
        :max, :min, # base/math.jl
        :copysign, :flipsign, # base/floatfuncs.jl
    )
    @eval @dep_vectorize_2arg Real $f
end

# Deprecate @vectorize_1arg and @vectorize_2arg themselves
macro vectorize_1arg(S,f)
    depwarn(string("`@vectorize_1arg` is deprecated in favor of compact broadcast syntax. ",
        "Instead of `@vectorize_1arg`'ing function `f` and calling `f(arg)`, call `f.(arg)`."),
        :vectorize_1arg)
    quote
        @dep_vectorize_1arg($(esc(S)),$(esc(f)))
    end
end
macro vectorize_2arg(S,f)
    depwarn(string("`@vectorize_2arg` is deprecated in favor of compact broadcast syntax. ",
        "Instead of `@vectorize_2arg`'ing function `f` and calling `f(arg1, arg2)`, call ",
        "`f.(arg1,arg2)`. "), :vectorize_2arg)
    quote
        @dep_vectorize_2arg($(esc(S)),$(esc(f)))
    end
end
export @vectorize_1arg, @vectorize_2arg

# deprecations for uses of old dot operators (.* etc) as objects, rather than
# just calling them infix.
for op in (:(!=), :≠, :+, :-, :*, :/, :÷, :%, :<, :(<=), :≤, :(==), :>, :>=, :≥, :\, :^, ://, :>>, :<<)
    dotop = Symbol('.', op)
    # define as const dotop = (a,b) -> ...
    # to work around syntax deprecation for dotop(a,b) = ...
    @eval const $dotop = (a,b) -> begin
        depwarn(string($(string(dotop)), " is no longer a function object; use broadcast(",$op,", ...) instead"),
                $(QuoteNode(dotop)))
        broadcast($op, a, b)
    end
    @eval export $dotop
end

# Devectorize manually vectorized abs methods in favor of compact broadcast syntax
@deprecate abs(f::Base.Pkg.Resolve.MaxSum.Field) abs.(f)
@deprecate abs(B::BitArray) abs.(B)
@deprecate abs(M::Bidiagonal) abs.(M)
@deprecate abs(D::Diagonal) abs.(D)
@deprecate abs(M::Tridiagonal) abs.(M)
@deprecate abs(M::SymTridiagonal) abs.(M)
@deprecate abs(x::AbstractSparseVector) abs.(x)

# Deprecate @textmime into the Multimedia module, #18441
eval(Multimedia, :(macro textmime(mime)
    Base.depwarn(string("`@textmime \"mime\"` is deprecated; use ",
        "`Base.Multimedia.istextmime(::MIME\"mime\") = true` instead"
        ), :textmime)
    quote
        Base.Multimedia.istextmime(::MIME{$(Meta.quot(Symbol(mime)))}) = true
    end
end))

@deprecate ipermutedims(A::AbstractArray,p) permutedims(A, invperm(p))

# 18696
function ($)(x, y)
    depwarn("`x \$ y` is deprecated.  use `xor(x, y)` or `x ⊻ y` instead.", :$)
    xor(x, y)
end
export $

@deprecate is (===)

# midpoints of intervals
@deprecate midpoints(r::Range) r[1:length(r)-1] + 0.5*step(r)
@deprecate midpoints(v::AbstractVector) [0.5*(v[i] + v[i+1]) for i in 1:length(v)-1]

@deprecate_binding Filter    Iterators.Filter
@deprecate_binding Zip       Iterators.Zip
@deprecate filter(flt, itr)  Iterators.filter(flt, itr)
@deprecate_binding rest      Iterators.rest
@deprecate_binding countfrom Iterators.countfrom
@deprecate_binding take      Iterators.take
@deprecate_binding drop      Iterators.drop
@deprecate_binding cycle     Iterators.cycle
@deprecate_binding repeated  Iterators.repeated

# promote_op method where the operator is also a type
function promote_op(op::Type, Ts::Type...)
    depwarn("promote_op(op::Type, ::Type...) is deprecated as it is no " *
            "longer needed in Base. If you need its functionality, consider " *
            "defining it locally.", :promote_op)
    if isdefined(Core, :Inference)
        return Core.Inference.return_type(op, Tuple{Ts...})
    end
    return op
end

# NOTE: Deprecation of Channel{T}() is implemented in channels.jl.
# To be removed from there when 0.6 deprecations are removed.

# Not exported, but probably better to have deprecations anyway
function reduced_dims(::Tuple{}, d::Int)
    d < 1 && throw(ArgumentError("dimension must be ≥ 1, got $d"))
    ()
end
reduced_dims(::Tuple{}, region) = ()
function reduced_dims(dims::Dims, region)
    Base.depwarn("`reduced_dims` is deprecated for Dims-tuples; pass `indices` to `reduced_indices` instead", :reduced_dims)
    map(last, reduced_indices(map(OneTo, dims), region))
end

function reduced_dims0(::Tuple{}, d::Int)
    d < 1 && throw(ArgumentError("dimension must be ≥ 1, got $d"))
    ()
end
reduced_dims0(::Tuple{}, region) = ()
function reduced_dims0(dims::Dims, region)
    Base.depwarn("`reduced_dims0` is deprecated for Dims-tuples; pass `indices` to `reduced_indices0` instead", :reduced_dims0)
    map(last, reduced_indices0(map(OneTo, dims), region))
end

function reduced_dims(a::AbstractArray, region)
    Base.depwarn("`reduced_dims` is deprecated in favor of `reduced_indices`", :reduced_dims)
    to_shape(reduced_indices(a, region))  # to_shape keeps the return-type consistent, when it's possible to do so
end

function reduced_dims0(a::AbstractArray, region)
    Base.depwarn("`reduced_dims0` is deprecated in favor of `reduced_indices0`", :reduced_dims)
    to_shape(reduced_indices0(a, region))
end

# #18218
eval(Base.LinAlg, quote
    function arithtype(T)
        Base.depwarn(string("arithtype is now deprecated. If you were using it inside a ",
            "promote_op call, use promote_op(LinAlg.matprod, Ts...) instead. Otherwise, ",
            "if you need its functionality, consider defining it locally."),
            :arithtype)
        T
    end
    function arithtype(::Type{Bool})
        Base.depwarn(string("arithtype is now deprecated. If you were using it inside a ",
            "promote_op call, use promote_op(LinAlg.matprod, Ts...) instead. Otherwise, ",
            "if you need its functionality, consider defining it locally."),
            :arithtype)
        Int
    end
end)

# #19246
@deprecate den denominator
@deprecate num numerator

Filesystem.stop_watching(stream::Filesystem._FDWatcher) = depwarn("stop_watching(::_FDWatcher) should not be used", :stop_watching)

# #19088
@deprecate takebuf_array take!
@deprecate takebuf_string(b) String(take!(b))

# #19288
eval(Base.Dates, quote
    function recur{T<:TimeType}(fun::Function, dr::StepRange{T}; negate::Bool=false, limit::Int=10000)
        Base.depwarn("Dates.recur is deprecated, use filter instead.",:recur)
        if negate
            filter(x -> !fun(x), dr)
        else
            filter(fun, dr)
        end
     end
     recur{T<:TimeType}(fun::Function, start::T, stop::T; step::Period=Day(1), negate::Bool=false, limit::Int=10000) = recur(fun, start:step:stop; negate=negate)
end)

# Index conversions revamp; #19730
function getindex(A::LogicalIndex, i::Int)
    depwarn("getindex(A::LogicalIndex, i) is deprecated; use iteration or index into the result of `collect(A)` instead.", :getindex)
    checkbounds(A, i)
    first(Iterators.drop(A, i-1))
end
function to_indexes(I...)
    depwarn("to_indexes is deprecated; pass both the source array `A` and indices as `to_indices(A, $(I...))` instead.", :to_indexes)
    map(_to_index, I)
end
_to_index(i) = to_index(I)
_to_index(c::Colon) = c
const _colon_usage_msg = "convert Colons to a set of indices for indexing into array `A` by passing them in a complete tuple of indices `I` to `to_indices(A, I)`"
function getindex(::Colon, i)
    depwarn("getindex(::Colon, i) is deprecated; $_colon_usage_msg", :getindex)
    to_index(i)
end
function unsafe_getindex(::Colon, i::Integer)
    depwarn("getindex(::Colon, i) is deprecated; $_colon_usage_msg", :unsafe_getindex)
    to_index(i)
end
function step(::Colon)
    depwarn("step(::Colon) is deprecated; $_colon_usage_msg", :step)
    1
end
function isempty(::Colon)
    depwarn("isempty(::Colon) is deprecated; $_colon_usage_msg", :isempty)
    false
end
function in(::Integer, ::Colon)
    depwarn("in(::Integer, ::Colon) is deprecated; $_colon_usage_msg", :in)
    true
end

# #18931
@deprecate cummin(A, dim=1) accumulate(min, A, dim)
@deprecate cummax(A, dim=1) accumulate(max, A, dim)

# #19598
@deprecate sumabs(x)          sum(abs, x)
@deprecate sumabs(A, region)  sum(abs, A, region)
@deprecate sumabs2(x)         sum(abs2, x)
@deprecate sumabs2(A, region) sum(abs2, A, region)
@deprecate minabs(x)          minimum(abs, x)
@deprecate minabs(A, region)  minimum(abs, A, region)
@deprecate maxabs(x)          maximum(abs, x)
@deprecate maxabs(A, region)  maximum(abs, A, region)

for (dep, f, op) in [(:sumabs!, :sum!, :abs),
                     (:sumabs2!, :sum!, :abs2),
                     (:minabs!, :minimum!, :abs),
                     (:maxabs!, :maximum!, :abs)]
    @eval function ($dep)(r, A; init=true)
        Base.depwarn("$dep(r, A; init=$init) is deprecated, use $f($op, r, A; init=$init) instead.", Symbol($dep))
        ($f)($op, r, A; init=init)
    end
end

## Deprecate broadcast_zpreserving[!] (wasn't exported, but might as well be friendly)
function gen_broadcast_function_sparse(genbody::Function, f::Function, is_first_sparse::Bool)
    body = genbody(f, is_first_sparse)
    @eval let
        local _F_
        function _F_{Tv,Ti}(B::SparseMatrixCSC{Tv,Ti}, A_1, A_2)
            $body
        end
        _F_
    end
end
function gen_broadcast_body_zpreserving(f::Function, is_first_sparse::Bool)
    F = Expr(:quote, f)
    if is_first_sparse
        A1 = :(A_1)
        A2 = :(A_2)
        op1 = :(val1)
        op2 = :(val2)
    else
        A1 = :(A_2)
        A2 = :(A_1)
        op1 = :(val2)
        op2 = :(val1)
    end
    quote
        Base.Broadcast.check_broadcast_indices(indices(B), $A1)
        Base.Broadcast.check_broadcast_indices(indices(B), $A2)

        nnzB = isempty(B) ? 0 :
               nnz($A1) * div(B.n, ($A1).n) * div(B.m, ($A1).m)
        if length(B.rowval) < nnzB
            resize!(B.rowval, nnzB)
        end
        if length(B.nzval) < nnzB
            resize!(B.nzval, nnzB)
        end
        z = zero(Tv)

        ptrB = 1
        B.colptr[1] = 1

        @inbounds for col = 1:B.n
            ptr1::Int  = ($A1).n == 1 ? ($A1).colptr[1] : ($A1).colptr[col]
            stop1::Int = ($A1).n == 1 ? ($A1).colptr[2] : ($A1).colptr[col+1]
            col2 = size($A2, 2) == 1 ? 1 : col
            row = 1
            while ptr1 < stop1 && row <= B.m
                if ($A1).m != 1
                    row = ($A1).rowval[ptr1]
                end
                row2 = size($A2, 1) == 1 ? 1 : row
                val1 = ($A1).nzval[ptr1]
                val2 = ($A2)[row2,col2]
                res = ($F)($op1, $op2)
                if res != z
                    B.rowval[ptrB] = row
                    B.nzval[ptrB] = res
                    ptrB += 1
                end
                if ($A1).m != 1
                    ptr1 += 1
                else
                    row += 1
                end
            end
            B.colptr[col+1] = ptrB
        end
        deleteat!(B.rowval, B.colptr[end]:length(B.rowval))
        deleteat!(B.nzval, B.colptr[end]:length(B.nzval))
        nothing
    end
end
for (Bsig, A1sig, A2sig, gbb, funcname) in
    (
     (SparseMatrixCSC   , SparseMatrixCSC  ,  Array,  :gen_broadcast_body_zpreserving, :_broadcast_zpreserving!),
     (SparseMatrixCSC   , Array  ,  SparseMatrixCSC,  :gen_broadcast_body_zpreserving, :_broadcast_zpreserving!),
     (SparseMatrixCSC   , Number  ,  SparseMatrixCSC,  :gen_broadcast_body_zpreserving, :_broadcast_zpreserving!),
     (SparseMatrixCSC   , SparseMatrixCSC  ,  Number,  :gen_broadcast_body_zpreserving, :_broadcast_zpreserving!),
     (SparseMatrixCSC   , BitArray  ,  SparseMatrixCSC,  :gen_broadcast_body_zpreserving, :_broadcast_zpreserving!),
     (SparseMatrixCSC   , SparseMatrixCSC  ,  BitArray,  :gen_broadcast_body_zpreserving, :_broadcast_zpreserving!),
     )
    @eval let cache = Dict{Function,Function}()
        global $funcname
        function $funcname(f::Function, B::$Bsig, A1::$A1sig, A2::$A2sig)
            func       = @get! cache  f  gen_broadcast_function_sparse($gbb, f, ($A1sig) <: SparseMatrixCSC)
            # need eval because func was just created by gen_broadcast_function_sparse
            # TODO: convert this to a generated function
            eval(current_module(), Expr(:body, Expr(:return, Expr(:call, QuoteNode(func), QuoteNode(B), QuoteNode(A1), QuoteNode(A2)))))
            return B
        end
    end  # let broadcast_cache
end
_broadcast_zpreserving!(args...) = broadcast!(args...)
# note: promote_eltype_op also deprecated, defined later in this file
_broadcast_zpreserving(f, As...) =
    broadcast!(f, similar(Array{_promote_eltype_op(f, As...)}, Base.Broadcast.broadcast_indices(As...)), As...)
_broadcast_zpreserving{Tv1,Ti1,Tv2,Ti2}(f::Function, A_1::SparseMatrixCSC{Tv1,Ti1}, A_2::SparseMatrixCSC{Tv2,Ti2}) =
    _broadcast_zpreserving!(f, spzeros(promote_type(Tv1, Tv2), promote_type(Ti1, Ti2), Base.to_shape(Base.Broadcast.broadcast_indices(A_1, A_2))), A_1, A_2)
_broadcast_zpreserving{Tv,Ti}(f::Function, A_1::SparseMatrixCSC{Tv,Ti}, A_2::Union{Array,BitArray,Number}) =
    _broadcast_zpreserving!(f, spzeros(promote_eltype(A_1, A_2), Ti, Base.to_shape(Base.Broadcast.broadcast_indices(A_1, A_2))), A_1, A_2)
_broadcast_zpreserving{Tv,Ti}(f::Function, A_1::Union{Array,BitArray,Number}, A_2::SparseMatrixCSC{Tv,Ti}) =
    _broadcast_zpreserving!(f, spzeros(promote_eltype(A_1, A_2), Ti, Base.to_shape(Base.Broadcast.broadcast_indices(A_1, A_2))), A_1, A_2)

function _depstring_bczpres()
    return string("broadcast_zpreserving[!] is deprecated. Generic sparse broadcast[!] ",
        "provides most of broadcast_zpreserving[!]'s functionality. If you have a use case ",
        "that generic sparse broadcast[!] does not cover, please describe your use case in ",
        " issue #19533 (https://github.com/JuliaLang/julia/issues/19533).")
end
function _depwarn_bczpres(f, args...)
    depwarn(_depstring_bczpres(), :broadcast_zpreserving)
    return _broadcast_zpreserving(f, args...)
end
function _depwarn_bczpres!(f, args...)
    depwarn(_depstring_bczpres(), :broadcast_zpreserving!)
    return _broadcast_zpreserving!(f, args...)
end
eval(SparseArrays, :(broadcast_zpreserving(f, args...) = Base._depwarn_bczpres(f, args...)))
eval(SparseArrays, :(broadcast_zpreserving(f, A::SparseMatrixCSC, B::SparseMatrixCSC) = Base._depwarn_bczpres(f, A, B)))
eval(SparseArrays, :(broadcast_zpreserving(f, A::SparseMatrixCSC, B::Union{Array,BitArray,Number}) = Base._depwarn_bczpres(f, A, B)))
eval(SparseArrays, :(broadcast_zpreserving(f, A::Union{Array,BitArray,Number}, B::SparseMatrixCSC) = Base._depwarn_bczpres(f, A, B)))
eval(SparseArrays, :(broadcast_zpreserving!(f, args...) = Base._depwarn_bczpres!(f, args...)))
eval(SparseArrays, :(broadcast_zpreserving!(f, C::SparseMatrixCSC, A::SparseMatrixCSC, B::Union{Array,BitArray,Number}) = Base._depwarn_bczpres!(f, C, A, B)))
eval(SparseArrays, :(broadcast_zpreserving!(f, C::SparseMatrixCSC, A::Union{Array,BitArray,Number}, B::SparseMatrixCSC) = Base._depwarn_bczpres!(f, C, A, B)))

# #19719
@deprecate getindex(t::Tuple, r::AbstractArray)       getindex(t, vec(r))
@deprecate getindex(t::Tuple, b::AbstractArray{Bool}) getindex(t, vec(b))

# Deprecate isimag (#19947).
@deprecate isimag(z::Number) iszero(real(z))

@deprecate airy(z::Number) airyai(z)
@deprecate airyx(z::Number) airyaix(z)
@deprecate airyprime(z::Number) airyaiprime(z)
@deprecate airy{T<:Number}(x::AbstractArray{T}) airyai.(x)
@deprecate airyx{T<:Number}(x::AbstractArray{T}) airyaix.(x)
@deprecate airyprime{T<:Number}(x::AbstractArray{T}) airyprime.(x)

function _airy(k::Integer, z::Complex128)
    depwarn("`airy(k,x)` is deprecated, use `airyai(x)`, `airyaiprime(x)`, `airybi(x)` or `airybiprime(x)` instead.",:airy)
    id = Int32(k==1 || k==3)
    if k == 0 || k == 1
        return Base.Math._airy(z, id, Int32(1))
    elseif k == 2 || k == 3
        return Base.Math._biry(z, id, Int32(1))
    else
        throw(ArgumentError("k must be between 0 and 3"))
    end
end
function _airyx(k::Integer, z::Complex128)
    depwarn("`airyx(k,x)` is deprecated, use `airyaix(x)`, `airyaiprimex(x)`, `airybix(x)` or `airybiprimex(x)` instead.",:airyx)
    id = Int32(k==1 || k==3)
    if k == 0 || k == 1
        return Base.Math._airy(z, id, Int32(2))
    elseif k == 2 || k == 3
        return Base.Math._biry(z, id, Int32(2))
    else
        throw(ArgumentError("k must be between 0 and 3"))
    end
end

for afn in (:airy,:airyx)
    _afn = Symbol("_"*string(afn))
    suf  = string(afn)[5:end]
    @eval begin
        function $afn(k::Integer, z::Complex128)
            afn = $(QuoteNode(afn))
            suf = $(QuoteNode(suf))
            depwarn("`$afn(k,x)` is deprecated, use `airyai$suf(x)`, `airyaiprime$suf(x)`, `airybi$suf(x)` or `airybiprime$suf(x)` instead.",$(QuoteNode(afn)))
            $_afn(k,z)
        end

        $afn(k::Integer, z::Complex) = $afn(k, float(z))
        $afn{T<:AbstractFloat}(k::Integer, z::Complex{T}) = throw(MethodError($afn,(k,z)))
        $afn(k::Integer, z::Complex64) = Complex64($afn(k, Complex128(z)))
        $afn(k::Integer, x::Real) = $afn(k, float(x))
        $afn(k::Integer, x::AbstractFloat) = real($afn(k, complex(x)))

        function $afn{T<:Number}(k::Number, x::AbstractArray{T})
            $afn.(k,x)
        end
        function $afn{S<:Number}(k::AbstractArray{S}, x::Number)
            $afn.(k,x)
        end
        function $afn{S<:Number,T<:Number}(k::AbstractArray{S}, x::AbstractArray{T})
            $afn.(k,x)
        end
    end
end

# Deprecate vectorized xor in favor of compact broadcast syntax
@deprecate xor(a::Bool, B::BitArray)                xor.(a, B)
@deprecate xor(A::BitArray, b::Bool)                xor.(A, b)
@deprecate xor(a::Number, B::AbstractArray)         xor.(a, B)
@deprecate xor(A::AbstractArray, b::Number)         xor.(A, b)
@deprecate xor(A::AbstractArray, B::AbstractArray)  xor.(A, B)

# QuadGK moved to a package (#19741)
function quadgk(args...; kwargs...)
    error(string(quadgk, args, " has been moved to the package QuadGK.jl.\n",
                 "Run Pkg.add(\"QuadGK\") to install QuadGK on Julia v0.6 and later, and then run `using QuadGK`."))
end
export quadgk

# Collections functions moved to a package (#19800)
module Collections
    export PriorityQueue, enqueue!, dequeue!, heapify!, heapify, heappop!, heappush!, isheap, peek
    for f in (:PriorityQueue, :enqueue!, :dequeue!, :heapify!, :heapify, :heappop!, :heappush!, :isheap, :peek)
        @eval function ($f)(args...; kwargs...)
            error(string($f, args, " has been moved to the package DataStructures.jl.\n",
                         "Run Pkg.add(\"DataStructures\") to install DataStructures on Julia v0.6 and later, ",
                         "and then run `using DataStructures`."))
        end
    end
end
export Collections

# Broadcast now returns a BitArray when the resulting eltype is Bool (#17623)
@deprecate bitbroadcast broadcast

# Deprecate two-argument map! (map!(f, A)) for a cycle in anticipation of semantic change
@deprecate map!{F}(f::F, A::AbstractArray) map!(f, A, A)
@deprecate asyncmap!(f, c; ntasks=0, batch_size=nothing) asyncmap!(f, c, c; ntasks=ntasks, batch_size=batch_size)

# Not exported, but used outside Base
_promote_array_type(F, ::Type, ::Type, T::Type) = T
_promote_array_type{S<:Real, A<:AbstractFloat}(F, ::Type{S}, ::Type{A}, ::Type) = A
_promote_array_type{S<:Integer, A<:Integer}(F, ::Type{S}, ::Type{A}, ::Type) = A
_promote_array_type{S<:Integer, A<:Integer}(::typeof(/), ::Type{S}, ::Type{A}, T::Type) = T
_promote_array_type{S<:Integer, A<:Integer}(::typeof(\), ::Type{S}, ::Type{A}, T::Type) = T
_promote_array_type{S<:Integer}(::typeof(/), ::Type{S}, ::Type{Bool}, T::Type) = T
_promote_array_type{S<:Integer}(::typeof(\), ::Type{S}, ::Type{Bool}, T::Type) = T
_promote_array_type{S<:Integer}(F, ::Type{S}, ::Type{Bool}, T::Type) = T
_promote_array_type{S<:Union{Complex, Real}, T<:AbstractFloat}(F, ::Type{S}, ::Type{Complex{T}}, ::Type) = Complex{T}
function promote_array_type(F, R, S, T)
    Base.depwarn("`promote_array_type` is deprecated as it is no longer needed " *
                 "in Base. See https://github.com/JuliaLang/julia/issues/19669 " *
                 "for more information.", :promote_array_type)
    _promote_array_type(F, R, S, T)
end

# Deprecate manually vectorized abs2 methods in favor of compact broadcast syntax
@deprecate abs2(x::AbstractSparseVector) abs2.(x)

# Deprecate manually vectorized sign methods in favor of compact broadcast syntax
@deprecate sign(A::AbstractArray) sign.(A)

# Deprecate manually vectorized trigonometric and hyperbolic functions in favor of compact broadcast syntax
for f in (:sec, :sech, :secd, :asec, :asech,
            :csc, :csch, :cscd, :acsc, :acsch,
            :cot, :coth, :cotd, :acot, :acoth)
    @eval @deprecate $f{T<:Number}(A::AbstractArray{T}) $f.(A)
end

# Deprecate vectorized two-argument complex in favor of compact broadcast syntax
@deprecate complex(A::AbstractArray, b::Real)           complex.(A, b)
@deprecate complex(a::Real, B::AbstractArray)           complex.(a, B)
@deprecate complex(A::AbstractArray, B::AbstractArray)  complex.(A, B)

# Deprecate manually vectorized clamp methods in favor of compact broadcast syntax
@deprecate clamp(A::AbstractArray, lo, hi) clamp.(A, lo, hi)

# Deprecate manually vectorized round methods in favor of compact broadcast syntax
@deprecate round(M::Bidiagonal) round.(M)
@deprecate round(M::Tridiagonal) round.(M)
@deprecate round(M::SymTridiagonal) round.(M)
@deprecate round{T}(::Type{T}, x::AbstractArray) round.(T, x)
@deprecate round{T}(::Type{T}, x::AbstractArray, r::RoundingMode) round.(x, r)
@deprecate round(x::AbstractArray, r::RoundingMode) round.(x, r)
@deprecate round(x::AbstractArray, digits::Integer, base::Integer = 10) round.(x, digits, base)

# Deprecate manually vectorized trunc methods in favor of compact broadcast syntax
@deprecate trunc(M::Bidiagonal) trunc.(M)
@deprecate trunc(M::Tridiagonal) trunc.(M)
@deprecate trunc(M::SymTridiagonal) trunc.(M)
@deprecate trunc{T}(::Type{T}, x::AbstractArray) trunc.(T, x)
@deprecate trunc(x::AbstractArray, digits::Integer, base::Integer = 10) trunc.(x, digits, base)

# Deprecate manually vectorized floor methods in favor of compact broadcast syntax
@deprecate floor(M::Bidiagonal) floor.(M)
@deprecate floor(M::Tridiagonal) floor.(M)
@deprecate floor(M::SymTridiagonal) floor.(M)
@deprecate floor{T}(::Type{T}, A::AbstractArray) floor.(T, A)
@deprecate floor(A::AbstractArray, digits::Integer, base::Integer = 10) floor.(A, digits, base)

# Deprecate manually vectorized ceil methods in favor of compact broadcast syntax
@deprecate ceil(M::Bidiagonal) ceil.(M)
@deprecate ceil(M::Tridiagonal) ceil.(M)
@deprecate ceil(M::SymTridiagonal) ceil.(M)
@deprecate ceil{T}(::Type{T}, x::AbstractArray) ceil.(T, x)
@deprecate ceil(x::AbstractArray, digits::Integer, base::Integer = 10) ceil.(x, digits, base)

# Deprecate manually vectorized `big` methods in favor of compact broadcast syntax
@deprecate big(r::UnitRange) big.(r)
@deprecate big(r::StepRange) big.(r)
@deprecate big(r::StepRangeLen) big.(r)
@deprecate big(r::LinSpace) big.(r)
@deprecate big{T<:Integer,N}(x::AbstractArray{T,N}) big.(x)
@deprecate big{T<:AbstractFloat,N}(x::AbstractArray{T,N}) big.(x)
@deprecate big(A::LowerTriangular) big.(A)
@deprecate big(A::UpperTriangular) big.(A)
@deprecate big(A::Base.LinAlg.UnitLowerTriangular) big.(A)
@deprecate big(A::Base.LinAlg.UnitUpperTriangular) big.(A)
@deprecate big(B::Bidiagonal) big.(B)
@deprecate big{T<:Integer,N}(A::AbstractArray{Complex{T},N}) big.(A)
@deprecate big{T<:AbstractFloat,N}(A::AbstractArray{Complex{T},N}) big.(A)
@deprecate big{T<:Integer,N}(x::AbstractArray{Complex{Rational{T}},N}) big.(A)

# Deprecate manually vectorized div methods in favor of compact broadcast syntax
@deprecate div(A::Number, B::AbstractArray) div.(A, B)
@deprecate div(A::AbstractArray, B::Number) div.(A, B)
@deprecate div(A::AbstractArray, B::AbstractArray) div.(A, B)

# Deprecate manually vectorized rem methods in favor of compact broadcast syntax
@deprecate rem(A::Number, B::AbstractArray) rem.(A, B)
@deprecate rem(A::AbstractArray, B::Number) rem.(A, B)

# Deprecate manually vectorized div, mod, and % methods for dates
@deprecate div{P<:Dates.Period}(X::StridedArray{P}, y::P)         div.(X, y)
@deprecate div{P<:Dates.Period}(X::StridedArray{P}, y::Integer)   div.(X, y)
@deprecate (%){P<:Dates.Period}(X::StridedArray{P}, y::P)         X .% y
@deprecate mod{P<:Dates.Period}(X::StridedArray{P}, y::P)         mod.(X, y)

# Deprecate manually vectorized mod methods in favor of compact broadcast syntax
@deprecate mod(B::BitArray, x::Bool) mod.(B, x)
@deprecate mod(x::Bool, B::BitArray) mod.(x, B)
@deprecate mod(A::AbstractArray, B::AbstractArray) mod.(A, B)
@deprecate mod{T}(x::Number, A::AbstractArray{T}) mod.(x, A)
@deprecate mod{T}(A::AbstractArray{T}, x::Number) mod.(A, x)

# Deprecate vectorized & in favor of dot syntax
@deprecate (&)(a::Bool, B::BitArray)                a .& B
@deprecate (&)(A::BitArray, b::Bool)                A .& b
@deprecate (&)(a::Number, B::AbstractArray)         a .& B
@deprecate (&)(A::AbstractArray, b::Number)         A .& b
@deprecate (&)(A::AbstractArray, B::AbstractArray)  A .& B

# Deprecate vectorized | in favor of compact broadcast syntax
@deprecate (|)(a::Bool, B::BitArray)                a .| B
@deprecate (|)(A::BitArray, b::Bool)                A .| b
@deprecate (|)(a::Number, B::AbstractArray)         a .| B
@deprecate (|)(A::AbstractArray, b::Number)         A .| b
@deprecate (|)(A::AbstractArray, B::AbstractArray)  A .| B

# Deprecate vectorized ifelse
@deprecate ifelse(c::AbstractArray{Bool}, x, y) ifelse.(c, x, y)
@deprecate ifelse(c::AbstractArray{Bool}, x, y::AbstractArray) ifelse.(c, x, y)
@deprecate ifelse(c::AbstractArray{Bool}, x::AbstractArray, y) ifelse.(c, x, y)
@deprecate ifelse(c::AbstractArray{Bool}, x::AbstractArray, y::AbstractArray) ifelse.(c, x, y)

function frexp{T<:AbstractFloat}(A::Array{T})
    depwarn("`frexp(x::Array)` is discontinued.", :frexp)
    F = similar(A)
    E = Array{Int}(size(A))
    for (iF, iE, iA) in zip(eachindex(F), eachindex(E), eachindex(A))
        F[iF], E[iE] = frexp(A[iA])
    end
    return (F, E)
end

# Deprecate reducing isinteger over arrays
@deprecate isinteger(A::AbstractArray) all(isinteger, A)

# Deprecate promote_eltype_op (#19814, #19937)
_promote_eltype_op(::Any) = Any
_promote_eltype_op(op, A) = (@_inline_meta; promote_op(op, eltype(A)))
_promote_eltype_op(op, A, B) = (@_inline_meta; promote_op(op, eltype(A), eltype(B)))
_promote_eltype_op(op, A, B, C, D...) = (@_inline_meta; _promote_eltype_op(op, eltype(A), _promote_eltype_op(op, B, C, D...)))
@inline function promote_eltype_op(args...)
    depwarn("""
            `promote_eltype_op` is deprecated and should not be used.
            See https://github.com/JuliaLang/julia/issues/19669.""",
            :promote_eltype_op)
    _promote_eltype_op(args...)
end


function unsafe_wrap(::Type{String}, p::Union{Ptr{UInt8},Ptr{Int8}}, len::Integer, own::Bool=false)
    Base.depwarn("unsafe_wrap(String, ...) is deprecated; use `unsafe_string` instead.", :unsafe_wrap)
    #ccall(:jl_array_to_string, Ref{String}, (Any,),
    #      ccall(:jl_ptr_to_array_1d, Vector{UInt8}, (Any, Ptr{UInt8}, Csize_t, Cint),
    #            Vector{UInt8}, p, len, own))
    unsafe_string(p, len)
end
unsafe_wrap(::Type{String}, p::Union{Ptr{UInt8},Ptr{Int8}}, own::Bool=false) =
    unsafe_wrap(String, p, ccall(:strlen, Csize_t, (Ptr{UInt8},), p), own)
unsafe_wrap(::Type{String}, p::Cstring, own::Bool=false) = unsafe_wrap(String, convert(Ptr{UInt8}, p), own)
unsafe_wrap(::Type{String}, p::Cstring, len::Integer, own::Bool=false) =
    unsafe_wrap(String, convert(Ptr{UInt8}, p), len, own)

# #19660
@deprecate finalize(sa::LibGit2.StrArrayStruct) close(sa)
@deprecate finalize(sa::LibGit2.Buffer) close(sa)

## produce, consume, and task iteration
# NOTE: When removing produce/consume, also remove field Task.consumers and related code in
# task.jl and event.jl

function produce(v)
    depwarn("produce is now deprecated. Use Channels for inter-task communication.", :produce)

    ct = current_task()
    local empty, t, q
    while true
        q = ct.consumers
        if isa(q,Task)
            t = q
            ct.consumers = nothing
            empty = true
            break
        elseif isa(q,Condition) && !isempty(q.waitq)
            t = shift!(q.waitq)
            empty = isempty(q.waitq)
            break
        end
        wait()
    end

    t.state == :runnable || throw(AssertionError("producer.consumer.state == :runnable"))
    if empty
        schedule_and_wait(t, v)
        while true
            # wait until there are more consumers
            q = ct.consumers
            if isa(q,Task)
                return q.result
            elseif isa(q,Condition) && !isempty(q.waitq)
                return q.waitq[1].result
            end
            wait()
        end
    else
        schedule(t, v)
        # make sure `t` runs before us. otherwise, the producer might
        # finish before `t` runs again, causing it to see the producer
        # as done, causing done(::Task, _) to miss the value `v`.
        # see issue #7727
        yield()
        return q.waitq[1].result
    end
end
produce(v...) = produce(v)
export produce

function consume(P::Task, values...)
    depwarn("consume is now deprecated. Use Channels for inter-task communication.", :consume)

    if istaskdone(P)
        return wait(P)
    end

    ct = current_task()
    ct.result = length(values)==1 ? values[1] : values

    #### un-optimized version
    #if P.consumers === nothing
    #    P.consumers = Condition()
    #end
    #push!(P.consumers.waitq, ct)
    # optimized version that avoids the queue for 1 consumer
    if P.consumers === nothing || (isa(P.consumers,Condition)&&isempty(P.consumers.waitq))
        P.consumers = ct
    else
        if isa(P.consumers, Task)
            t = P.consumers
            P.consumers = Condition()
            push!(P.consumers.waitq, t)
        end
        push!(P.consumers.waitq, ct)
    end

    P.state == :runnable ? schedule_and_wait(P) : wait() # don't attempt to queue it twice
end
export consume

function start(t::Task)
    depwarn(string("Task iteration is now deprecated.",
                   " Use Channels for inter-task communication. ",
                   " A for-loop on a Channel object is terminated by calling `close` on the object."), :taskfor)
    nothing
end
function done(t::Task, val)
    t.result = consume(t)
    istaskdone(t)
end
next(t::Task, val) = (t.result, nothing)
iteratorsize(::Type{Task}) = SizeUnknown()
iteratoreltype(::Type{Task}) = EltypeUnknown()

isempty(::Task) = error("isempty not defined for Tasks")

eval(Base.Test, quote
    approx_full(x::AbstractArray) = x
    approx_full(x::Number) = x
    approx_full(x) = full(x)

    function test_approx_eq(va, vb, Eps, astr, bstr)
        va = approx_full(va)
        vb = approx_full(vb)
        la, lb = length(linearindices(va)), length(linearindices(vb))
        if la != lb
            error("lengths of ", astr, " and ", bstr, " do not match: ",
                "\n  ", astr, " (length $la) = ", va,
                "\n  ", bstr, " (length $lb) = ", vb)
        end
        diff = real(zero(eltype(va)))
        for (xa, xb) = zip(va, vb)
            if isfinite(xa) && isfinite(xb)
                diff = max(diff, abs(xa-xb))
            elseif !isequal(xa,xb)
                error("mismatch of non-finite elements: ",
                    "\n  ", astr, " = ", va,
                    "\n  ", bstr, " = ", vb)
            end
        end

        if !isnan(Eps) && !(diff <= Eps)
            sdiff = string("|", astr, " - ", bstr, "| <= ", Eps)
            error("assertion failed: ", sdiff,
                "\n  ", astr, " = ", va,
                "\n  ", bstr, " = ", vb,
                "\n  difference = ", diff, " > ", Eps)
        end
    end

    array_eps{T}(a::AbstractArray{Complex{T}}) = eps(float(maximum(x->(isfinite(x) ? abs(x) : T(NaN)), a)))
    array_eps(a) = eps(float(maximum(x->(isfinite(x) ? abs(x) : oftype(x,NaN)), a)))

    test_approx_eq(va, vb, astr, bstr) =
        test_approx_eq(va, vb, 1E4*length(linearindices(va))*max(array_eps(va), array_eps(vb)), astr, bstr)

    """
        @test_approx_eq_eps(a, b, tol)

    Test two floating point numbers `a` and `b` for equality taking into account
    a margin of tolerance given by `tol`.
    """
    macro test_approx_eq_eps(a, b, c)
        Base.depwarn(string("@test_approx_eq_eps is deprecated, use `@test ", a, " ≈ ", b, " atol=", c, "` instead"),
                    Symbol("@test_approx_eq_eps"))
        :(test_approx_eq($(esc(a)), $(esc(b)), $(esc(c)), $(string(a)), $(string(b))))
    end
    export @test_approx_eq_eps

    """
        @test_approx_eq(a, b)

    Deprecated. Test two floating point numbers `a` and `b` for equality taking into
    account small numerical errors.
    """
    macro test_approx_eq(a, b)
        Base.depwarn(string("@test_approx_eq is deprecated, use `@test ", a, " ≈ ", b, "` instead"),
                    Symbol("@test_approx_eq"))
        :(test_approx_eq($(esc(a)), $(esc(b)), $(string(a)), $(string(b))))
    end
    export @test_approx_eq
end)

# Deprecate partial linear indexing
function partial_linear_indexing_warning_lookup(nidxs_remaining)
    # We need to figure out how many indices were passed for a sensible deprecation warning
    opts = JLOptions()
    if opts.depwarn > 0
        # Find the caller -- this is very expensive so we don't want to do it twice
        bt = backtrace()
        found = false
        call = StackTraces.UNKNOWN
        caller = StackTraces.UNKNOWN
        for frame in bt
            lkups = StackTraces.lookup(frame)
            for caller in lkups
                if caller === StackTraces.UNKNOWN
                    continue
                end
                found && @goto found
                if caller.func in (:getindex, :setindex!, :view)
                    found = true
                    call = caller
                end
            end
        end
        @label found
        fn = "`reshape`"
        if call != StackTraces.UNKNOWN && !isnull(call.linfo)
            # Try to grab the number of dimensions in the parent array
            mi = get(call.linfo)
            args = mi.specTypes.parameters
            if length(args) >= 2 && args[2] <: AbstractArray
                fn = "`reshape(A, Val{$(ndims(args[2]) - nidxs_remaining + 1)})`"
            end
        end
        _depwarn("Partial linear indexing is deprecated. Use $fn to make the dimensionality of the array match the number of indices.", opts, bt, caller)
    end
end
function partial_linear_indexing_warning(n)
    depwarn("Partial linear indexing is deprecated. Use `reshape(A, Val{$n})` to make the dimensionality of the array match the number of indices.", (:getindex, :setindex!, :view))
end

# Deprecate Array(T, dims...) in favor of proper type constructors
@deprecate Array{T,N}(::Type{T}, d::NTuple{N,Int})               Array{T,N}(d)
@deprecate Array{T}(::Type{T}, d::Int...)                        Array{T,length(d)}(d...)
@deprecate Array{T}(::Type{T}, m::Int)                           Array{T,1}(m)
@deprecate Array{T}(::Type{T}, m::Int,n::Int)                    Array{T,2}(m,n)
@deprecate Array{T}(::Type{T}, m::Int,n::Int,o::Int)             Array{T,3}(m,n,o)
@deprecate Array{T}(::Type{T}, d::Integer...)                    Array{T,length(d)}(convert(Tuple{Vararg{Int}}, d))
@deprecate Array{T}(::Type{T}, m::Integer)                       Array{T,1}(Int(m))
@deprecate Array{T}(::Type{T}, m::Integer,n::Integer)            Array{T,2}(Int(m),Int(n))
@deprecate Array{T}(::Type{T}, m::Integer,n::Integer,o::Integer) Array{T,3}(Int(m),Int(n),Int(o))

# Likewise for SharedArrays
@deprecate SharedArray{T,N}(::Type{T}, dims::Dims{N}; kwargs...) SharedArray{T,N}(dims; kwargs...)
@deprecate SharedArray{T}(::Type{T}, dims::Int...; kwargs...)    SharedArray{T,length(dims)}(dims...; kwargs...)
@deprecate(SharedArray{T,N}(filename::AbstractString, ::Type{T}, dims::NTuple{N,Int}, offset; kwargs...),
           SharedArray{T,N}(filename, dims, offset; kwargs...))
@deprecate(SharedArray{T}(filename::AbstractString, ::Type{T}, dims::NTuple, offset; kwargs...),
           SharedArray{T,length(dims)}(filename, dims, offset; kwargs...))

@noinline function is_intrinsic_expr(x::ANY)
    Base.depwarn("is_intrinsic_expr is deprecated. There are no intrinsic functions anymore.", :is_intrinsic_expr)
    return false
end

# Not exported
eval(LibGit2, quote
    function owner(x)
        Base.depwarn("owner(x) is deprecated, use repository(x) instead.", :owner)
        repository(x)
    end
end)

@deprecate EachLine(stream, ondone) EachLine(stream, ondone=ondone)

# These conversions should not be defined, see #19896
@deprecate convert{T<:Number}(::Type{T}, x::Dates.Period) convert(T, Dates.value(x))
@deprecate convert{T<:Dates.Period}(::Type{T}, x::Real)   T(x)
@deprecate convert{R<:Real}(::Type{R}, x::Dates.DateTime) R(Dates.value(x))
@deprecate convert{R<:Real}(::Type{R}, x::Dates.Date)     R(Dates.value(x))
@deprecate convert(::Type{Dates.DateTime}, x::Real)       Dates.DateTime(Dates.Millisecond(x))
@deprecate convert(::Type{Dates.Date}, x::Real)           Dates.Date(Dates.Day(x))

function colon{T<:Dates.Period}(start::T, stop::T)
    depwarn("$start:$stop is deprecated, use $start:$T(1):$stop instead.", :colon)
    colon(start, T(1), stop)
end

# LibGit2 refactor (#19839)
eval(Base.LibGit2, quote
     Base.@deprecate_binding Oid GitHash
     Base.@deprecate_binding GitAnyObject GitUnknownObject

     @deprecate owner(x) repository(x) false
     @deprecate get{T<:GitObject}(::Type{T}, repo::GitRepo, x) T(repo, x) false
     @deprecate get{T<:GitObject}(::Type{T}, repo::GitRepo, oid::GitHash, oid_size::Int) T(repo, GitShortHash(oid, oid_size)) false
     @deprecate revparse(repo::GitRepo, objname::AbstractString) GitObject(repo, objname) false
     @deprecate object(repo::GitRepo, te::GitTreeEntry) GitObject(repo, te) false
     @deprecate commit(ann::GitAnnotated) GitHash(ann) false
end)

# when this deprecation is deleted, remove all calls to it, and all
# negate=nothing keyword arguments, from base/dates/adjusters.jl
eval(Dates, quote
    function deprecate_negate(f, func, sig, negate)
        if negate === nothing
            return func
        else
            msg = "$f($sig; negate=$negate) is deprecated, use $f("
            negate && (msg *= "!")
            msg *= "$sig) instead."
            Base.depwarn(msg, f)
            return negate ? !func : func
        end
    end
end)

# FloatRange replaced by StepRangeLen

@deprecate FloatRange{T}(start::T, step, len, den) Base.floatrange(T, start, step, len, den)

<<<<<<< HEAD
@noinline zero_arg_matrix_constructor(prefix::String) =
    depwarn("$prefix() is deprecated, use $prefix(0, 0) instead.", :zero_arg_matrix_constructor)
function (::Type{Matrix{T}}){T}()
    zero_arg_matrix_constructor("Matrix{T}")
    return Matrix{T}(0, 0)
end
function (::Type{Matrix})()
    zero_arg_matrix_constructor("Matrix")
    return Matrix(0, 0)
=======
for name in ("alnum", "alpha", "cntrl", "digit", "number", "graph",
             "lower", "print", "punct", "space", "upper", "xdigit")
    f = Symbol("is",name)
    @eval @deprecate ($f)(s::AbstractString) all($f, s)
>>>>>>> 567b7c23
end

# End deprecations scheduled for 0.6<|MERGE_RESOLUTION|>--- conflicted
+++ resolved
@@ -1857,7 +1857,6 @@
 
 @deprecate FloatRange{T}(start::T, step, len, den) Base.floatrange(T, start, step, len, den)
 
-<<<<<<< HEAD
 @noinline zero_arg_matrix_constructor(prefix::String) =
     depwarn("$prefix() is deprecated, use $prefix(0, 0) instead.", :zero_arg_matrix_constructor)
 function (::Type{Matrix{T}}){T}()
@@ -1867,12 +1866,12 @@
 function (::Type{Matrix})()
     zero_arg_matrix_constructor("Matrix")
     return Matrix(0, 0)
-=======
+end
+
 for name in ("alnum", "alpha", "cntrl", "digit", "number", "graph",
              "lower", "print", "punct", "space", "upper", "xdigit")
     f = Symbol("is",name)
     @eval @deprecate ($f)(s::AbstractString) all($f, s)
->>>>>>> 567b7c23
 end
 
 # End deprecations scheduled for 0.6