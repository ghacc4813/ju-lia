--- conflicted
+++ resolved
@@ -1687,13 +1687,11 @@
 # issue #5148, PR #23259
 # warning for `const` on locals should be changed to an error in julia-syntax.scm
 
-<<<<<<< HEAD
 # issue #23342, PR #23343
 # `-q` and `--quiet` are deprecated in jloptions.c
-=======
+
 # issue #17886
 # deprecations for filter[!] with 2-arg functions are in associative.jl
->>>>>>> c54e7ac2
 
 # END 0.7 deprecations
 
