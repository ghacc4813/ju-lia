--- conflicted
+++ resolved
@@ -1346,7 +1346,10 @@
 end
 export quadgk
 
-<<<<<<< HEAD
+# Deprecate two-argument map! (map!(f, A)) for a cycle in anticipation of semantic change
+@deprecate map!{F}(f::F, A::AbstractArray) map!(f, A, A)
+@deprecate asyncmap!(f, c; ntasks=0, batch_size=nothing) asyncmap!(f, c, c; ntasks=ntasks, batch_size=batch_size)
+
 # Not exported, but used outside Base
 _promote_array_type(F, ::Type, ::Type, T::Type) = T
 _promote_array_type{S<:Real, A<:AbstractFloat}(F, ::Type{S}, ::Type{A}, ::Type) = A
@@ -1363,10 +1366,5 @@
                  "for more information.", :promote_array_type)
     _promote_array_type(F, R, S, T)
 end
-=======
-# Deprecate two-argument map! (map!(f, A)) for a cycle in anticipation of semantic change
-@deprecate map!{F}(f::F, A::AbstractArray) map!(f, A, A)
-@deprecate asyncmap!(f, c; ntasks=0, batch_size=nothing) asyncmap!(f, c, c; ntasks=ntasks, batch_size=batch_size)
->>>>>>> 26c8d856
 
 # End deprecations scheduled for 0.6