--- conflicted
+++ resolved
@@ -690,9 +690,6 @@
     if i < 1
         throw(BoundsError())
     end
-<<<<<<< HEAD
-    j = mod1(i,sizeof(s.string))
-=======
     e = endof(s.string)
     sz = next(s.string,e)[2]-1
 
@@ -703,7 +700,6 @@
         throw(BoundsError())
     end
 
->>>>>>> 43921e0a
     c, k = next(s.string, j)
     c, k-j+i
 end
