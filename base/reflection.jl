--- conflicted
+++ resolved
@@ -84,16 +84,12 @@
 As a special case, all names defined in `Main` are considered \"public\",
 since it is not idiomatic to explicitly mark names from `Main` as public.
 
-<<<<<<< HEAD
-See also: [`Base.isexported`](@ref), [`Base.ispublic`](@ref), [`Base.@locals`](@ref Base.@locals), [`@__MODULE__`](@ref).
-=======
 !!! note
     `sym ∈ names(SomeModule)` does *not* imply `isdefined(SomeModule, sym)`.
     `names` will return symbols marked with `public` or `export`, even if
     they are not defined in the module.
 
-See also: [`isexported`](@ref), [`ispublic`](@ref), [`@locals`](@ref Base.@locals), [`@__MODULE__`](@ref).
->>>>>>> 5d9a472c
+See also: [`Base.isexported`](@ref), [`Base.ispublic`](@ref), [`Base.@locals`](@ref), [`@__MODULE__`](@ref).
 """
 names(m::Module; all::Bool = false, imported::Bool = false) =
     sort!(unsorted_names(m; all, imported))
