# This file is a part of Julia. License is MIT: https://julialang.org/license

## reductions ##

###### Generic (map)reduce functions ######

if Int === Int32
    const SmallSigned = Union{Int8,Int16}
    const SmallUnsigned = Union{UInt8,UInt16}
else
    const SmallSigned = Union{Int8,Int16,Int32}
    const SmallUnsigned = Union{UInt8,UInt16,UInt32}
end

abstract type AbstractBroadcasted end
const AbstractArrayOrBroadcasted = Union{AbstractArray, AbstractBroadcasted}

"""
    Base.add_sum(x, y)

The reduction operator used in `sum`. The main difference from [`+`](@ref) is that small
integers are promoted to `Int`/`UInt`.
"""
add_sum(x, y) = x + y
add_sum(x::SmallSigned, y::SmallSigned) = Int(x) + Int(y)
add_sum(x::SmallUnsigned, y::SmallUnsigned) = UInt(x) + UInt(y)
add_sum(x::Real, y::Real)::Real = x + y

"""
    Base.mul_prod(x, y)

The reduction operator used in `prod`. The main difference from [`*`](@ref) is that small
integers are promoted to `Int`/`UInt`.
"""
mul_prod(x, y) = x * y
mul_prod(x::SmallSigned, y::SmallSigned) = Int(x) * Int(y)
mul_prod(x::SmallUnsigned, y::SmallUnsigned) = UInt(x) * UInt(y)
mul_prod(x::Real, y::Real)::Real = x * y

## foldl && mapfoldl

function mapfoldl_impl(f::F, op::OP, nt, itr) where {F,OP}
    op′, itr′ = _xfadjoint(BottomRF(op), Generator(f, itr))
    return foldl_impl(op′, nt, itr′)
end

function foldl_impl(op::OP, nt, itr) where {OP}
    v = _foldl_impl(op, nt, itr)
    v isa _InitialValue && return reduce_empty_iter(op, itr)
    return v
end

function _foldl_impl(op::OP, init, itr) where {OP}
    # Unroll the while loop once; if init is known, the call to op may
    # be evaluated at compile time
    y = iterate(itr)
    y === nothing && return init
    v = op(init, y[1])
    while true
        y = iterate(itr, y[2])
        y === nothing && break
        v = op(v, y[1])
    end
    return v
end

function _foldl_impl(op, init, itr::Union{Tuple,NamedTuple})
    length(itr) <= 32 && return afoldl(op, init, itr...)
    @invoke _foldl_impl(op, init, itr::Any)
end

struct _InitialValue end

"""
    BottomRF(rf) -> rf′

"Bottom" reducing function.  This is a thin wrapper around the `op` argument
passed to `foldl`-like functions for handling the initial invocation to call
[`reduce_first`](@ref).
"""
struct BottomRF{T}
    rf::T
end

@inline (op::BottomRF)(::_InitialValue, x) = reduce_first(op.rf, x)
@inline (op::BottomRF)(acc, x) = op.rf(acc, x)

"""
    MappingRF(f, rf) -> rf′

Create a mapping reducing function `rf′(acc, x) = rf(acc, f(x))`.
"""
struct MappingRF{F, T}
    f::F
    rf::T
    MappingRF(f::F, rf::T) where {F,T} = new{F,T}(f, rf)
    MappingRF(::Type{f}, rf::T) where {f,T} = new{Type{f},T}(f, rf)
end

@inline (op::MappingRF)(acc, x) = op.rf(acc, op.f(x))

"""
    FilteringRF(f, rf) -> rf′

Create a filtering reducing function `rf′(acc, x) = f(x) ? rf(acc, x) : acc`.
"""
struct FilteringRF{F, T}
    f::F
    rf::T
end

@inline (op::FilteringRF)(acc, x) = op.f(x) ? op.rf(acc, x) : acc

"""
    FlatteningRF(rf) -> rf′

Create a flattening reducing function that is roughly equivalent to
`rf′(acc, x) = foldl(rf, x; init=acc)`.
"""
struct FlatteningRF{T}
    rf::T
end

@inline function (op::FlatteningRF)(acc, x)
    op′, itr′ = _xfadjoint(op.rf, x)
    return _foldl_impl(op′, acc, itr′)
end

"""
    _xfadjoint(op, itr) -> op′, itr′

Given a pair of reducing function `op` and an iterator `itr`, return a pair
`(op′, itr′)` of similar types.  If the iterator `itr` is transformed by an
iterator transform `ixf` whose adjoint transducer `xf` is known, `op′ = xf(op)`
and `itr′ = ixf⁻¹(itr)` is returned.  Otherwise, `op` and `itr` are returned
as-is.  For example, transducer `rf -> MappingRF(f, rf)` is the adjoint of
iterator transform `itr -> Generator(f, itr)`.

Nested iterator transforms are converted recursively.  That is to say,
given `op` and

    itr = (ixf₁ ∘ ixf₂ ∘ ... ∘ ixfₙ)(itr′)

what is returned is `itr′` and

    op′ = (xfₙ ∘ ... ∘ xf₂ ∘ xf₁)(op)
"""
function _xfadjoint(op, itr)
    itr′, wrap = _xfadjoint_unwrap(itr)
    wrap(op), itr′
end

_xfadjoint_unwrap(itr) = itr, identity
function _xfadjoint_unwrap(itr::Generator)
    itr′, wrap = _xfadjoint_unwrap(itr.iter)
    itr.f === identity && return itr′, wrap
    return itr′, wrap ∘ Fix1(MappingRF, itr.f)
end
function _xfadjoint_unwrap(itr::Filter)
    itr′, wrap = _xfadjoint_unwrap(itr.itr)
    return itr′, wrap ∘ Fix1(FilteringRF, itr.flt)
end
function _xfadjoint_unwrap(itr::Flatten)
    itr′, wrap = _xfadjoint_unwrap(itr.it)
    return itr′, wrap ∘ FlatteningRF
end

"""
    mapfoldl(f, op, itr; [init])

Like [`mapreduce`](@ref), but with guaranteed left associativity, as in [`foldl`](@ref).
If provided, the keyword argument `init` will be used exactly once. In general, it will be
necessary to provide `init` to work with empty collections.
"""
mapfoldl(f, op, itr; init=_InitialValue()) = mapfoldl_impl(f, op, init, itr)

"""
    foldl(op, itr; [init])

Like [`reduce`](@ref), but with guaranteed left associativity. If provided, the keyword
argument `init` will be used exactly once. In general, it will be necessary to provide
`init` to work with empty collections.

See also [`mapfoldl`](@ref), [`foldr`](@ref), [`accumulate`](@ref).

# Examples
```jldoctest
julia> foldl(=>, 1:4)
((1 => 2) => 3) => 4

julia> foldl(=>, 1:4; init=0)
(((0 => 1) => 2) => 3) => 4

julia> accumulate(=>, (1,2,3,4))
(1, 1 => 2, (1 => 2) => 3, ((1 => 2) => 3) => 4)
```
"""
foldl(op, itr; kw...) = mapfoldl(identity, op, itr; kw...)

## foldr & mapfoldr

function mapfoldr_impl(f, op, nt, itr)
    op′, itr′ = _xfadjoint(BottomRF(FlipArgs(op)), Generator(f, itr))
    return foldl_impl(op′, nt, _reverse_iter(itr′))
end

_reverse_iter(itr) = Iterators.reverse(itr)
_reverse_iter(itr::Union{Tuple,NamedTuple}) = length(itr) <= 32 ? reverse(itr) : Iterators.reverse(itr) #33235

struct FlipArgs{F}
    f::F
end

@inline (f::FlipArgs)(x, y) = f.f(y, x)

"""
    mapfoldr(f, op, itr; [init])

Like [`mapreduce`](@ref), but with guaranteed right associativity, as in [`foldr`](@ref). If
provided, the keyword argument `init` will be used exactly once. In general, it will be
necessary to provide `init` to work with empty collections.
"""
mapfoldr(f, op, itr; init=_InitialValue()) = mapfoldr_impl(f, op, init, itr)


"""
    foldr(op, itr; [init])

Like [`reduce`](@ref), but with guaranteed right associativity. If provided, the keyword
argument `init` will be used exactly once. In general, it will be necessary to provide
`init` to work with empty collections.

# Examples
```jldoctest
julia> foldr(=>, 1:4)
1 => (2 => (3 => 4))

julia> foldr(=>, 1:4; init=0)
1 => (2 => (3 => (4 => 0)))
```
"""
foldr(op, itr; kw...) = mapfoldr(identity, op, itr; kw...)

## reduce & mapreduce

# `mapreduce_impl()` is called by `mapreduce()` (via `_mapreduce()`, when `A`
# supports linear indexing) and does actual calculations (for `A[ifirst:ilast]` subset).
# For efficiency, no parameter validity checks are done, it's the caller's responsibility.
# `ifirst:ilast` range is assumed to be a valid non-empty subset of `A` indices.

# This is a generic implementation of `mapreduce_impl()`,
# certain `op` (e.g. `min` and `max`) may have their own specialized versions.
@noinline function mapreduce_impl(f, op, A::AbstractArrayOrBroadcasted,
                                  ifirst::Integer, ilast::Integer, blksize::Int)
    if ifirst == ilast
        @inbounds a1 = A[ifirst]
        return mapreduce_first(f, op, a1)
    elseif ilast - ifirst < blksize
        # sequential portion
        @inbounds a1 = A[ifirst]
        @inbounds a2 = A[ifirst+1]
        v = op(f(a1), f(a2))
        @simd for i = ifirst + 2 : ilast
            @inbounds ai = A[i]
            v = op(v, f(ai))
        end
        return v
    else
        # pairwise portion
        imid = ifirst + (ilast - ifirst) >> 1
        v1 = mapreduce_impl(f, op, A, ifirst, imid, blksize)
        v2 = mapreduce_impl(f, op, A, imid+1, ilast, blksize)
        return op(v1, v2)
    end
end

mapreduce_impl(f, op, A::AbstractArrayOrBroadcasted, ifirst::Integer, ilast::Integer) =
    mapreduce_impl(f, op, A, ifirst, ilast, pairwise_blocksize(f, op))

"""
    mapreduce(f, op, itrs...; [init])

Apply function `f` to each element(s) in `itrs`, and then reduce the result using the binary
function `op`. If provided, `init` must be a neutral element for `op` that will be returned
for empty collections. It is unspecified whether `init` is used for non-empty collections.
In general, it will be necessary to provide `init` to work with empty collections.

[`mapreduce`](@ref) is functionally equivalent to calling
`reduce(op, map(f, itr); init=init)`, but will in general execute faster since no
intermediate collection needs to be created. See documentation for [`reduce`](@ref) and
[`map`](@ref).

!!! compat "Julia 1.2"
    `mapreduce` with multiple iterators requires Julia 1.2 or later.

# Examples
```jldoctest
julia> mapreduce(x->x^2, +, [1:3;]) # == 1 + 4 + 9
14
```

The associativity of the reduction is implementation-dependent. Additionally, some
implementations may reuse the return value of `f` for elements that appear multiple times in
`itr`. Use [`mapfoldl`](@ref) or [`mapfoldr`](@ref) instead for
guaranteed left or right associativity and invocation of `f` for every value.
"""
mapreduce(f, op, itr; kw...) = mapfoldl(f, op, itr; kw...)
mapreduce(f, op, itrs...; kw...) = reduce(op, Generator(f, itrs...); kw...)

# Note: sum_seq usually uses four or more accumulators after partial
# unrolling, so each accumulator gets at most 256 numbers
pairwise_blocksize(f, op) = 1024

# This combination appears to show a benefit from a larger block size
pairwise_blocksize(::typeof(abs2), ::typeof(+)) = 4096


# handling empty arrays
_empty_reduce_error() = throw(ArgumentError("reducing over an empty collection is not allowed"))
_empty_reduce_error(@nospecialize(f), @nospecialize(T::Type)) = throw(ArgumentError("""
    reducing with $f over an empty collection of element type $T is not allowed.
    You may be able to prevent this error by supplying an `init` value to the reducer."""))

"""
    Base.reduce_empty(op, T)

The value to be returned when calling [`reduce`](@ref), [`foldl`](@ref) or [`foldr`](@ref)
with reduction `op` over an empty array with element type of `T`.

This should only be defined in unambiguous cases; for example,

```julia
Base.reduce_empty(::typeof(+), ::Type{T}) where T = zero(T)
```

is justified (the sum of zero elements is zero), whereas
`reduce_empty(::typeof(max), ::Type{Any})` is not (the maximum value of an empty collection
is generally ambiguous, and especially so when the element type is unknown).

As an alternative, consider supplying an `init` value to the reducer.
"""
reduce_empty(::typeof(+), ::Type{Union{}}) = _empty_reduce_error(+, Union{})
reduce_empty(::typeof(+), ::Type{T}) where {T} = zero(T)
reduce_empty(::typeof(+), ::Type{Bool}) = zero(Int)
reduce_empty(::typeof(*), ::Type{Union{}}) = _empty_reduce_error(*, Union{})
reduce_empty(::typeof(*), ::Type{T}) where {T} = one(T)
reduce_empty(::typeof(*), ::Type{<:AbstractChar}) = ""
reduce_empty(::typeof(&), ::Type{Bool}) = true
reduce_empty(::typeof(|), ::Type{Bool}) = false

reduce_empty(::typeof(add_sum), ::Type{Union{}}) = _empty_reduce_error(add_sum, Union{})
reduce_empty(::typeof(add_sum), ::Type{T}) where {T} = reduce_empty(+, T)
reduce_empty(::typeof(add_sum), ::Type{T}) where {T<:SmallSigned}  = zero(Int)
reduce_empty(::typeof(add_sum), ::Type{T}) where {T<:SmallUnsigned} = zero(UInt)
reduce_empty(::typeof(mul_prod), ::Type{Union{}}) = _empty_reduce_error(mul_prod, Union{})
reduce_empty(::typeof(mul_prod), ::Type{T}) where {T} = reduce_empty(*, T)
reduce_empty(::typeof(mul_prod), ::Type{T}) where {T<:SmallSigned}  = one(Int)
reduce_empty(::typeof(mul_prod), ::Type{T}) where {T<:SmallUnsigned} = one(UInt)

reduce_empty(op::BottomRF, ::Type{T}) where {T} = reduce_empty(op.rf, T)
reduce_empty(op::MappingRF, ::Type{T}) where {T} = mapreduce_empty(op.f, op.rf, T)
reduce_empty(op::FilteringRF, ::Type{T}) where {T} = reduce_empty(op.rf, T)
reduce_empty(op::FlipArgs, ::Type{T}) where {T} = reduce_empty(op.f, T)

"""
    Base.mapreduce_empty(f, op, T)

The value to be returned when calling [`mapreduce`](@ref), [`mapfoldl`](@ref`) or
[`mapfoldr`](@ref) with map `f` and reduction `op` over an empty array with element type
of `T`. See [`Base.reduce_empty`](@ref) for more information.
"""
mapreduce_empty(::typeof(identity), op, T) = reduce_empty(op, T)
mapreduce_empty(::typeof(abs), op, T)      = abs(reduce_empty(op, T))
mapreduce_empty(::typeof(abs2), op, T)     = abs2(reduce_empty(op, T))

mapreduce_empty(f::typeof(abs),  ::typeof(max), T) = abs(zero(T))
mapreduce_empty(f::typeof(abs2), ::typeof(max), T) = abs2(zero(T))

# For backward compatibility:
mapreduce_empty_iter(f, op, itr, ItrEltype) =
    reduce_empty_iter(MappingRF(f, op), itr, ItrEltype)

@inline reduce_empty_iter(op, itr) = reduce_empty_iter(op, itr, IteratorEltype(itr))
@inline reduce_empty_iter(op, itr, ::HasEltype) = reduce_empty(op, eltype(itr))
reduce_empty_iter(op, itr, ::EltypeUnknown) = throw(ArgumentError("""
    reducing over an empty collection of unknown element type is not allowed.
    You may be able to prevent this error by supplying an `init` value to the reducer."""))


# handling of single-element iterators
"""
    Base.reduce_first(op, x)

The value to be returned when calling [`reduce`](@ref), [`foldl`](@ref`) or
[`foldr`](@ref) with reduction `op` over an iterator which contains a single element
`x`. This value may also be used to initialise the recursion, so that `reduce(op, [x, y])`
may call `op(reduce_first(op, x), y)`.

The default is `x` for most types. The main purpose is to ensure type stability, so
additional methods should only be defined for cases where `op` gives a result with
different types than its inputs.
"""
reduce_first(op, x) = x
reduce_first(::typeof(+), x::Bool) = Int(x)
reduce_first(::typeof(*), x::AbstractChar) = string(x)

reduce_first(::typeof(add_sum), x) = reduce_first(+, x)
reduce_first(::typeof(add_sum), x::SmallSigned)   = Int(x)
reduce_first(::typeof(add_sum), x::SmallUnsigned) = UInt(x)
reduce_first(::typeof(mul_prod), x) = reduce_first(*, x)
reduce_first(::typeof(mul_prod), x::SmallSigned)   = Int(x)
reduce_first(::typeof(mul_prod), x::SmallUnsigned) = UInt(x)

"""
    Base.mapreduce_first(f, op, x)

The value to be returned when calling [`mapreduce`](@ref), [`mapfoldl`](@ref`) or
[`mapfoldr`](@ref) with map `f` and reduction `op` over an iterator which contains a
single element `x`. This value may also be used to initialise the recursion, so that
`mapreduce(f, op, [x, y])` may call `op(mapreduce_first(f, op, x), f(y))`.

The default is `reduce_first(op, f(x))`.
"""
mapreduce_first(f, op, x) = reduce_first(op, f(x))

_mapreduce(f, op, A::AbstractArrayOrBroadcasted) = _mapreduce(f, op, IndexStyle(A), A)

function _mapreduce(f, op, ::IndexLinear, A::AbstractArrayOrBroadcasted)
    inds = LinearIndices(A)
    n = length(inds)
    if n == 0
        return mapreduce_empty_iter(f, op, A, IteratorEltype(A))
    elseif n == 1
        @inbounds a1 = A[first(inds)]
        return mapreduce_first(f, op, a1)
    elseif n < 16 # process short array here, avoid mapreduce_impl() compilation
        @inbounds i = first(inds)
        @inbounds a1 = A[i]
        @inbounds a2 = A[i+=1]
        s = op(f(a1), f(a2))
        while i < last(inds)
            @inbounds Ai = A[i+=1]
            s = op(s, f(Ai))
        end
        return s
    else
        return mapreduce_impl(f, op, A, first(inds), last(inds))
    end
end

mapreduce(f, op, a::Number) = mapreduce_first(f, op, a)

_mapreduce(f, op, ::IndexCartesian, A::AbstractArrayOrBroadcasted) = mapfoldl(f, op, A)

"""
    reduce(op, itr; [init])

Reduce the given collection `itr` with the given binary operator `op`. If provided, the
initial value `init` must be a neutral element for `op` that will be returned for empty
collections. It is unspecified whether `init` is used for non-empty collections.

For empty collections, providing `init` will be necessary, except for some special cases
(e.g. when `op` is one of `+`, `*`, `max`, `min`, `&`, `|`) when Julia can determine the
neutral element of `op`.

Reductions for certain commonly-used operators may have special implementations, and
should be used instead: [`maximum`](@ref)`(itr)`, [`minimum`](@ref)`(itr)`, [`sum`](@ref)`(itr)`,
[`prod`](@ref)`(itr)`, [`any`](@ref)`(itr)`, [`all`](@ref)`(itr)`.
There are efficient methods for concatenating certain arrays of arrays
by calling `reduce(`[`vcat`](@ref)`, arr)` or `reduce(`[`hcat`](@ref)`, arr)`.

The associativity of the reduction is implementation dependent. This means that you can't
use non-associative operations like `-` because it is undefined whether `reduce(-,[1,2,3])`
should be evaluated as `(1-2)-3` or `1-(2-3)`. Use [`foldl`](@ref) or
[`foldr`](@ref) instead for guaranteed left or right associativity.

Some operations accumulate error. Parallelism will be easier if the reduction can be
executed in groups. Future versions of Julia might change the algorithm. Note that the
elements are not reordered if you use an ordered collection.

# Examples
```jldoctest
julia> reduce(*, [2; 3; 4])
24

julia> reduce(*, [2; 3; 4]; init=-1)
-24
```
"""
reduce(op, itr; kw...) = mapreduce(identity, op, itr; kw...)

reduce(op, a::Number) = a  # Do we want this?

###### Specific reduction functions ######

## sum

"""
    sum(f, itr; [init])

Sum the results of calling function `f` on each element of `itr`.

The return type is `Int` for signed integers of less than system word size, and
`UInt` for unsigned integers of less than system word size.  For all other
arguments, a common return type is found to which all arguments are promoted.

The value returned for empty `itr` can be specified by `init`. It must be
the additive identity (i.e. zero) as it is unspecified whether `init` is used
for non-empty collections.

!!! compat "Julia 1.6"
    Keyword argument `init` requires Julia 1.6 or later.

# Examples
```jldoctest
julia> sum(abs2, [2; 3; 4])
29
```

Note the important difference between `sum(A)` and `reduce(+, A)` for arrays
with small integer eltype:

```jldoctest
julia> sum(Int8[100, 28])
128

julia> reduce(+, Int8[100, 28])
-128
```

In the former case, the integers are widened to system word size and therefore
the result is 128. In the latter case, no such widening happens and integer
overflow results in -128.
"""
sum(f, a; kw...) = mapreduce(f, add_sum, a; kw...)

"""
    sum(itr; [init])

Return the sum of all elements in a collection.

The return type is `Int` for signed integers of less than system word size, and
`UInt` for unsigned integers of less than system word size.  For all other
arguments, a common return type is found to which all arguments are promoted.

The value returned for empty `itr` can be specified by `init`. It must be
the additive identity (i.e. zero) as it is unspecified whether `init` is used
for non-empty collections.

!!! compat "Julia 1.6"
    Keyword argument `init` requires Julia 1.6 or later.

See also: [`reduce`](@ref), [`mapreduce`](@ref), [`count`](@ref), [`union`](@ref).

# Examples
```jldoctest
julia> sum(1:20)
210

julia> sum(1:20; init = 0.0)
210.0
```
"""
sum(a; kw...) = sum(identity, a; kw...)
sum(a::AbstractArray{Bool}; kw...) =
    isempty(kw) ? count(a) : reduce(add_sum, a; kw...)

## prod
"""
    prod(f, itr; [init])

Return the product of `f` applied to each element of `itr`.

The return type is `Int` for signed integers of less than system word size, and
`UInt` for unsigned integers of less than system word size.  For all other
arguments, a common return type is found to which all arguments are promoted.

The value returned for empty `itr` can be specified by `init`. It must be the
multiplicative identity (i.e. one) as it is unspecified whether `init` is used
for non-empty collections.

!!! compat "Julia 1.6"
    Keyword argument `init` requires Julia 1.6 or later.

# Examples
```jldoctest
julia> prod(abs2, [2; 3; 4])
576
```
"""
prod(f, a; kw...) = mapreduce(f, mul_prod, a; kw...)

"""
    prod(itr; [init])

Return the product of all elements of a collection.

The return type is `Int` for signed integers of less than system word size, and
`UInt` for unsigned integers of less than system word size.  For all other
arguments, a common return type is found to which all arguments are promoted.

The value returned for empty `itr` can be specified by `init`. It must be the
multiplicative identity (i.e. one) as it is unspecified whether `init` is used
for non-empty collections.

!!! compat "Julia 1.6"
    Keyword argument `init` requires Julia 1.6 or later.

See also: [`reduce`](@ref), [`cumprod`](@ref), [`any`](@ref).

# Examples
```jldoctest
julia> prod(1:5)
120

julia> prod(1:5; init = 1.0)
120.0
```
"""
prod(a; kw...) = mapreduce(identity, mul_prod, a; kw...)

## maximum, minimum, & extrema
_fast(::typeof(min),x,y) = min(x,y)
_fast(::typeof(max),x,y) = max(x,y)
function _fast(::typeof(max), x::AbstractFloat, y::AbstractFloat)
    ifelse(isnan(x),
        x,
        ifelse(x > y, x, y))
end

function _fast(::typeof(min),x::AbstractFloat, y::AbstractFloat)
    ifelse(isnan(x),
        x,
        ifelse(x < y, x, y))
end

isbadzero(::typeof(max), x::AbstractFloat) = (x == zero(x)) & signbit(x)
isbadzero(::typeof(min), x::AbstractFloat) = (x == zero(x)) & !signbit(x)
isbadzero(op, x) = false
isgoodzero(::typeof(max), x) = isbadzero(min, x)
isgoodzero(::typeof(min), x) = isbadzero(max, x)

function mapreduce_impl(f, op::Union{typeof(max), typeof(min)},
                        A::AbstractArrayOrBroadcasted, first::Int, last::Int)
    a1 = @inbounds A[first]
    v1 = mapreduce_first(f, op, a1)
    v2 = v3 = v4 = v1
    chunk_len = 256
    start = first + 1
    simdstop  = start + chunk_len - 4
    while simdstop <= last - 3
        @inbounds for i in start:4:simdstop
            v1 = _fast(op, v1, f(A[i+0]))
            v2 = _fast(op, v2, f(A[i+1]))
            v3 = _fast(op, v3, f(A[i+2]))
            v4 = _fast(op, v4, f(A[i+3]))
        end
        checkbounds(A, simdstop+3)
        start += chunk_len
        simdstop += chunk_len
    end
    v = op(op(v1,v2),op(v3,v4))
    for i in start:last
        @inbounds ai = A[i]
        v = op(v, f(ai))
    end

    # enforce correct order of 0.0 and -0.0
    # e.g. maximum([0.0, -0.0]) === 0.0
    # should hold
    if isbadzero(op, v)
        for i in first:last
            x = @inbounds A[i]
            isgoodzero(op,x) && return x
        end
    end
    return v
end

"""
    maximum(f, itr; [init])

Return the largest result of calling function `f` on each element of `itr`.

The value returned for empty `itr` can be specified by `init`. It must be
a neutral element for `max` (i.e. which is less than or equal to any
other element) as it is unspecified whether `init` is used
for non-empty collections.

!!! compat "Julia 1.6"
    Keyword argument `init` requires Julia 1.6 or later.

# Examples
```jldoctest
julia> maximum(length, ["Julion", "Julia", "Jule"])
6

julia> maximum(length, []; init=-1)
-1

julia> maximum(sin, Real[]; init=-1.0)  # good, since output of sin is >= -1
-1.0
```
"""
maximum(f, a; kw...) = mapreduce(f, max, a; kw...)

"""
    minimum(f, itr; [init])

Return the smallest result of calling function `f` on each element of `itr`.

The value returned for empty `itr` can be specified by `init`. It must be
a neutral element for `min` (i.e. which is greater than or equal to any
other element) as it is unspecified whether `init` is used
for non-empty collections.

!!! compat "Julia 1.6"
    Keyword argument `init` requires Julia 1.6 or later.

# Examples
```jldoctest
julia> minimum(length, ["Julion", "Julia", "Jule"])
4

julia> minimum(length, []; init=typemax(Int64))
9223372036854775807

julia> minimum(sin, Real[]; init=1.0)  # good, since output of sin is <= 1
1.0
```
"""
minimum(f, a; kw...) = mapreduce(f, min, a; kw...)

"""
    maximum(itr; [init])

Return the largest element in a collection.

The value returned for empty `itr` can be specified by `init`. It must be
a neutral element for `max` (i.e. which is less than or equal to any
other element) as it is unspecified whether `init` is used
for non-empty collections.

!!! compat "Julia 1.6"
    Keyword argument `init` requires Julia 1.6 or later.

# Examples
```jldoctest
julia> maximum(-20.5:10)
9.5

julia> maximum([1,2,3])
3

julia> maximum(())
ERROR: MethodError: reducing over an empty collection is not allowed; consider supplying `init` to the reducer
Stacktrace:
[...]

julia> maximum((); init=-Inf)
-Inf
```
"""
maximum(a; kw...) = mapreduce(identity, max, a; kw...)

"""
    minimum(itr; [init])

Return the smallest element in a collection.

The value returned for empty `itr` can be specified by `init`. It must be
a neutral element for `min` (i.e. which is greater than or equal to any
other element) as it is unspecified whether `init` is used
for non-empty collections.

!!! compat "Julia 1.6"
    Keyword argument `init` requires Julia 1.6 or later.

# Examples
```jldoctest
julia> minimum(-20.5:10)
-20.5

julia> minimum([1,2,3])
1

julia> minimum([])
ERROR: MethodError: reducing over an empty collection is not allowed; consider supplying `init` to the reducer
Stacktrace:
[...]

julia> minimum([]; init=Inf)
Inf
```
"""
minimum(a; kw...) = mapreduce(identity, min, a; kw...)

"""
    extrema(itr; [init]) -> (mn, mx)

Compute both the minimum `mn` and maximum `mx` element in a single pass, and return them
as a 2-tuple.

The value returned for empty `itr` can be specified by `init`. It must be a 2-tuple whose
first and second elements are neutral elements for `min` and `max` respectively
(i.e. which are greater/less than or equal to any other element). As a consequence, when
`itr` is empty the returned `(mn, mx)` tuple will satisfy `mn ≥ mx`. When `init` is
specified it may be used even for non-empty `itr`.

!!! compat "Julia 1.8"
    Keyword argument `init` requires Julia 1.8 or later.

# Examples
```jldoctest
julia> extrema(2:10)
(2, 10)

julia> extrema([9,pi,4.5])
(3.141592653589793, 9.0)

julia> extrema([]; init = (Inf, -Inf))
(Inf, -Inf)
```
"""
extrema(itr; kw...) = extrema(identity, itr; kw...)

"""
    extrema(f, itr; [init]) -> (mn, mx)

Compute both the minimum `mn` and maximum `mx` of `f` applied to each element in `itr` and
return them as a 2-tuple. Only one pass is made over `itr`.

The value returned for empty `itr` can be specified by `init`. It must be a 2-tuple whose
first and second elements are neutral elements for `min` and `max` respectively
(i.e. which are greater/less than or equal to any other element). It is used for non-empty
collections. Note: it implies that, for empty `itr`, the returned value `(mn, mx)` satisfies
`mn ≥ mx` even though for non-empty `itr` it  satisfies `mn ≤ mx`.  This is a "paradoxical"
but yet expected result.

!!! compat "Julia 1.2"
    This method requires Julia 1.2 or later.

!!! compat "Julia 1.8"
    Keyword argument `init` requires Julia 1.8 or later.

# Examples
```jldoctest
julia> extrema(sin, 0:π)
(0.0, 0.9092974268256817)

julia> extrema(sin, Real[]; init = (1.0, -1.0))  # good, since -1 ≤ sin(::Real) ≤ 1
(1.0, -1.0)
```
"""
extrema(f, itr; kw...) = mapreduce(ExtremaMap(f), _extrema_rf, itr; kw...)

# Not using closure since `extrema(type, itr)` is a very likely use-case and it's better
# to avoid type-instability (#23618).
struct ExtremaMap{F} <: Function
    f::F
end
ExtremaMap(::Type{T}) where {T} = ExtremaMap{Type{T}}(T)
@inline (f::ExtremaMap)(x) = (y = f.f(x); (y, y))

@inline _extrema_rf((min1, max1), (min2, max2)) = (min(min1, min2), max(max1, max2))
# optimization for IEEEFloat
function _extrema_rf(x::NTuple{2,T}, y::NTuple{2,T}) where {T<:IEEEFloat}
    (x1, x2), (y1, y2) = x, y
    anynan = isnan(x1)|isnan(y1)
    z1 = ifelse(anynan, x1-y1, ifelse(signbit(x1-y1), x1, y1))
    z2 = ifelse(anynan, x1-y1, ifelse(signbit(x2-y2), y2, x2))
    z1, z2
end

## findmax, findmin, argmax & argmin

"""
    findmax(f, domain) -> (f(x), index)

<<<<<<< HEAD
Returns a pair of a value in the codomain (outputs of `f`) and the index or key of
=======
Return a pair of a value in the codomain (outputs of `f`) and the index of
>>>>>>> 55b07290
the corresponding value in the `domain` (inputs to `f`) such that `f(x)` is maximised.
If there are multiple maximal points, then the first one will be returned.

`domain` must be a non-empty iterable.

Indices are of the same type as those returned by [`keys(domain)`](@ref)
and [`pairs(domain)`](@ref).

Values are compared with `isless`.

!!! compat "Julia 1.7"
    This method requires Julia 1.7 or later.

# Examples

```jldoctest
julia> findmax(identity, 5:9)
(9, 5)

julia> findmax(-, 1:10)
(-1, 1)

julia> findmax(first, [(1, :a), (3, :b), (3, :c)])
(3, 2)

julia> findmax(cos, 0:π/2:2π)
(1.0, 1)
```
"""
findmax(f, domain) = _findmax(f, domain, :)
_findmax(f, domain, ::Colon) = mapfoldl( ((k, v),) -> (f(v), k), _rf_findmax, pairs(domain) )
_rf_findmax((fm, im), (fx, ix)) = isless(fm, fx) ? (fx, ix) : (fm, im)

"""
    findmax(itr) -> (x, index)

Return the maximal element of the collection `itr` and its index or key.
If there are multiple maximal elements, then the first one will be returned.
Values are compared with `isless`.

Indices are of the same type as those returned by [`keys(itr)`](@ref)
and [`pairs(itr)`](@ref).

See also: [`findmin`](@ref), [`argmax`](@ref), [`maximum`](@ref).

# Examples

```jldoctest
julia> findmax([8, 0.1, -9, pi])
(8.0, 1)

julia> findmax([1, 7, 7, 6])
(7, 2)

julia> findmax([1, 7, 7, NaN])
(NaN, 4)
```
"""
findmax(itr) = _findmax(itr, :)
_findmax(a, ::Colon) = findmax(identity, a)

"""
    findmin(f, domain) -> (f(x), index)

<<<<<<< HEAD
Returns a pair of a value in the codomain (outputs of `f`) and the index or key of
=======
Return a pair of a value in the codomain (outputs of `f`) and the index of
>>>>>>> 55b07290
the corresponding value in the `domain` (inputs to `f`) such that `f(x)` is minimised.
If there are multiple minimal points, then the first one will be returned.

`domain` must be a non-empty iterable.

Indices are of the same type as those returned by [`keys(domain)`](@ref)
and [`pairs(domain)`](@ref).

`NaN` is treated as less than all other values except `missing`.

!!! compat "Julia 1.7"
    This method requires Julia 1.7 or later.

# Examples

```jldoctest
julia> findmin(identity, 5:9)
(5, 1)

julia> findmin(-, 1:10)
(-10, 10)

julia> findmin(first, [(2, :a), (2, :b), (3, :c)])
(2, 1)

julia> findmin(cos, 0:π/2:2π)
(-1.0, 3)
```

"""
findmin(f, domain) = _findmin(f, domain, :)
_findmin(f, domain, ::Colon) = mapfoldl( ((k, v),) -> (f(v), k), _rf_findmin, pairs(domain) )
_rf_findmin((fm, im), (fx, ix)) = isgreater(fm, fx) ? (fx, ix) : (fm, im)

"""
    findmin(itr) -> (x, index)

Return the minimal element of the collection `itr` and its index or key.
If there are multiple minimal elements, then the first one will be returned.
`NaN` is treated as less than all other values except `missing`.

Indices are of the same type as those returned by [`keys(itr)`](@ref)
and [`pairs(itr)`](@ref).

See also: [`findmax`](@ref), [`argmin`](@ref), [`minimum`](@ref).

# Examples

```jldoctest
julia> findmin([8, 0.1, -9, pi])
(-9.0, 3)

julia> findmin([1, 7, 7, 6])
(1, 1)

julia> findmin([1, 7, 7, NaN])
(NaN, 4)
```
"""
findmin(itr) = _findmin(itr, :)
_findmin(a, ::Colon) = findmin(identity, a)

"""
    argmax(f, domain)

<<<<<<< HEAD
Return a value `x` in `domain` for which `f(x)` is maximised.
=======
Return a value `x` from `domain` for which `f(x)` is maximised.
>>>>>>> 55b07290
If there are multiple maximal values for `f(x)` then the first one will be found.

`domain` must be a non-empty iterable.

Values are compared with `isless`.

!!! compat "Julia 1.7"
    This method requires Julia 1.7 or later.

See also [`argmin`](@ref), [`findmax`](@ref).

# Examples
```jldoctest
julia> argmax(abs, -10:5)
-10

julia> argmax(cos, 0:π/2:2π)
0.0
```
"""
argmax(f, domain) = mapfoldl(x -> (f(x), x), _rf_findmax, domain)[2]

"""
    argmax(itr)

Return the index or key of the maximal element in a collection.
If there are multiple maximal elements, then the first one will be returned.

The collection must not be empty.

Indices are of the same type as those returned by [`keys(itr)`](@ref)
and [`pairs(itr)`](@ref).

Values are compared with `isless`.

See also: [`argmin`](@ref), [`findmax`](@ref).

# Examples
```jldoctest
julia> argmax([8, 0.1, -9, pi])
1

julia> argmax([1, 7, 7, 6])
2

julia> argmax([1, 7, 7, NaN])
4
```
"""
argmax(itr) = findmax(itr)[2]

"""
    argmin(f, domain)

<<<<<<< HEAD
Return a value `x` in `domain` for which `f(x)` is minimised.
=======
Return a value `x` from `domain` for which `f(x)` is minimised.
>>>>>>> 55b07290
If there are multiple minimal values for `f(x)` then the first one will be found.

`domain` must be a non-empty iterable.

`NaN` is treated as less than all other values except `missing`.

!!! compat "Julia 1.7"
    This method requires Julia 1.7 or later.

See also [`argmax`](@ref), [`findmin`](@ref).

# Examples
```jldoctest
julia> argmin(sign, -10:5)
-10

julia> argmin(x -> -x^3 + x^2 - 10, -5:5)
5

julia> argmin(acos, 0:0.1:1)
1.0
```
"""
argmin(f, domain) = mapfoldl(x -> (f(x), x), _rf_findmin, domain)[2]

"""
    argmin(itr)

Return the index or key of the minimal element in a collection.
If there are multiple minimal elements, then the first one will be returned.

The collection must not be empty.

Indices are of the same type as those returned by [`keys(itr)`](@ref)
and [`pairs(itr)`](@ref).

`NaN` is treated as less than all other values except `missing`.

See also: [`argmax`](@ref), [`findmin`](@ref).

# Examples
```jldoctest
julia> argmin([8, 0.1, -9, pi])
3

julia> argmin([7, 1, 1, 6])
2

julia> argmin([7, 1, 1, NaN])
4
```
"""
argmin(itr) = findmin(itr)[2]

## all & any

"""
    any(itr) -> Bool

Test whether any elements of a boolean collection are `true`, returning `true` as
soon as the first `true` value in `itr` is encountered (short-circuiting). To
short-circuit on `false`, use [`all`](@ref).

If the input contains [`missing`](@ref) values, return `missing` if all non-missing
values are `false` (or equivalently, if the input contains no `true` value), following
[three-valued logic](https://en.wikipedia.org/wiki/Three-valued_logic).

See also: [`all`](@ref), [`count`](@ref), [`sum`](@ref), [`|`](@ref), , [`||`](@ref).

# Examples
```jldoctest
julia> a = [true,false,false,true]
4-element Vector{Bool}:
 1
 0
 0
 1

julia> any(a)
true

julia> any((println(i); v) for (i, v) in enumerate(a))
1
true

julia> any([missing, true])
true

julia> any([false, missing])
missing
```
"""
any(itr) = any(identity, itr)

"""
    all(itr) -> Bool

Test whether all elements of a boolean collection are `true`, returning `false` as
soon as the first `false` value in `itr` is encountered (short-circuiting). To
short-circuit on `true`, use [`any`](@ref).

If the input contains [`missing`](@ref) values, return `missing` if all non-missing
values are `true` (or equivalently, if the input contains no `false` value), following
[three-valued logic](https://en.wikipedia.org/wiki/Three-valued_logic).

See also: [`all!`](@ref), [`any`](@ref), [`count`](@ref), [`&`](@ref), , [`&&`](@ref), [`allunique`](@ref).

# Examples
```jldoctest
julia> a = [true,false,false,true]
4-element Vector{Bool}:
 1
 0
 0
 1

julia> all(a)
false

julia> all((println(i); v) for (i, v) in enumerate(a))
1
2
false

julia> all([missing, false])
false

julia> all([true, missing])
missing
```
"""
all(itr) = all(identity, itr)

"""
    any(p, itr) -> Bool

Determine whether predicate `p` returns `true` for any elements of `itr`, returning
`true` as soon as the first item in `itr` for which `p` returns `true` is encountered
(short-circuiting). To short-circuit on `false`, use [`all`](@ref).

If the input contains [`missing`](@ref) values, return `missing` if all non-missing
values are `false` (or equivalently, if the input contains no `true` value), following
[three-valued logic](https://en.wikipedia.org/wiki/Three-valued_logic).

# Examples
```jldoctest
julia> any(i->(4<=i<=6), [3,5,7])
true

julia> any(i -> (println(i); i > 3), 1:10)
1
2
3
4
true

julia> any(i -> i > 0, [1, missing])
true

julia> any(i -> i > 0, [-1, missing])
missing

julia> any(i -> i > 0, [-1, 0])
false
```
"""
any(f, itr) = _any(f, itr, :)

for ItrT = (Tuple,Any)
    # define a generic method and a specialized version for `Tuple`,
    # whose method bodies are identical, while giving better effects to the later
    @eval function _any(f, itr::$ItrT, ::Colon)
        $(ItrT === Tuple ? :(@_terminates_locally_meta) : :nothing)
        anymissing = false
        for x in itr
            v = f(x)
            if ismissing(v)
                anymissing = true
            else
                v && return true
            end
        end
        return anymissing ? missing : false
    end
end

# Specialized versions of any(f, ::Tuple)
# We fall back to the for loop implementation all elements have the same type or
# if the tuple is too large.
function any(f, itr::Tuple)
    if itr isa NTuple || length(itr) > 32
        return _any(f, itr, :)
    end
    _any_tuple(f, false, itr...)
end

@inline function _any_tuple(f, anymissing, x, rest...)
    v = f(x)
    if ismissing(v)
        anymissing = true
    elseif v
        return true
    end
    return _any_tuple(f, anymissing, rest...)
end
@inline _any_tuple(f, anymissing) = anymissing ? missing : false

"""
    all(p, itr) -> Bool

Determine whether predicate `p` returns `true` for all elements of `itr`, returning
`false` as soon as the first item in `itr` for which `p` returns `false` is encountered
(short-circuiting). To short-circuit on `true`, use [`any`](@ref).

If the input contains [`missing`](@ref) values, return `missing` if all non-missing
values are `true` (or equivalently, if the input contains no `false` value), following
[three-valued logic](https://en.wikipedia.org/wiki/Three-valued_logic).

# Examples
```jldoctest
julia> all(i->(4<=i<=6), [4,5,6])
true

julia> all(i -> (println(i); i < 3), 1:10)
1
2
3
false

julia> all(i -> i > 0, [1, missing])
missing

julia> all(i -> i > 0, [-1, missing])
false

julia> all(i -> i > 0, [1, 2])
true
```
"""
all(f, itr) = _all(f, itr, :)

for ItrT = (Tuple,Any)
    # define a generic method and a specialized version for `Tuple`,
    # whose method bodies are identical, while giving better effects to the later
    @eval function _all(f, itr::$ItrT, ::Colon)
        $(ItrT === Tuple ? :(@_terminates_locally_meta) : :nothing)
        anymissing = false
        for x in itr
            v = f(x)
            if ismissing(v)
                anymissing = true
            else
                v || return false
            end
        end
        return anymissing ? missing : true
    end
end

# Specialized versions of all(f, ::Tuple),
# This is similar to any(f, ::Tuple) defined above.
function all(f, itr::Tuple)
    if itr isa NTuple || length(itr) > 32
        return _all(f, itr, :)
    end
    _all_tuple(f, false, itr...)
end

@inline function _all_tuple(f, anymissing, x, rest...)
    v = f(x)
    if ismissing(v)
        anymissing = true
    # this syntax allows throwing a TypeError for non-Bool, for consistency with any
    elseif v
        nothing
    else
        return false
    end
    return _all_tuple(f, anymissing, rest...)
end
@inline _all_tuple(f, anymissing) = anymissing ? missing : true

## count

_bool(f) = x->f(x)::Bool

"""
    count([f=identity,] itr; init=0) -> Integer

Count the number of elements in `itr` for which the function `f` returns `true`.
If `f` is omitted, count the number of `true` elements in `itr` (which
should be a collection of boolean values). `init` optionally specifies the value
to start counting from and therefore also determines the output type.

!!! compat "Julia 1.6"
    `init` keyword was added in Julia 1.6.

See also: [`any`](@ref), [`sum`](@ref).

# Examples
```jldoctest
julia> count(i->(4<=i<=6), [2,3,4,5,6])
3

julia> count([true, false, true, true])
3

julia> count(>(3), 1:7, init=0x03)
0x07
```
"""
count(itr; init=0) = count(identity, itr; init)

count(f, itr; init=0) = _simple_count(f, itr, init)

_simple_count(pred, itr, init) = sum(_bool(pred), itr; init)

function _simple_count(::typeof(identity), x::Array{Bool}, init::T=0) where {T}
    n::T = init
    chunks = length(x) ÷ sizeof(UInt)
    mask = 0x0101010101010101 % UInt
    GC.@preserve x begin
        ptr = Ptr{UInt}(pointer(x))
        for i in 1:chunks
            n = (n + count_ones(unsafe_load(ptr, i) & mask)) % T
        end
    end
    for i in sizeof(UInt)*chunks+1:length(x)
        n = (n + x[i]) % T
    end
    return n
end<|MERGE_RESOLUTION|>--- conflicted
+++ resolved
@@ -877,11 +877,7 @@
 """
     findmax(f, domain) -> (f(x), index)
 
-<<<<<<< HEAD
-Returns a pair of a value in the codomain (outputs of `f`) and the index or key of
-=======
-Return a pair of a value in the codomain (outputs of `f`) and the index of
->>>>>>> 55b07290
+Return a pair of a value in the codomain (outputs of `f`) and the index or key of
 the corresponding value in the `domain` (inputs to `f`) such that `f(x)` is maximised.
 If there are multiple maximal points, then the first one will be returned.
 
@@ -946,11 +942,7 @@
 """
     findmin(f, domain) -> (f(x), index)
 
-<<<<<<< HEAD
 Returns a pair of a value in the codomain (outputs of `f`) and the index or key of
-=======
-Return a pair of a value in the codomain (outputs of `f`) and the index of
->>>>>>> 55b07290
 the corresponding value in the `domain` (inputs to `f`) such that `f(x)` is minimised.
 If there are multiple minimal points, then the first one will be returned.
 
@@ -1016,11 +1008,7 @@
 """
     argmax(f, domain)
 
-<<<<<<< HEAD
-Return a value `x` in `domain` for which `f(x)` is maximised.
-=======
 Return a value `x` from `domain` for which `f(x)` is maximised.
->>>>>>> 55b07290
 If there are multiple maximal values for `f(x)` then the first one will be found.
 
 `domain` must be a non-empty iterable.
@@ -1075,11 +1063,7 @@
 """
     argmin(f, domain)
 
-<<<<<<< HEAD
-Return a value `x` in `domain` for which `f(x)` is minimised.
-=======
 Return a value `x` from `domain` for which `f(x)` is minimised.
->>>>>>> 55b07290
 If there are multiple minimal values for `f(x)` then the first one will be found.
 
 `domain` must be a non-empty iterable.
