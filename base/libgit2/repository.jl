# This file is a part of Julia. License is MIT: http://julialang.org/license

function GitRepo(path::AbstractString)
    repo_ptr_ptr = Ref{Ptr{Void}}(C_NULL)
    err = ccall((:git_repository_open, :libgit2), Cint,
                (Ptr{Ptr{Void}}, Cstring), repo_ptr_ptr, path)
    if err != Int(Error.GIT_OK)
        if repo_ptr_ptr[] != C_NULL
            close(GitRepo(repo_ptr_ptr[]))
        end
        throw(Error.GitError(err))
    end
    return GitRepo(repo_ptr_ptr[])
end

function GitRepoExt(path::AbstractString, flags::Cuint = Cuint(Consts.REPOSITORY_OPEN_DEFAULT))
    separator = @static is_windows() ? ";" : ":"
    repo_ptr_ptr = Ref{Ptr{Void}}(C_NULL)
    err = ccall((:git_repository_open_ext, :libgit2), Cint,
                (Ptr{Ptr{Void}}, Cstring, Cuint, Cstring),
                 repo_ptr_ptr, path, flags, separator)
    if err != Int(Error.GIT_OK)
        if repo_ptr_ptr[] != C_NULL
            close(GitRepo(repo_ptr_ptr[]))
        end
        throw(Error.GitError(err))
    end
    return GitRepo(repo_ptr_ptr[])
end

function cleanup(r::GitRepo)
    if r.ptr != C_NULL
        ccall((:git_repository__cleanup, :libgit2), Void, (Ptr{Void},), r.ptr)
    end
end

function init(path::AbstractString, bare::Bool=false)
    repo_ptr_ptr = Ref{Ptr{Void}}(C_NULL)
    @check ccall((:git_repository_init, :libgit2), Cint,
                (Ptr{Ptr{Void}}, Cstring, Cuint), repo_ptr_ptr, path, bare)
    return GitRepo(repo_ptr_ptr[])
end

function head_oid(repo::GitRepo)
    head_ref = head(repo)
    try
        return GitHash(head_ref)
    finally
        close(head_ref)
    end
end

function headname(repo::GitRepo)
    with(head(repo)) do href
        if isattached(repo)
            shortname(href)
        else
            "(detached from $(string(GitHash(href))[1:7]))"
        end
    end
end

function isbare(repo::GitRepo)
    return ccall((:git_repository_is_bare, :libgit2), Cint, (Ptr{Void},), repo.ptr) == 1
end

function isattached(repo::GitRepo)
    ccall((:git_repository_head_detached, :libgit2), Cint, (Ptr{Void},), repo.ptr) != 1
end

""" Returns a found object """
function revparse(repo::GitRepo, objname::AbstractString)
    obj_ptr_ptr = Ref{Ptr{Void}}(C_NULL)
    err = ccall((:git_revparse_single, :libgit2), Cint,
            (Ptr{Ptr{Void}}, Ptr{Void}, Cstring), obj_ptr_ptr, repo.ptr, objname)
    err != 0 && return nothing
    return GitAnyObject(repo, obj_ptr_ptr[])
end

""" Returns id of a found object """
function revparseid(repo::GitRepo, objname::AbstractString)
    obj = revparse(repo, objname)
<<<<<<< HEAD
    obj === nothing && return GitHash()
    oid = GitHash(obj.ptr)
    finalize(obj)
    return oid
end

function get{T <: GitObject}(::Type{T}, r::GitRepo, oid::GitHash, oid_size::Int=OID_HEXSZ)
=======
    obj === nothing && return Oid()
    oid = Oid(obj.ptr)
    close(obj)
    return oid
end

function get{T <: GitObject}(::Type{T}, repo::GitRepo, oid::Oid, oid_size::Int=OID_HEXSZ)
>>>>>>> db4aaa33
    id_ptr  = Ref(oid)
    obj_ptr_ptr = Ref{Ptr{Void}}(C_NULL)
    git_otype = getobjecttype(T)

    err = if oid_size != OID_HEXSZ
        ccall((:git_object_lookup_prefix, :libgit2), Cint,
<<<<<<< HEAD
              (Ptr{Ptr{Void}}, Ptr{Void}, Ptr{GitHash}, Csize_t, Cint),
              obj_ptr_ptr, r.ptr, id_ptr, Csize_t(oid_size), git_otype)
    else
        ccall((:git_object_lookup, :libgit2), Cint,
              (Ptr{Ptr{Void}}, Ptr{Void}, Ptr{GitHash}, Cint),
              obj_ptr_ptr, r.ptr, id_ptr, git_otype)
=======
              (Ptr{Ptr{Void}}, Ptr{Void}, Ptr{Oid}, Csize_t, Cint),
              obj_ptr_ptr, repo.ptr, id_ptr, Csize_t(oid_size), git_otype)
    else
        ccall((:git_object_lookup, :libgit2), Cint,
              (Ptr{Ptr{Void}}, Ptr{Void}, Ptr{Oid}, Cint),
              obj_ptr_ptr, repo.ptr, id_ptr, git_otype)
>>>>>>> db4aaa33
    end
    if err == Int(Error.ENOTFOUND)
        return nothing
    elseif err != Int(Error.GIT_OK)
        if obj_ptr_ptr[] != C_NULL
            close(GitAnyObject(repo, obj_ptr_ptr[]))
        end
        throw(Error.GitError(err))
    end
    return T(repo, obj_ptr_ptr[])
end

<<<<<<< HEAD
function get{T <: GitObject}(::Type{T}, r::GitRepo, oid::AbstractString)
    return get(T, r, GitHash(oid), length(oid))
=======
function get{T <: GitObject}(::Type{T}, repo::GitRepo, oid::AbstractString)
    return get(T, repo, Oid(oid), length(oid))
>>>>>>> db4aaa33
end

function gitdir(repo::GitRepo)
    return unsafe_string(ccall((:git_repository_path, :libgit2), Cstring,
                        (Ptr{Void},), repo.ptr))
end

function path(repo::GitRepo)
    rpath = gitdir(repo)
    return isbare(repo) ? rpath : splitdir(rpath[1:end-1])[1]*"/" # remove '.git' part
end

function peel(obj::GitObject, obj_type::Cint)
    peeled_ptr_ptr = Ref{Ptr{Void}}(C_NULL)
    git_otype = getobjecttype(obj_type)
    err = ccall((:git_object_peel, :libgit2), Cint,
                (Ptr{Ptr{Void}}, Ptr{Void}, Cint), peeled_ptr_ptr, obj.ptr, obj_type)
    if err == Int(Error.ENOTFOUND)
        return GitHash()
    elseif err != Int(Error.GIT_OK)
        if peeled_ptr_ptr[] != C_NULL
            close(GitAnyObject(obj.repo, peeled_ptr_ptr[]))
        end
        throw(Error.GitError(err))
    end
    return git_otype(obj.repo, peeled_ptr_ptr[])
end

peel{T <: GitObject}(::Type{T}, obj::GitObject) = peel(obj, getobjecttype(T))

function checkout_tree(repo::GitRepo, obj::GitObject;
                       options::CheckoutOptions = CheckoutOptions())
    @check ccall((:git_checkout_tree, :libgit2), Cint,
                 (Ptr{Void}, Ptr{Void}, Ptr{CheckoutOptions}),
                 repo.ptr, obj.ptr, Ref(options))
end

function checkout_index(repo::GitRepo, idx::Nullable{GitIndex} = Nullable{GitIndex}();
                        options::CheckoutOptions = CheckoutOptions())
    @check ccall((:git_checkout_index, :libgit2), Cint,
                 (Ptr{Void}, Ptr{Void}, Ptr{CheckoutOptions}),
                 repo.ptr,
                 isnull(idx) ? C_NULL : Base.get(idx).ptr,
                 Ref(options))
end

function checkout_head(repo::GitRepo; options::CheckoutOptions = CheckoutOptions())
    @check ccall((:git_checkout_head, :libgit2), Cint,
                 (Ptr{Void}, Ptr{CheckoutOptions}),
                 repo.ptr, Ref(options))
end

"""Updates some entries, determined by the `pathspecs`, in the index from the target commit tree."""
function reset!{T<:AbstractString, S<:GitObject}(repo::GitRepo, obj::Nullable{S}, pathspecs::T...)
    with(StrArrayStruct(pathspecs...)) do sa
        @check ccall((:git_reset_default, :libgit2), Cint,
                (Ptr{Void}, Ptr{Void}, Ptr{StrArrayStruct}),
                repo.ptr,
                isnull(obj) ? C_NULL: Base.get(obj).ptr,
                Ref(sa))
    end
end

"""Sets the current head to the specified commit oid and optionally resets the index and working tree to match."""
function reset!(repo::GitRepo, obj::GitObject, mode::Cint;
               checkout_opts::CheckoutOptions = CheckoutOptions())
    @check ccall((:git_reset, :libgit2), Cint,
                 (Ptr{Void}, Ptr{Void}, Cint, Ptr{CheckoutOptions}),
                  repo.ptr, obj.ptr, mode, Ref(checkout_opts))
end

function clone(repo_url::AbstractString, repo_path::AbstractString,
               clone_opts::CloneOptions)
    clone_opts_ref = Ref(clone_opts)
    repo_ptr_ptr = Ref{Ptr{Void}}(C_NULL)
    @check ccall((:git_clone, :libgit2), Cint,
            (Ptr{Ptr{Void}}, Cstring, Cstring, Ref{CloneOptions}),
            repo_ptr_ptr, repo_url, repo_path, clone_opts_ref)
    return GitRepo(repo_ptr_ptr[])
end

function fetchheads(repo::GitRepo)
    fhr = Ref{Vector{FetchHead}}(FetchHead[])
    ffcb = fetchhead_foreach_cb()
    @check ccall((:git_repository_fetchhead_foreach, :libgit2), Cint,
                  (Ptr{Void}, Ptr{Void}, Ptr{Void}),
                   repo.ptr, ffcb, fhr)
    return fhr[]
end

function remotes(repo::GitRepo)
    out = Ref(StrArrayStruct())
    @check ccall((:git_remote_list, :libgit2), Cint,
                  (Ptr{Void}, Ptr{Void}), out, repo.ptr)
    return convert(Vector{AbstractString}, out[])
end<|MERGE_RESOLUTION|>--- conflicted
+++ resolved
@@ -80,44 +80,25 @@
 """ Returns id of a found object """
 function revparseid(repo::GitRepo, objname::AbstractString)
     obj = revparse(repo, objname)
-<<<<<<< HEAD
     obj === nothing && return GitHash()
     oid = GitHash(obj.ptr)
-    finalize(obj)
-    return oid
-end
-
-function get{T <: GitObject}(::Type{T}, r::GitRepo, oid::GitHash, oid_size::Int=OID_HEXSZ)
-=======
-    obj === nothing && return Oid()
-    oid = Oid(obj.ptr)
     close(obj)
     return oid
 end
 
-function get{T <: GitObject}(::Type{T}, repo::GitRepo, oid::Oid, oid_size::Int=OID_HEXSZ)
->>>>>>> db4aaa33
+function get{T <: GitObject}(::Type{T}, repo::GitRepo, oid::GitHash, oid_size::Int=OID_HEXSZ)
     id_ptr  = Ref(oid)
     obj_ptr_ptr = Ref{Ptr{Void}}(C_NULL)
     git_otype = getobjecttype(T)
 
     err = if oid_size != OID_HEXSZ
         ccall((:git_object_lookup_prefix, :libgit2), Cint,
-<<<<<<< HEAD
               (Ptr{Ptr{Void}}, Ptr{Void}, Ptr{GitHash}, Csize_t, Cint),
-              obj_ptr_ptr, r.ptr, id_ptr, Csize_t(oid_size), git_otype)
+              obj_ptr_ptr, repo.ptr, id_ptr, Csize_t(oid_size), git_otype)
     else
         ccall((:git_object_lookup, :libgit2), Cint,
               (Ptr{Ptr{Void}}, Ptr{Void}, Ptr{GitHash}, Cint),
-              obj_ptr_ptr, r.ptr, id_ptr, git_otype)
-=======
-              (Ptr{Ptr{Void}}, Ptr{Void}, Ptr{Oid}, Csize_t, Cint),
-              obj_ptr_ptr, repo.ptr, id_ptr, Csize_t(oid_size), git_otype)
-    else
-        ccall((:git_object_lookup, :libgit2), Cint,
-              (Ptr{Ptr{Void}}, Ptr{Void}, Ptr{Oid}, Cint),
               obj_ptr_ptr, repo.ptr, id_ptr, git_otype)
->>>>>>> db4aaa33
     end
     if err == Int(Error.ENOTFOUND)
         return nothing
@@ -130,13 +111,8 @@
     return T(repo, obj_ptr_ptr[])
 end
 
-<<<<<<< HEAD
-function get{T <: GitObject}(::Type{T}, r::GitRepo, oid::AbstractString)
+function get{T <: GitObject}(::Type{T}, repo::GitRepo, oid::AbstractString)
     return get(T, r, GitHash(oid), length(oid))
-=======
-function get{T <: GitObject}(::Type{T}, repo::GitRepo, oid::AbstractString)
-    return get(T, repo, Oid(oid), length(oid))
->>>>>>> db4aaa33
 end
 
 function gitdir(repo::GitRepo)
