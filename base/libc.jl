# This file is a part of Julia. License is MIT: https://julialang.org/license

module Libc
@doc """
Interface to libc, the C standard library.
""" Libc

import Base: transcode, windowserror, show
# these need to be defined seperately for bootstrapping but belong to Libc
import Base: memcpy, memmove, memset, memcmp
import Core.Intrinsics: bitcast

<<<<<<< HEAD
export FILE, TmStruct, strftime, strptime, getpid, gethostname, free, malloc, mkfifo,
    calloc, realloc, errno, strerror, flush_cstdio, systemsleep, time, transcode
=======
export FILE, TmStruct, strftime, strptime, getpid, gethostname, free, malloc, memcpy,
    memmove, memset, calloc, realloc, errno, strerror, flush_cstdio, systemsleep, time,
    transcode
>>>>>>> 5e8f8a9b
if Sys.iswindows()
    export GetLastError, FormatMessage
end

include(string(length(Core.ARGS) >= 2 ? Core.ARGS[2] : "", "errno_h.jl"))  # include($BUILDROOT/base/errno_h.jl)

## RawFD ##

# Wrapper for an OS file descriptor (on both Unix and Windows)
"""
    RawFD

Primitive type which wraps the native OS file descriptor.
`RawFD`s can be passed to methods like [`stat`](@ref) to
discover information about the underlying file, and can
also be used to open streams, with the `RawFD` describing
the OS file backing the stream.
"""
primitive type RawFD 32 end
RawFD(fd::Integer) = bitcast(RawFD, Cint(fd))
RawFD(fd::RawFD) = fd
Base.cconvert(::Type{Cint}, fd::RawFD) = bitcast(Cint, fd)

dup(x::RawFD) = ccall((@static Sys.iswindows() ? :_dup : :dup), RawFD, (RawFD,), x)
dup(src::RawFD, target::RawFD) = systemerror("dup", -1 ==
    ccall((@static Sys.iswindows() ? :_dup2 : :dup2), Int32,
                (RawFD, RawFD), src, target))

show(io::IO, fd::RawFD) = print(io, "RawFD(", bitcast(UInt32, fd), ')')  # avoids invalidation via show_default

# Wrapper for an OS file descriptor (for Windows)
if Sys.iswindows()
    primitive type WindowsRawSocket sizeof(Ptr) * 8 end # On Windows file descriptors are HANDLE's and 64-bit on 64-bit Windows
    WindowsRawSocket(handle::Ptr{Cvoid}) = bitcast(WindowsRawSocket, handle)
    WindowsRawSocket(handle::WindowsRawSocket) = handle

    Base.cconvert(::Type{Ptr{Cvoid}}, fd::WindowsRawSocket) = bitcast(Ptr{Cvoid}, fd)
    _get_osfhandle(fd::RawFD) = ccall(:_get_osfhandle, WindowsRawSocket, (RawFD,), fd)
    _get_osfhandle(fd::WindowsRawSocket) = fd
    function dup(src::WindowsRawSocket)
        new_handle = Ref(WindowsRawSocket(Ptr{Cvoid}(-1)))
        my_process = ccall(:GetCurrentProcess, stdcall, Ptr{Cvoid}, ())
        DUPLICATE_SAME_ACCESS = 0x2
        status = ccall(:DuplicateHandle, stdcall, Int32,
            (Ptr{Cvoid}, WindowsRawSocket, Ptr{Cvoid}, Ptr{WindowsRawSocket}, UInt32, Int32, UInt32),
            my_process, src, my_process, new_handle, 0, false, DUPLICATE_SAME_ACCESS)
        windowserror("dup failed", status == 0)
        return new_handle[]
    end
    function dup(src::WindowsRawSocket, target::RawFD)
        fd = ccall(:_open_osfhandle, RawFD, (WindowsRawSocket, Int32), dup(src), 0)
        dup(fd, target)
        ccall(:_close, Int32, (RawFD,), fd)
        nothing
    end

else
    _get_osfhandle(fd::RawFD) = fd
end

## FILE (not auto-finalized) ##

"""
    FILE(::Ptr)
    FILE(::IO)

A libc `FILE*`, representing an opened file.

It can be passed as a `Ptr{FILE}` argument to [`ccall`](@ref) and also supports
[`seek`](@ref), [`position`](@ref) and [`close`](@ref).

A `FILE` can be constructed from an ordinary `IO` object, provided it is an open file. It
must be closed afterward.

# Examples
```jldoctest
julia> using Base.Libc

julia> mktemp() do _, io
           # write to the temporary file using `puts(char*, FILE*)` from libc
           file = FILE(io)
           ccall(:fputs, Cint, (Cstring, Ptr{FILE}), "hello world", file)
           close(file)
           # read the file again
           seek(io, 0)
           read(io, String)
       end
"hello world"
```
"""
struct FILE
    ptr::Ptr{Cvoid}
end

modestr(s::IO) = modestr(isreadable(s), iswritable(s))
modestr(r::Bool, w::Bool) = r ? (w ? "r+" : "r") : (w ? "w" : throw(ArgumentError("neither readable nor writable")))

function FILE(fd::RawFD, mode)
    FILEp = ccall((@static Sys.iswindows() ? :_fdopen : :fdopen), Ptr{Cvoid}, (Cint, Cstring), fd, mode)
    systemerror("fdopen", FILEp == C_NULL)
    FILE(FILEp)
end

function FILE(s::IO)
    f = FILE(dup(RawFD(fd(s))),modestr(s))
    seek(f, position(s))
    f
end

Base.unsafe_convert(T::Union{Type{Ptr{Cvoid}},Type{Ptr{FILE}}}, f::FILE) = convert(T, f.ptr)
Base.close(f::FILE) = systemerror("fclose", ccall(:fclose, Cint, (Ptr{Cvoid},), f.ptr) != 0)

function Base.seek(h::FILE, offset::Integer)
    systemerror("fseek", ccall(:fseek, Cint, (Ptr{Cvoid}, Clong, Cint),
                               h.ptr, offset, 0) != 0)
    h
end

Base.position(h::FILE) = ccall(:ftell, Clong, (Ptr{Cvoid},), h.ptr)

# flush C stdio output from external libraries

"""
    flush_cstdio()

Flushes the C `stdout` and `stderr` streams (which may have been written to by external C code).
"""
flush_cstdio() = ccall(:jl_flush_cstdio, Cvoid, ())

## time-related functions ##

# TODO: check for usleep errors?
if Sys.isunix()
    systemsleep(s::Real) = ccall(:usleep, Int32, (UInt32,), round(UInt32, s*1e6))
elseif Sys.iswindows()
    function systemsleep(s::Real)
        ccall(:Sleep, stdcall, Cvoid, (UInt32,), round(UInt32, s * 1e3))
        return Int32(0)
    end
else
    error("systemsleep undefined for this OS")
end
"""
    systemsleep(s::Real)

Suspends execution for `s` seconds.
This function does not yield to Julia's scheduler and therefore blocks
the Julia thread that it is running on for the duration of the sleep time.

See also [`sleep`](@ref).
"""
systemsleep

struct TimeVal
   sec::Int64
   usec::Int64
end

function TimeVal()
    tv = Ref{TimeVal}()
    status = ccall(:jl_gettimeofday, Cint, (Ref{TimeVal},), tv)
    status != 0 && error("unable to determine current time: ", status)
    return tv[]
end

"""
    TmStruct([seconds])

Convert a number of seconds since the epoch to broken-down format, with fields `sec`, `min`,
`hour`, `mday`, `month`, `year`, `wday`, `yday`, and `isdst`.
"""
mutable struct TmStruct
    sec::Int32
    min::Int32
    hour::Int32
    mday::Int32
    month::Int32
    year::Int32
    wday::Int32
    yday::Int32
    isdst::Int32
    # on some platforms the struct is 14 words, even though 9 are specified
    _10::Int32
    _11::Int32
    _12::Int32
    _13::Int32
    _14::Int32

    TmStruct(sec, min, hour, mday, month, year, wday, yday, isdst) =
        new(sec, min, hour, mday, month, year, wday, yday, isdst, 0,0,0,0,0)
    TmStruct() = new(0,0,0,0,0,0,0,0,0,0,0,0,0,0)
    function TmStruct(t::Real)
        t = floor(t)
        tm = TmStruct()
        # TODO: add support for UTC via gmtime_r()
        ccall(:localtime_r, Ptr{TmStruct}, (Ref{Int}, Ref{TmStruct}), t, tm)
        return tm
    end
end

"""
    strftime([format], time)

Convert time, given as a number of seconds since the epoch or a `TmStruct`, to a formatted
string using the given format. Supported formats are the same as those in the standard C
library.
"""
strftime(t) = strftime("%c", t)
strftime(fmt::AbstractString, t::Real) = strftime(fmt, TmStruct(t))
# Use wcsftime instead of strftime to support different locales
function strftime(fmt::AbstractString, tm::TmStruct)
    wctimestr = Vector{Cwchar_t}(undef, 128)
    n = ccall(:wcsftime, Csize_t, (Ptr{Cwchar_t}, Csize_t, Cwstring, Ref{TmStruct}),
              wctimestr, length(wctimestr), fmt, tm)
    n == 0 && return ""
    return transcode(String, resize!(wctimestr, n))
end

"""
    strptime([format], timestr)

Parse a formatted time string into a `TmStruct` giving the seconds, minute, hour, date, etc.
Supported formats are the same as those in the standard C library. On some platforms,
timezones will not be parsed correctly. If the result of this function will be passed to
`time` to convert it to seconds since the epoch, the `isdst` field should be filled in
manually. Setting it to `-1` will tell the C library to use the current system settings to
determine the timezone.
"""
strptime(timestr::AbstractString) = strptime("%c", timestr)
function strptime(fmt::AbstractString, timestr::AbstractString)
    tm = TmStruct()
    r = ccall(:strptime, Cstring, (Cstring, Cstring, Ref{TmStruct}), timestr, fmt, tm)
    # the following would tell mktime() that this is a local time, and that
    # it should try to guess the timezone. not sure if/how this should be
    # exposed in the API.
    # tm.isdst = -1
    if r == C_NULL
        # TODO: better error message
        throw(ArgumentError("invalid arguments"))
    end
    @static if Sys.isapple()
        # if we didn't explicitly parse the weekday or year day, use mktime
        # to fill them in automatically.
        if !occursin(r"([^%]|^)%(a|A|j|w|Ow)"a, fmt)
            ccall(:mktime, Int, (Ref{TmStruct},), tm)
        end
    end
    return tm
end

# system date in seconds

"""
    time(t::TmStruct) -> Float64

Converts a `TmStruct` struct to a number of seconds since the epoch.
"""
time(tm::TmStruct) = Float64(ccall(:mktime, Int, (Ref{TmStruct},), tm))

"""
    time() -> Float64

Get the system time in seconds since the epoch, with fairly high (typically, microsecond) resolution.
"""
time() = ccall(:jl_clock_now, Float64, ())

## process-related functions ##

"""
    getpid() -> Int32

Get Julia's process ID.
"""
getpid() = ccall(:uv_os_getpid, Int32, ())

## network functions ##

"""
    gethostname() -> String

Get the local machine's host name.
"""
function gethostname()
    hn = Vector{UInt8}(undef, 256)
    err = @static if Sys.iswindows()
        ccall(:gethostname, stdcall, Int32, (Ptr{UInt8}, UInt32), hn, length(hn))
    else
        ccall(:gethostname, Int32, (Ptr{UInt8}, UInt), hn, length(hn))
    end
    systemerror("gethostname", err != 0)
    return GC.@preserve hn unsafe_string(pointer(hn))
end

## system error handling ##

"""
    errno([code])

Get the value of the C library's `errno`. If an argument is specified, it is used to set the
value of `errno`.

The value of `errno` is only valid immediately after a `ccall` to a C library routine that
sets it. Specifically, you cannot call `errno` at the next prompt in a REPL, because lots of
code is executed between prompts.
"""
errno() = ccall(:jl_errno, Cint, ())
errno(e::Integer) = ccall(:jl_set_errno, Cvoid, (Cint,), e)

"""
    strerror(n=errno())

Convert a system call error code to a descriptive string
"""
strerror(e::Integer) = unsafe_string(ccall(:strerror, Cstring, (Int32,), e))
strerror() = strerror(errno())

"""
    GetLastError()

Call the Win32 `GetLastError` function [only available on Windows].
"""
function GetLastError end

"""
    FormatMessage(n=GetLastError())

Convert a Win32 system call error code to a descriptive string [only available on Windows].
"""
function FormatMessage end

if Sys.iswindows()
    GetLastError() = ccall(:GetLastError, stdcall, UInt32, ())

    FormatMessage(e) = FormatMessage(UInt32(e))
    function FormatMessage(e::UInt32=GetLastError())
        FORMAT_MESSAGE_ALLOCATE_BUFFER = UInt32(0x100)
        FORMAT_MESSAGE_FROM_SYSTEM = UInt32(0x1000)
        FORMAT_MESSAGE_IGNORE_INSERTS = UInt32(0x200)
        FORMAT_MESSAGE_MAX_WIDTH_MASK = UInt32(0xFF)
        lpMsgBuf = Ref{Ptr{UInt16}}()
        lpMsgBuf[] = 0
        len = ccall(:FormatMessageW, stdcall, UInt32, (UInt32, Ptr{Cvoid}, UInt32, UInt32, Ptr{Ptr{UInt16}}, UInt32, Ptr{Cvoid}),
                    FORMAT_MESSAGE_ALLOCATE_BUFFER | FORMAT_MESSAGE_FROM_SYSTEM | FORMAT_MESSAGE_IGNORE_INSERTS | FORMAT_MESSAGE_MAX_WIDTH_MASK,
                    C_NULL, e, 0, lpMsgBuf, 0, C_NULL)
        p = lpMsgBuf[]
        len == 0 && return ""
        buf = Vector{UInt16}(undef, len)
        GC.@preserve buf unsafe_copyto!(pointer(buf), p, len)
        ccall(:LocalFree, stdcall, Ptr{Cvoid}, (Ptr{Cvoid},), p)
        return transcode(String, buf)
    end
end

## Memory related ##
"""
    free(addr::Ptr)

Call `free` from the C standard library. Only use this on memory obtained from [`malloc`](@ref), not
on pointers retrieved from other C libraries. [`Ptr`](@ref) objects obtained from C libraries should
be freed by the free functions defined in that library, to avoid assertion failures if
multiple `libc` libraries exist on the system.
"""
free(p::Ptr) = ccall(:free, Cvoid, (Ptr{Cvoid},), p)
free(p::Cstring) = free(convert(Ptr{UInt8}, p))
free(p::Cwstring) = free(convert(Ptr{Cwchar_t}, p))

"""
    malloc(size::Integer) -> Ptr{Cvoid}

Call `malloc` from the C standard library.
"""
malloc(size::Integer) = ccall(:malloc, Ptr{Cvoid}, (Csize_t,), size)

"""
    realloc(addr::Ptr, size::Integer) -> Ptr{Cvoid}

Call `realloc` from the C standard library.

See warning in the documentation for [`free`](@ref) regarding only using this on memory originally
obtained from [`malloc`](@ref).
"""
realloc(p::Ptr, size::Integer) = ccall(:realloc, Ptr{Cvoid}, (Ptr{Cvoid}, Csize_t), p, size)

"""
    calloc(num::Integer, size::Integer) -> Ptr{Cvoid}

Call `calloc` from the C standard library.
"""
calloc(num::Integer, size::Integer) = ccall(:calloc, Ptr{Cvoid}, (Csize_t, Csize_t), num, size)



## Random numbers ##

# Access to very high quality (kernel) randomness
function getrandom!(A::Union{Array,Base.RefValue})
    ret = ccall(:uv_random, Cint, (Ptr{Cvoid}, Ptr{Cvoid}, Ptr{Cvoid}, Csize_t,   Cuint, Ptr{Cvoid}),
                                   C_NULL,     C_NULL,     A,          sizeof(A), 0,     C_NULL)
    Base.uv_error("getrandom", ret)
    return A
end
_make_uint64_seed() = getrandom!(Base.RefValue{UInt64}())[]

# To limit dependency on rand functionality implemented in the Random module,
# Libc.rand is used in Base (it also is independent from Random.seed, so is
# only affected by `Libc.srand(seed)` calls)
"""
    rand([T::Type]=UInt32)

Generate a random number of type `T`. `T` can be `UInt32` or `Float64`.
"""
rand() = ccall(:jl_rand, UInt64, ()) % UInt32
rand(::Type{UInt32}) = rand()
rand(::Type{Float64}) = rand() * 2.0^-32

"""
    srand([seed])

Set a value for the current global `seed`.
"""
function srand(seed::Integer=_make_uint64_seed())
    ccall(:jl_srand, Cvoid, (UInt64,), seed % UInt64)
end

"""
    mkfifo(path::AbstractString, [mode::Integer]) -> path

Make a FIFO special file (a named pipe) at `path`.  Return `path` as-is on success.

`mkfifo` is supported only in Unix platforms.

!!! compat "Julia 1.8"
    `mkfifo` requires at least Julia 1.8.
"""
function mkfifo(
    path::AbstractString,
    mode::Integer = Base.S_IRUSR | Base.S_IWUSR | Base.S_IRGRP | Base.S_IWGRP |
                    Base.S_IROTH | Base.S_IWOTH,
)
    @static if Sys.isunix()
        # Default `mode` is compatible with `mkfifo` CLI in coreutils.
        ret = ccall(:mkfifo, Cint, (Cstring, Base.Cmode_t), path, mode)
        systemerror("mkfifo", ret == -1)
        return path
    else
        # Using normal `error` because `systemerror("mkfifo", ENOTSUP)` does not
        # seem to work on Windows.
        error("mkfifo: Operation not supported")
    end
end

struct Cpasswd
   username::Cstring
   uid::Culong
   gid::Culong
   shell::Cstring
   homedir::Cstring
   gecos::Cstring
   Cpasswd() = new(C_NULL, typemax(Culong), typemax(Culong), C_NULL, C_NULL, C_NULL)
end
mutable struct Cgroup
    groupname::Cstring # group name
    gid::Culong        # group ID
    mem::Ptr{Cstring}  # group members
    Cgroup() = new(C_NULL, typemax(Culong), C_NULL)
end
struct Passwd
    username::String
    uid::UInt
    gid::UInt
    shell::String
    homedir::String
    gecos::String
end
struct Group
    groupname::String
    gid::UInt
    mem::Vector{String}
end

function getpwuid(uid::Unsigned, throw_error::Bool=true)
    ref_pd = Ref(Cpasswd())
    ret = ccall(:uv_os_get_passwd2, Cint, (Ref{Cpasswd}, Culong), ref_pd, uid)
    if ret != 0
        throw_error && Base.uv_error("getpwuid", ret)
        return
    end
    pd = ref_pd[]
    pd = Passwd(
        pd.username == C_NULL ? "" : unsafe_string(pd.username),
        pd.uid,
        pd.gid,
        pd.shell == C_NULL ? "" : unsafe_string(pd.shell),
        pd.homedir == C_NULL ? "" : unsafe_string(pd.homedir),
        pd.gecos == C_NULL ? "" : unsafe_string(pd.gecos),
    )
    ccall(:uv_os_free_passwd, Cvoid, (Ref{Cpasswd},), ref_pd)
    return pd
end
function getgrgid(gid::Unsigned, throw_error::Bool=true)
    ref_gp = Ref(Cgroup())
    ret = ccall(:uv_os_get_group, Cint, (Ref{Cgroup}, Culong), ref_gp, gid)
    if ret != 0
        throw_error && Base.uv_error("getgrgid", ret)
        return
    end
    gp = ref_gp[]
    members = String[]
    if gp.mem != C_NULL
        while true
            mem = unsafe_load(gp.mem, length(members) + 1)
            mem == C_NULL && break
            push!(members, unsafe_string(mem))
        end
    end
    gp = Group(
         gp.groupname == C_NULL ? "" : unsafe_string(gp.groupname),
         gp.gid,
         members,
    )
    ccall(:uv_os_free_group, Cvoid, (Ref{Cgroup},), ref_gp)
    return gp
end

getuid() = ccall(:jl_getuid, Culong, ())
geteuid() = ccall(:jl_geteuid, Culong, ())

# Include dlopen()/dlpath() code
include("libdl.jl")

end # module<|MERGE_RESOLUTION|>--- conflicted
+++ resolved
@@ -10,14 +10,9 @@
 import Base: memcpy, memmove, memset, memcmp
 import Core.Intrinsics: bitcast
 
-<<<<<<< HEAD
-export FILE, TmStruct, strftime, strptime, getpid, gethostname, free, malloc, mkfifo,
-    calloc, realloc, errno, strerror, flush_cstdio, systemsleep, time, transcode
-=======
 export FILE, TmStruct, strftime, strptime, getpid, gethostname, free, malloc, memcpy,
     memmove, memset, calloc, realloc, errno, strerror, flush_cstdio, systemsleep, time,
-    transcode
->>>>>>> 5e8f8a9b
+    transcode, mkfifo
 if Sys.iswindows()
     export GetLastError, FormatMessage
 end
