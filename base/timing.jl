# This file is a part of Julia. License is MIT: https://julialang.org/license

# This type must be kept in sync with the C struct in src/gc.h
struct GC_Num
    allocd          ::Int64 # GC internal
    deferred_alloc  ::Int64 # GC internal
    freed           ::Int64 # GC internal
    malloc          ::Int64
    realloc         ::Int64
    poolalloc       ::Int64
    bigalloc        ::Int64
    freecall        ::Int64
    total_time      ::Int64
    total_allocd    ::Int64 # GC internal
    since_sweep     ::Int64 # GC internal
    collect         ::Csize_t # GC internal
    pause           ::Cint
    full_sweep      ::Cint
    max_pause       ::Int64
    max_memory      ::Int64
<<<<<<< HEAD
    ttsp            ::Int64
    max_ttsp        ::Int64
    sweep_time      ::Int64
    mark_time       ::Int64
    total_sweep_time  ::Int64
    total_mark_time   ::Int64
=======
>>>>>>> 2159bfba
end

gc_num() = ccall(:jl_gc_num, GC_Num, ())
reset_gc_stats() = ccall(:jl_gc_reset_stats,Cvoid,())

# This type is to represent differences in the counters, so fields may be negative
struct GC_Diff
    allocd      ::Int64 # Bytes allocated
    malloc      ::Int64 # Number of GC aware malloc()
    realloc     ::Int64 # Number of GC aware realloc()
    poolalloc   ::Int64 # Number of pool allocation
    bigalloc    ::Int64 # Number of big (non-pool) allocation
    freecall    ::Int64 # Number of GC aware free()
    total_time  ::Int64 # Time spent in garbage collection
    pause       ::Int64 # Number of GC pauses
    full_sweep  ::Int64 # Number of GC full collection
end

gc_total_bytes(gc_num::GC_Num) =
    gc_num.allocd + gc_num.deferred_alloc + gc_num.total_allocd

function GC_Diff(new::GC_Num, old::GC_Num)
    # logic from `src/gc.c:jl_gc_total_bytes`
    old_allocd = gc_total_bytes(old)
    new_allocd = gc_total_bytes(new)
    return GC_Diff(new_allocd       - old_allocd,
                   new.malloc       - old.malloc,
                   new.realloc      - old.realloc,
                   new.poolalloc    - old.poolalloc,
                   new.bigalloc     - old.bigalloc,
                   new.freecall     - old.freecall,
                   new.total_time   - old.total_time,
                   new.pause        - old.pause,
                   new.full_sweep   - old.full_sweep)
end

function gc_alloc_count(diff::GC_Diff)
    diff.malloc + diff.realloc + diff.poolalloc + diff.bigalloc
end

# cumulative total time spent on compilation and recompilation, in nanoseconds
function cumulative_compile_time_ns()
    comp = ccall(:jl_cumulative_compile_time_ns, UInt64, ())
    recomp = ccall(:jl_cumulative_recompile_time_ns, UInt64, ())
    return comp, recomp
end

function cumulative_compile_timing(b::Bool)
    if b
        ccall(:jl_cumulative_compile_timing_enable, Cvoid, ())
    else
        ccall(:jl_cumulative_compile_timing_disable, Cvoid, ())
    end
    return
end

# total time spend in garbage collection, in nanoseconds
gc_time_ns() = ccall(:jl_gc_total_hrtime, UInt64, ())

"""
    Base.gc_live_bytes()

Return the total size (in bytes) of objects currently in memory.
This is computed as the total size of live objects after
the last garbage collection, plus the number of bytes allocated
since then.
"""
function gc_live_bytes()
    num = gc_num()
    Int(ccall(:jl_gc_live_bytes, Int64, ())) + num.allocd + num.deferred_alloc
end

"""
    Base.jit_total_bytes()

Return the total amount (in bytes) allocated by the just-in-time compiler
for e.g. native code and data.
"""
function jit_total_bytes()
    return Int(ccall(:jl_jit_total_bytes, Csize_t, ()))
end

# print elapsed time, return expression value
const _mem_units = ["byte", "KiB", "MiB", "GiB", "TiB", "PiB"]
const _cnt_units = ["", " k", " M", " G", " T", " P"]
function prettyprint_getunits(value, numunits, factor)
    if value == 0 || value == 1
        return (value, 1)
    end
    unit = ceil(Int, log(value) / log(factor))
    unit = min(numunits, unit)
    number = value/factor^(unit-1)
    return number, unit
end

function padded_nonzero_print(value, str, always_print = true)
    if always_print || value != 0
        blanks = "                "[1:(19 - length(str))]
        println(str, ":", blanks, value)
    end
end

function format_bytes(bytes) # also used by InteractiveUtils
    bytes, mb = prettyprint_getunits(bytes, length(_mem_units), Int64(1024))
    if mb == 1
        return string(Int(bytes), " ", _mem_units[mb], bytes==1 ? "" : "s")
    else
        return string(Ryu.writefixed(Float64(bytes), 3), " ", _mem_units[mb])
    end
end

function time_print(elapsedtime, bytes=0, gctime=0, allocs=0, compile_time=0, recompile_time=0, newline=false, _lpad=true)
    timestr = Ryu.writefixed(Float64(elapsedtime/1e9), 6)
    str = sprint() do io
        _lpad && print(io, length(timestr) < 10 ? (" "^(10 - length(timestr))) : "")
        print(io, timestr, " seconds")
        parens = bytes != 0 || allocs != 0 || gctime > 0 || compile_time > 0
        parens && print(io, " (")
        if bytes != 0 || allocs != 0
            allocs, ma = prettyprint_getunits(allocs, length(_cnt_units), Int64(1000))
            if ma == 1
                print(io, Int(allocs), _cnt_units[ma], allocs==1 ? " allocation: " : " allocations: ")
            else
                print(io, Ryu.writefixed(Float64(allocs), 2), _cnt_units[ma], " allocations: ")
            end
            print(io, format_bytes(bytes))
        end
        if gctime > 0
            if bytes != 0 || allocs != 0
                print(io, ", ")
            end
            print(io, Ryu.writefixed(Float64(100*gctime/elapsedtime), 2), "% gc time")
        end
        if compile_time > 0
            if bytes != 0 || allocs != 0 || gctime > 0
                print(io, ", ")
            end
            print(io, Ryu.writefixed(Float64(100*compile_time/elapsedtime), 2), "% compilation time")
        end
        if recompile_time > 0
            perc = Float64(100 * recompile_time / compile_time)
            # use "<1" to avoid the confusing UX of reporting 0% when it's >0%
            print(io, ": ", perc < 1 ? "<1" : Ryu.writefixed(perc, 0), "% of which was recompilation")
        end
        parens && print(io, ")")
    end
    newline ? println(str) : print(str)
    nothing
end

function timev_print(elapsedtime, diff::GC_Diff, compile_times, _lpad)
    allocs = gc_alloc_count(diff)
    compile_time = first(compile_times)
    recompile_time = last(compile_times)
    time_print(elapsedtime, diff.allocd, diff.total_time, allocs, compile_time, recompile_time, true, _lpad)
    padded_nonzero_print(elapsedtime,       "elapsed time (ns)")
    padded_nonzero_print(diff.total_time,   "gc time (ns)")
    padded_nonzero_print(diff.allocd,       "bytes allocated")
    padded_nonzero_print(diff.poolalloc,    "pool allocs")
    padded_nonzero_print(diff.bigalloc,     "non-pool GC allocs")
    padded_nonzero_print(diff.malloc,       "malloc() calls", false)
    padded_nonzero_print(diff.realloc,      "realloc() calls", false)
    # always print number of frees if there are mallocs
    padded_nonzero_print(diff.freecall,     "free() calls", diff.malloc > 0)
    minor_collects = diff.pause - diff.full_sweep
    padded_nonzero_print(minor_collects,    "minor collections")
    padded_nonzero_print(diff.full_sweep,   "full collections")
end

# Like a try-finally block, except without introducing the try scope
# NOTE: This is deprecated and should not be used from user logic. A proper solution to
# this problem will be introduced in https://github.com/JuliaLang/julia/pull/39217
macro __tryfinally(ex, fin)
    Expr(:tryfinally,
       :($(esc(ex))),
       :($(esc(fin)))
       )
end

"""
    @time expr
    @time "description" expr

A macro to execute an expression, printing the time it took to execute, the number of
allocations, and the total number of bytes its execution caused to be allocated, before
returning the value of the expression. Any time spent garbage collecting (gc), compiling
new code, or recompiling invalidated code is shown as a percentage.

Optionally provide a description string to print before the time report.

In some cases the system will look inside the `@time` expression and compile some of the
called code before execution of the top-level expression begins. When that happens, some
compilation time will not be counted. To include this time you can run `@time @eval ...`.

See also [`@showtime`](@ref), [`@timev`](@ref), [`@timed`](@ref), [`@elapsed`](@ref), and
[`@allocated`](@ref).

!!! note
    For more serious benchmarking, consider the `@btime` macro from the BenchmarkTools.jl
    package which among other things evaluates the function multiple times in order to
    reduce noise.

!!! compat "Julia 1.8"
    The option to add a description was introduced in Julia 1.8.

!!! compat "Julia 1.9"
    Recompilation time being shown separately from compilation time was introduced in Julia 1.9

```julia-repl
julia> x = rand(10,10);

julia> @time x * x;
  0.606588 seconds (2.19 M allocations: 116.555 MiB, 3.75% gc time, 99.94% compilation time)

julia> @time x * x;
  0.000009 seconds (1 allocation: 896 bytes)

julia> @time begin
           sleep(0.3)
           1+1
       end
  0.301395 seconds (8 allocations: 336 bytes)
2

julia> @time "A one second sleep" sleep(1)
A one second sleep: 1.005750 seconds (5 allocations: 144 bytes)

julia> for loop in 1:3
            @time loop sleep(1)
        end
1: 1.006760 seconds (5 allocations: 144 bytes)
2: 1.001263 seconds (5 allocations: 144 bytes)
3: 1.003676 seconds (5 allocations: 144 bytes)
```
"""
macro time(ex)
    quote
        @time nothing $(esc(ex))
    end
end
macro time(msg, ex)
    quote
        Experimental.@force_compile
        local stats = gc_num()
        local elapsedtime = time_ns()
        cumulative_compile_timing(true)
        local compile_elapsedtimes = cumulative_compile_time_ns()
        local val = @__tryfinally($(esc(ex)),
            (elapsedtime = time_ns() - elapsedtime;
            cumulative_compile_timing(false);
            compile_elapsedtimes = cumulative_compile_time_ns() .- compile_elapsedtimes)
        )
        local diff = GC_Diff(gc_num(), stats)
        local _msg = $(esc(msg))
        local has_msg = !isnothing(_msg)
        has_msg && print(_msg, ": ")
        time_print(elapsedtime, diff.allocd, diff.total_time, gc_alloc_count(diff), first(compile_elapsedtimes), last(compile_elapsedtimes), true, !has_msg)
        val
    end
end

"""
    @showtime expr

Like `@time` but also prints the expression being evaluated for reference.

!!! compat "Julia 1.8"
    This macro was added in Julia 1.8.

See also [`@time`](@ref).

```julia-repl
julia> @showtime sleep(1)
sleep(1): 1.002164 seconds (4 allocations: 128 bytes)
```
"""
macro showtime(ex)
    quote
        @time $(sprint(show_unquoted,ex)) $(esc(ex))
    end
end

"""
    @timev expr
    @timev "description" expr

This is a verbose version of the `@time` macro. It first prints the same information as
`@time`, then any non-zero memory allocation counters, and then returns the value of the
expression.

Optionally provide a description string to print before the time report.

!!! compat "Julia 1.8"
    The option to add a description was introduced in Julia 1.8.

See also [`@time`](@ref), [`@timed`](@ref), [`@elapsed`](@ref), and
[`@allocated`](@ref).

```julia-repl
julia> x = rand(10,10);

julia> @timev x * x;
  0.546770 seconds (2.20 M allocations: 116.632 MiB, 4.23% gc time, 99.94% compilation time)
elapsed time (ns): 546769547
gc time (ns):      23115606
bytes allocated:   122297811
pool allocs:       2197930
non-pool GC allocs:1327
malloc() calls:    36
realloc() calls:   5
GC pauses:         3

julia> @timev x * x;
  0.000010 seconds (1 allocation: 896 bytes)
elapsed time (ns): 9848
bytes allocated:   896
pool allocs:       1
```
"""
macro timev(ex)
    quote
        @timev nothing $(esc(ex))
    end
end
macro timev(msg, ex)
    quote
        Experimental.@force_compile
        local stats = gc_num()
        local elapsedtime = time_ns()
        local compile_elapsedtimes = cumulative_compile_time_ns()
        local val = @__tryfinally($(esc(ex)),
            (elapsedtime = time_ns() - elapsedtime;
            compile_elapsedtimes = cumulative_compile_time_ns() .- compile_elapsedtimes)
        )
        local diff = GC_Diff(gc_num(), stats)
        local _msg = $(esc(msg))
        local has_msg = !isnothing(_msg)
        has_msg && print(_msg, ": ")
        timev_print(elapsedtime, diff, compile_elapsedtimes, !has_msg)
        val
    end
end

"""
    @elapsed

A macro to evaluate an expression, discarding the resulting value, instead returning the
number of seconds it took to execute as a floating-point number.

In some cases the system will look inside the `@elapsed` expression and compile some of the
called code before execution of the top-level expression begins. When that happens, some
compilation time will not be counted. To include this time you can run `@elapsed @eval ...`.

See also [`@time`](@ref), [`@timev`](@ref), [`@timed`](@ref),
and [`@allocated`](@ref).

```julia-repl
julia> @elapsed sleep(0.3)
0.301391426
```
"""
macro elapsed(ex)
    quote
        Experimental.@force_compile
        local t0 = time_ns()
        $(esc(ex))
        (time_ns() - t0) / 1e9
    end
end

# total number of bytes allocated so far
gc_bytes(b::Ref{Int64}) = ccall(:jl_gc_get_total_bytes, Cvoid, (Ptr{Int64},), b)
# NOTE: gc_bytes() is deprecated
function gc_bytes()
    b = Ref{Int64}()
    gc_bytes(b)
    b[]
end

"""
    @allocated

A macro to evaluate an expression, discarding the resulting value, instead returning the
total number of bytes allocated during evaluation of the expression.

See also [`@time`](@ref), [`@timev`](@ref), [`@timed`](@ref),
and [`@elapsed`](@ref).

```julia-repl
julia> @allocated rand(10^6)
8000080
```
"""
macro allocated(ex)
    quote
        Experimental.@force_compile
        local b0 = Ref{Int64}(0)
        local b1 = Ref{Int64}(0)
        gc_bytes(b0)
        $(esc(ex))
        gc_bytes(b1)
        b1[] - b0[]
    end
end

"""
    @timed

A macro to execute an expression, and return the value of the expression, elapsed time,
total bytes allocated, garbage collection time, and an object with various memory allocation
counters.

In some cases the system will look inside the `@timed` expression and compile some of the
called code before execution of the top-level expression begins. When that happens, some
compilation time will not be counted. To include this time you can run `@timed @eval ...`.

See also [`@time`](@ref), [`@timev`](@ref), [`@elapsed`](@ref), and
[`@allocated`](@ref).

```julia-repl
julia> stats = @timed rand(10^6);

julia> stats.time
0.006634834

julia> stats.bytes
8000256

julia> stats.gctime
0.0055765

julia> propertynames(stats.gcstats)
(:allocd, :malloc, :realloc, :poolalloc, :bigalloc, :freecall, :total_time, :pause, :full_sweep)

julia> stats.gcstats.total_time
5576500
```

!!! compat "Julia 1.5"
    The return type of this macro was changed from `Tuple` to `NamedTuple` in Julia 1.5.
"""
macro timed(ex)
    quote
        Experimental.@force_compile
        local stats = gc_num()
        local elapsedtime = time_ns()
        local val = $(esc(ex))
        elapsedtime = time_ns() - elapsedtime
        local diff = GC_Diff(gc_num(), stats)
        (value=val, time=elapsedtime/1e9, bytes=diff.allocd, gctime=diff.total_time/1e9, gcstats=diff)
    end
end<|MERGE_RESOLUTION|>--- conflicted
+++ resolved
@@ -18,15 +18,12 @@
     full_sweep      ::Cint
     max_pause       ::Int64
     max_memory      ::Int64
-<<<<<<< HEAD
     ttsp            ::Int64
     max_ttsp        ::Int64
     sweep_time      ::Int64
     mark_time       ::Int64
     total_sweep_time  ::Int64
     total_mark_time   ::Int64
-=======
->>>>>>> 2159bfba
 end
 
 gc_num() = ccall(:jl_gc_num, GC_Num, ())
