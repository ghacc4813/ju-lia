# This file is a part of Julia. License is MIT: https://julialang.org/license

"""
    showerror(io, e)

Show a descriptive representation of an exception object `e`.
This method is used to display the exception after a call to [`throw`](@ref).

# Examples
```jldoctest
julia> struct MyException <: Exception
           msg::String
       end

julia> function Base.showerror(io::IO, err::MyException)
           print(io, "MyException: ")
           print(io, err.msg)
       end

julia> err = MyException("test exception")
MyException("test exception")

julia> sprint(showerror, err)
"MyException: test exception"

julia> throw(MyException("test exception"))
ERROR: MyException: test exception
```
"""
showerror(io::IO, ex) = show(io, ex)

show_index(io::IO, x::Any) = show(io, x)
show_index(io::IO, x::Slice) = show_index(io, x.indices)
show_index(io::IO, x::LogicalIndex) = summary(io, x.mask)
show_index(io::IO, x::OneTo) = print(io, "1:", x.stop)
show_index(io::IO, x::Colon) = print(io, ':')

function showerror(io::IO, ex::Meta.ParseError)
    if isnothing(ex.detail)
        print(io, "ParseError(", repr(ex.msg), ")")
    else
        showerror(io, ex.detail)
    end
end

function showerror(io::IO, ex::BoundsError)
    print(io, "BoundsError")
    if isdefined(ex, :a)
        print(io, ": attempt to access ")
        summary(io, ex.a)
        if isdefined(ex, :i)
            print(io, " at index [")
            if ex.i isa AbstractRange
                print(io, ex.i)
            elseif ex.i isa AbstractString
                show(io, ex.i)
            else
                for (i, x) in enumerate(ex.i)
                    i > 1 && print(io, ", ")
                    show_index(io, x)
                end
            end
            print(io, ']')
        end
    end
    Experimental.show_error_hints(io, ex)
end

function showerror(io::IO, ex::TypeError)
    print(io, "TypeError: ")
    if ex.expected === Bool
        print(io, "non-boolean (", typeof(ex.got), ") used in boolean context")
    elseif ex.func === :var"dict key"
        print(io, "$(limitrepr(ex.got)) is not a valid key for type $(ex.expected)")
    else
        if isvarargtype(ex.got)
            targs = (ex.got,)
        elseif isa(ex.got, Type)
            targs = ("Type{", ex.got, "}")
        else
            targs = ("a value of type $(typeof(ex.got))",)
        end
        if ex.context == ""
            ctx = "in $(ex.func)"
        elseif ex.func === :var"keyword argument"
            ctx = "in keyword argument $(ex.context)"
        else
            ctx = "in $(ex.func), in $(ex.context)"
        end
        print(io, ctx, ", expected ", ex.expected, ", got ", targs...)
    end
    Experimental.show_error_hints(io, ex)
end

function showerror(io::IO, ex, bt; backtrace=true)
    try
        showerror(io, ex)
    finally
        backtrace && show_backtrace(io, bt)
    end
end

function showerror(io::IO, ex::LoadError, bt; backtrace=true)
    !isa(ex.error, LoadError) && print(io, "LoadError: ")
    showerror(io, ex.error, bt, backtrace=backtrace)
    print(io, "\nin expression starting at $(ex.file):$(ex.line)")
end
showerror(io::IO, ex::LoadError) = showerror(io, ex, [])

function showerror(io::IO, ex::InitError, bt; backtrace=true)
    print(io, "InitError: ")
    showerror(io, ex.error, bt, backtrace=backtrace)
    print(io, "\nduring initialization of module ", ex.mod)
end
showerror(io::IO, ex::InitError) = showerror(io, ex, [])

function showerror(io::IO, ex::DomainError)
    if isa(ex.val, AbstractArray)
        compact = get(io, :compact, true)::Bool
        limit = get(io, :limit, true)::Bool
        print(IOContext(io, :compact => compact, :limit => limit),
              "DomainError with ", ex.val)
    else
        print(io, "DomainError with ", ex.val)
    end
    if isdefined(ex, :msg)
        print(io, ":\n", ex.msg)
    end
    Experimental.show_error_hints(io, ex)
    nothing
end

function showerror(io::IO, ex::SystemError)
    if @static(Sys.iswindows() ? ex.extrainfo isa WindowsErrorInfo : false)
        errstring = Libc.FormatMessage(ex.extrainfo.errnum)
        extrainfo = ex.extrainfo.extrainfo
    else
        errstring = Libc.strerror(ex.errnum)
        extrainfo = ex.extrainfo
    end
    if extrainfo === nothing
        print(io, "SystemError: $(ex.prefix): ", errstring)
    else
        print(io, "SystemError (with $extrainfo): $(ex.prefix): ", errstring)
    end
end

showerror(io::IO, ::DivideError) = print(io, "DivideError: integer division error")
showerror(io::IO, ::StackOverflowError) = print(io, "StackOverflowError:")
showerror(io::IO, ::UndefRefError) = print(io, "UndefRefError: access to undefined reference")
showerror(io::IO, ::EOFError) = print(io, "EOFError: read end of file")
showerror(io::IO, ex::ErrorException) = print(io, ex.msg)
showerror(io::IO, ex::KeyError) = (print(io, "KeyError: key ");
                                   show(io, ex.key);
                                   print(io, " not found"))
showerror(io::IO, ex::InterruptException) = print(io, "InterruptException:")
showerror(io::IO, ex::ArgumentError) = print(io, "ArgumentError: ", ex.msg)
showerror(io::IO, ex::DimensionMismatch) = print(io, "DimensionMismatch: ", ex.msg)
showerror(io::IO, ex::AssertionError) = print(io, "AssertionError: ", ex.msg)
showerror(io::IO, ex::OverflowError) = print(io, "OverflowError: ", ex.msg)

showerror(io::IO, ex::UndefKeywordError) =
    print(io, "UndefKeywordError: keyword argument `$(ex.var)` not assigned")

function showerror(io::IO, ex::UndefVarError)
    print(io, "UndefVarError: `$(ex.var)` not defined")
    if isdefined(ex, :scope)
        scope = ex.scope
        if scope isa Module
            print(io, " in `$scope`")
        elseif scope === :static_parameter
            print(io, " in static parameter matching")
        else
            print(io, " in $scope scope")
        end
    end
    Experimental.show_error_hints(io, ex)
end

function showerror(io::IO, ex::InexactError)
    print(io, "InexactError: ", ex.func, '(')
    T = first(ex.args)
    nameof(T) === ex.func || print(io, T, ", ")
    # `join` calls `string` on its arguments, which shadows the size of e.g. Inf16
    # as `string(Inf16) == "Inf"` instead of "Inf16". Thus we cannot use `join` here.
    for arg in ex.args[2:end-1]
        show(io, arg)
        print(io, ", ")
    end
    show(io, ex.args[end])
    print(io, ")")
    Experimental.show_error_hints(io, ex)
end

function showerror(io::IO, ex::CanonicalIndexError)
    print(io, "CanonicalIndexError: ", ex.func, " not defined for ", ex.type)
end

typesof(@nospecialize args...) = Tuple{Any[ Core.Typeof(args[i]) for i in 1:length(args) ]...}

function print_with_compare(io::IO, @nospecialize(a::DataType), @nospecialize(b::DataType), color::Symbol)
    if a.name === b.name
        Base.show_type_name(io, a.name)
        n = length(a.parameters)
        n > 0 || return
        print(io, '{')
        for i = 1:n
            if i > length(b.parameters)
                printstyled(io, a.parameters[i], color=color)
            else
                print_with_compare(io::IO, a.parameters[i], b.parameters[i], color)
            end
            i < n && print(io, ',')
        end
        print(io, '}')
    else
        printstyled(io, a; color=color)
    end
end

function print_with_compare(io::IO, @nospecialize(a), @nospecialize(b), color::Symbol)
    if a === b
        print(io, a)
    else
        printstyled(io, a; color=color)
    end
end

function show_convert_error(io::IO, ex::MethodError, arg_types_param)
    # See #13033
    T = striptype(ex.args[1])
    if T === nothing
        print(io, "First argument to `convert` must be a Type, got ", ex.args[1])
    else
        p2 = arg_types_param[2]
        print_one_line = isa(T, DataType) && isa(p2, DataType) && T.name != p2.name
        printstyled(io, "Cannot `convert` an object of type ")
        print_one_line || printstyled(io, "\n  ")
        print_with_compare(io, p2, T, :light_green)
        printstyled(io, " to an object of type ")
        print_one_line || printstyled(io, "\n  ")
        print_with_compare(io, T, p2, :light_red)
    end
end

function showerror(io::IO, ex::MethodError)
    @nospecialize io
    # ex.args is a tuple type if it was thrown from `invoke` and is
    # a tuple of the arguments otherwise.
    is_arg_types = !isa(ex.args, Tuple)
    arg_types = is_arg_types ? ex.args : typesof(ex.args...)
    arg_types_param::SimpleVector = (unwrap_unionall(arg_types)::DataType).parameters
    san_arg_types_param = Any[rewrap_unionall(a, arg_types) for a in arg_types_param]
    f = ex.f
    meth = methods_including_ambiguous(f, arg_types)
    if isa(meth, MethodList) && length(meth) > 1
        return showerror_ambiguous(io, meth, f, arg_types)
    end
    print(io, "MethodError: ")
    ft = typeof(f)
    f_is_function = false
    kwargs = []
    if f === Core.kwcall && length(arg_types_param) >= 2 && arg_types_param[1] <: NamedTuple && !is_arg_types
        # if this is a kwcall, reformat it as a call with kwargs
        # TODO: handle !is_arg_types here (aka invoke with kwargs), which needs a value for `f`
        local kwt
        let args = ex.args::Tuple
            f = args[2]
            ft = typeof(f)
            kwt = typeof(args[1])
            ex = MethodError(f, args[3:end], ex.world)
        end
        arg_types_param = arg_types_param[3:end]
        san_arg_types_param = san_arg_types_param[3:end]
        keys = kwt.parameters[1]::Tuple
        kwargs = Any[(keys[i], fieldtype(kwt, i)) for i in 1:length(keys)]
        arg_types = rewrap_unionall(Tuple{arg_types_param...}, arg_types)
    end
    if f === Base.convert && length(arg_types_param) == 2 && !is_arg_types
        f_is_function = true
        show_convert_error(io, ex, arg_types_param)
    elseif isempty(methods(f)) && isa(f, DataType) && isabstracttype(f)
        print(io, "no constructors have been defined for ", f)
    elseif isempty(methods(f)) && !isa(f, Function) && !isa(f, Type)
        print(io, "objects of type ", ft, " are not callable")
    else
        if ft <: Function && isempty(ft.parameters) && _isself(ft)
            f_is_function = true
        end
<<<<<<< HEAD
        print(io, "no method matching ")
        show_signature_function(io, isa(f, Type) ? Type{f} : typeof(f))
        print(io, "(")
        colors = Iterators.cycle((:default, :blue)) 
        for (i, (typ, color)) in enumerate(zip(arg_types_param, colors))
            printstyled(io, "::", typ; color)
            i == length(arg_types_param) || print(io, ", ")
        end
        if !isempty(kwargs)
            print(io, "; ")
            for (i, (k, v)) in enumerate(kwargs)
                print(io, k, "::", typeof(v))
                i == length(kwargs)::Int || print(io, ", ")
            end
=======
        if is_arg_types
            print(io, "no method matching invoke ")
        else
            print(io, "no method matching ")
>>>>>>> 3ed2b497
        end
        buf = IOBuffer()
        iob = IOContext(buf, io)     # for type abbreviation as in #49795; some, like `convert(T, x)`, should not abbreviate
        show_signature_function(iob, Core.Typeof(f))
        show_tuple_as_call(iob, :function, arg_types; hasfirst=false, kwargs = isempty(kwargs) ? nothing : kwargs)
        str = String(take!(buf))
        str = type_limited_string_from_context(io, str)
        print(io, str)
    end
    # catch the two common cases of element-wise addition and subtraction
    if (f === Base.:+ || f === Base.:-) && length(san_arg_types_param) == 2
        # we need one array of numbers and one number, in any order
        if any(x -> x <: AbstractArray{<:Number}, san_arg_types_param) &&
            any(x -> x <: Number, san_arg_types_param)

            nounf = f === Base.:+ ? "addition" : "subtraction"
            varnames = ("scalar", "array")
            first, second = san_arg_types_param[1] <: Number ? varnames : reverse(varnames)
            fstring = f === Base.:+ ? "+" : "-"  # avoid depending on show_default for functions (invalidation)
            print(io, "\nFor element-wise $nounf, use broadcasting with dot syntax: $first .$fstring $second")
        end
    end
    if ft <: AbstractArray
        print(io, "\nUse square brackets [] for indexing an Array.")
    end
    # Check for local functions that shadow methods in Base
    let name = ft.name.mt.name
        if f_is_function && isdefined(Base, name)
            basef = getfield(Base, name)
            if basef !== f && hasmethod(basef, arg_types)
                print(io, "\nYou may have intended to import ")
                show_unquoted(io, Expr(:., :Base, QuoteNode(name)))
            end
        end
    end
    if ex.world == typemax(UInt) || hasmethod(f, arg_types, world=ex.world)
        if ex.world == typemax(UInt) || isempty(kwargs)
            print(io, "\nThis error has been manually thrown, explicitly, so the method may exist but be intentionally marked as unimplemented.")
        else
            print(io, "\nThis method may not support any kwargs.")
        end
    elseif hasmethod(f, arg_types) && !hasmethod(f, arg_types, world=ex.world)
        curworld = get_world_counter()
        print(io, "\nThe applicable method may be too new: running in world age $(ex.world), while current world is $(curworld).")
    elseif f isa Function
        print(io, "\nThe function `$f` exists, but no method is defined for this combination of argument types.")
    elseif f isa Type
        print(io, "\nThe type `$f` exists, but no method is defined for this combination of argument types when trying to construct it.")
    else
        print(io, "\nThe object of type `$(typeof(f))` exists, but no method is defined for this combination of argument types when trying to treat it as a callable object.")
    end
    if !is_arg_types
        # Check for row vectors used where a column vector is intended.
        vec_args = []
        hasrows = false
        for arg in ex.args
            isrow = isa(arg,Array) && ndims(arg)::Int==2 && size(arg,1)::Int==1
            hasrows |= isrow
            push!(vec_args, isrow ? vec(arg) : arg)
        end
        if hasrows && applicable(f, vec_args...) && isempty(kwargs)
            print(io, "\n\nYou might have used a 2d row vector where a 1d column vector was required.",
                      "\nNote the difference between 1d column vector [1,2,3] and 2d row vector [1 2 3].",
                      "\nYou can convert to a column vector with the vec() function.")
        end
    end
    Experimental.show_error_hints(io, ex, san_arg_types_param, kwargs)
    try
        show_method_candidates(io, ex, kwargs)
    catch ex
        @error "Error showing method candidates, aborted" exception=ex,catch_backtrace()
    end
    nothing
end

striptype(::Type{T}) where {T} = T
striptype(::Any) = nothing

function showerror_ambiguous(io::IO, meths, f, args::Type)
    @nospecialize f args
    print(io, "MethodError: ")
    show_signature_function(io, isa(f, Type) ? Type{f} : typeof(f))
    show_tuple_as_call(io, :var"", args, hasfirst=false)
    println(io, " is ambiguous.\n\nCandidates:")
    sigfix = Any
    for m in meths
        print(io, "  ")
        show_method(io, m; digit_align_width=0)
        println(io)
        sigfix = typeintersect(m.sig, sigfix)
    end
    if isa(unwrap_unionall(sigfix), DataType) && sigfix <: Tuple
        let sigfix=sigfix
            if all(m->morespecific(sigfix, m.sig), meths)
                print(io, "\nPossible fix, define\n  ")
                show_tuple_as_call(io, :function,  sigfix)
            else
                print(io, "To resolve the ambiguity, try making one of the methods more specific, or ")
                print(io, "adding a new method more specific than any of the existing applicable methods.")
            end
        end
        println(io)
    end
    nothing
end

#Show an error by directly calling jl_printf.
#Useful in Base submodule __init__ functions where stderr isn't defined yet.
function showerror_nostdio(err, msg::AbstractString)
    stderr_stream = ccall(:jl_stderr_stream, Ptr{Cvoid}, ())
    ccall(:jl_printf, Cint, (Ptr{Cvoid},Cstring), stderr_stream, msg)
    ccall(:jl_printf, Cint, (Ptr{Cvoid},Cstring), stderr_stream, ":\n")
    ccall(:jl_static_show, Csize_t, (Ptr{Cvoid},Any), stderr_stream, err)
    ccall(:jl_printf, Cint, (Ptr{Cvoid},Cstring), stderr_stream, "\n")
end

stacktrace_expand_basepaths()::Bool = Base.get_bool_env("JULIA_STACKTRACE_EXPAND_BASEPATHS", false) === true
stacktrace_contract_userdir()::Bool = Base.get_bool_env("JULIA_STACKTRACE_CONTRACT_HOMEDIR", true) === true
stacktrace_linebreaks()::Bool = Base.get_bool_env("JULIA_STACKTRACE_LINEBREAKS", false) === true

function show_method_candidates(io::IO, ex::MethodError, kwargs=[])
    @nospecialize io
    is_arg_types = !isa(ex.args, Tuple)
    arg_types = is_arg_types ? ex.args : typesof(ex.args...)
    arg_types_param = Any[(unwrap_unionall(arg_types)::DataType).parameters...]
    arg_types_param = Any[rewrap_unionall(a, arg_types) for a in arg_types_param]
    # Displays the closest candidates of the given function by looping over the
    # functions methods and counting the number of matching arguments.
    f = ex.f
    ft = typeof(f)
    lines = String[]
    line_score = Int[]
    # These functions are special cased to only show if first argument is matched.
    special = f === convert || f === getindex || f === setindex!
    funcs = Tuple{Any,Vector{Any}}[(f, arg_types_param)]

    # An incorrect call method produces a MethodError for convert.
    # It also happens that users type convert when they mean call. So
    # pool MethodErrors for these two functions.
    if f === convert && !isempty(arg_types_param)
        at1 = arg_types_param[1]
        if isType(at1) && !Core.Compiler.has_free_typevars(at1)
            push!(funcs, (at1.parameters[1], arg_types_param[2:end]))
        end
    end

    for (func, arg_types_param) in funcs
        for method in methods(func)
            buf = IOBuffer()
            iob0 = iob = IOContext(buf, io)
            tv = Any[]
            if func isa Core.OpaqueClosure
                sig0 = signature_type(func, typeof(func).parameters[1])
            else
                sig0 = method.sig
            end
            while isa(sig0, UnionAll)
                push!(tv, sig0.var)
                iob = IOContext(iob, :unionall_env => sig0.var)
                sig0 = sig0.body
            end
            sig0 = sig0::DataType
            s1 = sig0.parameters[1]
            if sig0 === Tuple || !isa(func, rewrap_unionall(s1, method.sig))
                # function itself doesn't match or is a builtin
                continue
            else
                print(iob, "  ")
                show_signature_function(iob, s1)
            end
            print(iob, "(")
            t_i = copy(arg_types_param)
            right_matches = 0
            sig = sig0.parameters[2:end]
            for i = 1 : min(length(t_i), length(sig))
                i > 1 && print(iob, ", ")
                # If isvarargtype then it checks whether the rest of the input arguments matches
                # the varargtype
                if Base.isvarargtype(sig[i])
                    sigstr = (unwrapva(unwrap_unionall(sig[i])), "...")
                    j = length(t_i)
                else
                    sigstr = (sig[i],)
                    j = i
                end
                # Checks if the type of arg 1:i of the input intersects with the current method
                t_in = typeintersect(rewrap_unionall(Tuple{sig[1:i]...}, method.sig),
                                     rewrap_unionall(Tuple{t_i[1:j]...}, method.sig))
                # If the function is one of the special cased then it should break the loop if
                # the type of the first argument is not matched.
                t_in === Union{} && special && i == 1 && break
                if t_in === Union{}
                    if get(io, :color, false)::Bool
                        let sigstr=sigstr
                            Base.with_output_color(Base.error_color(), iob) do iob
                                print(iob, "::", sigstr...)
                            end
                        end
                    else
                        print(iob, "!Matched::", sigstr...)
                    end
                    # If there is no typeintersect then the type signature from the method is
                    # inserted in t_i this ensures if the type at the next i matches the type
                    # signature then there will be a type intersect
                    t_i[i] = sig[i]
                else
                    right_matches += j==i ? 1 : 0
                    print(iob, "::", sigstr...)
                end
            end
            special && right_matches == 0 && continue

            if length(t_i) > length(sig) && !isempty(sig) && Base.isvarargtype(sig[end])
                # It ensures that methods like f(a::AbstractString...) gets the correct
                # number of right_matches
                for t in arg_types_param[length(sig):end]
                    if t <: rewrap_unionall(unwrapva(unwrap_unionall(sig[end])), method.sig)
                        right_matches += 1
                    end
                end
            end

            if length(t_i) < length(sig)
                # If the methods args is longer than input then the method
                # arguments is printed as not a match
                for (k, sigtype) in enumerate(sig[length(t_i)+1:end])
                    sigtype = isvarargtype(sigtype) ? unwrap_unionall(sigtype) : sigtype
                    if Base.isvarargtype(sigtype)
                        sigstr = (unwrapva(sigtype::Core.TypeofVararg), "...")
                    else
                        sigstr = (sigtype,)
                    end
                    if !((min(length(t_i), length(sig)) == 0) && k==1)
                        print(iob, ", ")
                    end
                    if k == 1 && Base.isvarargtype(sigtype)
                        # There wasn't actually a mismatch - the method match failed for
                        # some other reason, e.g. world age. Just print the sigstr.
                        print(iob, sigstr...)
                    elseif get(io, :color, false)::Bool
                        let sigstr=sigstr
                            Base.with_output_color(Base.error_color(), iob) do iob
                                print(iob, "::", sigstr...)
                            end
                        end
                    else
                        print(iob, "!Matched::", sigstr...)
                    end
                end
            end
            kwords = kwarg_decl(method)
            if !isempty(kwords)
                print(iob, "; ")
                join(iob, kwords, ", ")
            end
            print(iob, ")")
            show_method_params(iob0, tv)
            file, line = updated_methodloc(method)
            if file === nothing
                file = string(method.file)
            end
            stacktrace_contract_userdir() && (file = contractuser(file))

            if !isempty(kwargs)::Bool
                unexpected = Symbol[]
                if isempty(kwords) || !(any(endswith(string(kword), "...") for kword in kwords))
                    for (k, v) in kwargs
                        if !(k::Symbol in kwords)
                            push!(unexpected, k::Symbol)
                        end
                    end
                end
                if !isempty(unexpected)
                    Base.with_output_color(Base.error_color(), iob) do iob
                        plur = length(unexpected) > 1 ? "s" : ""
                        print(iob, " got unsupported keyword argument$plur \"", join(unexpected, "\", \""), "\"")
                    end
                end
            end
            if ex.world < reinterpret(UInt, method.primary_world)
                print(iob, " (method too new to be called from this world context.)")
            elseif ex.world > reinterpret(UInt, method.deleted_world)
                print(iob, " (method deleted before this world age.)")
            end
            println(iob)

            m = parentmodule_before_main(method)
            modulecolor = get!(() -> popfirst!(STACKTRACE_MODULECOLORS), STACKTRACE_FIXEDCOLORS, m)
            print_module_path_file(iob, m, string(file), line; modulecolor, digit_align_width = 3)
            push!(lines, String(take!(buf)))
            push!(line_score, -(right_matches * 2 + (length(arg_types_param) < 2 ? 1 : 0)))
        end
    end

    if !isempty(lines) # Display up to three closest candidates
        Base.with_output_color(:normal, io) do io
            print(io, "\n\nClosest candidates are:")
            permute!(lines, sortperm(line_score))
            i = 0
            for line in lines
                println(io)
                if i >= 3
                    print(io, "  ...")
                    break
                end
                i += 1
                print(io, line)
            end
            println(io) # extra newline for spacing to stacktrace
        end
    end
end

# In case the line numbers in the source code have changed since the code was compiled,
# allow packages to set a callback function that corrects them.
# (Used by Revise and perhaps other packages.)
#
# Set this with
#     Base.update_stackframes_callback[] = my_updater!
# where my_updater! takes a single argument and works in-place. The argument will be a
# Vector{Any} storing tuples (sf::StackFrame, nrepetitions::Int), and the updater should
# replace `sf` as needed.
const update_stackframes_callback = Ref{Function}(identity)

const STACKTRACE_MODULECOLORS = Iterators.Stateful(Iterators.cycle([:magenta, :cyan, :green, :yellow]))
const STACKTRACE_FIXEDCOLORS = IdDict(Base => :light_black, Core => :light_black)

function show_full_backtrace(io::IO, trace::Vector; print_linebreaks::Bool)
    num_frames = length(trace)
    ndigits_max = ndigits(num_frames)

    println(io, "\nStacktrace:")

    for (i, (frame, n)) in enumerate(trace)
        print_stackframe(io, i, frame, n, ndigits_max, STACKTRACE_FIXEDCOLORS, STACKTRACE_MODULECOLORS)
        if i < num_frames
            println(io)
            print_linebreaks && println(io)
        end
    end
end

const BIG_STACKTRACE_SIZE = 50 # Arbitrary constant chosen here

function show_reduced_backtrace(io::IO, t::Vector)
    recorded_positions = IdDict{UInt, Vector{Int}}()
    #= For each frame of hash h, recorded_positions[h] is the list of indices i
    such that hash(t[i-1]) == h, ie the list of positions in which the
    frame appears just before. =#

    displayed_stackframes = []
    repeated_cycle = Tuple{Int,Int,Int}[]
    # First:  line to introuce the "cycle repetition" message
    # Second: length of the cycle
    # Third:  number of repetitions
    frame_counter = 1
    while frame_counter < length(t)
        (last_frame, n) = t[frame_counter]
        frame_counter += 1 # Indicating the next frame

        current_hash = hash(last_frame)
        positions = get(recorded_positions, current_hash, Int[])
        recorded_positions[current_hash] = push!(positions, frame_counter)

        repetitions = 0
        for index_p in length(positions)-1:-1:1 # More recent is more likely
            p = positions[index_p]
            cycle_length = frame_counter - p
            i = frame_counter
            j = p
            while i < length(t) && t[i] == t[j]
                i += 1
                j += 1
            end
            if j >= frame_counter-1
                #= At least one cycle repeated =#
                repetitions = div(i - frame_counter + 1, cycle_length)
                push!(repeated_cycle, (length(displayed_stackframes), cycle_length, repetitions))
                frame_counter += cycle_length * repetitions - 1
                break
            end
        end

        if repetitions==0
            push!(displayed_stackframes, (last_frame, n))
        end
    end

    try invokelatest(update_stackframes_callback[], displayed_stackframes) catch end

    println(io, "\nStacktrace:")

    ndigits_max = ndigits(length(t))

    push!(repeated_cycle, (0,0,0)) # repeated_cycle is never empty
    frame_counter = 1
    for i in 1:length(displayed_stackframes)
        (frame, n) = displayed_stackframes[i]

        print_stackframe(io, frame_counter, frame, n, ndigits_max, STACKTRACE_FIXEDCOLORS, STACKTRACE_MODULECOLORS)

        if i < length(displayed_stackframes)
            println(io)
            stacktrace_linebreaks() && println(io)
        end

        while repeated_cycle[1][1] == i # never empty because of the initial (0,0,0)
            cycle_length = repeated_cycle[1][2]
            repetitions = repeated_cycle[1][3]
            popfirst!(repeated_cycle)
            printstyled(io,
                "--- the above ", cycle_length, " lines are repeated ",
                  repetitions, " more time", repetitions>1 ? "s" : "", " ---", color = :light_black)
            if i < length(displayed_stackframes)
                println(io)
                stacktrace_linebreaks() && println(io)
            end
            frame_counter += cycle_length * repetitions
        end
        frame_counter += 1
    end
end


# Print a stack frame where the module color is determined by looking up the parent module in
# `modulecolordict`. If the module does not have a color, yet, a new one can be drawn
# from `modulecolorcycler`.
function print_stackframe(io, i, frame::StackFrame, n::Int, ndigits_max, modulecolordict, modulecolorcycler)
    m = Base.parentmodule(frame)
    modulecolor = if m !== nothing
        m = parentmodule_before_main(m)
        get!(() -> popfirst!(modulecolorcycler), modulecolordict, m)
    else
        :default
    end
    print_stackframe(io, i, frame, n, ndigits_max, modulecolor)
end

# Gets the topmost parent module that isn't Main
function parentmodule_before_main(m::Module)
    while parentmodule(m) !== m
        pm = parentmodule(m)
        pm == Main && break
        m = pm
    end
    m
end
parentmodule_before_main(x) = parentmodule_before_main(parentmodule(x))

# Print a stack frame where the module color is set manually with `modulecolor`.
function print_stackframe(io, i, frame::StackFrame, n::Int, ndigits_max, modulecolor)
    file, line = string(frame.file), frame.line

    # Used by the REPL to make it possible to open
    # the location of a stackframe/method in the editor.
    if haskey(io, :last_shown_line_infos)
        push!(io[:last_shown_line_infos], (string(frame.file), frame.line))
    end

    inlined = getfield(frame, :inlined)
    modul = parentmodule(frame)

    digit_align_width = ndigits_max + 2

    # frame number
    print(io, " ", lpad("[" * string(i) * "]", digit_align_width))
    print(io, " ")

    StackTraces.show_spec_linfo(IOContext(io, :backtrace=>true), frame)
    if n > 1
        printstyled(io, " (repeats $n times)"; color=:light_black)
    end
    println(io)

    # @ Module path / file : line
    print_module_path_file(io, modul, file, line; modulecolor, digit_align_width)

    # inlined
    printstyled(io, inlined ? " [inlined]" : "", color = :light_black)
end

function print_module_path_file(io, modul, file, line; modulecolor = :light_black, digit_align_width = 0)
    printstyled(io, " " ^ digit_align_width * "@", color = :light_black)

    # module
    if modul !== nothing && modulecolor !== nothing
        print(io, " ")
        printstyled(io, modul, color = modulecolor)
    end

    # filepath
    file = fixup_stdlib_path(file)
    stacktrace_expand_basepaths() && (file = something(find_source_file(file), file))
    stacktrace_contract_userdir() && (file = contractuser(file))
    print(io, " ")
    dir = dirname(file)
    !isempty(dir) && printstyled(io, dir, Filesystem.path_separator, color = :light_black)

    # filename, separator, line
    printstyled(io, basename(file), ":", line; color = :light_black, underline = true)
end

function show_backtrace(io::IO, t::Vector)
    if haskey(io, :last_shown_line_infos)
        empty!(io[:last_shown_line_infos])
    end

    # t is a pre-processed backtrace (ref #12856)
    if t isa Vector{Any}
        filtered = t
    else
        filtered = process_backtrace(t)
    end
    isempty(filtered) && return

    if length(filtered) == 1 && StackTraces.is_top_level_frame(filtered[1][1])
        f = filtered[1][1]::StackFrame
        if f.line == 0 && f.file === :var""
            # don't show a single top-level frame with no location info
            return
        end
    end

    if length(filtered) > BIG_STACKTRACE_SIZE
        show_reduced_backtrace(IOContext(io, :backtrace => true), filtered)
        return
    else
        try invokelatest(update_stackframes_callback[], filtered) catch end
        # process_backtrace returns a Vector{Tuple{Frame, Int}}
        show_full_backtrace(io, filtered; print_linebreaks = stacktrace_linebreaks())
    end
    nothing
end


# For improved user experience, filter out frames for include() implementation
# - see #33065. See also #35371 for extended discussion of internal frames.
function _simplify_include_frames(trace)
    kept_frames = trues(length(trace))
    first_ignored = nothing
    for i in length(trace):-1:1
        frame::StackFrame, _ = trace[i]
        mod = parentmodule(frame)
        if first_ignored === nothing
            if mod === Base && frame.func === :_include
                # Hide include() machinery by default
                first_ignored = i
            end
        else
            first_ignored = first_ignored::Int
            # Hack: allow `mod==nothing` as a workaround for inlined functions.
            # TODO: Fix this by improving debug info.
            if mod in (Base,Core,nothing) && 1+first_ignored-i <= 5
                if frame.func === :eval
                    kept_frames[i:first_ignored] .= false
                    first_ignored = nothing
                end
            else
                # Bail out to avoid hiding frames in unexpected circumstances
                first_ignored = nothing
            end
        end
    end
    if first_ignored !== nothing
        kept_frames[1:first_ignored] .= false
    end
    return trace[kept_frames]
end

# Collapse frames that have the same location (in some cases)
function _collapse_repeated_frames(trace)
    kept_frames = trues(length(trace))
    last_frame = nothing
    for i in 1:length(trace)
        frame::StackFrame, _ = trace[i]
        if last_frame !== nothing && frame.file == last_frame.file && frame.line == last_frame.line
            #=
            Handles this case:

            f(g, a; kw...) = error();
            @inline f(a; kw...) = f(identity, a; kw...);
            f(1)

            which otherwise ends up as:

            [4] #f#4 <-- useless
            @ ./REPL[2]:1 [inlined]
            [5] f(a::Int64)
            @ Main ./REPL[2]:1
            =#
            if startswith(sprint(show, last_frame), "#")
                kept_frames[i-1] = false
            end

            #= Handles this case
            g(x, y=1, z=2) = error();
            g(1)

            which otherwise ends up as:

            [2] g(x::Int64, y::Int64, z::Int64)
            @ Main ./REPL[1]:1
            [3] g(x::Int64) <-- useless
            @ Main ./REPL[1]:1
            =#
            if frame.linfo isa MethodInstance && last_frame.linfo isa MethodInstance &&
                frame.linfo.def isa Method && last_frame.linfo.def isa Method
                m, last_m = frame.linfo.def::Method, last_frame.linfo.def::Method
                params, last_params = Base.unwrap_unionall(m.sig).parameters, Base.unwrap_unionall(last_m.sig).parameters
                if last_m.nkw != 0
                    pos_sig_params = last_params[(last_m.nkw+2):end]
                    issame = true
                    if pos_sig_params == params
                        kept_frames[i] = false
                    end
                end
                if length(last_params) > length(params)
                    issame = true
                    for i = 1:length(params)
                        issame &= params[i] == last_params[i]
                    end
                    if issame
                        kept_frames[i] = false
                    end
                end
            end

            # TODO: Detect more cases that can be collapsed
        end
        last_frame = frame
    end
    return trace[kept_frames]
end


function process_backtrace(t::Vector, limit::Int=typemax(Int); skipC = true)
    n = 0
    last_frame = StackTraces.UNKNOWN
    count = 0
    ret = Any[]
    for i in eachindex(t)
        lkups = t[i]
        if lkups isa StackFrame
            lkups = [lkups]
        else
            lkups = StackTraces.lookup(lkups)
        end
        for lkup in lkups
            if lkup === StackTraces.UNKNOWN
                continue
            end

            if (lkup.from_c && skipC)
                continue
            end
            code = lkup.linfo
            if code isa MethodInstance
                def = code.def
                if def isa Method && def.name !== :kwcall && def.sig <: Tuple{typeof(Core.kwcall),NamedTuple,Any,Vararg}
                    # hide kwcall() methods, which are probably internal keyword sorter methods
                    # (we print the internal method instead, after demangling
                    # the argument list, since it has the right line number info)
                    continue
                end
            elseif !lkup.from_c
                lkup.func === :kwcall && continue
            end
            count += 1
            if count > limit
                break
            end

            if lkup.file != last_frame.file || lkup.line != last_frame.line || lkup.func != last_frame.func || lkup.linfo !== last_frame.linfo
                if n > 0
                    push!(ret, (last_frame, n))
                end
                n = 1
                last_frame = lkup
            else
                n += 1
            end
        end
        count > limit && break
    end
    if n > 0
        push!(ret, (last_frame, n))
    end
    trace = _simplify_include_frames(ret)
    trace = _collapse_repeated_frames(trace)
    return trace
end

function show_exception_stack(io::IO, stack)
    # Display exception stack with the top of the stack first.  This ordering
    # means that the user doesn't have to scroll up in the REPL to discover the
    # root cause.
    nexc = length(stack)
    for i = nexc:-1:1
        if nexc != i
            printstyled(io, "\ncaused by: ", color=error_color())
        end
        exc, bt = stack[i]
        showerror(io, exc, bt, backtrace = bt!==nothing)
        i == 1 || println(io)
    end
end

# Defined here rather than error.jl for bootstrap ordering
function show(io::IO, ip::InterpreterIP)
    print(io, typeof(ip))
    if ip.code isa Core.CodeInfo
        print(io, " in top-level CodeInfo for $(ip.mod) at statement $(Int(ip.stmt))")
    else
        print(io, " in $(ip.code) at statement $(Int(ip.stmt))")
    end
end

# handler for displaying a hint in case the user tries to call
# the instance of a number (probably missing the operator)
# eg: (1 + 2)(3 + 4)
function noncallable_number_hint_handler(io, ex, arg_types, kwargs)
    @nospecialize
    if ex.f isa Number
        print(io, "\nMaybe you forgot to use an operator such as ")
        printstyled(io, "*, ^, %, / etc. ", color=:cyan)
        print(io, "?")
    end
end

Experimental.register_error_hint(noncallable_number_hint_handler, MethodError)

# Display a hint in case the user tries to use the + operator on strings
# (probably attempting concatenation)
function string_concatenation_hint_handler(io, ex, arg_types, kwargs)
    @nospecialize
    if (ex.f === +) && all(i -> i <: AbstractString, arg_types)
        print(io, "\nString concatenation is performed with ")
        printstyled(io, "*", color=:cyan)
        print(io, " (See also: https://docs.julialang.org/en/v1/manual/strings/#man-concatenation).")
    end
end

Experimental.register_error_hint(string_concatenation_hint_handler, MethodError)


# Display a hint in case the user tries to use the min or max function on an iterable
# or tries to use something like `collect` on an iterator without defining either IteratorSize or length
function methods_on_iterable(io, ex, arg_types, kwargs)
    @nospecialize
    f = ex.f
    if (f === max || f === min) && length(arg_types) == 1 && Base.isiterable(only(arg_types))
        f_correct = f === max ? "maximum" : "minimum"
        print(io, "\nFinding the $f_correct of an iterable is performed with `$f_correct`.")
    end
    if (f === Base.length || f === Base.size) && length(arg_types) >= 1
        arg_type_tuple = Tuple{arg_types...}
        if hasmethod(iterate, arg_type_tuple)
            iterkind = IteratorSize(arg_types[1])
            if iterkind isa HasLength
                print(io, "\nYou may need to implement the `length` method or define `IteratorSize` for this type to be `SizeUnknown`.")
            elseif iterkind isa HasShape
                print(io, "\nYou may need to implement the `length` and `size` methods for `IteratorSize` `HasShape`.")
            end
        end
    end
    nothing
end

Experimental.register_error_hint(methods_on_iterable, MethodError)


# ExceptionStack implementation
size(s::ExceptionStack) = size(s.stack)
getindex(s::ExceptionStack, i::Int) = s.stack[i]

function show(io::IO, ::MIME"text/plain", stack::ExceptionStack)
    nexc = length(stack)
    printstyled(io, nexc, "-element ExceptionStack", nexc == 0 ? "" : ":\n")
    show_exception_stack(io, stack)
end
show(io::IO, stack::ExceptionStack) = show(io, MIME("text/plain"), stack)<|MERGE_RESOLUTION|>--- conflicted
+++ resolved
@@ -287,7 +287,6 @@
         if ft <: Function && isempty(ft.parameters) && _isself(ft)
             f_is_function = true
         end
-<<<<<<< HEAD
         print(io, "no method matching ")
         show_signature_function(io, isa(f, Type) ? Type{f} : typeof(f))
         print(io, "(")
@@ -302,12 +301,11 @@
                 print(io, k, "::", typeof(v))
                 i == length(kwargs)::Int || print(io, ", ")
             end
-=======
+        end
         if is_arg_types
             print(io, "no method matching invoke ")
         else
             print(io, "no method matching ")
->>>>>>> 3ed2b497
         end
         buf = IOBuffer()
         iob = IOContext(buf, io)     # for type abbreviation as in #49795; some, like `convert(T, x)`, should not abbreviate
