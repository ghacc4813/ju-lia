--- conflicted
+++ resolved
@@ -946,28 +946,10 @@
 unsafe_getindex(v::OneTo{T}, i::Integer) where T = convert(T, i)
 unsafe_getindex(v::AbstractRange{T}, i::Integer) where T = convert(T, first(v) + (i - oneunit(i))*step_hp(v))
 function unsafe_getindex(r::StepRangeLen{T}, i::Integer) where T
-<<<<<<< HEAD
-    u = i - r.offset
-    T(r.ref + u*r.step)
-end
-unsafe_getindex(r::LinRange, i::Integer) = lerpi(i-oneunit(i), r.lendiv, r.start, r.stop)
-=======
-    i isa Bool && throw(ArgumentError("invalid index: $i of type Bool"))
     u = oftype(r.offset, i) - r.offset
     T(r.ref + u*r.step)
 end
-
-function _getindex_hiprec(r::StepRangeLen, i::Integer)  # without rounding by T
-    i isa Bool && throw(ArgumentError("invalid index: $i of type Bool"))
-    u = oftype(r.offset, i) - r.offset
-    r.ref + u*r.step
-end
-
-function unsafe_getindex(r::LinRange, i::Integer)
-    i isa Bool && throw(ArgumentError("invalid index: $i of type Bool"))
-    lerpi(i-oneunit(i), r.lendiv, r.start, r.stop)
-end
->>>>>>> 197180d8
+unsafe_getindex(r::LinRange, i::Integer) = lerpi(i-oneunit(i), r.lendiv, r.start, r.stop)
 
 function lerpi(j::Integer, d::Integer, a::T, b::T) where T
     t = j/d # ∈ [0,1]
