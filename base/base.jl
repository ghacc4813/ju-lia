--- conflicted
+++ resolved
@@ -149,14 +149,8 @@
     hasvalue::Bool
     value::T
 
-<<<<<<< HEAD
     Nullable() = new(false)
     Nullable(value::T, hasvalue::Bool=true) = new(hasvalue, value)
 end
-=======
-    Nullable() = new(true)
-    Nullable(value::T, isnull::Bool=false) = new(isnull, value)
-end
 
-setfield!{T}(x::T, i, v) = Core.setfield!(x, i, convert(fieldtype(T, i), v))
->>>>>>> 73808cf5
+setfield!{T}(x::T, i, v) = Core.setfield!(x, i, convert(fieldtype(T, i), v))