--- conflicted
+++ resolved
@@ -694,13 +694,8 @@
 end
 
 function -(x::BigFloat)
-<<<<<<< HEAD
     z = BigFloat(; precision=_precision(x))
-    ccall((:mpfr_neg, libmpfr), Int32, (Ref{BigFloat}, Ref{BigFloat}, MPFRRoundingMode), z, x, ROUNDING_MODE[])
-=======
-    z = BigFloat()
     ccall((:mpfr_neg, libmpfr), Int32, (Ref{BigFloat}, Ref{BigFloat}, MPFRRoundingMode), z, x, rounding_raw(BigFloat))
->>>>>>> c06662a4
     return z
 end
 
