--- conflicted
+++ resolved
@@ -123,9 +123,6 @@
 _ntuple(f, n) = (@_noinline_meta; ([f(i) for i = 1:n]...))
 
 # inferrable ntuple
-<<<<<<< HEAD
-function ntuple(f::F, ::Type{Val{N}}) where {F,N}
-=======
 ntuple(f, ::Type{Val{0}}) = (@_inline_meta; ())
 ntuple(f, ::Type{Val{1}}) = (@_inline_meta; (f(1),))
 ntuple(f, ::Type{Val{2}}) = (@_inline_meta; (f(1), f(2)))
@@ -143,8 +140,7 @@
 ntuple(f, ::Type{Val{14}}) = (@_inline_meta; (f(1), f(2), f(3), f(4), f(5), f(6), f(7), f(8), f(9), f(10), f(11), f(12), f(13), f(14)))
 ntuple(f, ::Type{Val{15}}) = (@_inline_meta; (f(1), f(2), f(3), f(4), f(5), f(6), f(7), f(8), f(9), f(10), f(11), f(12), f(13), f(14), f(15)))
 
-function ntuple{F,N}(f::F, ::Type{Val{N}})
->>>>>>> 7eefa45b
+function ntuple(f::F, ::Type{Val{N}}) where {F,N}
     Core.typeassert(N, Int)
     _ntuple((), f, Val{N})
 end
