# This file is a part of Julia. License is MIT: http://julialang.org/license

### Common definitions

import Base: scalarmax, scalarmin, sort

### The SparseVector

### Types

immutable SparseVector{Tv,Ti<:Integer} <: AbstractSparseVector{Tv,Ti}
    n::Int              # the number of elements
    nzind::Vector{Ti}   # the indices of nonzeros
    nzval::Vector{Tv}   # the values of nonzeros

    function SparseVector(n::Integer, nzind::Vector{Ti}, nzval::Vector{Tv})
        n >= 0 || throw(ArgumentError("The number of elements must be non-negative."))
        length(nzind) == length(nzval) ||
            throw(ArgumentError("index and value vectors must be the same length"))
        new(convert(Int, n), nzind, nzval)
    end
end

SparseVector{Tv,Ti}(n::Integer, nzind::Vector{Ti}, nzval::Vector{Tv}) =
    SparseVector{Tv,Ti}(n, nzind, nzval)

### Basic properties

length(x::SparseVector) = x.n
size(x::SparseVector) = (x.n,)
nnz(x::SparseVector) = length(x.nzval)
countnz(x::SparseVector) = countnz(x.nzval)
nonzeros(x::SparseVector) = x.nzval
nonzeroinds(x::SparseVector) = x.nzind

similar{T}(x::SparseVector, ::Type{T}, D::Dims) = spzeros(T, D...)

### Construct empty sparse vector

spzeros(len::Integer) = spzeros(Float64, len)
spzeros{T}(::Type{T}, len::Integer) = SparseVector(len, Int[], T[])

# Construction of same structure, but with all ones
spones{T}(x::SparseVector{T}) = SparseVector(x.n, copy(x.nzind), ones(T, length(x.nzval)))

### Construction from lists of indices and values

function _sparsevector!{Ti<:Integer}(I::Vector{Ti}, V::Vector, len::Integer)
    # pre-condition: no duplicate indexes in I
    if !isempty(I)
        p = sortperm(I)
        permute!(I, p)
        permute!(V, p)
    end
    SparseVector(len, I, V)
end

function _sparsevector!{Tv,Ti<:Integer}(I::Vector{Ti}, V::Vector{Tv}, len::Integer, combine::Function)
    if !isempty(I)
        p = sortperm(I)
        permute!(I, p)
        permute!(V, p)
        m = length(I)
        r = 1
        l = 1       # length of processed part
        i = I[r]    # row-index of current element

        # main loop
        while r < m
            r += 1
            i2 = I[r]
            if i2 == i  # accumulate r-th to the l-th entry
                V[l] = combine(V[l], V[r])
            else  # advance l, and move r-th to l-th
                pv = V[l]
                l += 1
                i = i2
                if l < r
                    I[l] = i; V[l] = V[r]
                end
            end
        end
        if l < m
            resize!(I, l)
            resize!(V, l)
        end
    end
    SparseVector(len, I, V)
end

"""
    sparsevec(I, V, [m, combine])

Create a sparse vector `S` of length `m` such that `S[I[k]] = V[k]`.
Duplicates are combined using the `combine` function, which defaults to
`+` if no `combine` argument is provided, unless the elements of `V` are Booleans
in which case `combine` defaults to `|`.
"""
function sparsevec{Tv,Ti<:Integer}(I::AbstractVector{Ti}, V::AbstractVector{Tv}, combine::Function)
    length(I) == length(V) ||
        throw(ArgumentError("index and value vectors must be the same length"))
    len = 0
    for i in I
        i >= 1 || error("Index must be positive.")
        if i > len
            len = i
        end
    end
    _sparsevector!(collect(Ti, I), collect(Tv, V), len, combine)
end

function sparsevec{Tv,Ti<:Integer}(I::AbstractVector{Ti}, V::AbstractVector{Tv}, len::Integer, combine::Function)
    length(I) == length(V) ||
        throw(ArgumentError("index and value vectors must be the same length"))
    maxi = convert(Ti, len)
    for i in I
        1 <= i <= maxi || throw(ArgumentError("An index is out of bound."))
    end
    _sparsevector!(collect(Ti, I), collect(Tv, V), len, combine)
end

sparsevec{Ti<:Integer}(I::AbstractVector{Ti}, V::Union{Number, AbstractVector}) =
    sparsevec(I, V, +)

sparsevec{Ti<:Integer}(I::AbstractVector{Ti}, V::Union{Number, AbstractVector},
    len::Integer) =
    sparsevec(I, V, len, +)

sparsevec{Ti<:Integer}(I::AbstractVector{Ti}, V::Union{Bool, AbstractVector{Bool}}) =
    sparsevec(I, V, |)

sparsevec{Ti<:Integer}(I::AbstractVector{Ti}, V::Union{Bool, AbstractVector{Bool}},
    len::Integer) =
    sparsevec(I, V, len, |)

sparsevec{Ti<:Integer}(I::AbstractVector{Ti}, v::Number, combine::Function) =
    sparsevec(I, fill(v, length(I)), combine)

sparsevec{Ti<:Integer}(I::AbstractVector{Ti}, v::Number, len::Integer, combine::Function) =
    sparsevec(I, fill(v, length(I)), len, combine)


### Construction from dictionary
"""
    sparsevec(D::Dict, [m])

Create a sparse vector of length `m` where the nonzero indices are keys from
the dictionary, and the nonzero values are the values from the dictionary.
"""
function sparsevec{Tv,Ti<:Integer}(dict::Associative{Ti,Tv})
    m = length(dict)
    nzind = Array(Ti, m)
    nzval = Array(Tv, m)

    cnt = 0
    len = zero(Ti)
    for (k, v) in dict
        k >= 1 || throw(ArgumentError("index must be positive."))
        if k > len
            len = k
        end
        cnt += 1
        @inbounds nzind[cnt] = k
        @inbounds nzval[cnt] = v
    end
    resize!(nzind, cnt)
    resize!(nzval, cnt)
    _sparsevector!(nzind, nzval, len)
end

function sparsevec{Tv,Ti<:Integer}(dict::Associative{Ti,Tv}, len::Integer)
    m = length(dict)
    nzind = Array(Ti, m)
    nzval = Array(Tv, m)

    cnt = 0
    maxk = convert(Ti, len)
    for (k, v) in dict
        1 <= k <= maxk || throw(ArgumentError("an index (key) is out of bound."))
        cnt += 1
        @inbounds nzind[cnt] = k
        @inbounds nzval[cnt] = v
    end
    resize!(nzind, cnt)
    resize!(nzval, cnt)
    _sparsevector!(nzind, nzval, len)
end


### Element access

function setindex!{Tv,Ti<:Integer}(x::SparseVector{Tv,Ti}, v::Tv, i::Ti)
    checkbounds(x, i)
    nzind = nonzeroinds(x)
    nzval = nonzeros(x)

    m = length(nzind)
    k = searchsortedfirst(nzind, i)
    if 1 <= k <= m && nzind[k] == i  # i found
        if v == 0
            deleteat!(nzind, k)
            deleteat!(nzval, k)
        else
            nzval[k] = v
        end
    else  # i not found
        if v != 0
            insert!(nzind, k, i)
            insert!(nzval, k, v)
        end
    end
    x
end

setindex!{Tv, Ti<:Integer}(x::SparseVector{Tv,Ti}, v, i::Integer) =
    setindex!(x, convert(Tv, v), convert(Ti, i))


### Conversion

# convert SparseMatrixCSC to SparseVector
function convert{Tv,Ti<:Integer}(::Type{SparseVector{Tv,Ti}}, s::SparseMatrixCSC{Tv,Ti})
    size(s, 2) == 1 || throw(ArgumentError("The input argument must have a single-column."))
    SparseVector(s.m, s.rowval, s.nzval)
end

convert{Tv,Ti}(::Type{SparseVector{Tv}}, s::SparseMatrixCSC{Tv,Ti}) =
    convert(SparseVector{Tv,Ti}, s)

convert{Tv,Ti}(::Type{SparseVector}, s::SparseMatrixCSC{Tv,Ti}) =
    convert(SparseVector{Tv,Ti}, s)

# convert Vector to SparseVector

"""
    sparsevec(A)

Convert a vector `A` into a sparse vector of length `m`.
"""
sparsevec{T}(a::AbstractVector{T}) = convert(SparseVector{T, Int}, a)
sparsevec(a::AbstractArray) = sparsevec(vec(a))
sparsevec(a::AbstractSparseArray) = vec(a)
sparse(a::AbstractVector) = sparsevec(a)

function _dense2sparsevec{Tv,Ti}(s::AbstractArray{Tv}, initcap::Ti)
    # pre-condition: initcap > 0; the initcap determines the index type
    n = length(s)
    cap = initcap
    nzind = Array(Ti, cap)
    nzval = Array(Tv, cap)
    c = 0
    @inbounds for i = 1:n
        v = s[i]
        if v != 0
            if c >= cap
                cap *= 2
                resize!(nzind, cap)
                resize!(nzval, cap)
            end
            c += 1
            nzind[c] = i
            nzval[c] = v
        end
    end
    if c < cap
        resize!(nzind, c)
        resize!(nzval, c)
    end
    SparseVector(n, nzind, nzval)
end

convert{Tv,Ti}(::Type{SparseVector{Tv,Ti}}, s::AbstractVector{Tv}) =
    _dense2sparsevec(s, convert(Ti, max(8, div(length(s), 8))))

convert{Tv}(::Type{SparseVector{Tv}}, s::AbstractVector{Tv}) =
    convert(SparseVector{Tv,Int}, s)

convert{Tv}(::Type{SparseVector}, s::AbstractVector{Tv}) =
    convert(SparseVector{Tv,Int}, s)


# convert between different types of SparseVector
convert{Tv,Ti,TvS,TiS}(::Type{SparseVector{Tv,Ti}}, s::SparseVector{TvS,TiS}) =
    SparseVector{Tv,Ti}(s.n, convert(Vector{Ti}, s.nzind), convert(Vector{Tv}, s.nzval))

convert{Tv,TvS,TiS}(::Type{SparseVector{Tv}}, s::SparseVector{TvS,TiS}) =
    SparseVector{Tv,TiS}(s.n, s.nzind, convert(Vector{Tv}, s.nzval))


### copying
function prep_sparsevec_copy_dest!(A::SparseVector, lB, nnzB)
    lA = length(A)
    lA >= lB || throw(BoundsError())
    # If the two vectors have the same length then all the elements in A will be overwritten.
    if length(A) == lB
        resize!(A.nzval, nnzB)
        resize!(A.nzind, nnzB)
    else
        nnzA = nnz(A)

        lastmodindA = searchsortedlast(A.nzind, lB)
        if lastmodindA >= nnzB
            # A will have fewer non-zero elements; unmodified elements are kept at the end.
            deleteat!(A.nzind, nnzB+1:lastmodindA)
            deleteat!(A.nzval, nnzB+1:lastmodindA)
        else
            # A will have more non-zero elements; unmodified elements are kept at the end.
            resize!(A.nzind, nnzB + nnzA - lastmodindA)
            resize!(A.nzval, nnzB + nnzA - lastmodindA)
            copy!(A.nzind, nnzB+1, A.nzind, lastmodindA+1, nnzA-lastmodindA)
            copy!(A.nzval, nnzB+1, A.nzval, lastmodindA+1, nnzA-lastmodindA)
        end
    end
end

function copy!(A::SparseVector, B::SparseVector)
    prep_sparsevec_copy_dest!(A, length(B), nnz(B))
    copy!(A.nzind, B.nzind)
    copy!(A.nzval, B.nzval)
    return A
end

function copy!(A::SparseVector, B::SparseMatrixCSC)
    prep_sparsevec_copy_dest!(A, length(B), nnz(B))

    ptr = 1
    @assert length(A.nzind) >= length(B.rowval)
    maximum(B.colptr)-1 <= length(B.rowval) || throw(BoundsError())
    @inbounds for col=1:length(B.colptr)-1
        offsetA = (col - 1) * B.m
        while ptr <= B.colptr[col+1]-1
            A.nzind[ptr] = B.rowval[ptr] + offsetA
            ptr += 1
        end
    end
    copy!(A.nzval, B.nzval)
    return A
end

copy!{TvB, TiB}(A::SparseMatrixCSC, B::SparseVector{TvB,TiB}) =
    copy!(A, SparseMatrixCSC{TvB,TiB}(B.n, 1, TiB[1, length(B.nzind)+1], B.nzind, B.nzval))


### Rand Construction
sprand{T}(n::Integer, p::AbstractFloat, rfn::Function, ::Type{T}) = sprand(GLOBAL_RNG, n, p, rfn, T)
function sprand{T}(r::AbstractRNG, n::Integer, p::AbstractFloat, rfn::Function, ::Type{T})
    I = randsubseq(r, 1:convert(Int, n), p)
    V = rfn(r, T, length(I))
    SparseVector(n, I, V)
end

sprand(n::Integer, p::AbstractFloat, rfn::Function) = sprand(GLOBAL_RNG, n, p, rfn)
function sprand(r::AbstractRNG, n::Integer, p::AbstractFloat, rfn::Function)
    I = randsubseq(r, 1:convert(Int, n), p)
    V = rfn(r, length(I))
    SparseVector(n, I, V)
end

sprand(n::Integer, p::AbstractFloat) = sprand(GLOBAL_RNG, n, p, rand)

sprand(r::AbstractRNG, n::Integer, p::AbstractFloat) = sprand(r, n, p, rand)
sprand{T}(r::AbstractRNG, ::Type{T}, n::Integer, p::AbstractFloat) = sprand(r, n, p, (r, i) -> rand(r, T, i))
sprand(r::AbstractRNG, ::Type{Bool}, n::Integer, p::AbstractFloat) = sprand(r, n, p, truebools)
sprand{T}(::Type{T}, n::Integer, p::AbstractFloat) = sprand(GLOBAL_RNG, T, n, p)

sprandn(n::Integer, p::AbstractFloat) = sprand(GLOBAL_RNG, n, p, randn)
sprandn(r::AbstractRNG, n::Integer, p::AbstractFloat) = sprand(r, n, p, randn)

## Indexing into Matrices can return SparseVectors

# Column slices
function getindex(x::SparseMatrixCSC, ::Colon, j::Integer)
    checkbounds(x, :, j)
    r1 = convert(Int, x.colptr[j])
    r2 = convert(Int, x.colptr[j+1]) - 1
    SparseVector(x.m, x.rowval[r1:r2], x.nzval[r1:r2])
end

function getindex(x::SparseMatrixCSC, I::UnitRange, j::Integer)
    checkbounds(x, I, j)
    # Get the selected column
    c1 = convert(Int, x.colptr[j])
    c2 = convert(Int, x.colptr[j+1]) - 1
    # Restrict to the selected rows
    r1 = searchsortedfirst(x.rowval, first(I), c1, c2, Forward)
    r2 = searchsortedlast(x.rowval, last(I), c1, c2, Forward)
    SparseVector(length(I), x.rowval[r1:r2] - first(I) + 1, x.nzval[r1:r2])
end

# In the general case, we piggy back upon SparseMatrixCSC's optimized solution
@inline function getindex{Tv,Ti}(A::SparseMatrixCSC{Tv,Ti}, I::AbstractVector, J::Integer)
    M = A[I, [J]]
    SparseVector(M.m, M.rowval, M.nzval)
end

# Row slices
getindex(A::SparseMatrixCSC, i::Integer, ::Colon) = A[i, 1:end]
getindex{Tv,Ti}(A::SparseMatrixCSC{Tv,Ti}, i::Integer, J::AbstractVector{Bool}) = A[i, find(J)]
function Base.getindex{Tv,Ti}(A::SparseMatrixCSC{Tv,Ti}, i::Integer, J::AbstractVector)
    checkbounds(A, i, J)
    nJ = length(J)
    colptrA = A.colptr; rowvalA = A.rowval; nzvalA = A.nzval

    nzinds = Array(Ti, 0)
    nzvals = Array(Tv, 0)

    # adapted from SparseMatrixCSC's sorted_bsearch_A
    ptrI = 1
    @inbounds for j = 1:nJ
        col = J[j]
        rowI = i
        ptrA = colptrA[col]
        stopA = colptrA[col+1]-1
        if ptrA <= stopA
            if rowvalA[ptrA] <= rowI
                ptrA = searchsortedfirst(rowvalA, rowI, ptrA, stopA, Base.Order.Forward)
                if ptrA <= stopA && rowvalA[ptrA] == rowI
                    push!(nzinds, j)
                    push!(nzvals, nzvalA[ptrA])
                end
            end
            ptrI += 1
        end
    end
    return SparseVector(nJ, nzinds, nzvals)
end


# Logical and linear indexing into SparseMatrices
getindex{Tv}(A::SparseMatrixCSC{Tv}, I::AbstractVector{Bool}) = _logical_index(A, I) # Ambiguities
getindex{Tv}(A::SparseMatrixCSC{Tv}, I::AbstractArray{Bool}) = _logical_index(A, I)
function _logical_index{Tv}(A::SparseMatrixCSC{Tv}, I::AbstractArray{Bool})
    checkbounds(A, I)
    n = sum(I)
    nnzB = min(n, nnz(A))

    colptrA = A.colptr; rowvalA = A.rowval; nzvalA = A.nzval
    rowvalB = Array(Int, nnzB)
    nzvalB = Array(Tv, nnzB)
    c = 1
    rowB = 1

    @inbounds for col in 1:A.n
        r1 = colptrA[col]
        r2 = colptrA[col+1]-1

        for row in 1:A.m
            if I[row, col]
                while (r1 <= r2) && (rowvalA[r1] < row)
                    r1 += 1
                end
                if (r1 <= r2) && (rowvalA[r1] == row)
                    nzvalB[c] = nzvalA[r1]
                    rowvalB[c] = rowB
                    c += 1
                end
                rowB += 1
                (rowB > n) && break
            end
        end
        (rowB > n) && break
    end
    if nnzB > (c-1)
        deleteat!(nzvalB, c:nnzB)
        deleteat!(rowvalB, c:nnzB)
    end
    SparseVector(n, rowvalB, nzvalB)
end

# TODO: further optimizations are available for ::Colon and other types of Range
getindex(A::SparseMatrixCSC, ::Colon) = A[1:end]

function getindex{Tv}(A::SparseMatrixCSC{Tv}, I::UnitRange)
    checkbounds(A, I)
    szA = size(A)
    nA = szA[1]*szA[2]
    colptrA = A.colptr
    rowvalA = A.rowval
    nzvalA = A.nzval

    n = length(I)
    nnzB = min(n, nnz(A))
    rowvalB = Array(Int, nnzB)
    nzvalB = Array(Tv, nnzB)

    rowstart,colstart = ind2sub(szA, first(I))
    rowend,colend = ind2sub(szA, last(I))

    idxB = 1
    @inbounds for col in colstart:colend
        minrow = (col == colstart ? rowstart : 1)
        maxrow = (col == colend ? rowend : szA[1])
        for r in colptrA[col]:(colptrA[col+1]-1)
            rowA = rowvalA[r]
            if minrow <= rowA <= maxrow
                rowvalB[idxB] = sub2ind(szA, rowA, col) - first(I) + 1
                nzvalB[idxB] = nzvalA[r]
                idxB += 1
            end
        end
    end
    if nnzB > (idxB-1)
        deleteat!(nzvalB, idxB:nnzB)
        deleteat!(rowvalB, idxB:nnzB)
    end
    SparseVector(n, rowvalB, nzvalB)
end

function getindex{Tv}(A::SparseMatrixCSC{Tv}, I::AbstractVector)
    szA = size(A)
    nA = szA[1]*szA[2]
    colptrA = A.colptr
    rowvalA = A.rowval
    nzvalA = A.nzval

    n = length(I)
    nnzB = min(n, nnz(A))
    rowvalB = Array(Int, nnzB)
    nzvalB = Array(Tv, nnzB)

    idxB = 1
    for i in 1:n
        ((I[i] < 1) | (I[i] > nA)) && throw(BoundsError(A, I))
        row,col = ind2sub(szA, I[i])
        for r in colptrA[col]:(colptrA[col+1]-1)
            @inbounds if rowvalA[r] == row
                if idxB <= nnzB
                    rowvalB[idxB] = i
                    nzvalB[idxB] = nzvalA[r]
                    idxB += 1
                else # this can happen if there are repeated indices in I
                    push!(rowvalB, i)
                    push!(nzvalB, nzvalA[r])
                end
                break
            end
        end
    end
    if nnzB > (idxB-1)
        deleteat!(nzvalB, idxB:nnzB)
        deleteat!(rowvalB, idxB:nnzB)
    end
    SparseVector(n, rowvalB, nzvalB)
end


### Generic functions operating on AbstractSparseVector

### getindex

function _spgetindex{Tv,Ti}(m::Int, nzind::AbstractVector{Ti}, nzval::AbstractVector{Tv}, i::Integer)
    ii = searchsortedfirst(nzind, convert(Ti, i))
    (ii <= m && nzind[ii] == i) ? nzval[ii] : zero(Tv)
end

function getindex{Tv}(x::AbstractSparseVector{Tv}, i::Integer)
    checkbounds(x, i)
    _spgetindex(nnz(x), nonzeroinds(x), nonzeros(x), i)
end

function getindex{Tv,Ti}(x::AbstractSparseVector{Tv,Ti}, I::UnitRange)
    checkbounds(x, I)
    xlen = length(x)
    i0 = first(I)
    i1 = last(I)

    xnzind = nonzeroinds(x)
    xnzval = nonzeros(x)
    m = length(xnzind)

    # locate the first j0, s.t. xnzind[j0] >= i0
    j0 = searchsortedfirst(xnzind, i0)
    # locate the last j1, s.t. xnzind[j1] <= i1
    j1 = searchsortedlast(xnzind, i1, j0, m, Forward)

    # compute the number of non-zeros
    jrgn = j0:j1
    mr = length(jrgn)
    rind = Array(Ti, mr)
    rval = Array(Tv, mr)
    if mr > 0
        c = 0
        for j in jrgn
            c += 1
            rind[c] = convert(Ti, xnzind[j] - i0 + 1)
            rval[c] = xnzval[j]
        end
    end
    SparseVector(length(I), rind, rval)
end

getindex{Tv,Ti}(x::AbstractSparseVector{Tv,Ti}, I::AbstractVector{Bool}) = x[find(I)]
getindex{Tv,Ti}(x::AbstractSparseVector{Tv,Ti}, I::AbstractArray{Bool}) = x[find(I)]
@inline function getindex{Tv,Ti}(x::AbstractSparseVector{Tv,Ti}, I::AbstractVector)
    # SparseMatrixCSC has a nicely optimized routine for this; punt
    S = SparseMatrixCSC(x.n, 1, [1,length(x.nzind)+1], x.nzind, x.nzval)
    S[I, 1]
end

function getindex{Tv,Ti}(x::AbstractSparseVector{Tv,Ti}, I::AbstractArray)
    # punt to SparseMatrixCSC
    S = SparseMatrixCSC(x.n, 1, [1,length(x.nzind)+1], x.nzind, x.nzval)
    S[I]
end

getindex(x::AbstractSparseVector, ::Colon) = copy(x)

### show and friends

function showarray(io::IO, x::AbstractSparseVector;
                   header::Bool=true, repr=false)

    n = length(x)
    nzind = nonzeroinds(x)
    nzval = nonzeros(x)
    xnnz = length(nzind)

    if header
        println(io, summary(x))
    end

    limit::Bool = Base.limit_output(io)
    half_screen_rows = limit ? div(displaysize(io)[1] - 8, 2) : typemax(Int)
    pad = ndigits(n)
    sep = "\n\t"
    for k = 1:length(nzind)
        if k < half_screen_rows || k > xnnz - half_screen_rows
            print(io, "  ", '[', rpad(nzind[k], pad), "]  =  ")
            Base.showcompact_lim(io, nzval[k])
            println(io)
        elseif k == half_screen_rows
            println(io, "   ", " "^pad, "   \u22ee")
        end
    end
end

function summary(x::AbstractSparseVector)
    string("Sparse vector of length ", length(x), " with ", length(nonzeros(x)),
           " ",  eltype(x), " nonzero entries:")
end

show(io::IO, x::AbstractSparseVector) = showarray(io, x)
writemime(io::IO, ::MIME"text/plain", x::AbstractSparseVector) = show(IOContext(io, :limit_output => true), x)

### Conversion to matrix

function convert{TvD,TiD,Tv,Ti}(::Type{SparseMatrixCSC{TvD,TiD}}, x::AbstractSparseVector{Tv,Ti})
    n = length(x)
    xnzind = nonzeroinds(x)
    xnzval = nonzeros(x)
    m = length(xnzind)
    colptr = TiD[1, m+1]
    # Note that this *cannot* share data like normal array conversions, since
    # modifying one would put the other in an inconsistent state
    rowval = collect(TiD, xnzind)
    nzval = collect(TvD, xnzval)
    SparseMatrixCSC(n, 1, colptr, rowval, nzval)
end

convert{TvD,Tv,Ti}(::Type{SparseMatrixCSC{TvD}}, x::AbstractSparseVector{Tv,Ti}) =
    convert(SparseMatrixCSC{TvD,Ti}, x)

convert{Tv,Ti}(::Type{SparseMatrixCSC}, x::AbstractSparseVector{Tv,Ti}) =
    convert(SparseMatrixCSC{Tv,Ti}, x)


### Array manipulation

function full{Tv}(x::AbstractSparseVector{Tv})
    n = length(x)
    n == 0 && return Array(Tv, 0)
    nzind = nonzeroinds(x)
    nzval = nonzeros(x)
    r = zeros(Tv, n)
    for i = 1:length(nzind)
        r[nzind[i]] = nzval[i]
    end
    return r
end

vec(x::AbstractSparseVector) = x
copy(x::AbstractSparseVector) =
    SparseVector(length(x), copy(nonzeroinds(x)), copy(nonzeros(x)))

function reinterpret{T,Tv}(::Type{T}, x::AbstractSparseVector{Tv})
    sizeof(T) == sizeof(Tv) ||
        throw(ArgumentError("reinterpret of sparse vectors only supports element types of the same size."))
    SparseVector(length(x), copy(nonzeroinds(x)), reinterpret(T, nonzeros(x)))
end

float{Tv<:AbstractFloat}(x::AbstractSparseVector{Tv}) = x
float(x::AbstractSparseVector) =
    SparseVector(length(x), copy(nonzeroinds(x)), float(nonzeros(x)))

complex{Tv<:Complex}(x::AbstractSparseVector{Tv}) = x
complex(x::AbstractSparseVector) =
    SparseVector(length(x), copy(nonzeroinds(x)), complex(nonzeros(x)))


### Concatenation

function hcat{Tv,Ti}(X::AbstractSparseVector{Tv,Ti}...)
    # check sizes
    n = length(X)
    m = length(X[1])
    tnnz = nnz(X[1])
    for j = 2:n
        length(X[j]) == m ||
            throw(DimensionMismatch("Inconsistent column lengths."))
        tnnz += nnz(X[j])
    end

    # construction
    colptr = Array(Ti, n+1)
    nzrow = Array(Ti, tnnz)
    nzval = Array(Tv, tnnz)
    roff = 1
    @inbounds for j = 1:n
        xj = X[j]
        xnzind = nonzeroinds(xj)
        xnzval = nonzeros(xj)
        colptr[j] = roff
        copy!(nzrow, roff, xnzind)
        copy!(nzval, roff, xnzval)
        roff += length(xnzind)
    end
    colptr[n+1] = roff
    SparseMatrixCSC{Tv,Ti}(m, n, colptr, nzrow, nzval)
end

function vcat{Tv,Ti}(X::AbstractSparseVector{Tv,Ti}...)
    # check sizes
    n = length(X)
    tnnz = 0
    for j = 1:n
        tnnz += nnz(X[j])
    end

    # construction
    rnzind = Array(Ti, tnnz)
    rnzval = Array(Tv, tnnz)
    ir = 0
    len = 0
    @inbounds for j = 1:n
        xj = X[j]
        xnzind = nonzeroinds(xj)
        xnzval = nonzeros(xj)
        xnnz = length(xnzind)
        for i = 1:xnnz
            rnzind[ir + i] = xnzind[i] + len
        end
        copy!(rnzval, ir+1, xnzval)
        ir += xnnz
        len += length(xj)
    end
    SparseVector(len, rnzind, rnzval)
end

### math functions

### Unary Map

# zero-preserving functions (z->z, nz->nz)
for op in [:-, :abs, :abs2, :conj]
    @eval begin
        $(op)(x::AbstractSparseVector) =
            SparseVector(length(x), copy(nonzeroinds(x)), $(op)(nonzeros(x)))
    end
end

# functions f, such that
#   f(x) can be zero or non-zero when x != 0
#   f(x) = 0 when x == 0
#
macro unarymap_nz2z_z2z(op, TF)
    esc(quote
        function $(op){Tv<:$(TF),Ti<:Integer}(x::AbstractSparseVector{Tv,Ti})
            R = typeof($(op)(zero(Tv)))
            xnzind = nonzeroinds(x)
            xnzval = nonzeros(x)
            m = length(xnzind)

            ynzind = Array(Ti, m)
            ynzval = Array(R, m)
            ir = 0
            @inbounds for j = 1:m
                i = xnzind[j]
                v = $(op)(xnzval[j])
                if v != zero(v)
                    ir += 1
                    ynzind[ir] = i
                    ynzval[ir] = v
                end
            end
            resize!(ynzind, ir)
            resize!(ynzval, ir)
            SparseVector(length(x), ynzind, ynzval)
        end
    end)
end

real{T<:Real}(x::AbstractSparseVector{T}) = x
@unarymap_nz2z_z2z real Complex

imag{Tv<:Real,Ti<:Integer}(x::AbstractSparseVector{Tv,Ti}) = SparseVector(length(x), Ti[], Tv[])
@unarymap_nz2z_z2z imag Complex

for op in [:floor, :ceil, :trunc, :round]
    @eval @unarymap_nz2z_z2z $(op) Real
end

for op in [:log1p, :expm1,
           :sin, :tan, :sinpi, :sind, :tand,
           :asin, :atan, :asind, :atand,
           :sinh, :tanh, :asinh, :atanh]
    @eval @unarymap_nz2z_z2z $(op) Number
end

# function that does not preserve zeros

macro unarymap_z2nz(op, TF)
    esc(quote
        function $(op){Tv<:$(TF),Ti<:Integer}(x::AbstractSparseVector{Tv,Ti})
            v0 = $(op)(zero(Tv))
            R = typeof(v0)
            xnzind = nonzeroinds(x)
            xnzval = nonzeros(x)
            n = length(x)
            m = length(xnzind)
            y = fill(v0, n)
            @inbounds for j = 1:m
                y[xnzind[j]] = $(op)(xnzval[j])
            end
            y
        end
    end)
end

for op in [:exp, :exp2, :exp10, :log, :log2, :log10,
           :cos, :csc, :cot, :sec, :cospi,
           :cosd, :cscd, :cotd, :secd,
           :acos, :acot, :acosd, :acotd,
           :cosh, :csch, :coth, :sech,
           :acsch, :asech]
    @eval @unarymap_z2nz $(op) Number
end


### Binary Map

# mode:
# 0: f(nz, nz) -> nz, f(z, nz) -> z, f(nz, z) ->  z
# 1: f(nz, nz) -> z/nz, f(z, nz) -> nz, f(nz, z) -> nz
# 2: f(nz, nz) -> z/nz, f(z, nz) -> z/nz, f(nz, z) -> z/nz

function _binarymap{Tx,Ty}(f::Function,
                           x::AbstractSparseVector{Tx},
                           y::AbstractSparseVector{Ty},
                           mode::Int)

    0 <= mode <= 2 || throw(ArgumentError("Incorrect mode $mode."))
    R = typeof(f(zero(Tx), zero(Ty)))
    n = length(x)
    length(y) == n || throw(DimensionMismatch())

    xnzind = nonzeroinds(x)
    xnzval = nonzeros(x)
    ynzind = nonzeroinds(y)
    ynzval = nonzeros(y)
    mx = length(xnzind)
    my = length(ynzind)
    cap = (mode == 0 ? min(mx, my) : mx + my)::Int

    rind = Array(Int, cap)
    rval = Array(R, cap)
    ir = 0
    ix = 1
    iy = 1

    ir = (
        mode == 0 ? _binarymap_mode_0!(f, mx, my,
            xnzind, xnzval, ynzind, ynzval, rind, rval) :
        mode == 1 ? _binarymap_mode_1!(f, mx, my,
            xnzind, xnzval, ynzind, ynzval, rind, rval) :
        _binarymap_mode_2!(f, mx, my,
            xnzind, xnzval, ynzind, ynzval, rind, rval)
    )::Int

    resize!(rind, ir)
    resize!(rval, ir)
    return SparseVector(n, rind, rval)
end

function _binarymap_mode_0!(f::Function, mx::Int, my::Int,
                            xnzind, xnzval, ynzind, ynzval, rind, rval)
    # f(nz, nz) -> nz, f(z, nz) -> z, f(nz, z) ->  z
    ir = 0; ix = 1; iy = 1
    @inbounds while ix <= mx && iy <= my
        jx = xnzind[ix]
        jy = ynzind[iy]
        if jx == jy
            v = f(xnzval[ix], ynzval[iy])
            ir += 1; rind[ir] = jx; rval[ir] = v
            ix += 1; iy += 1
        elseif jx < jy
            ix += 1
        else
            iy += 1
        end
    end
    return ir
end

function _binarymap_mode_1!{Tx,Ty}(f::Function, mx::Int, my::Int,
                                   xnzind, xnzval::AbstractVector{Tx},
                                   ynzind, ynzval::AbstractVector{Ty},
                                   rind, rval)
    # f(nz, nz) -> z/nz, f(z, nz) -> nz, f(nz, z) -> nz
    ir = 0; ix = 1; iy = 1
    @inbounds while ix <= mx && iy <= my
        jx = xnzind[ix]
        jy = ynzind[iy]
        if jx == jy
            v = f(xnzval[ix], ynzval[iy])
            if v != zero(v)
                ir += 1; rind[ir] = jx; rval[ir] = v
            end
            ix += 1; iy += 1
        elseif jx < jy
            v = f(xnzval[ix], zero(Ty))
            ir += 1; rind[ir] = jx; rval[ir] = v
            ix += 1
        else
            v = f(zero(Tx), ynzval[iy])
            ir += 1; rind[ir] = jy; rval[ir] = v
            iy += 1
        end
    end
    @inbounds while ix <= mx
        v = f(xnzval[ix], zero(Ty))
        ir += 1; rind[ir] = xnzind[ix]; rval[ir] = v
        ix += 1
    end
    @inbounds while iy <= my
        v = f(zero(Tx), ynzval[iy])
        ir += 1; rind[ir] = ynzind[iy]; rval[ir] = v
        iy += 1
    end
    return ir
end

function _binarymap_mode_2!{Tx,Ty}(f::Function, mx::Int, my::Int,
                                   xnzind, xnzval::AbstractVector{Tx},
                                   ynzind, ynzval::AbstractVector{Ty},
                                   rind, rval)
    # f(nz, nz) -> z/nz, f(z, nz) -> z/nz, f(nz, z) -> z/nz
    ir = 0; ix = 1; iy = 1
    @inbounds while ix <= mx && iy <= my
        jx = xnzind[ix]
        jy = ynzind[iy]
        if jx == jy
            v = f(xnzval[ix], ynzval[iy])
            if v != zero(v)
                ir += 1; rind[ir] = jx; rval[ir] = v
            end
            ix += 1; iy += 1
        elseif jx < jy
            v = f(xnzval[ix], zero(Ty))
            if v != zero(v)
                ir += 1; rind[ir] = jx; rval[ir] = v
            end
            ix += 1
        else
            v = f(zero(Tx), ynzval[iy])
            if v != zero(v)
                ir += 1; rind[ir] = jy; rval[ir] = v
            end
            iy += 1
        end
    end
    @inbounds while ix <= mx
        v = f(xnzval[ix], zero(Ty))
        if v != zero(v)
            ir += 1; rind[ir] = xnzind[ix]; rval[ir] = v
        end
        ix += 1
    end
    @inbounds while iy <= my
        v = f(zero(Tx), ynzval[iy])
        if v != zero(v)
            ir += 1; rind[ir] = ynzind[iy]; rval[ir] = v
        end
        iy += 1
    end
    return ir
end

function _binarymap{Tx,Ty}(f::Function,
                           x::AbstractVector{Tx},
                           y::AbstractSparseVector{Ty},
                           mode::Int)

    0 <= mode <= 2 || throw(ArgumentError("Incorrect mode $mode."))
    R = typeof(f(zero(Tx), zero(Ty)))
    n = length(x)
    length(y) == n || throw(DimensionMismatch())

    ynzind = nonzeroinds(y)
    ynzval = nonzeros(y)
    m = length(ynzind)

    dst = Array(R, n)
    if mode == 0
        ii = 1
        @inbounds for i = 1:m
            j = ynzind[i]
            while ii < j
                dst[ii] = zero(R); ii += 1
            end
            dst[j] = f(x[j], ynzval[i]); ii += 1
        end
        @inbounds while ii <= n
            dst[ii] = zero(R); ii += 1
        end
    else # mode >= 1
        ii = 1
        @inbounds for i = 1:m
            j = ynzind[i]
            while ii < j
                dst[ii] = f(x[ii], zero(Ty)); ii += 1
            end
            dst[j] = f(x[j], ynzval[i]); ii += 1
        end
        @inbounds while ii <= n
            dst[ii] = f(x[ii], zero(Ty)); ii += 1
        end
    end
    return dst
end

function _binarymap{Tx,Ty}(f::Function,
                           x::AbstractSparseVector{Tx},
                           y::AbstractVector{Ty},
                           mode::Int)

    0 <= mode <= 2 || throw(ArgumentError("Incorrect mode $mode."))
    R = typeof(f(zero(Tx), zero(Ty)))
    n = length(x)
    length(y) == n || throw(DimensionMismatch())

    xnzind = nonzeroinds(x)
    xnzval = nonzeros(x)
    m = length(xnzind)

    dst = Array(R, n)
    if mode == 0
        ii = 1
        @inbounds for i = 1:m
            j = xnzind[i]
            while ii < j
                dst[ii] = zero(R); ii += 1
            end
            dst[j] = f(xnzval[i], y[j]); ii += 1
        end
        @inbounds while ii <= n
            dst[ii] = zero(R); ii += 1
        end
    else # mode >= 1
        ii = 1
        @inbounds for i = 1:m
            j = xnzind[i]
            while ii < j
                dst[ii] = f(zero(Tx), y[ii]); ii += 1
            end
            dst[j] = f(xnzval[i], y[j]); ii += 1
        end
        @inbounds while ii <= n
            dst[ii] = f(zero(Tx), y[ii]); ii += 1
        end
    end
    return dst
end


### Binary arithmetics: +, -, *

for (vop, fun, mode) in [(:_vadd, :+, 1),
                         (:_vsub, :-, 1),
                         (:_vmul, :*, 0)]
    @eval begin
        $(vop)(x::AbstractSparseVector, y::AbstractSparseVector) = _binarymap($(fun), x, y, $mode)
        $(vop)(x::StridedVector, y::AbstractSparseVector) = _binarymap($(fun), x, y, $mode)
        $(vop)(x::AbstractSparseVector, y::StridedVector) = _binarymap($(fun), x, y, $mode)
    end
end

# to workaround the ambiguities with BitVector
.*(x::BitVector, y::AbstractSparseVector{Bool}) = _vmul(x, y)
.*(x::AbstractSparseVector{Bool}, y::BitVector) = _vmul(x, y)

# definition of operators

for (op, vop) in [(:+, :_vadd), (:(.+), :_vadd),
                  (:-, :_vsub), (:(.-), :_vsub),
                  (:.*, :_vmul)]
    @eval begin
        $(op)(x::AbstractSparseVector, y::AbstractSparseVector) = $(vop)(x, y)
        $(op)(x::StridedVector, y::AbstractSparseVector) = $(vop)(x, y)
        $(op)(x::AbstractSparseVector, y::StridedVector) = $(vop)(x, y)
    end
end

# definition of other binary functions

for (op, TF, mode) in [(:max, :Real, 2),
                       (:min, :Real, 2),
                       (:complex, :Real, 1)]
    @eval begin
        $(op){Tx<:$(TF),Ty<:$(TF)}(x::AbstractSparseVector{Tx}, y::AbstractSparseVector{Ty}) =
            _binarymap($(op), x, y, $mode)
        $(op){Tx<:$(TF),Ty<:$(TF)}(x::StridedVector{Tx}, y::AbstractSparseVector{Ty}) =
            _binarymap($(op), x, y, $mode)
        $(op){Tx<:$(TF),Ty<:$(TF)}(x::AbstractSparseVector{Tx}, y::StridedVector{Ty}) =
            _binarymap($(op), x, y, $mode)
    end
end

### Reduction

sum(x::AbstractSparseVector) = sum(nonzeros(x))
sumabs(x::AbstractSparseVector) = sumabs(nonzeros(x))
sumabs2(x::AbstractSparseVector) = sumabs2(nonzeros(x))

function maximum{T<:Real}(x::AbstractSparseVector{T})
    n = length(x)
    n > 0 || throw(ArgumentError("maximum over empty array is not allowed."))
    m = nnz(x)
    (m == 0 ? zero(T) :
     m == n ? maximum(nonzeros(x)) :
     max(zero(T), maximum(nonzeros(x))))::T
end

function minimum{T<:Real}(x::AbstractSparseVector{T})
    n = length(x)
    n > 0 || throw(ArgumentError("minimum over empty array is not allowed."))
    m = nnz(x)
    (m == 0 ? zero(T) :
     m == n ? minimum(nonzeros(x)) :
     min(zero(T), minimum(nonzeros(x))))::T
end

maxabs{T<:Number}(x::AbstractSparseVector{T}) = maxabs(nonzeros(x))
minabs{T<:Number}(x::AbstractSparseVector{T}) = nnz(x) < length(x) ? abs(zero(T)) : minabs(nonzeros(x))

vecnorm(x::AbstractSparseVector, p::Real=2) = vecnorm(nonzeros(x), p)

### linalg.jl

# Transpose
# (The only sparse matrix structure in base is CSC, so a one-row sparse matrix is worse than dense)
transpose(x::SparseVector) = _ct(identity, x)
ctranspose(x::SparseVector) = _ct(conj, x)
function _ct{T}(f, x::SparseVector{T})
    isempty(x) && return Array(T, 1, 0)
    A = zeros(T, 1, length(x))
    xnzind = nonzeroinds(x)
    xnzval = nonzeros(x)
    for (i,v) in zip(xnzind, xnzval)
        @inbounds A[i] = f(v)
    end
    A
end

### BLAS Level-1

# axpy

function LinAlg.axpy!(a::Number, x::AbstractSparseVector, y::StridedVector)
    length(x) == length(y) || throw(DimensionMismatch())
    nzind = nonzeroinds(x)
    nzval = nonzeros(x)
    m = length(nzind)

    if a == one(a)
        for i = 1:m
            @inbounds ii = nzind[i]
            @inbounds v = nzval[i]
            y[ii] += v
        end
    elseif a == -one(a)
        for i = 1:m
            @inbounds ii = nzind[i]
            @inbounds v = nzval[i]
            y[ii] -= v
        end
    else
        for i = 1:m
            @inbounds ii = nzind[i]
            @inbounds v = nzval[i]
            y[ii] += a * v
        end
    end
    return y
end


# scale

scale!(x::AbstractSparseVector, a::Real) = (scale!(nonzeros(x), a); x)
scale!(x::AbstractSparseVector, a::Complex) = (scale!(nonzeros(x), a); x)
scale!(a::Real, x::AbstractSparseVector) = scale!(nonzeros(x), a)
scale!(a::Complex, x::AbstractSparseVector) = scale!(nonzeros(x), a)


.*(x::AbstractSparseVector, a::Number) = SparseVector(length(x), copy(nonzeroinds(x)), nonzeros(x) * a)
.*(a::Number, x::AbstractSparseVector) = SparseVector(length(x), copy(nonzeroinds(x)), a * nonzeros(x))
./(x::AbstractSparseVector, a::Number) = SparseVector(length(x), copy(nonzeroinds(x)), nonzeros(x) / a)


# dot

function dot{Tx<:Number,Ty<:Number}(x::StridedVector{Tx}, y::AbstractSparseVector{Ty})
    n = length(x)
    length(y) == n || throw(DimensionMismatch())
    nzind = nonzeroinds(y)
    nzval = nonzeros(y)
    s = zero(Tx) * zero(Ty)
    for i = 1:length(nzind)
        s += conj(x[nzind[i]]) * nzval[i]
    end
    return s
end

function dot{Tx<:Number,Ty<:Number}(x::AbstractSparseVector{Tx}, y::AbstractVector{Ty})
    n = length(y)
    length(x) == n || throw(DimensionMismatch())
    nzind = nonzeroinds(x)
    nzval = nonzeros(x)
    s = zero(Tx) * zero(Ty)
    for i = 1:length(nzind)
        s += conj(nzval[i]) * y[nzind[i]]
    end
    return s
end

function _spdot(f::Function,
                xj::Int, xj_last::Int, xnzind, xnzval,
                yj::Int, yj_last::Int, ynzind, ynzval)
    # dot product between ranges of non-zeros,
    s = zero(eltype(xnzval)) * zero(eltype(ynzval))
    @inbounds while xj <= xj_last && yj <= yj_last
        ix = xnzind[xj]
        iy = ynzind[yj]
        if ix == iy
            s += f(xnzval[xj], ynzval[yj])
            xj += 1
            yj += 1
        elseif ix < iy
            xj += 1
        else
            yj += 1
        end
    end
    s
end

function dot{Tx<:Number,Ty<:Number}(x::AbstractSparseVector{Tx}, y::AbstractSparseVector{Ty})
    is(x, y) && return sumabs2(x)
    n = length(x)
    length(y) == n || throw(DimensionMismatch())

    xnzind = nonzeroinds(x)
    ynzind = nonzeroinds(y)
    xnzval = nonzeros(x)
    ynzval = nonzeros(y)

    _spdot(dot,
           1, length(xnzind), xnzind, xnzval,
           1, length(ynzind), ynzind, ynzval)
end


### BLAS-2 / dense A * sparse x -> dense y

# A_mul_B

function *{Ta,Tx}(A::StridedMatrix{Ta}, x::AbstractSparseVector{Tx})
    m, n = size(A)
    length(x) == n || throw(DimensionMismatch())
    Ty = promote_type(Ta, Tx)
    y = Array(Ty, m)
    A_mul_B!(y, A, x)
end

A_mul_B!{Tx,Ty}(y::StridedVector{Ty}, A::StridedMatrix, x::AbstractSparseVector{Tx}) =
    A_mul_B!(one(Tx), A, x, zero(Ty), y)

function A_mul_B!(α::Number, A::StridedMatrix, x::AbstractSparseVector, β::Number, y::StridedVector)
    m, n = size(A)
    length(x) == n && length(y) == m || throw(DimensionMismatch())
    m == 0 && return y
    if β != one(β)
        β == zero(β) ? fill!(y, zero(eltype(y))) : scale!(y, β)
    end
    α == zero(α) && return y

    xnzind = nonzeroinds(x)
    xnzval = nonzeros(x)
    @inbounds for i = 1:length(xnzind)
        v = xnzval[i]
        if v != zero(v)
            j = xnzind[i]
            αv = v * α
            for r = 1:m
                y[r] += A[r,j] * αv
            end
        end
    end
    return y
end

# At_mul_B

function At_mul_B{Ta,Tx}(A::StridedMatrix{Ta}, x::AbstractSparseVector{Tx})
    m, n = size(A)
    length(x) == m || throw(DimensionMismatch())
    Ty = promote_type(Ta, Tx)
    y = Array(Ty, n)
    At_mul_B!(y, A, x)
end

At_mul_B!{Tx,Ty}(y::StridedVector{Ty}, A::StridedMatrix, x::AbstractSparseVector{Tx}) =
    At_mul_B!(one(Tx), A, x, zero(Ty), y)

function At_mul_B!(α::Number, A::StridedMatrix, x::AbstractSparseVector, β::Number, y::StridedVector)
    m, n = size(A)
    length(x) == m && length(y) == n || throw(DimensionMismatch())
    n == 0 && return y
    if β != one(β)
        β == zero(β) ? fill!(y, zero(eltype(y))) : scale!(y, β)
    end
    α == zero(α) && return y

    xnzind = nonzeroinds(x)
    xnzval = nonzeros(x)
    _nnz = length(xnzind)
    _nnz == 0 && return y

    s0 = zero(eltype(A)) * zero(eltype(x))
    @inbounds for j = 1:n
        s = zero(s0)
        for i = 1:_nnz
            s += A[xnzind[i], j] * xnzval[i]
        end
        y[j] += s * α
    end
    return y
end


### BLAS-2 / sparse A * sparse x -> dense y

function densemv(A::SparseMatrixCSC, x::AbstractSparseVector; trans::Char='N')
    xlen::Int
    ylen::Int
    m, n = size(A)
    if trans == 'N' || trans == 'n'
        xlen = n; ylen = m
    elseif trans == 'T' || trans == 't' || trans == 'C' || trans == 'c'
        xlen = m; ylen = n
    else
        throw(ArgumentError("Invalid trans character $trans"))
    end
    xlen == length(x) || throw(DimensionMismatch())
    T = promote_type(eltype(A), eltype(x))
    y = Array(T, ylen)
    if trans == 'N' || trans == 'N'
        A_mul_B!(y, A, x)
    elseif trans == 'T' || trans == 't'
        At_mul_B!(y, A, x)
    elseif trans == 'C' || trans == 'c'
        Ac_mul_B!(y, A, x)
    else
        throw(ArgumentError("Invalid trans character $trans"))
    end
    y
end

# A_mul_B

A_mul_B!{Tx,Ty}(y::StridedVector{Ty}, A::SparseMatrixCSC, x::AbstractSparseVector{Tx}) =
    A_mul_B!(one(Tx), A, x, zero(Ty), y)

function A_mul_B!(α::Number, A::SparseMatrixCSC, x::AbstractSparseVector, β::Number, y::StridedVector)
    m, n = size(A)
    length(x) == n && length(y) == m || throw(DimensionMismatch())
    m == 0 && return y
    if β != one(β)
        β == zero(β) ? fill!(y, zero(eltype(y))) : scale!(y, β)
    end
    α == zero(α) && return y

    xnzind = nonzeroinds(x)
    xnzval = nonzeros(x)
    Acolptr = A.colptr
    Arowval = A.rowval
    Anzval = A.nzval

    @inbounds for i = 1:length(xnzind)
        v = xnzval[i]
        if v != zero(v)
            αv = v * α
            j = xnzind[i]
            for r = A.colptr[j]:(Acolptr[j+1]-1)
                y[Arowval[r]] += Anzval[r] * αv
            end
        end
    end
    return y
end

# At_mul_B

At_mul_B!{Tx,Ty}(y::StridedVector{Ty}, A::SparseMatrixCSC, x::AbstractSparseVector{Tx}) =
    At_mul_B!(one(Tx), A, x, zero(Ty), y)

At_mul_B!{Tx,Ty}(α::Number, A::SparseMatrixCSC, x::AbstractSparseVector{Tx}, β::Number, y::StridedVector{Ty}) =
    _At_or_Ac_mul_B!(*, α, A, x, β, y)

Ac_mul_B!{Tx,Ty}(y::StridedVector{Ty}, A::SparseMatrixCSC, x::AbstractSparseVector{Tx}) =
    Ac_mul_B!(one(Tx), A, x, zero(Ty), y)

Ac_mul_B!{Tx,Ty}(α::Number, A::SparseMatrixCSC, x::AbstractSparseVector{Tx}, β::Number, y::StridedVector{Ty}) =
    _At_or_Ac_mul_B!(dot, α, A, x, β, y)

function _At_or_Ac_mul_B!{Tx,Ty}(tfun::Function,
                                 α::Number, A::SparseMatrixCSC, x::AbstractSparseVector{Tx},
                                 β::Number, y::StridedVector{Ty})
    m, n = size(A)
    length(x) == m && length(y) == n || throw(DimensionMismatch())
    n == 0 && return y
    if β != one(β)
        β == zero(β) ? fill!(y, zero(eltype(y))) : scale!(y, β)
    end
    α == zero(α) && return y

    xnzind = nonzeroinds(x)
    xnzval = nonzeros(x)
    Acolptr = A.colptr
    Arowval = A.rowval
    Anzval = A.nzval
    mx = length(xnzind)

    for j = 1:n
        # s <- dot(A[:,j], x)
        s = _spdot(tfun, Acolptr[j], Acolptr[j+1]-1, Arowval, Anzval,
                   1, mx, xnzind, xnzval)
        @inbounds y[j] += s * α
    end
    return y
end


### BLAS-2 / sparse A * sparse x -> dense y

function *(A::SparseMatrixCSC, x::AbstractSparseVector)
    y = densemv(A, x)
    initcap = min(nnz(A), size(A,1))
    _dense2sparsevec(y, initcap)
end

At_mul_B(A::SparseMatrixCSC, x::AbstractSparseVector) =
    _At_or_Ac_mul_B(*, A, x)

Ac_mul_B(A::SparseMatrixCSC, x::AbstractSparseVector) =
    _At_or_Ac_mul_B(dot, A, x)

function _At_or_Ac_mul_B{TvA,TiA,TvX,TiX}(tfun::Function, A::SparseMatrixCSC{TvA,TiA}, x::AbstractSparseVector{TvX,TiX})
    m, n = size(A)
    length(x) == m || throw(DimensionMismatch())
    Tv = promote_type(TvA, TvX)
    Ti = promote_type(TiA, TiX)

    xnzind = nonzeroinds(x)
    xnzval = nonzeros(x)
    Acolptr = A.colptr
    Arowval = A.rowval
    Anzval = A.nzval
    mx = length(xnzind)

    ynzind = Array(Ti, n)
    ynzval = Array(Tv, n)

    jr = 0
    for j = 1:n
        s = _spdot(tfun, Acolptr[j], Acolptr[j+1]-1, Arowval, Anzval,
                   1, mx, xnzind, xnzval)
        if s != zero(s)
            jr += 1
            ynzind[jr] = j
            ynzval[jr] = s
        end
    end
    if jr < n
        resize!(ynzind, jr)
        resize!(ynzval, jr)
    end
    SparseVector(n, ynzind, ynzval)
end


# define matrix division operations involving triangular matrices and sparse vectors
# the valid left-division operations are A[t|c]_ldiv_B[!] and \
# the valid right-division operations are A(t|c)_rdiv_B[t|c][!]
# see issue #14005 for discussion of these methods
for isunittri in (true, false), islowertri in (true, false)
    unitstr = isunittri ? "Unit" : ""
    halfstr = islowertri ? "Lower" : "Upper"
    tritype = :(Base.LinAlg.$(Symbol(unitstr, halfstr, "Triangular")))

    # build out-of-place left-division operations
    for (istrans, func, ipfunc) in (
        (false, :(\),         :(A_ldiv_B!)),
        (true,  :(At_ldiv_B), :(At_ldiv_B!)),
        (true,  :(Ac_ldiv_B), :(Ac_ldiv_B!)) )

        # broad method where elements are Numbers
        @eval function ($func){TA<:Number,Tb<:Number,S}(A::$tritype{TA,S}, b::SparseVector{Tb})
            TAb = $(isunittri ?
                :(typeof(zero(TA)*zero(Tb) + zero(TA)*zero(Tb))) :
                :(typeof((zero(TA)*zero(Tb) + zero(TA)*zero(Tb))/one(TA))) )
            ($ipfunc)(convert(AbstractArray{TAb}, A), convert(Array{TAb}, b))
        end

        # faster method requiring good view support of the
        # triangular matrix type. hence the StridedMatrix restriction.
        @eval function ($func){TA<:Number,Tb<:Number,S<:StridedMatrix}(A::$tritype{TA,S}, b::SparseVector{Tb})
            TAb = $(isunittri ?
                :(typeof(zero(TA)*zero(Tb) + zero(TA)*zero(Tb))) :
                :(typeof((zero(TA)*zero(Tb) + zero(TA)*zero(Tb))/one(TA))) )
            r = convert(Array{TAb}, b)
            # this operation involves only b[nzrange], so we extract
            # and operate on solely that section for efficiency
            nzrange = $( (islowertri && !istrans) || (!islowertri && istrans) ?
                :(b.nzind[1]:b.n) :
                :(1:b.nzind[end]) )
            nzrangeviewr = sub(r, nzrange)
            nzrangeviewA = $tritype(sub(A.data, nzrange, nzrange))
            ($ipfunc)(convert(AbstractArray{TAb}, nzrangeviewA), nzrangeviewr)
            r
        end

        # fallback where elements are not Numbers
        @eval ($func){TA,Tb,S}(A::$tritype{TA,S}, b::SparseVector{Tb}) = ($ipfunc)(A, copy(b))
    end

    # build in-place left-division operations
    for (istrans, func) in (
        (false, :(A_ldiv_B!)),
        (true,  :(At_ldiv_B!)),
        (true,  :(Ac_ldiv_B!)) )

        # the generic in-place left-division methods handle these cases, but
        # we can achieve greater efficiency where the triangular matrix provides
        # good view support. hence the StridedMatrix restriction.
        @eval function ($func){TA,Tb,S<:StridedMatrix}(A::$tritype{TA,S}, b::SparseVector{Tb})
            # densify the relevant part of b in one shot rather
            # than potentially repeatedly reallocating during the solve
            $( (islowertri && !istrans) || (!islowertri && istrans) ?
                :(_densifyfirstnztoend!(b)) :
                :(_densifystarttolastnz!(b)) )
            # this operation involves only the densified section, so
            # for efficiency we extract and operate on solely that section
            # furthermore we operate on that section as a dense vector
            # such that dispatch has a chance to exploit, e.g., tuned BLAS
            nzrange = $( (islowertri && !istrans) || (!islowertri && istrans) ?
                :(b.nzind[1]:b.n) :
                :(1:b.nzind[end]) )
            nzrangeviewbnz = sub(b.nzval, nzrange - b.nzind[1] + 1)
            nzrangeviewA = $tritype(sub(A.data, nzrange, nzrange))
            ($func)(nzrangeviewA, nzrangeviewbnz)
            # could strip any miraculous zeros here perhaps
            b
        end
    end
end

# helper functions for in-place matrix division operations defined above
"Densifies `x::SparseVector` from its first nonzero (`x[x.nzind[1]]`) through its end (`x[x.n]`)."
function _densifyfirstnztoend!(x::SparseVector)
    # lengthen containers
    oldnnz = nnz(x)
    newnnz = x.n - x.nzind[1] + 1
    resize!(x.nzval, newnnz)
    resize!(x.nzind, newnnz)
    # redistribute nonzero values over lengthened container
    # initialize now-allocated zero values simultaneously
    nextpos = newnnz
    @inbounds for oldpos in oldnnz:-1:1
        nzi = x.nzind[oldpos]
        nzv = x.nzval[oldpos]
        newpos = nzi - x.nzind[1] + 1
        newpos < nextpos && (x.nzval[newpos+1:nextpos] = 0)
        newpos == oldpos && break
        x.nzval[newpos] = nzv
        nextpos = newpos - 1
    end
    # finally update lengthened nzinds
    x.nzind[2:end] = (x.nzind[1]+1):x.n
    x
end
"Densifies `x::SparseVector` from its beginning (`x[1]`) through its last nonzero (`x[x.nzind[end]]`)."
function _densifystarttolastnz!(x::SparseVector)
    # lengthen containers
    oldnnz = nnz(x)
    newnnz = x.nzind[end]
    resize!(x.nzval, newnnz)
    resize!(x.nzind, newnnz)
    # redistribute nonzero values over lengthened container
    # initialize now-allocated zero values simultaneously
    nextpos = newnnz
    @inbounds for oldpos in oldnnz:-1:1
        nzi = x.nzind[oldpos]
        nzv = x.nzval[oldpos]
        nzi < nextpos && (x.nzval[nzi+1:nextpos] = 0)
        nzi == oldpos && (nextpos = 0; break)
        x.nzval[nzi] = nzv
        nextpos = nzi - 1
    end
    nextpos > 0 && (x.nzval[1:nextpos] = 0)
    # finally update lengthened nzinds
    x.nzind[1:newnnz] = 1:newnnz
    x
end

#sorting
function sort{Tv,Ti}(x::SparseVector{Tv,Ti}; kws...)
    allvals = push!(copy(nonzeros(x)),zero(Tv))
    sinds = sortperm(allvals;kws...)
    n,k = length(x),length(allvals)
    z = findfirst(sinds,k)
    newnzind = collect(Ti,1:k-1)
    newnzind[z:end]+= n-k+1
    newnzvals = allvals[deleteat!(sinds[1:k],z)]
    SparseVector(n,newnzind,newnzvals)
end

function fkeep!(x::SparseVector, f, trim::Bool = true)
    n = x.n
    nzind = x.nzind
    nzval = x.nzval

    x_writepos = 1
    @inbounds for xk in 1:nnz(x)
        xi = nzind[xk]
        xv = nzval[xk]
        # If this element should be kept, rewrite in new position
        if f(xi, xv)
            if x_writepos != xk
                nzind[x_writepos] = xi
                nzval[x_writepos] = xv
            end
            x_writepos += 1
        end
    end

    # Trim x's storage if necessary and desired
    if trim
        x_nnz = x_writepos - 1
        if length(nzind) != x_nnz
            resize!(nzval, x_nnz)
            resize!(nzind, x_nnz)
        end
    end

    x
end

droptol!(x::SparseVector, tol, trim::Bool = true) = fkeep!(x, (i, x) -> abs(x) > tol, trim)

<<<<<<< HEAD
dropzeros!(x::SparseVector, trim::Bool = true) = fkeep!(x, (i, x) -> x != 0, trim)
dropzeros(x::SparseVector, trim::Bool = true) = dropzeros!(copy(x), trim)
=======
dropzeros!(x::SparseVector, trim::Bool = true) = fkeep!(x, (i, x, other) -> x != 0, nothing, trim)
dropzeros(x::SparseVector, trim::Bool = true) = dropzeros!(copy(x), trim)

function _fillnonzero!{Tv,Ti}(arr::SparseMatrixCSC{Tv, Ti}, val)
    m, n = size(arr)
    resize!(arr.colptr, n+1)
    resize!(arr.rowval, m*n)
    resize!(arr.nzval, m*n)
    copy!(arr.colptr, 1:m:n*m+1)
    fill!(arr.nzval, val)
    index = 1
    @inbounds for _ in 1:n
        for i in 1:m
            arr.rowval[index] = Ti(i)
            index += 1
        end
    end
    arr
end

function _fillnonzero!{Tv,Ti}(arr::SparseVector{Tv,Ti}, val)
    n = arr.n
    resize!(arr.nzind, n)
    resize!(arr.nzval, n)
    @inbounds for i in 1:n
        arr.nzind[i] = Ti(i)
    end
    fill!(arr.nzval, val)
    arr
end

import Base.fill!
function fill!(A::Union{SparseVector, SparseMatrixCSC}, x)
    T = eltype(A)
    xT = convert(T, x)
    if xT == zero(T)
        fill!(A.nzval, xT)
    else
        _fillnonzero!(A, xT)
    end
    return A
end
>>>>>>> 7182b87a
<|MERGE_RESOLUTION|>--- conflicted
+++ resolved
@@ -1678,11 +1678,7 @@
 
 droptol!(x::SparseVector, tol, trim::Bool = true) = fkeep!(x, (i, x) -> abs(x) > tol, trim)
 
-<<<<<<< HEAD
 dropzeros!(x::SparseVector, trim::Bool = true) = fkeep!(x, (i, x) -> x != 0, trim)
-dropzeros(x::SparseVector, trim::Bool = true) = dropzeros!(copy(x), trim)
-=======
-dropzeros!(x::SparseVector, trim::Bool = true) = fkeep!(x, (i, x, other) -> x != 0, nothing, trim)
 dropzeros(x::SparseVector, trim::Bool = true) = dropzeros!(copy(x), trim)
 
 function _fillnonzero!{Tv,Ti}(arr::SparseMatrixCSC{Tv, Ti}, val)
@@ -1723,5 +1719,4 @@
         _fillnonzero!(A, xT)
     end
     return A
-end
->>>>>>> 7182b87a
+end