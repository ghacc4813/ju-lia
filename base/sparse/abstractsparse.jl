--- conflicted
+++ resolved
@@ -22,7 +22,13 @@
 
 indtype(S::AbstractSparseArray{<:Any,Ti}) where {Ti} = Ti
 
-<<<<<<< HEAD
+function Base.reinterpret(::Type, A::AbstractSparseArray)
+    error("""
+          `reinterpret` on sparse arrays is discontinued.
+          Try reinterpreting the value itself instead.
+          """)
+end
+
 # The following two methods should be overloaded by concrete types to avoid
 # allocating the I = find(...)
 _sparse_findnext(v::AbstractSparseArray, i) = (I = find(v); n = searchsortedfirst(I, i); n<=length(I) ? I[n] : 0)
@@ -54,11 +60,4 @@
         end
     end
     return j
-=======
-function Base.reinterpret(::Type, A::AbstractSparseArray)
-    error("""
-          `reinterpret` on sparse arrays is discontinued.
-          Try reinterpreting the value itself instead.
-          """)
->>>>>>> d929f0b8
 end