# This file is a part of Julia. License is MIT: https://julialang.org/license

module Order


import ..@__MODULE__, ..parentmodule
const Base = parentmodule(@__MODULE__)
import .Base:
    AbstractVector, @propagate_inbounds, isless, identity, getindex, reverse,
    +, -, !, &, <, |

## notions of element ordering ##

export # not exported by Base
    Ordering, Forward, Reverse,
    By, Lt, Perm,
    ReverseOrdering, ForwardOrdering,
    DirectOrdering,
    lt, ltminmax, ord, ordtype

"""
    Base.Order.Ordering

Abstract type which represents a total order on some set of elements.

Use [`Base.Order.lt`](@ref) to compare two elements according to the ordering.
"""
abstract type Ordering end

struct ForwardOrdering <: Ordering end

"""
    ReverseOrdering(fwd::Ordering=Forward)

A wrapper which reverses an ordering.

For a given `Ordering` `o`, the following holds for all  `a`, `b`:

    lt(ReverseOrdering(o), a, b) == lt(o, b, a)
"""
struct ReverseOrdering{Fwd<:Ordering} <: Ordering
    fwd::Fwd
end

ReverseOrdering(rev::ReverseOrdering) = rev.fwd
ReverseOrdering(fwd::Fwd) where {Fwd} = ReverseOrdering{Fwd}(fwd)
ReverseOrdering() = ReverseOrdering(ForwardOrdering())

"""
    reverse(o::Base.Ordering)

reverses ordering specified by `o`.

"""
reverse(o::Ordering) = ReverseOrdering(o)

const DirectOrdering = Union{ForwardOrdering,ReverseOrdering{ForwardOrdering}}

"""
    Base.Order.Forward

Default ordering according to [`isless`](@ref).
"""
const Forward = ForwardOrdering()

"""
    Base.Order.Reverse

Reverse ordering according to [`isless`](@ref).
"""
const Reverse = ReverseOrdering()

"""
    By(by, order::Ordering=Forward)

`Ordering` which applies `order` to elements after they have been transformed
by the function `by`.
"""
struct By{T, O} <: Ordering
    by::T
    order::O
end

# backwards compatibility with VERSION < v"1.5-"
By(by) = By(by, Forward)

"""
    Lt(lt)

`Ordering` which calls `lt(a, b)` to compare elements. `lt` should
obey the same rules as implementations of [`isless`](@ref).
"""
struct Lt{T} <: Ordering
    lt::T
end

"""
    Perm(order::Ordering, data::AbstractVector)

`Ordering` on the indices of `data` where `i` is less than `j` if `data[i]` is
less than `data[j]` according to `order`. In the case that `data[i]` and
`data[j]` are equal, `i` and `j` are compared by numeric value.
"""
struct Perm{O<:Ordering,V<:AbstractVector} <: Ordering
    order::O
    data::V
end

ReverseOrdering(by::By) = By(by.by, ReverseOrdering(by.order))
ReverseOrdering(perm::Perm) = Perm(ReverseOrdering(perm.order), perm.data)

"""
    lt(o::Ordering, a, b)

Test whether `a` is less than `b` according to the ordering `o`.
"""
lt(o::ForwardOrdering,       a, b) = isless(a,b)
lt(o::ReverseOrdering,       a, b) = lt(o.fwd,b,a)
lt(o::By,                    a, b) = lt(o.order,o.by(a),o.by(b))
lt(o::Lt,                    a, b) = o.lt(a,b)

@propagate_inbounds function lt(p::Perm, a::Integer, b::Integer)
    da = p.data[a]
    db = p.data[b]
    lt(p.order, da, db) | (!lt(p.order, db, da) & (a < b))
end

<<<<<<< HEAD
ltminmax(o::ForwardOrdering,       a, b) = min(a,b), max(a,b)
ltminmax(o::ReverseOrdering,       a, b) = max(a,b), min(a,b)
ltminmax(o::By,                    a, b) = ifelse(isless(o.by(a),o.by(b)), a, b), ifelse(isless(o.by(a),o.by(b)), b, a)
ltminmax(o::Lt,                    a, b) = ifelse(o.lt(a,b), a, b), ifelse(o.lt(a,b), b, a)

@propagate_inbounds function ltminmax(p::Perm, a::Integer, b::Integer)
    da = p.data[a]
    db = p.data[b]
    if (lt(p.order, da, db) | (!lt(p.order, db, da) & (a < b)))
        (a, b)
    else
        (b, a)
    end
end

ordtype(o::ReverseOrdering, vs::AbstractArray) = ordtype(o.fwd, vs)
ordtype(o::Perm,            vs::AbstractArray) = ordtype(o.order, o.data)
# TODO: here, we really want the return type of o.by, without calling it
ordtype(o::By,              vs::AbstractArray) = try typeof(o.by(vs[1])) catch; Any end
ordtype(o::Ordering,        vs::AbstractArray) = eltype(vs)

=======
>>>>>>> 7a4b43f9
_ord(lt::typeof(isless), by::typeof(identity), order::Ordering) = order
_ord(lt::typeof(isless), by,                   order::Ordering) = By(by, order)

function _ord(lt, by, order::Ordering)
    if order === Forward
        return Lt((x, y) -> lt(by(x), by(y)))
    elseif order === Reverse
        return Lt((x, y) -> lt(by(y), by(x)))
    else
        error("Passing both lt= and order= arguments is ambiguous; please pass order=Forward or order=Reverse (or leave default)")
    end
end

"""
    ord(lt, by, rev::Union{Bool, Nothing}, order::Ordering=Forward)

Construct an [`Ordering`](@ref) object from the same arguments used by
[`sort!`](@ref).
Elements are first transformed by the function `by` (which may be
[`identity`](@ref)) and are then compared according to either the function `lt`
or an existing ordering `order`. `lt` should be [`isless`](@ref) or a function
which obeys similar rules. Finally, the resulting order is reversed if
`rev=true`.

Passing an `lt` other than `isless` along with an `order` other than
[`Base.Order.Forward`](@ref) or [`Base.Order.Reverse`](@ref) is not permitted,
otherwise all options are independent and can be used together in all possible
combinations.
"""
ord(lt, by, rev::Nothing, order::Ordering=Forward) = _ord(lt, by, order)

function ord(lt, by, rev::Bool, order::Ordering=Forward)
    o = _ord(lt, by, order)
    return rev ? ReverseOrdering(o) : o
end


# This function is not in use anywhere in Base but we observed
# use in sorting-related packages (#34719). It's probably best to move
# this functionality to those packages in the future; let's remind/force
# ourselves to deprecate this in v2.0.
# The following clause means `if VERSION < v"2.0-"` but it also works during
# bootstrap. For the same reason, we need to write `Int32` instead of `Cint`.
if ccall(:jl_ver_major, Int32, ()) < 2
    ordtype(o::ReverseOrdering, vs::AbstractArray) = ordtype(o.fwd, vs)
    ordtype(o::Perm,            vs::AbstractArray) = ordtype(o.order, o.data)
    # TODO: here, we really want the return type of o.by, without calling it
    ordtype(o::By,              vs::AbstractArray) = try typeof(o.by(vs[1])) catch; Any end
    ordtype(o::Ordering,        vs::AbstractArray) = eltype(vs)
end

end<|MERGE_RESOLUTION|>--- conflicted
+++ resolved
@@ -125,30 +125,6 @@
     lt(p.order, da, db) | (!lt(p.order, db, da) & (a < b))
 end
 
-<<<<<<< HEAD
-ltminmax(o::ForwardOrdering,       a, b) = min(a,b), max(a,b)
-ltminmax(o::ReverseOrdering,       a, b) = max(a,b), min(a,b)
-ltminmax(o::By,                    a, b) = ifelse(isless(o.by(a),o.by(b)), a, b), ifelse(isless(o.by(a),o.by(b)), b, a)
-ltminmax(o::Lt,                    a, b) = ifelse(o.lt(a,b), a, b), ifelse(o.lt(a,b), b, a)
-
-@propagate_inbounds function ltminmax(p::Perm, a::Integer, b::Integer)
-    da = p.data[a]
-    db = p.data[b]
-    if (lt(p.order, da, db) | (!lt(p.order, db, da) & (a < b)))
-        (a, b)
-    else
-        (b, a)
-    end
-end
-
-ordtype(o::ReverseOrdering, vs::AbstractArray) = ordtype(o.fwd, vs)
-ordtype(o::Perm,            vs::AbstractArray) = ordtype(o.order, o.data)
-# TODO: here, we really want the return type of o.by, without calling it
-ordtype(o::By,              vs::AbstractArray) = try typeof(o.by(vs[1])) catch; Any end
-ordtype(o::Ordering,        vs::AbstractArray) = eltype(vs)
-
-=======
->>>>>>> 7a4b43f9
 _ord(lt::typeof(isless), by::typeof(identity), order::Ordering) = order
 _ord(lt::typeof(isless), by,                   order::Ordering) = By(by, order)
 
