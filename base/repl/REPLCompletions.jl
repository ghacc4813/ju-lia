--- conflicted
+++ resolved
@@ -5,11 +5,7 @@
 export completions, shell_completions, bslash_completions
 
 using Base.Meta
-<<<<<<< HEAD
-using Base: propertynames
-=======
-using Base: coalesce
->>>>>>> 167ef7b2
+using Base: propertynames, coalesce
 
 function completes_global(x, name)
     return startswith(x, name) && !('#' in x)
@@ -45,12 +41,8 @@
 
     lookup_module = true
     t = Union{}
-<<<<<<< HEAD
     val = nothing
-    if findlast(occursin(non_identifier_chars), sym) < findlast(equalto('.'), sym)
-=======
     if coalesce(findlast(occursin(non_identifier_chars), sym), 0) < coalesce(findlast(equalto('.'), sym), 0)
->>>>>>> 167ef7b2
         # Find module
         lookup_name, name = rsplit(sym, ".", limit=2)
 
