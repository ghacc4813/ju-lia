# This file is a part of Julia. License is MIT: https://julialang.org/license

function _truncate_at_width_or_chars(str, width, chars="", truncmark="…")
    truncwidth = textwidth(truncmark)
    (width <= 0 || width < truncwidth) && return ""

    wid = truncidx = lastidx = 0
    for (idx, c) in pairs(str)
        lastidx = idx
        wid += textwidth(c)
        wid >= width - truncwidth && truncidx == 0 && (truncidx = lastidx)
        (wid >= width || c in chars) && break
    end

    lastidx != 0 && str[lastidx] in chars && (lastidx = prevind(str, lastidx))
    truncidx == 0 && (truncidx = lastidx)
    if lastidx < lastindex(str)
        return String(SubString(str, 1, truncidx) * truncmark)
    else
        return String(str)
    end
end

function show(io::IO, t::AbstractDict{K,V}) where V where K
    recur_io = IOContext(io, :SHOWN_SET => t,
                             :typeinfo => eltype(t))

    limit::Bool = get(io, :limit, false)
    # show in a Julia-syntax-like form: Dict(k=>v, ...)
    print(io, typeinfo_prefix(io, t))
    print(io, '(')
    if !isempty(t) && !show_circular(io, t)
        first = true
        n = 0
        for pair in t
            first || print(io, ',')
            first = false
            show(recur_io, pair)
            n+=1
            limit && n >= 10 && (print(io, "…"); break)
        end
    end
    print(io, ')')
end

# Dict

# These can be changed, to trade off better performance for space
const global maxallowedprobe = 16
const global maxprobeshift   = 6

"""
    Dict([itr])

`Dict{K,V}()` constructs a hash table with keys of type `K` and values of type `V`.
Keys are compared with [`isequal`](@ref) and hashed with [`hash`](@ref).

Given a single iterable argument, constructs a [`Dict`](@ref) whose key-value pairs
are taken from 2-tuples `(key,value)` generated by the argument.

# Examples
```jldoctest
julia> Dict([("A", 1), ("B", 2)])
Dict{String,Int64} with 2 entries:
  "B" => 2
  "A" => 1
```

Alternatively, a sequence of pair arguments may be passed.

```jldoctest
julia> Dict("A"=>1, "B"=>2)
Dict{String,Int64} with 2 entries:
  "B" => 2
  "A" => 1
```
"""
mutable struct Dict{K,V} <: AbstractDict{K,V}
    slots::Array{UInt8,1}
    keys::Array{K,1}
    vals::Array{V,1}
    ndel::Int
    count::Int
    age::UInt
    idxfloor::Int  # an index <= the indices of all used slots
    maxprobe::Int

    function Dict{K,V}() where V where K
        n = 16
        new(zeros(UInt8,n), Vector{K}(undef, n), Vector{V}(undef, n), 0, 0, 0, 1, 0)
    end
    function Dict{K,V}(d::Dict{K,V}) where V where K
        new(copy(d.slots), copy(d.keys), copy(d.vals), d.ndel, d.count, d.age,
            d.idxfloor, d.maxprobe)
    end
    function Dict{K, V}(slots, keys, vals, ndel, count, age, idxfloor, maxprobe) where {K, V}
        new(slots, keys, vals, ndel, count, age, idxfloor, maxprobe)
    end
end
function Dict{K,V}(kv) where V where K
    h = Dict{K,V}()
    for (k,v) in kv
        h[k] = v
    end
    return h
end
Dict{K,V}(p::Pair) where {K,V} = setindex!(Dict{K,V}(), p.second, p.first)
function Dict{K,V}(ps::Pair...) where V where K
    h = Dict{K,V}()
    sizehint!(h, length(ps))
    for p in ps
        h[p.first] = p.second
    end
    return h
end
# Note the constructors of WeakKeyDict mirror these here, keep in sync.
Dict() = Dict{Any,Any}()
Dict(kv::Tuple{}) = Dict()
copy(d::Dict) = Dict(d)

const AnyDict = Dict{Any,Any}

Dict(ps::Pair{K,V}...) where {K,V} = Dict{K,V}(ps)
Dict(ps::Pair...)                  = Dict(ps)

function Dict(kv)
    try
        dict_with_eltype((K, V) -> Dict{K, V}, kv, eltype(kv))
    catch
        if !isiterable(typeof(kv)) || !all(x->isa(x,Union{Tuple,Pair}),kv)
            throw(ArgumentError("Dict(kv): kv needs to be an iterator of tuples or pairs"))
        else
            rethrow()
        end
    end
end

function grow_to!(dest::AbstractDict{K, V}, itr) where V where K
    y = iterate(itr)
    y === nothing && return dest
    ((k,v), st) = y
    dest2 = empty(dest, typeof(k), typeof(v))
    dest2[k] = v
    grow_to!(dest2, itr, st)
end

# this is a special case due to (1) allowing both Pairs and Tuples as elements,
# and (2) Pair being invariant. a bit annoying.
function grow_to!(dest::AbstractDict{K,V}, itr, st) where V where K
    y = iterate(itr, st)
    while y !== nothing
        (k,v), st = y
        if isa(k,K) && isa(v,V)
            dest[k] = v
        else
            new = empty(dest, promote_typejoin(K,typeof(k)), promote_typejoin(V,typeof(v)))
            merge!(new, dest)
            new[k] = v
            return grow_to!(new, itr, st)
        end
        y = iterate(itr, st)
    end
    return dest
end

empty(a::AbstractDict, ::Type{K}, ::Type{V}) where {K, V} = Dict{K, V}()

hashindex(key, sz) = (((hash(key)%Int) & (sz-1)) + 1)::Int

@propagate_inbounds isslotempty(h::Dict, i::Int) = h.slots[i] == 0x0
@propagate_inbounds isslotfilled(h::Dict, i::Int) = h.slots[i] == 0x1
@propagate_inbounds isslotmissing(h::Dict, i::Int) = h.slots[i] == 0x2

function rehash!(h::Dict{K,V}, newsz = length(h.keys)) where V where K
    olds = h.slots
    oldk = h.keys
    oldv = h.vals
    sz = length(olds)
    newsz = _tablesz(newsz)
    h.age += 1
    h.idxfloor = 1
    if h.count == 0
        resize!(h.slots, newsz)
        fill!(h.slots, 0)
        resize!(h.keys, newsz)
        resize!(h.vals, newsz)
        h.ndel = 0
        return h
    end

    slots = zeros(UInt8,newsz)
    keys = Vector{K}(undef, newsz)
    vals = Vector{V}(undef, newsz)
    age0 = h.age
    count = 0
    maxprobe = 0

    for i = 1:sz
        @inbounds if olds[i] == 0x1
            k = oldk[i]
            v = oldv[i]
            index0 = index = hashindex(k, newsz)
            while slots[index] != 0
                index = (index & (newsz-1)) + 1
            end
            probe = (index - index0) & (newsz-1)
            probe > maxprobe && (maxprobe = probe)
            slots[index] = 0x1
            keys[index] = k
            vals[index] = v
            count += 1

            if h.age != age0
                # if `h` is changed by a finalizer, retry
                return rehash!(h, newsz)
            end
        end
    end

    h.slots = slots
    h.keys = keys
    h.vals = vals
    h.count = count
    h.ndel = 0
    h.maxprobe = maxprobe
    @assert h.age == age0

    return h
end

function sizehint!(d::Dict{T}, newsz) where T
    oldsz = length(d.slots)
    if newsz <= oldsz
        # todo: shrink
        # be careful: rehash!() assumes everything fits. it was only designed
        # for growing.
        return d
    end
    # grow at least 25%
    newsz = min(max(newsz, (oldsz*5)>>2),
                max_values(T))
    rehash!(d, newsz)
end

"""
    empty!(collection) -> collection

Remove all elements from a `collection`.

# Examples
```jldoctest
julia> A = Dict("a" => 1, "b" => 2)
Dict{String,Int64} with 2 entries:
  "b" => 2
  "a" => 1

julia> empty!(A);

julia> A
Dict{String,Int64} with 0 entries
```
"""
function empty!(h::Dict{K,V}) where V where K
    fill!(h.slots, 0x0)
    sz = length(h.slots)
    empty!(h.keys)
    empty!(h.vals)
    resize!(h.keys, sz)
    resize!(h.vals, sz)
    h.ndel = 0
    h.count = 0
    h.age += 1
    h.idxfloor = 1
    return h
end

# get the index where a key is stored, or -1 if not present
function ht_keyindex(h::Dict{K,V}, key) where V where K
    sz = length(h.keys)
    iter = 0
    maxprobe = h.maxprobe
    index = hashindex(key, sz)
    keys = h.keys

    @inbounds while true
        if isslotempty(h,index)
            break
        end
        if !isslotmissing(h,index) && (key === keys[index] || isequal(key,keys[index]))
            return index
        end

        index = (index & (sz-1)) + 1
        iter += 1
        iter > maxprobe && break
    end
    return -1
end

# get the index where a key is stored, or -pos if not present
# and the key would be inserted at pos
# This version is for use by setindex! and get!
function ht_keyindex2!(h::Dict{K,V}, key) where V where K
    age0 = h.age
    sz = length(h.keys)
    iter = 0
    maxprobe = h.maxprobe
    index = hashindex(key, sz)
    avail = 0
    keys = h.keys

    @inbounds while true
        if isslotempty(h,index)
            if avail < 0
                return avail
            end
            return -index
        end

        if isslotmissing(h,index)
            if avail == 0
                # found an available slot, but need to keep scanning
                # in case "key" already exists in a later collided slot.
                avail = -index
            end
        elseif key === keys[index] || isequal(key, keys[index])
            return index
        end

        index = (index & (sz-1)) + 1
        iter += 1
        iter > maxprobe && break
    end

    avail < 0 && return avail

    maxallowed = max(maxallowedprobe, sz>>maxprobeshift)
    # Check if key is not present, may need to keep searching to find slot
    @inbounds while iter < maxallowed
        if !isslotfilled(h,index)
            h.maxprobe = iter
            return -index
        end
        index = (index & (sz-1)) + 1
        iter += 1
    end

    rehash!(h, h.count > 64000 ? sz*2 : sz*4)

    return ht_keyindex2!(h, key)
end

@propagate_inbounds function _setindex!(h::Dict, v, key, index)
    h.slots[index] = 0x1
    h.keys[index] = key
    h.vals[index] = v
    h.count += 1
    h.age += 1
    if index < h.idxfloor
        h.idxfloor = index
    end

    sz = length(h.keys)
    # Rehash now if necessary
    if h.ndel >= ((3*sz)>>2) || h.count*3 > sz*2
        # > 3/4 deleted or > 2/3 full
        rehash!(h, h.count > 64000 ? h.count*2 : h.count*4)
    end
end

function setindex!(h::Dict{K,V}, v0, key0) where V where K
    key = convert(K, key0)
    if !isequal(key, key0)
        throw(ArgumentError("$(limitrepr(key0)) is not a valid key for type $K"))
    end
    setindex!(h, v0, key)
end

function setindex!(h::Dict{K,V}, v0, key::K) where V where K
    v = convert(V, v0)
    index = ht_keyindex2!(h, key)

    if index > 0
        h.age += 1
        @inbounds h.keys[index] = key
        @inbounds h.vals[index] = v
    else
        @inbounds _setindex!(h, v, key, -index)
    end

    return h
end

"""
    get!(collection, key, default)

Return the value stored for the given key, or if no mapping for the key is present, store
`key => default`, and return `default`.

# Examples
```jldoctest
julia> d = Dict("a"=>1, "b"=>2, "c"=>3);

julia> get!(d, "a", 5)
1

julia> get!(d, "d", 4)
4

julia> d
Dict{String,Int64} with 4 entries:
  "c" => 3
  "b" => 2
  "a" => 1
  "d" => 4
```
"""
get!(collection, key, default)

get!(h::Dict{K,V}, key0, default) where {K,V} = get!(()->default, h, key0)

"""
    get!(f::Function, collection, key)

Return the value stored for the given key, or if no mapping for the key is present, store
`key => f()`, and return `f()`.

This is intended to be called using `do` block syntax:
```julia
get!(dict, key) do
    # default value calculated here
    time()
end
```
"""
get!(f::Function, collection, key)

function get!(default::Callable, h::Dict{K,V}, key0) where V where K
    key = convert(K, key0)
    if !isequal(key, key0)
        throw(ArgumentError("$(limitrepr(key0)) is not a valid key for type $K"))
    end
    return get!(default, h, key)
end

function get!(default::Callable, h::Dict{K,V}, key::K) where V where K
    index = ht_keyindex2!(h, key)

    index > 0 && return h.vals[index]

    age0 = h.age
    v = convert(V, default())
    if h.age != age0
        index = ht_keyindex2!(h, key)
    end
    if index > 0
        h.age += 1
        @inbounds h.keys[index] = key
        @inbounds h.vals[index] = v
    else
        @inbounds _setindex!(h, v, key, -index)
    end
    return v
end

# NOTE: this macro is trivial, and should
#       therefore not be exported as-is: it's for internal use only.
macro get!(h, key0, default)
    return quote
        get!(()->$(esc(default)), $(esc(h)), $(esc(key0)))
    end
end


function getindex(h::Dict{K,V}, key) where V where K
    index = ht_keyindex(h, key)
    @inbounds return (index < 0) ? throw(KeyError(key)) : h.vals[index]::V
end

"""
    get(collection, key, default)

Return the value stored for the given key, or the given default value if no mapping for the
key is present.

# Examples
```jldoctest
julia> d = Dict("a"=>1, "b"=>2);

julia> get(d, "a", 3)
1

julia> get(d, "c", 3)
3
```
"""
get(collection, key, default)

function get(h::Dict{K,V}, key, default) where V where K
    index = ht_keyindex(h, key)
    @inbounds return (index < 0) ? default : h.vals[index]::V
end

"""
    get(f::Function, collection, key)

Return the value stored for the given key, or if no mapping for the key is present, return
`f()`.  Use [`get!`](@ref) to also store the default value in the dictionary.

This is intended to be called using `do` block syntax

```julia
get(dict, key) do
    # default value calculated here
    time()
end
```
"""
get(::Function, collection, key)

function get(default::Callable, h::Dict{K,V}, key) where V where K
    index = ht_keyindex(h, key)
    @inbounds return (index < 0) ? default() : h.vals[index]::V
end

"""
    haskey(collection, key) -> Bool

Determine whether a collection has a mapping for a given `key`.

# Examples
```jldoctest
julia> D = Dict('a'=>2, 'b'=>3)
Dict{Char,Int64} with 2 entries:
  'a' => 2
  'b' => 3

julia> haskey(D, 'a')
true

julia> haskey(D, 'c')
false
```
"""
haskey(h::Dict, key) = (ht_keyindex(h, key) >= 0)
in(key, v::KeySet{<:Any, <:Dict}) = (ht_keyindex(v.dict, key) >= 0)

"""
    getkey(collection, key, default)

Return the key matching argument `key` if one exists in `collection`, otherwise return `default`.

# Examples
```jldoctest
julia> D = Dict('a'=>2, 'b'=>3)
Dict{Char,Int64} with 2 entries:
  'a' => 2
  'b' => 3

julia> getkey(D, 'a', 1)
'a': ASCII/Unicode U+0061 (category Ll: Letter, lowercase)

julia> getkey(D, 'd', 'a')
'a': ASCII/Unicode U+0061 (category Ll: Letter, lowercase)
```
"""
function getkey(h::Dict{K,V}, key, default) where V where K
    index = ht_keyindex(h, key)
    @inbounds return (index<0) ? default : h.keys[index]::K
end

function _pop!(h::Dict, index)
    @inbounds val = h.vals[index]
    _delete!(h, index)
    return val
end

function pop!(h::Dict, key)
    index = ht_keyindex(h, key)
    return index > 0 ? _pop!(h, index) : throw(KeyError(key))
end

"""
    pop!(collection, key[, default])

Delete and return the mapping for `key` if it exists in `collection`, otherwise return
`default`, or throw an error if `default` is not specified.

# Examples
```jldoctest
julia> d = Dict("a"=>1, "b"=>2, "c"=>3);

julia> pop!(d, "a")
1

julia> pop!(d, "d")
ERROR: KeyError: key "d" not found
Stacktrace:
[...]

julia> pop!(d, "e", 4)
4
```
"""
pop!(collection, key, default)

function pop!(h::Dict, key, default)
    index = ht_keyindex(h, key)
    return index > 0 ? _pop!(h, index) : default
end

function pop!(h::Dict)
    isempty(h) && throw(ArgumentError("dict must be non-empty"))
    idx = skip_deleted_floor!(h)
    @inbounds key = h.keys[idx]
    @inbounds val = h.vals[idx]
    _delete!(h, idx)
    key => val
end

function _delete!(h::Dict{K,V}, index) where {K,V}
    @inbounds h.slots[index] = 0x2
    isbitstype(K) || isbitsunion(K) || ccall(:jl_arrayunset, Cvoid, (Any, UInt), h.keys, index-1)
    isbitstype(V) || isbitsunion(V) || ccall(:jl_arrayunset, Cvoid, (Any, UInt), h.vals, index-1)
    h.ndel += 1
    h.count -= 1
    h.age += 1
    return h
end

"""
    delete!(collection, key)

Delete the mapping for the given key in a collection, and return the collection.

# Examples
```jldoctest
julia> d = Dict("a"=>1, "b"=>2)
Dict{String,Int64} with 2 entries:
  "b" => 2
  "a" => 1

julia> delete!(d, "b")
Dict{String,Int64} with 1 entry:
  "a" => 1
```
"""
delete!(collection, key)

function delete!(h::Dict, key)
    index = ht_keyindex(h, key)
    if index > 0
        _delete!(h, index)
    end
    return h
end

function skip_deleted(h::Dict, i)
    L = length(h.slots)
    for i = i:L
        @inbounds if isslotfilled(h,i)
            return  i
        end
    end
    return nothing
end
function skip_deleted_floor!(h::Dict)
    idx = skip_deleted(h, h.idxfloor)
    if idx !== nothing
        h.idxfloor = idx
    end
    idx
end

@propagate_inbounds _iterate(t::Dict{K,V}, i) where {K,V} = i === nothing  ? nothing : (Pair{K,V}(t.keys[i],t.vals[i]), i == typemax(Int) ? nothing : i+1)
@propagate_inbounds function iterate(t::Dict)
    _iterate(t, skip_deleted_floor!(t))
end
@propagate_inbounds iterate(t::Dict, i) = _iterate(t, skip_deleted(t, i))

isempty(t::Dict) = (t.count == 0)
length(t::Dict) = t.count

@propagate_inbounds function Base.iterate(v::T, i::Union{Int,Nothing}=v.dict.idxfloor) where T <: Union{KeySet{<:Any, <:Dict}, ValueIterator{<:Dict}}
    i === nothing && return nothing # This is to catch nothing returned when i = typemax
    i = skip_deleted(v.dict, i)
    i === nothing && return nothing # This is to catch nothing returned by skip_deleted
    vals = T <: KeySet ? v.dict.keys : v.dict.vals
    (@inbounds vals[i], i == typemax(Int) ? nothing : i+1)
end

filter!(f, d::Dict) = filter_in_one_pass!(f, d)

<<<<<<< HEAD
function reduce(::typeof(merge), items::Vector{<:Dict})
    K = mapreduce(keytype, promote_type, items)
    V = mapreduce(valtype, promote_type, items)
    return reduce(merge!, items; init=Dict{K,V}())
=======
function map!(f, iter::ValueIterator{<:Dict})
    dict = iter.dict
    vals = dict.vals
    # @inbounds is here so the it gets propigated to isslotfiled
    @inbounds for i = dict.idxfloor:lastindex(vals)
        if isslotfilled(dict, i)
            vals[i] = f(vals[i])
        end
    end
    return iter
>>>>>>> a62b8ec9
end

struct ImmutableDict{K,V} <: AbstractDict{K,V}
    parent::ImmutableDict{K,V}
    key::K
    value::V
    ImmutableDict{K,V}() where {K,V} = new() # represents an empty dictionary
    ImmutableDict{K,V}(key, value) where {K,V} = (empty = new(); new(empty, key, value))
    ImmutableDict{K,V}(parent::ImmutableDict, key, value) where {K,V} = new(parent, key, value)
end

"""
    ImmutableDict

ImmutableDict is a Dictionary implemented as an immutable linked list,
which is optimal for small dictionaries that are constructed over many individual insertions
Note that it is not possible to remove a value, although it can be partially overridden and hidden
by inserting a new value with the same key

    ImmutableDict(KV::Pair)

Create a new entry in the Immutable Dictionary for the key => value pair

 - use `(key => value) in dict` to see if this particular combination is in the properties set
 - use `get(dict, key, default)` to retrieve the most recent value for a particular key

"""
ImmutableDict
ImmutableDict(KV::Pair{K,V}) where {K,V} = ImmutableDict{K,V}(KV[1], KV[2])
ImmutableDict(t::ImmutableDict{K,V}, KV::Pair) where {K,V} = ImmutableDict{K,V}(t, KV[1], KV[2])

function in(key_value::Pair, dict::ImmutableDict, valcmp=(==))
    key, value = key_value
    while isdefined(dict, :parent)
        if dict.key == key
            valcmp(value, dict.value) && return true
        end
        dict = dict.parent
    end
    return false
end

function haskey(dict::ImmutableDict, key)
    while isdefined(dict, :parent)
        dict.key == key && return true
        dict = dict.parent
    end
    return false
end

function getindex(dict::ImmutableDict, key)
    while isdefined(dict, :parent)
        dict.key == key && return dict.value
        dict = dict.parent
    end
    throw(KeyError(key))
end
function get(dict::ImmutableDict, key, default)
    while isdefined(dict, :parent)
        dict.key == key && return dict.value
        dict = dict.parent
    end
    return default
end

# this actually defines reverse iteration (e.g. it should not be used for merge/copy/filter type operations)
function iterate(d::ImmutableDict{K,V}, t=d) where {K, V}
    !isdefined(t, :parent) && return nothing
    (Pair{K,V}(t.key, t.value), t.parent)
end
length(t::ImmutableDict) = count(x->true, t)
isempty(t::ImmutableDict) = !isdefined(t, :parent)
empty(::ImmutableDict, ::Type{K}, ::Type{V}) where {K, V} = ImmutableDict{K,V}()

_similar_for(c::Dict, ::Type{Pair{K,V}}, itr, isz) where {K, V} = empty(c, K, V)
_similar_for(c::AbstractDict, ::Type{T}, itr, isz) where {T} =
    throw(ArgumentError("for AbstractDicts, similar requires an element type of Pair;\n  if calling map, consider a comprehension instead"))<|MERGE_RESOLUTION|>--- conflicted
+++ resolved
@@ -691,12 +691,12 @@
 
 filter!(f, d::Dict) = filter_in_one_pass!(f, d)
 
-<<<<<<< HEAD
 function reduce(::typeof(merge), items::Vector{<:Dict})
     K = mapreduce(keytype, promote_type, items)
     V = mapreduce(valtype, promote_type, items)
     return reduce(merge!, items; init=Dict{K,V}())
-=======
+end
+
 function map!(f, iter::ValueIterator{<:Dict})
     dict = iter.dict
     vals = dict.vals
@@ -707,7 +707,6 @@
         end
     end
     return iter
->>>>>>> a62b8ec9
 end
 
 struct ImmutableDict{K,V} <: AbstractDict{K,V}
