--- conflicted
+++ resolved
@@ -488,17 +488,8 @@
 endif
 endif
 
-<<<<<<< HEAD
 COMPRESS_DEBUG_FLAGS := -gz
 
-ifeq ($(USEGCC),1)
-CC := $(CROSS_COMPILE)gcc
-CXX := $(CROSS_COMPILE)g++
-JCFLAGS := -std=gnu11 -pipe $(fPIC) -fno-strict-aliasing -D_FILE_OFFSET_BITS=64
-# AArch64 needs this flag to generate the .eh_frame used by libunwind
-JCPPFLAGS := -fasynchronous-unwind-tables
-JCXXFLAGS := -pipe $(fPIC) -fno-rtti -std=c++14
-=======
 JCFLAGS_COMMON    := -std=gnu11 -pipe $(fPIC) -fno-strict-aliasing -D_FILE_OFFSET_BITS=64
 JCFLAGS_CLANG     := $(JCFLAGS_COMMON)
 JCFLAGS_GCC       := $(JCFLAGS_COMMON) -fno-gnu-unique
@@ -524,7 +515,6 @@
 JCPPFLAGS_CLANG   += -D_LARGEFILE_SOURCE -D_DARWIN_USE_64_BIT_INODE=1
 endif
 
->>>>>>> 96147bbe
 ifneq ($(OS), WINNT)
 # Do not enable on windows to avoid warnings from libuv.
 JCXXFLAGS_GCC     += -pedantic
