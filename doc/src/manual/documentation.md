# Documentation

Julia enables package developers and users to document functions, types and other objects easily
via a built-in documentation system since Julia 0.4.

The basic syntax is very simple: any string appearing at the top-level right before an object
(function, macro, type or instance) will be interpreted as documenting it (these are called *docstrings*).
Here is a very simple example:

```julia
"Tell whether there are too foo items in the array."
foo(xs::Array) = ...
```

Documentation is interpreted as [Markdown](https://en.wikipedia.org/wiki/Markdown), so you can
use indentation and code fences to delimit code examples from text. Technically, any object can
be associated with any other as metadata; Markdown happens to be the default, but one can construct
other string macros and pass them to the `@doc` macro just as well.

Here is a more complex example, still using Markdown:

````julia
"""
    bar(x[, y])

Compute the Bar index between `x` and `y`. If `y` is missing, compute
the Bar index between all pairs of columns of `x`.

# Examples
```julia
julia> bar([1, 2], [1, 2])
1
```
"""
function bar(x, y) ...
````

As in the example above, we recommend following some simple conventions when writing documentation:

1. Always show the signature of a function at the top of the documentation, with a four-space indent
   so that it is printed as Julia code.

   This can be identical to the signature present in the Julia code (like `mean(x::AbstractArray)`),
   or a simplified form. Optional arguments should be represented with their default values (i.e.
   `f(x, y=1)`) when possible, following the actual Julia syntax. Optional arguments which do not
   have a default value should be put in brackets (i.e. `f(x[, y])` and `f(x[, y[, z]])`). An alternative
   solution is to use several lines: one without optional arguments, the other(s) with them. This
   solution can also be used to document several related methods of a given function. When a function
   accepts many keyword arguments, only include a `<keyword arguments>` placeholder in the signature
   (i.e. `f(x; <keyword arguments>)`), and give the complete list under an `# Arguments` section
   (see point 4 below).
2. Include a single one-line sentence describing what the function does or what the object represents
   after the simplified signature block. If needed, provide more details in a second paragraph, after
   a blank line.

   The one-line sentence should use the imperative form ("Do this", "Return that") instead of the
   third person (do not write "Returns the length...") when documenting functions. It should end
   with a period. If the meaning of a function cannot be summarized easily, splitting it into separate
   composable parts could be beneficial (this should not be taken as an absolute requirement for
   every single case though).
3. Do not repeat yourself.

   Since the function name is given by the signature, there is no need to start the documentation
   with "The function `bar`...": go straight to the point. Similarly, if the signature specifies
   the types of the arguments, mentioning them in the description is redundant.
4. Only provide an argument list when really necessary.

   For simple functions, it is often clearer to mention the role of the arguments directly in the
   description of the function's purpose. An argument list would only repeat information already
   provided elsewhere. However, providing an argument list can be a good idea for complex functions
   with many arguments (in particular keyword arguments). In that case, insert it after the general
   description of the function, under an `# Arguments` header, with one `*` bullet for each argument.
   The list should mention the types and default values (if any) of the arguments:

   ```julia
   """
   ...
   # Arguments
   * `n::Integer`: the number of elements to compute.
   * `dim::Integer=1`: the dimensions along which to perform the computation.
   ...
   """
   ```
5. Include any code examples in an `# Examples` section.

   Examples should, whenever possible, be written as *doctests*. A *doctest* is a fenced code block
   (see [Code blocks](@ref)) starting with ````` ```jldoctest````` and contains any number of `julia>`
   prompts together with inputs and expected outputs that mimic the Julia REPL.

   For example in the following docstring a variable `a` is defined and the expected result, as printed
   in a Julia REPL, appears afterwards:

   ````julia
   """
   Some nice documentation here.

   # Examples

   ```jldoctest
   julia> a = [1 2; 3 4]
   2×2 Array{Int64,2}:
    1  2
    3  4
   ```
   """
   ````

   !!! warning
       Calling `rand` and other RNG-related functions should be avoided in doctests since they will not
       produce consistent outputs during different Julia sessions.

       Operating system word size (`Int32` or `Int64`) as well as path separator differences (`/` or
       `\`) will also effect the reproducibility of some doctests.

       Note that whitespace in your doctest is significant! The doctest will fail if you misalign the
       output of pretty-printing an array, for example.

   You can then run `make -C doc doctest` to run all the doctests in the Julia Manual, which will
   ensure that your example works.

   Examples that are untestable should be written within fenced code blocks starting with ````` ```julia`````
   so that they are highlighted correctly in the generated documentation.

   !!! tip
       Wherever possible examples should be **self-contained** and **runnable** so that readers are able
       to try them out without having to include any dependencies.
6. Use backticks to identify code and equations.

   Julia identifiers and code excerpts should always appear between backticks ``` ` ``` to enable
   highlighting. Equations in the LaTeX syntax can be inserted between double backticks ``` `` ```.
   Use Unicode characters rather than their LaTeX escape sequence, i.e. ``` ``α = 1`` ``` rather
   than ``` ``\\alpha = 1`` ```.
7. Place the starting and ending `"""` characters on lines by themselves.

   That is, write:

   ```julia
   """
   ...

   ...
   """
   f(x, y) = ...
   ```

   rather than:

   ```julia
   """...

   ..."""
   f(x, y) = ...
   ```

   This makes it more clear where docstrings start and end.
8. Respect the line length limit used in the surrounding code.

   Docstrings are edited using the same tools as code. Therefore, the same conventions should apply.
   It it advised to add line breaks after 92 characters.

## Accessing Documentation

Documentation can be accessed at the REPL or in [IJulia](https://github.com/JuliaLang/IJulia.jl)
by typing `?` followed by the name of a function or macro, and pressing `Enter`. For example,

```julia
?fft
?@time
?r""
```

will bring up docs for the relevant function, macro or string macro respectively. In [Juno](http://junolab.org)
using `Ctrl-J, Ctrl-D` will bring up documentation for the object under the cursor.

## Functions & Methods

Functions in Julia may have multiple implementations, known as methods. While it's good practice
for generic functions to have a single purpose, Julia allows methods to be documented individually
if necessary. In general, only the most generic method should be documented, or even the function
itself (i.e. the object created without any methods by `function bar end`). Specific methods should
only be documented if their behaviour differs from the more generic ones. In any case, they should
not repeat the information provided elsewhere. For example:

```julia
"""
    *(x, y, z...)

Multiplication operator. `x * y * z *...` calls this function with multiple
arguments, i.e. `*(x, y, z...)`.
"""
function *(x, y, z...)
    # ... [implementation sold separately] ...
end

"""
    *(x::AbstractString, y::AbstractString, z::AbstractString...)

When applied to strings, concatenates them.
"""
function *(x::AbstractString, y::AbstractString, z::AbstractString...)
    # ... [insert secret sauce here] ...
end

help?> *
search: * .*

  *(x, y, z...)

  Multiplication operator. x * y * z *... calls this function with multiple
  arguments, i.e. *(x,y,z...).

  *(x::AbstractString, y::AbstractString, z::AbstractString...)

  When applied to strings, concatenates them.
```

When retrieving documentation for a generic function, the metadata for each method is concatenated
with the `catdoc` function, which can of course be overridden for custom types.

## Advanced Usage

The `@doc` macro associates its first argument with its second in a per-module dictionary called
`META`. By default, documentation is expected to be written in Markdown, and the `doc""` string
macro simply creates an object representing the Markdown content. In the future it is likely to
do more advanced things such as allowing for relative image or link paths.

When used for retrieving documentation, the `@doc` macro (or equally, the `doc` function) will
search all `META` dictionaries for metadata relevant to the given object and return it. The returned
object (some Markdown content, for example) will by default display itself intelligently. This
design also makes it easy to use the doc system in a programmatic way; for example, to re-use
documentation between different versions of a function:

```julia
@doc "..." foo!
@doc (@doc foo!) foo
```

Or for use with Julia's metaprogramming functionality:

```julia
for (f, op) in ((:add, :+), (:subtract, :-), (:multiply, :*), (:divide, :/))
    @eval begin
        $f(a,b) = $op(a,b)
    end
end
@doc "`add(a,b)` adds `a` and `b` together" add
@doc "`subtract(a,b)` subtracts `b` from `a`" subtract
```

Documentation written in non-toplevel blocks, such as `begin`, `if`, `for`, and `let`, is
added to the documentation system as blocks are evaluated. For example:

```julia
if VERSION > v"0.5"
    "..."
    f(x) = x
end
```

<<<<<<< HEAD
will not add any documentation to `f` even when the condition is `true` and must instead be written
as:

```julia
if VERSION > v"0.5"
    @doc "..." ->
    f(x) = x
end
```
=======
will add documentation to `f(x)` when the condition is `true`. Note that even if `f(x)` goes
out of scope at the end of the block, its documentation will remain.
>>>>>>> 58b4f1a8

### Dynamic documentation

Sometimes the appropriate documentation for an instance of a type depends on the field values of that
instance, rather than just on the type itself. In these cases, you can add a method to `Docs.getdoc`
for your custom type that returns the documentation on a per-instance basis. For instance,

```julia
type MyType
    value::String
end

Docs.getdoc(t::MyType) = "Documentation for MyType with value $(t.value)"

x = MyType("x")
y = MyType("y")
```

`?x` will display "Documentation for MyType with value x" while `?y` will display
"Documentation for MyType with value y".

## Syntax Guide

A comprehensive overview of all documentable Julia syntax.

In the following examples `"..."` is used to illustrate an arbitrary docstring which may be one
of the follow four variants and contain arbitrary text:

```julia
"..."

doc"..."

"""
...
"""

doc"""
...
"""
```

`@doc_str` should only be used when the docstring contains `$` or `\` characters that should not
be parsed by Julia such as LaTeX syntax or Julia source code examples containing interpolation.

### Functions and Methods

```julia
"..."
function f end

"..."
f
```

Adds docstring `"..."` to `Function``f`. The first version is the preferred syntax, however both
are equivalent.

```julia
"..."
f(x) = x

"..."
function f(x)
    x
end

"..."
f(x)
```

Adds docstring `"..."` to `Method``f(::Any)`.

```julia
"..."
f(x, y = 1) = x + y
```

Adds docstring `"..."` to two `Method`s, namely `f(::Any)` and `f(::Any, ::Any)`.

### Macros

```julia
"..."
macro m(x) end
```

Adds docstring `"..."` to the `@m(::Any)` macro definition.

```julia
"..."
:(@m)
```

Adds docstring `"..."` to the macro named `@m`.

### Types

```
"..."
abstract T1

"..."
type T2
    ...
end

"..."
immutable T3
    ...
end
```

Adds the docstring `"..."` to types `T1`, `T2`, and `T3`.

```julia
"..."
type T
    "x"
    x
    "y"
    y
end
```

Adds docstring `"..."` to type `T`, `"x"` to field `T.x` and `"y"` to field `T.y`. Also applicable
to `immutable` types.

```julia
"..."
typealias A T
```

Adds docstring `"..."` to the `Binding``A`.

`Binding`s are used to store a reference to a particular `Symbol` in a `Module` without storing
the referenced value itself.

### Modules

```julia
"..."
module M end

module M

"..."
M

end
```

Adds docstring `"..."` to the `Module``M`. Adding the docstring above the `Module` is the preferred
syntax, however both are equivalent.

```julia
"..."
baremodule M
# ...
end

baremodule M

import Base: @doc

"..."
f(x) = x

end
```

Documenting a `baremodule` by placing a docstring above the expression automatically imports
`@doc` into the module. These imports must be done manually when the module expression is not
documented. Empty `baremodule`s cannot be documented.

### Global Variables

```julia
"..."
const a = 1

"..."
b = 2

"..."
global c = 3
```

Adds docstring `"..."` to the `Binding`s `a`, `b`, and `c`.

!!! note
    When a `const` definition is only used to define an alias of another definition, such as is the
    case with the function `div` and its alias `÷` in `Base`, do not document the alias and instead
    document the actual function.

    If the alias is documented and not the real definition then the docsystem (`?` mode) will not
    return the docstring attached to the alias when the real definition is searched for.

    For example you should write

    ```julia
    "..."
    f(x) = x + 1
    const alias = f
    ```

    rather than

    ```julia
    f(x) = x + 1
    "..."
    const alias = f
    ```

```julia
"..."
sym
```

Adds docstring `"..."` to the value associated with `sym`. Users should prefer documenting `sym`
at it's definition.

### Multiple Objects

```julia
"..."
a, b
```

Adds docstring `"..."` to `a` and `b` each of which should be a documentable expression. This
syntax is equivalent to

```julia
"..."
a

"..."
b
```

Any number of expressions many be documented together in this way. This syntax can be useful when
two functions are related, such as non-mutating and mutating versions `f` and `f!`.

### Macro-generated code

```julia
"..."
@m expression
```

Adds docstring `"..."` to expression generated by expanding `@m expression`. This allows for expressions
decorated with `@inline`, `@noinline`, `@generated`, or any other macro to be documented in the
same way as undecorated expressions.

Macro authors should take note that only macros that generate a single expression will automatically
support docstrings. If a macro returns a block containing multiple subexpressions then the subexpression
that should be documented must be marked using the [`@__doc__`](@ref Core.@__doc__) macro.

The `@enum` macro makes use of `@__doc__` to allow for documenting `Enum`s. Examining it's definition
should serve as an example of how to use `@__doc__` correctly.

```@docs
Core.@__doc__
```

## Markdown syntax

The following markdown syntax is supported in Julia.

### Inline elements

Here "inline" refers to elements that can be found within blocks of text, i.e. paragraphs. These
include the following elements.

#### Bold

Surround words with two asterisks, `**`, to display the enclosed text in boldface.

```
A paragraph containing a **bold** word.
```

#### Italics

Surround words with one asterisk, `*`, to display the enclosed text in italics.

```
A paragraph containing an *emphasised* word.
```

#### Literals

Surround text that should be displayed exactly as written with single backticks, ``` ` ``` .

```
A paragraph containing a `literal` word.
```

Literals should be used when writing text that refers to names of variables, functions, or other
parts of a Julia program.

!!! tip
    To include a backtick character within literal text use three backticks rather than one to enclose
    the text.

    ```
    A paragraph containing a ``` `backtick` character ```.
    ```

    By extension any odd number of backticks may be used to enclose a lesser number of backticks.

#### ``\LaTeX``

Surround text that should be displayed as mathematics using ``\LaTeX`` syntax with double backticks,
``` `` ``` .

```
A paragraph containing some ``\LaTeX`` markup.
```

!!! tip
    As with literals in the previous section, if literal backticks need to be written within double
    backticks use an even number greater than two. Note that if a single literal backtick needs to
    be included within ``\LaTeX`` markup then two enclosing backticks is sufficient.

#### Links

Links to either external or internal addresses can be written using the following syntax, where
the text enclosed in square brackets, `[ ]`, is the name of the link and the text enclosed in
parentheses, `( )`, is the URL.

```
A paragraph containing a link to [Julia](http://www.julialang.org).
```

It's also possible to add cross-references to other documented functions/methods/variables within
the Julia documentation itself. For example:

```julia
"""
    eigvals!(A,[irange,][vl,][vu]) -> values

Same as [`eigvals`](@ref), but saves space by overwriting the input `A`, instead of creating a copy.
"""
```

This will create a link in the generated docs to the `eigvals` documentation
(which has more information about what this function actually does). It's good to include
cross references to mutating/non-mutating versions of a function, or to highlight a difference
between two similar-seeming functions.

!!! note
    The above cross referencing is *not* a Markdown feature, and relies on
    [Documenter.jl](https://github.com/JuliaDocs/Documenter.jl), which is
    used to build base Julia's documentation.

#### Footnote references

Named and numbered footnote references can be written using the following syntax. A footnote name
must be a single alphanumeric word containing no punctuation.

```
A paragraph containing a numbered footnote [^1] and a named one [^named].
```

!!! note
    The text associated with a footnote can be written anywhere within the same page as the footnote
    reference. The syntax used to define the footnote text is discussed in the [Footnotes](@ref) section
    below.

### Toplevel elements

The following elements can be written either at the "toplevel" of a document or within another
"toplevel" element.

#### Paragraphs

A paragraph is a block of plain text, possibly containing any number of inline elements defined
in the [Inline elements](@ref) section above, with one or more blank lines above and below it.

```
This is a paragraph.

And this is *another* one containing some emphasised text.
A new line, but still part of the same paragraph.
```

#### Headers

A document can be split up into different sections using headers. Headers use the following syntax:

```julia
# Level One
## Level Two
### Level Three
#### Level Four
##### Level Five
###### Level Six
```

A header line can contain any inline syntax in the same way as a paragraph can.

!!! tip
    Try to avoid using too many levels of header within a single document. A heavily nested document
    may be indicative of a need to restructure it or split it into several pages covering separate
    topics.

#### Code blocks

Source code can be displayed as a literal block using an indent of four spaces as shown in the
following example.

```
This is a paragraph.

    function func(x)
        # ...
    end

Another paragraph.
```

Additionally, code blocks can be enclosed using triple backticks with an optional "language" to
specify how a block of code should be highlighted.

````
A code block without a "language":

```
function func(x)
    # ...
end
```

and another one with the "language" specified as `julia`:

```julia
function func(x)
    # ...
end
```
````

!!! note
    "Fenced" code blocks, as shown in the last example, should be prefered over indented code blocks
    since there is no way to specify what language an indented code block is written in.

#### Block quotes

Text from external sources, such as quotations from books or websites, can be quoted using `>`
characters prepended to each line of the quote as follows.

```
Here's a quote:

> Julia is a high-level, high-performance dynamic programming language for
> technical computing, with syntax that is familiar to users of other
> technical computing environments.
```

Note that a single space must appear after the `>` character on each line. Quoted blocks may themselves
contain other toplevel or inline elements.

#### Images

The syntax for images is similar to the link syntax mentioned above. Prepending a `!` character
to a link will display an image from the specified URL rather than a link to it.

```julia
![alternative text](link/to/image.png)
```

#### Lists

Unordered lists can be written by prepending each item in a list with either `*`, `+`, or `-`.

```
A list of items:

  * item one
  * item two
  * item three
```

Note the two spaces before each `*` and the single space after each one.

Lists can contain other nested toplevel elements such as lists, code blocks, or quoteblocks. A
blank line should be left between each list item when including any toplevel elements within a
list.

```
Another list:

  * item one

  * item two

    ```
    f(x) = x
    ```

  * And a sublist:

      + sub-item one
      + sub-item two
```

!!! note
    The contents of each item in the list must line up with the first line of the item. In the above
    example the fenced code block must be indented by four spaces to align with the `i` in `item two`.

Ordered lists are written by replacing the "bullet" character, either `*`, `+`, or `-`, with a
positive integer followed by either `.` or `)`.

```
Two ordered lists:

 1. item one
 2. item two
 3. item three

 5) item five
 6) item six
 7) item seven
```

An ordered list may start from a number other than one, as in the second list of the above example,
where it is numbered from five. As with unordered lists, ordered lists can contain nested toplevel
elements.

#### Display equations

Large ``\LaTeX`` equations that do not fit inline within a paragraph may be written as display
equations using a fenced code block with the "language" `math` as in the example below.

````julia
```math
f(a) = \frac{1}{2\pi}\int_{0}^{2\pi} (\alpha+R\cos(\theta))d\theta
```
````

#### Footnotes

This syntax is paired with the inline syntax for [Footnote references](@ref). Make sure to read
that section as well.

Footnote text is defined using the following syntax, which is similar to footnote reference syntax,
aside from the `:` character that is appended to the footnote label.

```
[^1]: Numbered footnote text.

[^note]:

    Named footnote text containing several toplevel elements.

      * item one
      * item two
      * item three

    ```julia
    function func(x)
        # ...
    end
    ```
```

!!! note
    No checks are done during parsing to make sure that all footnote references have matching footnotes.

#### Horizontal rules

The equivalent of an `<hr>` HTML tag can be written using the following syntax:

```
Text above the line.

---

And text below the line.
```

#### Tables

Basic tables can be written using the syntax described below. Note that markdown tables have limited
features and cannot contain nested toplevel elements unlike other elements discussed above –
only inline elements are allowed. Tables must always contain a header row with column names. Cells
cannot span multiple rows or columns of the table.

```
| Column One | Column Two | Column Three |
|:---------- | ---------- |:------------:|
| Row `1`    | Column `2` |              |
| *Row* 2    | **Row** 2  | Column ``3`` |
```

!!! note
    As illustrated in the above example each column of `|` characters must be aligned vertically.

    A `:` character on either end of a column's header separator (the row containing `-` characters)
    specifies whether the row is left-aligned, right-aligned, or (when `:` appears on both ends) center-aligned.
    Providing no `:` characters will default to right-aligning the column.

#### Admonitions

Specially formatted blocks with titles such as "Notes", "Warning", or "Tips" are known as admonitions
and are used when some part of a document needs special attention. They can be defined using the
following `!!!` syntax:

```
!!! note

    This is the content of the note.

!!! warning "Beware!"

    And this is another one.

    This warning admonition has a custom title: `"Beware!"`.
```

Admonitions, like most other toplevel elements, can contain other toplevel elements. When no title
text, specified after the admonition type in double quotes, is included then the title used will
be the type of the block, i.e. `"Note"` in the case of the `note` admonition.

## Markdown Syntax Extensions

Julia's markdown supports interpolation in a very similar way to basic string literals, with the
difference that it will store the object itself in the Markdown tree (as opposed to converting
it to a string). When the Markdown content is rendered the usual `show` methods will be called,
and these can be overridden as usual. This design allows the Markdown to be extended with arbitrarily
complex features (such as references) without cluttering the basic syntax.

In principle, the Markdown parser itself can also be arbitrarily extended by packages, or an entirely
custom flavour of Markdown can be used, but this should generally be unnecessary.<|MERGE_RESOLUTION|>--- conflicted
+++ resolved
@@ -257,20 +257,8 @@
 end
 ```
 
-<<<<<<< HEAD
-will not add any documentation to `f` even when the condition is `true` and must instead be written
-as:
-
-```julia
-if VERSION > v"0.5"
-    @doc "..." ->
-    f(x) = x
-end
-```
-=======
 will add documentation to `f(x)` when the condition is `true`. Note that even if `f(x)` goes
 out of scope at the end of the block, its documentation will remain.
->>>>>>> 58b4f1a8
 
 ### Dynamic documentation
 
