--- conflicted
+++ resolved
@@ -13,16 +13,9 @@
 
 ## Avoid global variables
 
-<<<<<<< HEAD
 A global variable might have its value, and therefore possibly its type, changed at any point. This makes
 it difficult for the compiler to optimize code using global variables. Variables should be local,
 or passed as arguments to functions, whenever possible.
-=======
-A global variable might have its value, and therefore its type, change at any point. This makes
-it difficult for the compiler to optimize code using global variables. This also applies to type-valued variables, i.e. type aliases on the global level.
-Variables should be local, or passed as arguments to functions, whenever possible.
->>>>>>> e8cebcdc
-
 
 We find that global names are frequently constants, and declaring them as such greatly improves
 performance:
