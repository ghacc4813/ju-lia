--- conflicted
+++ resolved
@@ -1018,15 +1018,6 @@
     @test Base.shell_escape_wincmd(Base.escape_microsoft_c_args(args...)) == "\"ab ^` c\" \" \\\" \" \"\\\"\" \" !\\\"#\$%^&'^(^)*+,-./0123456789:;^<=^>?@ABCDEFGHIJKLMNOPQRSTUVWXYZ[\\]^^_`abcdefghijklmnopqrstuvwxyz{^|}~\" \" ^!\\\"#\$%&'()*+,-./0123456789:;<=>?@ABCDEFGHIJKLMNOPQRSTUVWXYZ[\\]^_`abcdefghijklmnopqrstuvwxyz{|}~\" \"\\\"\\\\\\\"\\\\\" \"\" ^| ^&^& ;"
 end
 
-<<<<<<< HEAD
-end
-
-# Test that Cmd accepts various AbstractStrings
-@testset "AbstractStrings" begin
-    args = split("-l /tmp")
-    @assert eltype(args) != String
-    @test Cmd(["ls", args...]) == `ls -l /tmp`
-=======
 # effects for Cmd construction
 for f in (() -> `a b c`, () -> `a a$("bb")a $("c")`)
     effects = Base.infer_effects(f)
@@ -1040,5 +1031,11 @@
     @test !Core.Compiler.is_terminates(effects)
     @test !Core.Compiler.is_noub(effects)
     @test !Core.Compiler.is_consistent(effects)
->>>>>>> 36b7d3be
+end
+
+# Test that Cmd accepts various AbstractStrings
+@testset "AbstractStrings" begin
+    args = split("-l /tmp")
+    @assert eltype(args) != String
+    @test Cmd(["ls", args...]) == `ls -l /tmp`
 end