--- conflicted
+++ resolved
@@ -1972,7 +1972,6 @@
 f33987(args::(Vararg{Any, N} where N); kwargs...) = args
 @test f33987(1,2,3) === (1,2,3)
 
-<<<<<<< HEAD
 @test Meta.parse("a/>b/>c/>d") ==
     Expr(:call, :/>, Expr(:call, :/>, Expr(:call, :/>, :a, :b), :c), :d)
 @test Meta.parse(raw"a\>b\>c\>d") ==
@@ -1981,7 +1980,7 @@
     Expr(:call, :</, :a, Expr(:call, :</, :b, Expr(:call, :</, :c, :d)))
 @test Meta.parse(raw"a<\b<\c<\d") ==
     Expr(:call, :<\, :a, Expr(:call, :<\, :b, Expr(:call, :<\, :c, :d)))
-=======
+
 macro id_for_kwarg(x); x; end
 Xo65KdlD = @id_for_kwarg let x = 1
     function f(; x)
@@ -1995,5 +1994,4 @@
     end
 end
 @test i0xb23hG() == 2
-@test i0xb23hG(x=10) == 10
->>>>>>> edc1b7d1
+@test i0xb23hG(x=10) == 10