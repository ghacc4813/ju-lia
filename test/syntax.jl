--- conflicted
+++ resolved
@@ -2341,7 +2341,8 @@
     @test false
 end
 
-<<<<<<< HEAD
+@test :(a +ꜝ b) == Expr(:call, :+ꜝ, :a, :b)
+
 function ncalls_in_lowered(ex, fname)
     lowered_exprs = Meta.lower(Main, ex).args[1].code
     return count(lowered_exprs) do ex
@@ -2359,7 +2360,4 @@
     @test ncalls_in_lowered(:((.+)(a, b .- (.^)(c, 2))), GlobalRef(Base, :broadcasted)) == 3
     @test ncalls_in_lowered(:((.+)(a, b .- (.^)(c, 2))), GlobalRef(Base, :materialize)) == 1
     @test ncalls_in_lowered(:((.+)(a, b .- (.^)(c, 2))), GlobalRef(Base, :BroadcastFunction)) == 0
-end
-=======
-@test :(a +ꜝ b) == Expr(:call, :+ꜝ, :a, :b)
->>>>>>> 205fcd7b
+end