# This file is a part of Julia. License is MIT: https://julialang.org/license

# tests for parser and syntax lowering

using Random

import Base.Meta.ParseError

function parseall(str)
    pos = firstindex(str)
    exs = []
    while pos <= lastindex(str)
        ex, pos = Meta.parse(str, pos)
        push!(exs, ex)
    end
    if length(exs) == 0
        throw(ParseError("end of input"))
    elseif length(exs) == 1
        return exs[1]
    else
        return Expr(:block, exs...)
    end
end

# issue #9684
let
    undot(op) = Symbol(string(op)[2:end])
    for (ex1, ex2) in [("5 .≠ x", "5 .!= x"),
                       ("5 .≥ x", "5 .>= x"),
                       ("5 .≤ x", "5 .<= x")]
        ex1 = Meta.parse(ex1); ex2 = Meta.parse(ex2)
        @test ex1.head === :call && (ex1.head === ex2.head)
        @test ex1.args[2] === 5 && ex2.args[2] === 5
        @test Core.eval(Main, undot(ex1.args[1])) === Core.eval(Main, undot(ex2.args[1]))
        @test ex1.args[3] === :x && (ex1.args[3] === ex2.args[3])
    end
end

# issue #9704
let a = :a
    @test :(try
            catch $a
            end) == :(try
                      catch a
                      end)
    @test :(module $a end) == :(module a
                                end)
end

# string literals
macro test999_str(args...); args; end
@test test999"a"b == ("a","b")
@test test999"""a"""b == ("a","b")
@test test999"
    a
    b" == ("
    a
    b",)
@test test999"""
    a
    b""" == ("a\nb",)

# make sure a trailing integer, not just a symbol, is allowed also
@test test999"foo"123 == ("foo", 123)

# issue #5997
@test_throws ParseError Meta.parse(": x")
@test_throws ParseError Meta.parse("""begin
    :
    x""")
@test_throws ParseError Meta.parse("d[: 2]")

# issue #6770
@test_throws ParseError Meta.parse("x.3")

# issue #8763
@test_throws ParseError Meta.parse("sqrt(16)2")
@test_throws ParseError Meta.parse("x' y")
@test_throws ParseError Meta.parse("x 'y")
@test Meta.parse("x'y") == Expr(:call, :*, Expr(Symbol("'"), :x), :y)

# issue #18851
@test Meta.parse("-2[m]") == Expr(:call, :-, Expr(:ref, 2, :m))
@test Meta.parse("+2[m]") == Expr(:call, :+, Expr(:ref, 2, :m))
@test Meta.parse("!2[3]") == Expr(:call, :!, Expr(:ref, 2, 3))
@test Meta.parse("-2{m}") == Expr(:call, :-, Expr(:curly, 2, :m))
@test Meta.parse("+2{m}") == Expr(:call, :+, Expr(:curly, 2, :m))
@test Meta.parse("-2(m)") == Expr(:call, :*, -2, :m)

# issue #8301
@test_throws ParseError Meta.parse("&*s")

# issue #10677
@test_throws ParseError Meta.parse("/1")
@test_throws ParseError Meta.parse("/pi")
@test Meta.parse("- = 2") == Expr(:(=), :(-), 2)
@test Meta.parse("/ = 2") == Expr(:(=), :(/), 2)
@test_throws ParseError Meta.parse("< : 2")
@test_throws ParseError Meta.parse("+ : 2")
@test_throws ParseError Meta.parse("< :2")
@test Meta.parse("+ :2") == Expr(:call, :(+), QuoteNode(2))

# issue #10900
@test_throws ParseError Meta.parse("+=")
@test_throws ParseError Meta.parse(".")
@test_throws ParseError Meta.parse("...")

# issue #10901
@test Meta.parse("/([1], 1)[1]") == :(([1] / 1)[1])

# issue #10997
@test Meta.parse(":(x.\$f[i])") == Expr(:quote,
                                   Expr(:ref,
                                        Expr(Symbol("."), :x,
                                             QuoteNode(Expr(:$, :f))),
                                        :i))

# issue #10994
@test Meta.parse("1 + #= \0 =# 2") == :(1 + 2)

# issue #10910
@test Meta.parse(":(using A)") == Expr(:quote, Expr(:using, Expr(:., :A)))
@test Meta.parse(":(using A.b, B)") == Expr(:quote,
                                       Expr(:using,
                                            Expr(:., :A, :b),
                                            Expr(:., :B)))
@test Meta.parse(":(using A: b, c.d)") == Expr(:quote,
                                          Expr(:using,
                                               Expr(:(:),
                                                    Expr(:., :A),
                                                    Expr(:., :b),
                                                    Expr(:., :c, :d))))

@test Meta.parse(":(import A)") == Expr(:quote, Expr(:import, Expr(:., :A)))
@test Meta.parse(":(import A.b, B)") == Expr(:quote,
                                        Expr(:import,
                                             Expr(:., :A, :b),
                                             Expr(:., :B)))
@test Meta.parse(":(import A: b, c.d)") == Expr(:quote,
                                           Expr(:import,
                                                Expr(:(:),
                                                     Expr(:., :A),
                                                     Expr(:., :b),
                                                     Expr(:., :c, :d))))

# issue #11332
@test Meta.parse("export \$(Symbol(\"A\"))") == :(export $(Expr(:$, :(Symbol("A")))))
@test Meta.parse("export \$A") == :(export $(Expr(:$, :A)))
@test Meta.parse("using \$a.\$b") == Expr(:using, Expr(:., Expr(:$, :a), Expr(:$, :b)))
@test Meta.parse("using \$a.\$b, \$c") == Expr(:using,
                                               Expr(:., Expr(:$, :a), Expr(:$, :b)),
                                               Expr(:., Expr(:$, :c)))
@test Meta.parse("using \$a: \$b, \$c.\$d") ==
    Expr(:using,
         Expr(:(:), Expr(:., Expr(:$, :a)), Expr(:., Expr(:$, :b)),
              Expr(:., Expr(:$, :c), Expr(:$, :d))))

# fix pr #11338 and test for #11497
@test parseall("using \$\na") == Expr(:block, Expr(:using, Expr(:., :$)), :a)
@test parseall("using \$,\na") == Expr(:using, Expr(:., :$), Expr(:., :a))
@test parseall("using &\na") == Expr(:block, Expr(:using, Expr(:., :&)), :a)

@test parseall("a = &\nb") == Expr(:block, Expr(:(=), :a, :&), :b)
@test parseall("a = \$\nb") == Expr(:block, Expr(:(=), :a, :$), :b)
@test parseall(":(a = &\nb)") == Expr(:quote, Expr(:(=), :a, Expr(:&, :b)))
@test parseall(":(a = \$\nb)") == Expr(:quote, Expr(:(=), :a, Expr(:$, :b)))

# issue 12027 - short macro name parsing vs _str suffix
@test parseall("""
    macro f(args...) end; @f "macro argument"
""") == Expr(:toplevel,
             Expr(:macro, Expr(:call, :f, Expr(:..., :args)),
                  Expr(:block, LineNumberNode(1, :none), LineNumberNode(1, :none))),
             Expr(:macrocall, Symbol("@f"), LineNumberNode(1, :none), "macro argument"))

# blocks vs. tuples
@test Meta.parse("()") == Expr(:tuple)
@test Meta.parse("(;)") == Expr(:tuple, Expr(:parameters))
@test Meta.parse("(;;)") == Expr(:block)
@test Meta.parse("(;;;;)") == Expr(:block)
@test_throws ParseError Meta.parse("(,)")
@test_throws ParseError Meta.parse("(;,)")
@test_throws ParseError Meta.parse("(,;)")
# TODO: would be nice to make these errors, but needed to parse e.g. `(x;y,)->x`
#@test_throws ParseError Meta.parse("(1;2,)")
#@test_throws ParseError Meta.parse("(1;2,;)")
#@test_throws ParseError Meta.parse("(1;2,;3)")
@test Meta.parse("(x;)") == Expr(:block, :x)
@test Meta.parse("(;x)") == Expr(:tuple, Expr(:parameters, :x))
@test Meta.parse("(;x,)") == Expr(:tuple, Expr(:parameters, :x))
@test Meta.parse("(x,)") == Expr(:tuple, :x)
@test Meta.parse("(x,;)") == Expr(:tuple, Expr(:parameters), :x)
@test Meta.parse("(x;y)") == Expr(:block, :x, LineNumberNode(1,:none), :y)
@test Meta.parse("(x...;)") == Expr(:tuple, Expr(:parameters), Expr(:(...), :x))
@test Meta.parse("(;x...)") == Expr(:tuple, Expr(:parameters, Expr(:(...), :x)))
@test Meta.parse("(x...;y)") == Expr(:tuple, Expr(:parameters, :y), Expr(:(...), :x))
@test Meta.parse("(x;y...)") == Expr(:block, :x, LineNumberNode(1,:none), Expr(:(...), :y))
@test Meta.parse("(x=1;y=2)") == Expr(:block, Expr(:(=), :x, 1), LineNumberNode(1,:none), Expr(:(=), :y, 2))
@test Meta.parse("(x,;y)") == Expr(:tuple, Expr(:parameters, :y), :x)
@test Meta.parse("(x,;y=1)") == Expr(:tuple, Expr(:parameters, Expr(:kw, :y, 1)), :x)
@test Meta.parse("(x,a;y=1)") == Expr(:tuple, Expr(:parameters, Expr(:kw, :y, 1)), :x, :a)
@test Meta.parse("(x,a;y=1,z=2)") == Expr(:tuple, Expr(:parameters, Expr(:kw,:y,1), Expr(:kw,:z,2)), :x, :a)
@test Meta.parse("(a=1, b=2)") == Expr(:tuple, Expr(:(=), :a, 1), Expr(:(=), :b, 2))
@test_throws ParseError Meta.parse("(1 2)") # issue #15248

@test Meta.parse("f(x;)") == Expr(:call, :f, Expr(:parameters), :x)

@test Meta.parse("1 == 2|>3") == Expr(:call, :(==), 1, Expr(:call, :(|>), 2, 3))

# issue #24153
@test Meta.parse("a|>b|>c|>d") == Meta.parse("((a|>b)|>c)|>d")
@test Meta.parse("a<|b<|c<|d") == Meta.parse("a<|(b<|(c<|d))")

# issue #12501 and pr #12502
Meta.parse("""
      baremodule A
      "a" in b
      end
      """)
Meta.parse("""
      baremodule A
      "a"
      end
      """)

# issue #12626
@test Meta.parse("a .÷ 1") == Expr(:call, :.÷, :a, 1)
@test Meta.parse("a .÷= 1") == Expr(:.÷=, :a, 1)

# issue #12771
@test -(3)^2 == -9

# issue #13302
let p = Meta.parse("try
            a
        catch
            b, c = t
        end")
    @test isa(p,Expr) && p.head === :try
    @test p.args[2] === false
    @test p.args[3].args[end] == Meta.parse("b,c = t")
end

# pr #13078
@test Meta.parse("a in b in c") == Expr(:comparison, :a, :in, :b, :in, :c)
@test Meta.parse("a||b→c&&d") == Expr(:call, :→,
                                 Expr(Symbol("||"), :a, :b),
                                 Expr(Symbol("&&"), :c, :d))

# issue #11988 -- normalize \r and \r\n in literal strings to \n
@test "foo\nbar" == Meta.parse("\"\"\"\r\nfoo\r\nbar\"\"\"") ==
    Meta.parse("\"\"\"\nfoo\nbar\"\"\"") == Meta.parse("\"\"\"\rfoo\rbar\"\"\"") ==
    Meta.parse("\"foo\r\nbar\"") == Meta.parse("\"foo\rbar\"") == Meta.parse("\"foo\nbar\"")
@test '\r' == first("\r") == first("\r\n") # still allow explicit \r

# allow invalid UTF-8 in string literals
@test "\ud800"[1] == Char(0xd800)
@test "\udfff"[1] == Char(0xdfff)
@test length("\xc0\xb0") == 1
@test "\xc0\xb0"[1] == reinterpret(Char, 0xc0b00000)

# issue #14561 - generating 0-method generic function def
let fname = :f
    @test :(function $fname end) == Expr(:function, :f)
end

# issue #14977
@test Meta.parse("x = 1", 1) == (:(x = 1), 6)
@test Meta.parse("x = 1", 6) == (nothing, 6)
@test_throws BoundsError Meta.parse("x = 1", 0)
@test_throws BoundsError Meta.parse("x = 1", -1)
@test_throws BoundsError Meta.parse("x = 1", 7)

# issue #14683
@test_throws ParseError Meta.parse("'\\A\"'")
@test Meta.parse("'\"'") == Meta.parse("'\\\"'") == '"' == "\""[1] == '\42'

# issue #24558
@test '\u2200' == "\u2200"[1]

@test_throws ParseError Meta.parse("f(2x for x=1:10, y")

# issue #15223
call0(f) = f()
call1(f,x) = f(x)
call2(f,x,y) = f(x,y)
@test (call0() do; 42 end) == 42
@test (call1(42) do x; x+1 end) == 43
@test (call2(42,1) do x,y; x+y+1 end) == 44

# definitions using comparison syntax
let a⊂b = reduce(&, x ∈ b for x in a) && length(b)>length(a)
    @test [1,2] ⊂ [1,2,3,4]
    @test !([1,2] ⊂ [1,3,4])
    @test !([1,2] ⊂ [1,2])
end

# issue #9503
@test Meta.parse("x<:y") == Expr(:(<:), :x, :y)
@test Meta.parse("x>:y") == Expr(:(>:), :x, :y)
@test Meta.parse("x<:y<:z").head === :comparison
@test Meta.parse("x>:y<:z").head === :comparison

# reason PR #19765, <- operator, was reverted
@test -2<-1 # DO NOT ADD SPACES

# issue #11169
uncalled(x) = @test false
fret() = uncalled(return true)
@test fret()

# issue #9617
let p = 15
    @test 2p+1 == 31  # not a hex float literal
end

macro test_parseerror(str, msg)
    ex = :(@test_throws ParseError($(esc(msg))) Meta.parse($(esc(str))))
    ex.args[2] = __source__
    return ex
end
@test_parseerror("0x", "invalid numeric constant \"0x\"")
@test_parseerror("0b", "invalid numeric constant \"0b\"")
@test_parseerror("0o", "invalid numeric constant \"0o\"")
@test_parseerror("0x0.1", "hex float literal must contain \"p\" or \"P\"")
@test_parseerror("0x1.0p", "invalid numeric constant \"0x1.0\"")

# issue #15798
@test Meta.lower(Main, Base.parse_input_line("""
              try = "No"
           """)) == Expr(:error, "unexpected \"=\"")

# issue #19861 make sure macro-expansion happens in the newest world for top-level expression
@test eval(Base.parse_input_line("""
           macro X19861()
               return 23341
           end
           @X19861
           """)::Expr) == 23341

# issue #15763
@test_parseerror("if\nfalse\nend", "missing condition in \"if\" at none:1")
@test_parseerror("if false\nelseif\nend", "missing condition in \"elseif\" at none:2")

# issue #15828
@test Meta.lower(Main, Meta.parse("x...")) == Expr(:error, "\"...\" expression outside call")

# issue #15830
@test Meta.lower(Main, Meta.parse("foo(y = (global x)) = y")) == Expr(:error, "misplaced \"global\" declaration")

# issue #15844
function f15844(x)
    x
end

g15844 = let
    local function f15844(x::Int32)
        2x
    end
end

function add_method_to_glob_fn!()
    @eval global function f15844(x::Int64)
        3x
    end
end

add_method_to_glob_fn!()
@test g15844 !== f15844
@test g15844(Int32(1)) == 2
@test f15844(Int32(1)) == 1
@test f15844(Int64(1)) == 3

# issue #15661
@test_throws ParseError Meta.parse("function catch() end")
@test_throws ParseError Meta.parse("function end() end")
@test_throws ParseError Meta.parse("function finally() end")

# PR #16170
@test Meta.lower(Main, Meta.parse("true(x) = x")) == Expr(:error, "invalid function name \"true\"")
@test Meta.lower(Main, Meta.parse("false(x) = x")) == Expr(:error, "invalid function name \"false\"")

# issue #16355
@test Meta.lower(Main, :(f(d:Int...) = nothing)) == Expr(:error, "\"d:Int\" is not a valid function argument name")

# issue #16517
@test (try error(); catch; 0; end) === 0
@test (try error(); catch; false; end) === false  # false and true are Bool literals, not variables
@test (try error(); catch; true; end) === true
f16517() = try error(); catch; 0; end
@test f16517() === 0

# issue #16671
@test Meta.parse("1.") === 1.0

isline(x) = isa(x, LineNumberNode)

# issue #16672
@test count(isline, Meta.parse("begin end").args) == 1
@test count(isline, Meta.parse("begin; end").args) == 1
@test count(isline, Meta.parse("begin; x+2; end").args) == 1
@test count(isline, Meta.parse("begin; x+2; y+1; end").args) == 2

# issue #16736
let
    local lineoffset0 = @__LINE__() + 1
    local lineoffset1 = @__LINE__()
    local lineoffset2 = @__LINE__() - 1
    @test lineoffset0 == lineoffset1 == lineoffset2
end

# issue #16686
@test Meta.parse("try x
             catch; test()
                 y
             end") == Expr(:try,
                           Expr(:block,
                                LineNumberNode(1, :none),
                                :x),
                           false,
                           Expr(:block,
                                LineNumberNode(2, :none),
                                Expr(:call, :test),
                                LineNumberNode(3, :none),
                                :y))

# test that pre 0.5 deprecated syntax is a parse error
@test_throws ParseError Meta.parse("Int [1,2,3]")
@test_throws ParseError Meta.parse("Int [x for x in 1:10]")
@test_throws ParseError Meta.parse("foo (x) = x")
@test_throws ParseError Meta.parse("foo {T<:Int}(x::T) = x")

@test_throws ParseError Meta.parse("Foo .bar")

@test_throws ParseError Meta.parse("import x .y")
@test_throws ParseError Meta.parse("using x .y")

@test_throws ParseError Meta.parse("--x")
@test_throws ParseError Meta.parse("stagedfunction foo(x); end")

@test Meta.parse("A=>B") == Expr(:call, :(=>), :A, :B)

@test Meta.parse("{1,2,3}") == Expr(:braces, 1, 2, 3)
@test Meta.parse("{1 2 3 4}") == Expr(:bracescat, Expr(:row, 1, 2, 3, 4))
@test Meta.parse("{1 2; 3 4}") == Expr(:bracescat, Expr(:row, 1, 2), Expr(:row, 3, 4))
@test Meta.parse("{x for x in 1:10}") == Expr(:braces, :(x for x in 1:10))
@test Meta.parse("{x=>y for (x,y) in zip([1,2,3],[4,5,6])}") == Expr(:braces, :(x=>y for (x,y) in zip([1,2,3],[4,5,6])))
@test Meta.parse("{:a=>1, :b=>2}") == Expr(:braces, Expr(:call, :(=>), QuoteNode(:a), 1),
                                      Expr(:call, :(=>), QuoteNode(:b), 2))

@test Meta.parse("[a,b;c]")  == Expr(:vect, Expr(:parameters, :c), :a, :b)
@test Meta.parse("[a,;c]")   == Expr(:vect, Expr(:parameters, :c), :a)
@test Meta.parse("a[b,c;d]") == Expr(:ref, :a, Expr(:parameters, :d), :b, :c)
@test Meta.parse("a[b,;d]")  == Expr(:ref, :a, Expr(:parameters, :d), :b)
@test_throws ParseError Meta.parse("[a,;,b]")
@test Meta.parse("{a,b;c}")  == Expr(:braces, Expr(:parameters, :c), :a, :b)
@test Meta.parse("{a,;c}")   == Expr(:braces, Expr(:parameters, :c), :a)
@test Meta.parse("a{b,c;d}") == Expr(:curly, :a, Expr(:parameters, :d), :b, :c)
@test Meta.parse("a{b,;d}")  == Expr(:curly, :a, Expr(:parameters, :d), :b)

# this now is parsed as getindex(Pair{Any,Any}, ...)
@test_throws MethodError eval(Meta.parse("(Any=>Any)[]"))
@test_throws MethodError eval(Meta.parse("(Any=>Any)[:a=>1,:b=>2]"))

# issue #16720
let err = try
    include_string(@__MODULE__, "module A

        function broken()

            x[1] = some_func(

        end

        end")
    catch e
        e
    end
    @test err.line == 7
end

# PR #17393
for op in (:.==, :.&, :.|, :.≤)
    @test Meta.parse("a $op b") == Expr(:call, op, :a, :b)
end
for op in (:.=, :.+=)
    @test Meta.parse("a $op b") == Expr(op, :a, :b)
end

# issue #17489
let m_error, error_out, filename = Base.source_path()
    m_error = try @eval method_c6(a::(:A)) = 1; catch e; e; end
    error_out = sprint(showerror, m_error)
    @test startswith(error_out, "ArgumentError: invalid type for argument a in method definition for method_c6 at $filename:")

    m_error = try @eval method_c6(::(:A)) = 2; catch e; e; end
    error_out = sprint(showerror, m_error)
    @test startswith(error_out, "ArgumentError: invalid type for argument number 1 in method definition for method_c6 at $filename:")

    # issue #20614
    m_error = try @eval foo(types::NTuple{N}, values::Vararg{Any,N}, c) where {N} = nothing; catch e; e; end
    error_out = sprint(showerror, m_error)
    @test startswith(error_out, "ArgumentError: Vararg on non-final argument")
end

# issue #7272
@test Meta.lower(Main, Meta.parse("let
              global x = 2
              local x = 1
              end")) == Expr(:error, "variable \"x\" declared both local and global")
#=
@test Meta.lower(Main, Meta.parse("let
              local x = 2
              local x = 1
              end")) == Expr(:error, "local \"x\" declared twice")

@test Meta.lower(Main, Meta.parse("let x
                  local x = 1
              end")) == Expr(:error, "local \"x\" declared twice")

@test Meta.lower(Main, Meta.parse("let x = 2
                  local x = 1
              end")) == Expr(:error, "local \"x\" declared twice")
=#
# issue #23673
@test :(let $([:(x=1),:(y=2)]...); x+y end) == :(let x = 1, y = 2; x+y end)

# make sure front end can correctly print values to error messages
let ex = Meta.lower(Main, Meta.parse("\"a\"=1"))
    @test ex == Expr(:error, "invalid assignment location \"\"a\"\"")
end

# make sure that incomplete tags are detected correctly
# (i.e. error messages in src/julia-parser.scm must be matched correctly
# by the code in base/client.jl)
for (str, tag) in Dict("" => :none, "\"" => :string, "#=" => :comment, "'" => :char,
                       "`" => :cmd, "begin;" => :block, "quote;" => :block,
                       "let;" => :block, "for i=1;" => :block, "function f();" => :block,
                       "f() do x;" => :block, "module X;" => :block, "mutable struct X;" => :block,
                       "struct X;" => :block, "(" => :other, "[" => :other,
                       "begin" => :other, "quote" => :other,
                       "let" => :other, "for" => :other, "function" => :other,
                       "f() do" => :other, "module" => :other, "mutable struct" => :other,
                       "struct" => :other)
    @test Base.incomplete_tag(Meta.parse(str, raise=false)) == tag
end

# meta nodes for optional positional arguments
let src = Meta.lower(Main, :(@inline f(p::Int=2) = 3)).args[1].code[end-1].args[3]
    @test Core.Compiler.is_declared_inline(src)
end

# issue #16096
module M16096
macro iter()
    return quote
        @inline function foo16096(sub)
            it = 1
        end
    end
end
end
let ex = Meta.lower(M16096, :(@iter))
    @test isa(ex, Expr)
end
let ex = Meta.lower(Main, :($M16096.@iter))
    @test isa(ex, Expr)
end
let thismodule = @__MODULE__,
    ex = Meta.lower(thismodule, :(@M16096.iter))
    @test isa(ex, Expr)
    @test !isdefined(M16096, :foo16096)
    local_foo16096 = Core.eval(@__MODULE__, ex)
    @test local_foo16096(2.0) == 1
    @test !@isdefined foo16096
    @test !@isdefined it
    @test !isdefined(M16096, :foo16096)
    @test !isdefined(M16096, :it)
    @test typeof(local_foo16096).name.module === thismodule
    @test typeof(local_foo16096).name.mt.module === thismodule
    @test getfield(thismodule, typeof(local_foo16096).name.mt.name) === local_foo16096
    @test getfield(thismodule, typeof(local_foo16096).name.name) === typeof(local_foo16096)
    @test !isdefined(M16096, typeof(local_foo16096).name.mt.name)
    @test !isdefined(M16096, typeof(local_foo16096).name.name)
end

macro f16096()
    quote
        g16096($(esc(:x))) = 2x
    end
end
let g = @f16096
    @test g(3) == 6
end
macro f16096_2()
    quote
        g16096_2(; $(esc(:x))=2) = 2x
    end
end
let g = @f16096_2
    @test g() == 4
end

# issue #15838
module A15838
    macro f() end
    const x = :a
end
module B15838
    import ..A15838.@f
    macro f(x); return :x; end
    const x = :b
end
@test A15838.@f() === nothing
@test A15838.@f(1) === :b
let ex = :(A15838.@f(1, 2)), __source__ = LineNumberNode(@__LINE__, Symbol(@__FILE__))
    e = try
        macroexpand(@__MODULE__, ex)
        false
    catch ex
        ex
    end::MethodError
    @test e.f === getfield(A15838, Symbol("@f"))
    @test e.args === (__source__, @__MODULE__, 1, 2)
end

# issue 10046
for op in ["+", "-", "\$", "|", ".+", ".-", "*", ".*"]
    @test_throws ParseError Meta.parse("$op in [+, -]")
end

# issue #17701
@test Meta.lower(Main, :(i==3 && i+=1)) == Expr(:error, "invalid assignment location \"(i == 3) && i\"")

# issue #18667
@test Meta.lower(Main, :(true = 1)) == Expr(:error, "invalid assignment location \"true\"")
@test Meta.lower(Main, :(false = 1)) == Expr(:error, "invalid assignment location \"false\"")

# PR #15592
let str = "[1] [2]"
    @test_throws ParseError Meta.parse(str)
end

# issue 15896 and PR 15913
@test_throws ErrorException eval(:(macro test15896(d; y=0) end))

# Issue #16578 (Lowering) mismatch between push_loc and pop_loc
module TestMeta_16578
using Test
function get_expr_list(ex::Core.CodeInfo)
    return ex.code::Array{Any,1}
end
function get_expr_list(ex::Expr)
    if ex.head === :thunk
        return get_expr_list(ex.args[1])
    else
        return ex.args
    end
end

function count_meta_loc(exprs)
    push_count = 0
    pop_count = 0
    for expr in exprs
        Meta.isexpr(expr, :meta) || continue
        expr = expr::Expr
        if expr.args[1] === :push_loc
            push_count += 1
        elseif expr.args[1] === :pop_loc
            pop_count += 1
        end
        @test push_count >= pop_count
    end
    return push_count
end

function is_return_ssavalue(ex)
    ex isa Core.ReturnNode && ex.val isa Core.SSAValue
end

function is_pop_loc(ex::Expr)
    ex.head === :meta && ex.args[1] === :pop_loc
end

# Macros
macro m1()
    quote
        sin(1)
    end
end
include_string(@__MODULE__, """
macro m3()
    quote
        @m1
    end
end
""", "another_file.jl")
m1_exprs = get_expr_list(Meta.lower(@__MODULE__, quote @m1 end))

# Check the expanded expression has expected number of matching push/pop
# and the return is handled correctly
# NOTE: we currently only emit push/pop locations for macros from other files
@test_broken count_meta_loc(m1_exprs) == 1
@test is_return_ssavalue(m1_exprs[end])

let low3 = Meta.lower(@__MODULE__, quote @m3 end)
    m3_exprs = get_expr_list(low3)
    ci = low3.args[1]::Core.CodeInfo
    @test ci.codelocs == [3, 1]
    @test is_return_ssavalue(m3_exprs[end])
end

function f1(a)
    b = a + 100
    b
end

@generated function f2(a)
    quote
        b = a + 100
        b
    end
end

f1_ci = code_typed(f1, (Int,), debuginfo=:source)[1][1]
f2_ci = code_typed(f2, (Int,), debuginfo=:source)[1][1]

f1_exprs = get_expr_list(f1_ci)
f2_exprs = get_expr_list(f2_ci)

if Base.JLOptions().can_inline != 0
    @test length(f1_ci.linetable) == 3
    @test length(f2_ci.linetable) >= 3
else
    @test length(f1_ci.linetable) == 2
    @test length(f2_ci.linetable) >= 3
end

# Check that string and command literals are parsed to the appropriate macros
@test :(x"s") == :(@x_str "s")
@test :(x"s"flag) == :(@x_str "s" "flag")
@test :(x"s\"`\x\$\\") == :(@x_str "s\"`\\x\\\$\\")
@test :(x`s`) == :(@x_cmd "s")
@test :(x`s`flag) == :(@x_cmd "s" "flag")
@test :(x`s\`"\x\$\\`) == :(@x_cmd "s`\"\\x\\\$\\")

# Check multiline command literals
@test Expr(:macrocall, GlobalRef(Core, Symbol("@cmd")), LineNumberNode(@__LINE__, Symbol(@__FILE__)), "multiline\ncommand\n") == :```
multiline
command
```

macro julia_cmd(s)
    Meta.quot(Meta.parse(s))
end
@test julia```
if test + test == test
    println(test)
end
```.head === :if

end

# issue 18756
module Mod18756
mutable struct Type
end
end
@test hasmethod(Mod18756.Type, ())

# issue 18002
@test Meta.parse("Foo{T} = Bar{T}") == Expr(:(=), Expr(:curly, :Foo, :T), Expr(:curly, :Bar, :T))

# don't insert push_loc for filename `none` at the top level
let ex = Meta.lower(Main, Meta.parse("""
begin
    x = 1
end"""))
    @test !any(x->(x == Expr(:meta, :push_loc, :none)), ex.args)
end

# Check qualified string macros
Base.r"regex" == r"regex"

module QualifiedStringMacro
module SubModule
macro x_str(x)
    1
end
macro y_cmd(x)
    2
end
end
end

@test QualifiedStringMacro.SubModule.x"" === 1
@test QualifiedStringMacro.SubModule.y`` === 2

let ..(x,y) = x + y
    @test 3 .. 4 === 7
end

# issue #7669
@test Meta.parse("@a(b=1, c=2)") == Expr(:macrocall, Symbol("@a"), LineNumberNode(1, :none), :(b=1), :(c=2))

# issue #19685
let f = function (x; kw...)
            return (x, kw)
        end,
    g = function (x; a = 2)
            return (x, a)
        end
    @test f(1) == (1, pairs(NamedTuple()))
    @test g(1) == (1, 2)
end

# normalization of Unicode symbols (#19464)
let ε=1, μ=2, x=3, î=4, ⋅=5, (-)=6
    # issue #5434 (mu vs micro):
    @test Meta.parse("\u00b5") === Meta.parse("\u03bc")
    @test µ == μ == 2
    # NFC normalization of identifiers:
    @test Meta.parse("\u0069\u0302") === Meta.parse("\u00ee")
    @test î == 4
    # latin vs greek ε (#14751)
    @test Meta.parse("\u025B") === Meta.parse("\u03B5")
    @test ɛ == ε == 1
    # middot char · or · vs math dot operator ⋅ (#25098)
    @test Meta.parse("\u00b7") === Meta.parse("\u0387") === Meta.parse("\u22c5")
    @test (·) == (·) == (⋅) == 5
    # minus − vs hyphen-minus - (#26193)
    @test Meta.parse("\u2212") === Meta.parse("-")
    @test Meta.parse("\u221242") === Meta.parse("-42")
    @test Meta.parse("\u2212 42") == Meta.parse("- 42")
    @test Meta.parse("\u2212x") == Meta.parse("-x")
    @test Meta.parse("x \u2212 42") == Meta.parse("x - 42")
    @test Meta.parse("x \u2212= 42") == Meta.parse("x -= 42")
    @test Meta.parse("100.0e\u22122") === Meta.parse("100.0E\u22122") === Meta.parse("100.0e-2")
    @test Meta.parse("100.0f\u22122") === Meta.parse("100.0f-2")
    @test Meta.parse("0x100p\u22128") === Meta.parse("0x100P\u22128") === Meta.parse("0x100p-8")
    @test (−) == (-) == 6
end

# issue #8925
let
    global const (c8925, d8925) = (3, 4)
end
@test c8925 == 3 && isconst(@__MODULE__, :c8925)
@test d8925 == 4 && isconst(@__MODULE__, :d8925)

# issue #47168
let t47168 = (;a47168 = 1, b47168 = 2);
    global const (;a47168, b47168) = t47168
    @test a47168 == 1 && isconst(@__MODULE__, :a47168)
    @test b47168 == 2 && isconst(@__MODULE__, :b47168)
end
@test (let x = (;x=1); let (;x) = x; x; end, x; end) == (1, (x = 1,))

# issue #18754: parse ccall as a regular function
@test Meta.parse("ccall([1], 2)[3]") == Expr(:ref, Expr(:call, :ccall, Expr(:vect, 1), 2), 3)
@test Meta.parse("ccall(a).member") == Expr(:., Expr(:call, :ccall, :a), QuoteNode(:member))

# Check that the body of a `where`-qualified short form function definition gets
# a :block for its body
short_where_call = :(f(x::T) where T = T)
@test short_where_call.args[2].head === :block

# `where` with multi-line anonymous functions
let f = function (x::T) where T
            T
        end
    @test f(:x) === Symbol
end

let f = function (x::T, y::S) where T<:S where S
            (T,S)
        end
    @test f(0,1) === (Int,Int)
end

# issue #45506
@test :( function (a) where {B, C} end).args[1] == Expr(:where, Expr(:tuple, :a), :B, :C)
@test (function(::Type{Tuple{A45506, B45506}}) where {A45506 <: Any, B45506 <: Any}
    B45506
end)(Tuple{Int8, Int16}) == Int16

# issue #20541
@test Meta.parse("[a .!b]") == Expr(:hcat, :a, Expr(:call, :.!, :b))

@test Meta.lower(Main, :(a{1} = b)) == Expr(:error, "invalid type parameter name \"1\"")
@test Meta.lower(Main, :(a{2<:Any} = b)) == Expr(:error, "invalid type parameter name \"2\"")

# issue #20653
@test_throws UndefVarError Base.call(::Int) = 1
module Test20653
using Test
struct A
end
call(::A) = 1
const a = A()
@test_throws MethodError a()
@test call(a) === 1
end

# issue #20729
macro m20729()
    ex = Expr(:head)
    resize!(ex.args, 1)
    return ex
end

@test_throws ErrorException Core.eval(@__MODULE__, :(@m20729))
@test Meta.lower(@__MODULE__, :(@m20729)) == Expr(:error, "undefined reference in AST")

macro err20000()
    return Expr(:error, "oops!")
end

@test Meta.lower(@__MODULE__, :(@err20000)) == Expr(:error, "oops!")

# issue #20000
@test Meta.parse("@m(a; b=c)") == Expr(:macrocall, Symbol("@m"), LineNumberNode(1, :none),
                                  Expr(:parameters, Expr(:kw, :b, :c)), :a)

# issue #21054
macro make_f21054(T)
    quote
        $(esc(:f21054))(X::Type{<:$T}) = 1
    end
end
@eval @make_f21054 $Array
@test isa(f21054, Function)
g21054(>:) = >:2
@test g21054(-) == -2

# issue #21168
@test Meta.lower(Main, :(a.[1])) == Expr(:error, "invalid syntax \"a.[1]\"")
@test Meta.lower(Main, :(a.{1})) == Expr(:error, "invalid syntax \"a.{1}\"")

# Issue #21225
let abstr = Meta.parse("abstract type X end")
    @test Meta.parse("abstract type X; end") == abstr
    @test Meta.parse(string("abstract type X", ";"^5, " end")) == abstr
    @test Meta.parse("abstract type X\nend") == abstr
    @test Meta.parse(string("abstract type X", "\n"^5, "end")) == abstr
end
let prim = Meta.parse("primitive type X 8 end")
    @test Meta.parse("primitive type X 8; end") == prim
    @test Meta.parse(string("primitive type X 8", ";"^5, " end")) == prim
    @test Meta.parse("primitive type X 8\nend") == prim
    @test Meta.parse(string("primitive type X 8", "\n"^5, "end")) == prim
end

# issue #21155
@test filter(!isline,
             Meta.parse("module B
                        using ..x,
                              ..y
                    end").args[3].args)[1] ==
      Expr(:using,
           Expr(:., :., :., :x),
           Expr(:., :., :., :y))

@test filter(!isline,
             Meta.parse("module A
                        using .B,
                              .C
                    end").args[3].args)[1] ==
      Expr(:using,
           Expr(:., :., :B),
           Expr(:., :., :C))

# issue #21440
@test Meta.parse("+(x::T,y::T) where {T} = 0") == Meta.parse("(+)(x::T,y::T) where {T} = 0")
@test Meta.parse("a::b::c") == Expr(:(::), Expr(:(::), :a, :b), :c)

# issue #21545
f21545(::Type{<: AbstractArray{T,N} where N}) where T = T
@test f21545(Array{Int8}) === Int8
@test Meta.parse("<:{T} where T") == Expr(:where, Expr(:curly, :(<:), :T), :T)
@test Meta.parse("<:(T) where T") == Expr(:where, Expr(:(<:), :T), :T)
@test Meta.parse("<:{T}(T) where T") == Expr(:where, Expr(:call, Expr(:curly, :(<:), :T), :T), :T)

# issue #21586
macro m21586(x)
    Expr(:kw, esc(x), 42)
end

f21586(; @m21586(a), @m21586(b)) = a + b
@test f21586(a=10) == 52

# issue #21604
@test_nowarn @eval module Test21604
    const Foo = Any
    struct X
        x::Foo
    end
end
@test Test21604.X(1.0) === Test21604.X(1.0)

# issue #20575
@test_throws ParseError Meta.parse("\"a\"x")
@test_throws ParseError Meta.parse("\"a\"begin end")
@test_throws ParseError Meta.parse("\"a\"begin end\"b\"")

# issue #16427
@test_throws ParseError Meta.parse("for i=1:1 end(3)")
@test_throws ParseError Meta.parse("begin end(3)")
@test_throws ParseError Meta.parse("while false end(3)")

# comment 298107224 on pull #21607
module Test21607
    using Test
    const Any = Integer

    # check that X <: Core.Any, not Integer
    mutable struct X; end
    @test supertype(X) === Core.Any

    # check that return type is Integer
    f()::Any = 1.0
    @test f() === 1

    # check that constructor accepts Any
    struct Y
        x
    end
    @test Y(1.0) !== Y(1)

    # check that function default argument type is Any
    g(x) = x
    @test g(1.0) === 1.0

    # check that asserted variable type is Integer
    @test let
        x::Any = 1.0
        x
    end === 1

    # check that unasserted variable type is not Integer
    @test let
        x = 1.0
        x
    end === 1.0
end

# issue #16937
@test Meta.lower(Main, :(f(2, a=1, w=3, c=3, w=4, b=2))) ==
    Expr(:error, "keyword argument \"w\" repeated in call to \"f\"")

let f(x) =
      g(x) = 1
    @test functionloc(f(1))[2] > functionloc(f)[2]
end

# let-bound functions with `where` and static parameters
@test let f()::Int = 2.0
    f()
end === 2
@test let (f(x::T)::Tuple{Int,Any}) where {T} = (3.0, T)
    f("")
end === (3, String)

# operator suffixes
@test Meta.parse("3 +̂ 4") == Expr(:call, :+̂, 3, 4)
@test Meta.parse("3 +̂′ 4") == Expr(:call, :+̂′, 3, 4)
@test Meta.parse("3 +⁽¹⁾ 4") == Expr(:call, :+⁽¹⁾, 3, 4)
@test Meta.parse("3 +₍₀₎ 4") == Expr(:call, :+₍₀₎, 3, 4)
for bad in ('=', '$', ':', "||", "&&", "->", "<:")
    @test_throws ParseError Meta.parse("3 $(bad)⁽¹⁾ 4")
end
@test Base.operator_precedence(:+̂) == Base.operator_precedence(:+)

@test Meta.parse("(x)ᵀ") == Expr(:call, :*, :x, :ᵀ)

# issue #19351
# adding return type decl should not affect parse of function body
@test :(t(abc) = 3).args[2] == :(t(abc)::Int = 3).args[2]

# issue #7314
@test Meta.parse("local x, y = 1, 2") == Expr(:local, Expr(:(=),
                                                      Expr(:tuple, :x, :y),
                                                      Expr(:tuple, 1, 2)))

@test_throws ParseError Meta.parse("[2for i=1:10]")
@test_throws ParseError Meta.parse("[1 for i in 1:2for j in 2]")
@test_throws ParseError Meta.parse("(1 for i in 1:2for j in 2)")
# issue #20441
@test_throws ParseError Meta.parse("[x.2]")
@test_throws ParseError Meta.parse("x.2")
@test Meta.parse("[x;.2]") == Expr(:vcat, :x, 0.2)

# issue #22840
@test Meta.parse("[:a :b]") == Expr(:hcat, QuoteNode(:a), QuoteNode(:b))

# issue #22868
@test_throws ParseError Meta.parse("x@time 2")
@test_throws ParseError Meta.parse("@ time")

# issue #7479
@test Meta.lower(Main, Meta.parse("(true &&& false)")) == Expr(:error, "invalid syntax &false")

# issue #34748
@test Meta.lower(Main, :(&(1, 2))) == Expr(:error, "invalid syntax &(1, 2)")

# if an indexing expression becomes a cat expression, `end` is not special
@test_throws ParseError Meta.parse("a[end end]")
@test_throws ParseError Meta.parse("a[end;end]")
#@test_throws ParseError Meta.parse("a[end;]")  # this is difficult to fix
let a = rand(8), i = 3
    @test a[[1:i-1; i+1:end]] == a[[1,2,4,5,6,7,8]]
end

# issue #18935
@test [begin
          @inbounds for i = 1:10 end
       end for i = 1:5] == fill(nothing, 5)

# issue #18912
@test_throws ParseError Meta.parse("(::)")
@test Meta.parse(":(::)") == QuoteNode(Symbol("::"))
@test_throws ParseError Meta.parse("f(::) = ::")
@test Meta.parse("(::A)") == Expr(Symbol("::"), :A)
@test_throws ParseError Meta.parse("(::, 1)")
@test_throws ParseError Meta.parse("(1, ::)")

# issue #18650
let ex = Meta.parse("maximum(@elapsed sleep(1) for k = 1:10)")
    @test isa(ex, Expr) && ex.head === :call && ex.args[2].head === :generator &&
        ex.args[2].args[1].head === :macrocall
end

# issue #23173
@test_throws ErrorException("invalid module path") eval(:(import $(:.)))

# issue #23234
let
    f = function (x=0)
        x
    end
    @test f() == 0
    @test f(2) == 2
end

# issue #18730
@test Meta.lower(Main, quote
        function f()
            local Int
            x::Int -> 2
        end
    end) == Expr(:error, "local variable Int cannot be used in closure declaration")

# some issues with backquote
# preserve QuoteNode and LineNumberNode
@test eval(Expr(:quote, QuoteNode(Expr(:tuple, 1, Expr(:$, :(1+2)))))) == QuoteNode(Expr(:tuple, 1, 3))
@test eval(Expr(:quote, Expr(:line, Expr(:$, :(1+2))))) === LineNumberNode(3, nothing)
# splicing at the top level should be an error
xs23917 = [1,2,3]
@test_throws ErrorException eval(:(:($(xs23917...))))
let ex2 = eval(:(:(:($$(xs23917...)))))
    @test ex2 isa Expr
    @test_throws ErrorException eval(ex2)
    @test eval(:($(xs23917...),)) == (1,2,3)  # adding a comma gives a tuple
end
# multi-unquote of splice in nested quote
let xs = [:(1+2), :(3+4), :(5+6)]
    ex = quote quote $$(xs...) end end
    @test ex.args[2].args[1].args[2].args[2] == :(3 + 4)
    ex2 = eval(ex)
    @test ex2.args[2:end] == [3,7,11]
end

let x = [3,2,1]
    @test :( $(x...,) ) == (3, 2, 1)
    @test :( $(x...), ) == Expr(:tuple, 3, 2, 1)
end

# issue #23519
@test Meta.parse("@foo[1]") == Meta.parse("@foo([1])")
@test Meta.parse("@foo[1 2; 3 4]") == Meta.parse("@foo([1 2; 3 4])")
@test Meta.parse("@foo[1] + [2]") == Meta.parse("@foo([1]) + [2]")
@test Meta.parse("@foo [1] + [2]") == Meta.parse("@foo([1] + [2])")
@test Meta.parse("@Mdl.foo[1] + [2]") == Meta.parse("@Mdl.foo([1]) + [2]")
@test Meta.parse("@Mdl.foo [1] + [2]") == Meta.parse("@Mdl.foo([1] + [2])")

# issue #24289
macro m24289()
    :(global $(esc(:x24289)) = 1)
end
@test (@macroexpand @m24289) == :(global x24289 = 1)

# parsing numbers with _ and .
@test Meta.parse("1_2.3_4") == 12.34
@test_throws ParseError Meta.parse("1._")
@test_throws ParseError Meta.parse("1._5")
@test_throws ParseError Meta.parse("1e.3")
@test_throws ParseError Meta.parse("1e3.")
@test Meta.parse("2e_1") == Expr(:call, :*, 2, :e_1)
# issue #17705
@test Meta.parse("2e3_") == Expr(:call, :*, 2e3, :_)
@test Meta.parse("2e-3_") == Expr(:call, :*, 2e-3, :_)
@test Meta.parse("2e3_\"x\"") == Expr(:call, :*, 2e3, Expr(:macrocall, Symbol("@__str"), LineNumberNode(1, :none), "x"))

# misplaced top-level expressions
@test_throws ErrorException("syntax: \"\$\" expression outside quote") Core.eval(@__MODULE__, Meta.parse("x->\$x"))
@test Meta.lower(@__MODULE__, Expr(:$, :x)) == Expr(:error, "\"\$\" expression outside quote")
@test Meta.lower(@__MODULE__, :(x->import Foo)) == Expr(:error, "\"import\" expression not at top level")
@test Meta.lower(@__MODULE__, :(x->module Foo end)) == Expr(:error, "\"module\" expression not at top level")
@test Meta.lower(@__MODULE__, :(x->struct Foo end)) == Expr(:error, "\"struct\" expression not at top level")
@test Meta.lower(@__MODULE__, :(x->abstract type Foo end)) == Expr(:error, "\"abstract type\" expression not at top level")

# caused by #24538. forms that lower to `call` should wrap with `call` before
# recursively calling expand-forms.
@test [(0,0)... 1] == [0 0 1]
@test Float32[(0,0)... 1] == Float32[0 0 1]

# issue #43960, evaluation order of splatting in `ref`
let a = [], b = [4,3,2,1]
    f() = (push!(a, 1); 2)
    g() = (push!(a, 2); ())
    @test b[f(), g()...] == 3
    @test a == [1,2]
end

# issue #44239
struct KWGetindex end
Base.getindex(::KWGetindex, args...; kws...) = (args, NamedTuple(kws))
let A = KWGetindex(), a = [], b = [4,3,2,1]
    f() = (push!(a, 1); 2)
    g() = (push!(a, 2); ())
    @test A[f(), g()..., k = f()] === ((2,), (k = 2,))
    @test a == [1, 2, 1]
    @test A[var"end"=1] === ((), (var"end" = 1,))
end

@testset "raw_str macro" begin
    @test raw"$" == "\$"
    @test raw"\n" == "\\n"
    @test raw"\t" == "\\t"

    s1 = raw"""
         lorem ipsum\n
         $x = 1$
         """

    s2 = """
         lorem ipsum\\n
         \$x = 1\$
         """

    @test s1 == s2

    # issue #22926
    @test raw"\\" == "\\"
    @test raw"\\\\" == "\\\\"
    @test raw"\"" == "\""
    @test raw"\\\"" == "\\\""
    @test raw"\\x\\" == "\\\\x\\"
    @test raw"x \\\" y" == "x \\\" y"
    @test raw"x \\\ y" == "x \\\\\\ y"
end

@test_throws ParseError("expected \"}\" or separator in arguments to \"{ }\"; got \"V)\"") Meta.parse("f(x::V) where {V) = x")
@test_throws ParseError("expected \"]\" or separator in arguments to \"[ ]\"; got \"1)\"") Meta.parse("[1)")

# issue #9972
@test Meta.lower(@__MODULE__, :(f(;3))) == Expr(:error, "invalid keyword argument syntax \"3\"")

# issue #25055, make sure quote makes new Exprs
function f25055()
    x = quote end
    return x
end
@test f25055() !== f25055()

# issue #25391
@test Meta.parse("0:-1, \"\"=>\"\"") == Meta.parse("(0:-1, \"\"=>\"\")") ==
    Expr(:tuple, Expr(:call, :(:), 0, -1), Expr(:call, :(=>), "", ""))
@test Meta.parse("a => b = c") == Expr(:(=), Expr(:call, :(=>), :a, :b), Expr(:block, LineNumberNode(1, :none), :c))
@test Meta.parse("a = b => c") == Expr(:(=), :a, Expr(:call, :(=>), :b, :c))

# issue #16239, hygiene of rest keyword name
macro foo16239(x)
    :($(esc(:blah))(args...; kwargs...) = $(esc(x)))
end
function bar16239()
    kwargs = 0
    f = @foo16239 kwargs
    f()
end
@test bar16239() == 0

# lowering of <: and >:
let args = (Int, Any)
    @test <:(args...)
    @test >:(reverse(args)...)
end

# issue #25947
let getindex = 0, setindex! = 1, colon = 2, vcat = 3, hcat = 4, hvcat = 5
    a = [10,9,8]
    @test a[2] == 9
    @test 1:2 isa AbstractRange
    a[1] = 1
    @test a[1] == 1
    @test length([1; 2]) == 2
    @test size([0 0]) == (1, 2)
    @test size([1 2; 3 4]) == (2, 2)
end

# issue #25020
@test_throws ParseError Meta.parse("using Colors()")

let ex = Meta.parse("md\"x\"
                     f(x) = x", 1)[1]  # custom string literal is not a docstring
    @test Meta.isexpr(ex, :macrocall)
    @test ex.args[1] === Symbol("@md_str")
    @test length(ex.args) == 3
end

let ex = Meta.parse("@doc raw\"
                     \"
                     f(x) = x")
    @test Meta.isexpr(ex, :macrocall)
    @test ex.args[1] === Symbol("@doc")
    @test length(ex.args) == 4
    @test Meta.isexpr(ex.args[4], :(=))
end

let ex = Meta.parse("@doc raw\"
                     \"

                     f(x) = x", 1)[1]
    @test Meta.isexpr(ex, :macrocall)
    @test ex.args[1] === Symbol("@doc")
    @test length(ex.args) == 3
end

@test Meta.parse("\"x\"
                  # extra line, not a doc string
                  f(x) = x", 1)[1] === "x"
@test Meta.parse("\"x\"

                  f(x) = x", 1)[1] === "x"

# issue #26137
# cases where parens enclose argument lists
@test Meta.parse("-()^2")      == Expr(:call, :^, Expr(:call, :-), 2)
@test Meta.parse("-(x,)^2")    == Expr(:call, :^, Expr(:call, :-, :x), 2)
@test Meta.parse("-(x,;)^2")   == Expr(:call, :^, Expr(:call, :-, Expr(:parameters), :x), 2)
@test Meta.parse("-(;x)^2")    == Expr(:call, :^, Expr(:call, :-, Expr(:parameters, :x)), 2)
@test Meta.parse("-(x,y)^2")   == Expr(:call, :^, Expr(:call, :-, :x, :y), 2)
@test Meta.parse("-(x...)^2")  == Expr(:call, :^, Expr(:call, :-, Expr(:(...), :x)), 2)
@test Meta.parse("-(x...;)^2") == Expr(:call, :^, Expr(:call, :-, Expr(:parameters), Expr(:(...), :x)), 2)
@test Meta.parse("-(x...;)")   == Expr(:call, :-, Expr(:parameters), Expr(:(...), :x))

# cases where parens are just grouping
@test Meta.parse("-(x)^2")     == Expr(:call, :-, Expr(:call, :^, :x, 2))
@test Meta.parse("-(a=1)^2")   == Expr(:call, :-, Expr(:call, :^, Expr(:(=), :a, 1), 2))
@test Meta.parse("-(x;y)^2")   == Expr(:call, :-, Expr(:call, :^, Expr(:block, :x, LineNumberNode(1,:none), :y), 2))
@test Meta.parse("-(;)^2")     == Expr(:call, :^, Expr(:call, :-, Expr(:parameters)), 2)
@test Meta.parse("-(;;;;)^2")  == Expr(:call, :-, Expr(:call, :^, Expr(:block), 2))
@test Meta.parse("-(x;;;)^2")  == Expr(:call, :-, Expr(:call, :^, Expr(:block, :x), 2))
@test Meta.parse("+((1,2))")   == Expr(:call, :+, Expr(:tuple, 1, 2))

@test_throws ParseError("space before \"(\" not allowed in \"+ (\" at none:1") Meta.parse("1 -+ (a=1, b=2)")
# issue #29781
@test_throws ParseError("space before \"(\" not allowed in \"sin. (\" at none:1") Meta.parse("sin. (1)")
# Parser errors for disallowed space contain line numbers
@test_throws ParseError("space before \"[\" not allowed in \"f() [\" at none:2") Meta.parse("\nf() [i]")
@test_throws ParseError("space before \"(\" not allowed in \"f() (\" at none:2") Meta.parse("\nf() (i)")
@test_throws ParseError("space before \".\" not allowed in \"f() .\" at none:2") Meta.parse("\nf() .i")
@test_throws ParseError("space before \"{\" not allowed in \"f() {\" at none:2") Meta.parse("\nf() {i}")
@test_throws ParseError("space before \"m\" not allowed in \"@ m\" at none:2") Meta.parse("\n@ m")
@test_throws ParseError("space before \".\" not allowed in \"a .\" at none:2") Meta.parse("\nusing a .b")
@test_throws ParseError("space before \".\" not allowed in \"a .\" at none:2") Meta.parse("\nusing a .b")
@test_throws ParseError("space before \"(\" not allowed in \"+ (\" at none:2") Meta.parse("\n+ (x, y)")

@test Meta.parse("1 -+(a=1, b=2)") == Expr(:call, :-, 1,
                                           Expr(:call, :+, Expr(:kw, :a, 1), Expr(:kw, :b, 2)))

@test Meta.parse("-(2)(x)") == Expr(:call, :*, Expr(:call, :-,  2), :x)
@test Meta.parse("-(x)y")   == Expr(:call, :*, Expr(:call, :-, :x), :y)
@test Meta.parse("-(x,)y")  == Expr(:call, :*, Expr(:call, :-, :x), :y)
@test Meta.parse("-(f)(x)") == Expr(:call, :-, Expr(:call, :f, :x))
@test Meta.parse("-(2)(x)^2") == Expr(:call, :*, Expr(:call, :-, 2), Expr(:call, :^, :x, 2))
@test Meta.parse("Y <- (x->true)(X)") ==
    Expr(:call, :<, :Y,
         Expr(:call, :-, Expr(:call, Expr(:->, :x, Expr(:block, LineNumberNode(1,:none), true)),
                              :X)))

# issue #27641
@test Meta.parse("√3x")   == Expr(:call, :*, Expr(:call, :√, 3), :x)
@test Meta.parse("2^√3x") == Expr(:call, :^, 2, Expr(:call, :*, Expr(:call, :√, 3), :x))
@test Meta.parse("√2^3")  == Expr(:call, :√, Expr(:call, :^, 2, 3))
@test Meta.parse("-√2")   == Expr(:call, :-, Expr(:call, :√, 2))
@test Meta.parse("√3x^2") == Expr(:call, :*, Expr(:call, :√, 3), Expr(:call, :^, :x, 2))
@test Meta.parse("-3x^2") == Expr(:call, :*, -3, Expr(:call, :^, :x, 2))
@test_throws ParseError Meta.parse("2!3")

# issue #27914
@test Meta.parse("2f(x)")        == Expr(:call, :*, 2, Expr(:call, :f, :x))
@test Meta.parse("f(x)g(x)")     == Expr(:call, :*, Expr(:call, :f, :x), Expr(:call, :g, :x))
@test Meta.parse("2f(x)g(x)")    == Expr(:call, :*, 2, Expr(:call, :f, :x), Expr(:call, :g, :x))
@test Meta.parse("f(x)g(x)h(x)") == Expr(:call, :*, Expr(:call, :f, :x), Expr(:call, :g, :x), Expr(:call, :h, :x))
@test Meta.parse("2(x)")         == Expr(:call, :*, 2, :x)
@test Meta.parse("2(x)y")        == Expr(:call, :*, 2, :x, :y)

@test_throws ParseError Meta.parse("a.: b")
@test Meta.parse("a.:end") == Expr(:., :a, QuoteNode(:end))
@test Meta.parse("a.:catch") == Expr(:., :a, QuoteNode(:catch))
@test Meta.parse("a.end") == Expr(:., :a, QuoteNode(:end))
@test Meta.parse("a.catch") == Expr(:., :a, QuoteNode(:catch))
@test Meta.parse("a.function") == Expr(:., :a, QuoteNode(:function))

# issue #25994
@test Meta.parse("[a\nfor a in b]") == Expr(:comprehension, Expr(:generator, :a, Expr(:(=), :a, :b)))

# issue #27529
let len = 10
    @test [ i for i in 0:len -1 ] == [0:9;]
end

# Module name cannot be a reserved word.
@test_throws ParseError Meta.parse("module module end")

@test Meta.lower(@__MODULE__, :(global true)) == Expr(:error, "invalid syntax in \"global\" declaration")
@test Meta.lower(@__MODULE__, :(let ccall end)) == Expr(:error, "invalid identifier name \"ccall\"")
@test Meta.lower(@__MODULE__, :(cglobal = 0)) == Expr(:error, "invalid assignment location \"cglobal\"")

# issue #26507
@test Meta.parse("@try x") == Expr(:macrocall, Symbol("@try"), LineNumberNode(1,:none), :x)
@test Meta.parse("@catch x") == Expr(:macrocall, Symbol("@catch"), LineNumberNode(1,:none), :x)
@test Meta.parse("@\$x") == Expr(:macrocall, Symbol("@\$"), LineNumberNode(1,:none), :x)

# issue #26717
@test Meta.lower(@__MODULE__, :( :(:) = 2 )) == Expr(:error, "invalid assignment location \":(:)\"")

# issue #27690
# previously, this was allowed since it thought `end` was being used for indexing.
# however the quote should disable that context.
@test_throws ParseError Meta.parse("Any[:(end)]")

# issue #17781
let ex = Meta.lower(@__MODULE__, Meta.parse("
    A = function (s, o...)
        f(a, b) do
        end
    end,
    B = function (s, o...)
        f(a, b) do
        end
    end"))
    @test isa(ex, Expr) && ex.head === :error
    @test ex.args[1] == """
invalid assignment location "function (s, o...)
    # none, line 2
    # none, line 3
    f(a, b) do
        # none, line 4
    end
end\""""
end

let ex = Meta.lower(@__MODULE__, :(function g end = 1))
    @test isa(ex, Expr) && ex.head === :error
    @test ex.args[1] == """
invalid assignment location "function g
end\""""
end


# issue #15229
@test Meta.lower(@__MODULE__, :(function f(x); local x; 0; end)) ==
    Expr(:error, "local variable name \"x\" conflicts with an argument")
@test Meta.lower(@__MODULE__, :(function f(x); begin; local x; 0; end; end)) ==
    Expr(:error, "local variable name \"x\" conflicts with an argument")

# issue #27964
a27964(x) = Any[x for x in []]
@test a27964(0) == Any[]
function b27964(x)
    local y
    let
        local x
        x = 2
        y = x
    end
    return (x, y)
end
@test b27964(8) == (8, 2)
function c27964(x)
    local y
    let x = 2
        y = x
    end
    return (x, y)
end
@test c27964(8) == (8, 2)

# issue #26739
let exc = try Core.eval(@__MODULE__, :(sin.[1])) catch exc ; exc end
    @test exc isa ErrorException
    @test startswith(exc.msg, "syntax: invalid syntax \"sin.[1]\"")
end

# issue #26873
f26873 = 0
try
    include_string(@__MODULE__, """f26873."a" """)
    @test false
catch e
    @test e isa LoadError
    @test e.error isa MethodError
end

@test Meta.lower(@__MODULE__, :(if true; break; end for i = 1:1)) == Expr(:error, "break or continue outside loop")
@test Meta.lower(@__MODULE__, :([if true; break; end for i = 1:1])) == Expr(:error, "break or continue outside loop")
@test Meta.lower(@__MODULE__, :(Int[if true; break; end for i = 1:1])) == Expr(:error, "break or continue outside loop")
@test Meta.lower(@__MODULE__, :([if true; continue; end for i = 1:1])) == Expr(:error, "break or continue outside loop")
@test Meta.lower(@__MODULE__, :(Int[if true; continue; end for i = 1:1])) == Expr(:error, "break or continue outside loop")

@test Meta.lower(@__MODULE__, :(return 0 for i=1:2)) == Expr(:error, "\"return\" not allowed inside comprehension or generator")
@test Meta.lower(@__MODULE__, :([ return 0 for i=1:2 ])) == Expr(:error, "\"return\" not allowed inside comprehension or generator")
@test Meta.lower(@__MODULE__, :(Int[ return 0 for i=1:2 ])) == Expr(:error, "\"return\" not allowed inside comprehension or generator")
@test [ ()->return 42 for i = 1:1 ][1]() == 42
@test Function[ identity() do x; return 2x; end for i = 1:1 ][1](21) == 42

# issue #27155
macro test27155()
    quote
        MyTest27155{Arg} = Tuple{Arg}
        MyTest27155
    end
end
@test @test27155() == (Tuple{T} where T)

# issue #27521
macro test27521(f, x)
    :(($(esc(f)), $x))
end
let ex = Meta.parse("@test27521(2) do y; y; end")
    fex = Expr(:(->), Expr(:tuple, :y), Expr(:block, LineNumberNode(1,:none), :y))
    @test ex == Expr(:do, Expr(:macrocall, Symbol("@test27521"), LineNumberNode(1,:none), 2),
                     fex)
    @test macroexpand(@__MODULE__, ex) == Expr(:tuple, fex, 2)
end

# issue #43018
module M43018
    macro test43018(fn)
        quote $(fn)() end
    end
end
@test :(@M43018.test43018() do; end) == :(M43018.@test43018() do; end)
@test @macroexpand(@M43018.test43018() do; end) == @macroexpand(M43018.@test43018() do; end)
@test @M43018.test43018() do; 43018 end == 43018

# issue #27129
f27129(x = 1) = (@inline; x)
for method in methods(f27129)
    @test Core.Compiler.is_declared_inline(method)
end

# issue #27710
struct Foo27710{T} end
function test27710()
    types(::Foo27710{T}) where T = T
    T = types(Foo27710{Int64}())
end
@test test27710() === Int64

# issue #29064
struct X29064
    X29064::Int
end
@test X29064(1) isa X29064

# issue #27268
function f27268()
    g(col::AbstractArray{<:Real}) = col
end
function f27268_2()
    g(col::AbstractArray{T} where T<:Real) = col
end
@test f27268()([1]) == [1]
@test f27268_2()([1]) == [1]
@test_throws MethodError f27268()([""])
@test_throws MethodError f27268_2()([""])

@test_throws ErrorException("syntax: local variable x cannot be used in closure declaration") @eval begin
    function g27268()
        x = 1
        h(::Val{x}) = 1
    end
end

types27268 = (Int64,Int8)
function h27268()
    function g(::Union{map(t->Array{t,N},types27268)...} where N)
    end
end
@test first(methods(h27268())).sig == Tuple{typeof(h27268()), Union{Array{Int64,N}, Array{Int8,N}} where N}

let val(::Type{Val{X}}) where {X} = X, f
    function f()
        function g(::Val{x->2x})
        end
    end
    @test val(first(methods(f())).sig.parameters[2])(21) == 42
end

# issue #27807
module A27807
macro m()
    quote
        function foo(x::T, y::S) where T<:Number where S<:Number
            return one(T), zero(S)
        end
    end
end
end
@test A27807.@m()(1,1.0) === (1, 0.0)

# issue #27896 / #29429
@test Meta.lower(@__MODULE__, quote
    function foo(a::A, b::B) where {A,B}
        B = eltype(A)
        return convert(B, b)
    end
end) == Expr(:error, "local variable name \"B\" conflicts with a static parameter")
# issue #32620
@test Meta.lower(@__MODULE__, quote
    function foo(a::T) where {T}
        for i = 1:1
            T = 0
        end
    end
end) == Expr(:error, "local variable name \"T\" conflicts with a static parameter")
function f32620(x::T) where T
    local y
    let T = 3
        T = 2
        y = T
    end
    return (T, y)
end
@test f32620(0) === (Int, 2)

# issue #28044
code28044(x) = 10x
begin
    function f28044(::Val{code28044}) where code28044
        code28044(2)
    end
    # make sure this assignment to `code28044` doesn't add an implicit-global
    Val{code28044} where code28044
end
@test f28044(Val(identity)) == 2

# issue #28244
macro foo28244(sym)
    x = :(bar())
    push!(x.args, Expr(sym))
    x
end
@test (@macroexpand @foo28244(kw)) == Expr(:call, GlobalRef(@__MODULE__,:bar), Expr(:kw))
@test eval(:(@macroexpand @foo28244($(Symbol("let"))))) == Expr(:error, "malformed expression")

# #16356
@test_throws ParseError Meta.parse("0xapi")

# #22523 #22712
@test_throws ParseError Meta.parse("a?b:c")
@test_throws ParseError Meta.parse("a ?b:c")
@test_throws ParseError Meta.parse("a ? b:c")
@test_throws ParseError Meta.parse("a ? b :c")
@test_throws ParseError Meta.parse("?")

# #13079
@test Meta.parse("1<<2*3") == :((1<<2)*3)

# #19987
@test_throws ParseError Meta.parse("try ; catch f() ; end")

# #23076
@test :([1,2;]) == Expr(:vect, Expr(:parameters), 1, 2)

# #24452
@test Meta.parse("(a...)") == Expr(Symbol("..."), :a)

# #19324
@test_throws UndefVarError(:x) eval(:(module M19324
                 x=1
                 for i=1:10
                     x += i
                 end
             end))

# #22314
function f22314()
    i = 0
    for i = 1:10
    end
    i
end
@test f22314() == 0

module M22314
i = 0
for i = 1:10
end
end
@test M22314.i == 0

# #6080
@test Meta.lower(@__MODULE__, :(ccall(:a, Cvoid, (Cint,), &x))) == Expr(:error, "invalid syntax &x")

@test Meta.lower(@__MODULE__, :(f(x) = (y = x + 1; ccall((:a, y), Cvoid, ())))) == Expr(:error, "ccall function name and library expression cannot reference local variables")

@test_throws ParseError Meta.parse("x.'")
@test_throws ParseError Meta.parse("0.+1")

# #24221
@test Meta.isexpr(Meta.lower(@__MODULE__, :(a=_)), :error)

for ex in [:([x=1]), :(T{x=1})]
    @test Meta.lower(@__MODULE__, ex) == Expr(:error, string("misplaced assignment statement in \"", ex, "\""))
end

# issue #28576
@test Meta.isexpr(Meta.parse("1 == 2 ?"), :incomplete)
@test Meta.isexpr(Meta.parse("1 == 2 ? 3 :"), :incomplete)

# issue #28991
eval(Expr(:toplevel,
          Expr(:module, true, :Mod28991,
               Expr(:block,
                    Expr(:export, :Inner),
                    Expr(:abstract, :Inner)))))
@test names(Mod28991) == Symbol[:Inner, :Mod28991]

# issue #28593
macro a28593()
    quote
        abstract type A28593{S<:Real, V<:AbstractVector{S}} end
    end
end

macro b28593()
    quote
        struct B28593{S<:Real, V<:AbstractVector{S}} end
    end
end

macro c28593()
    quote
        primitive type C28593{S<:Real, V<:AbstractVector{S}} 32 end
    end
end

@a28593
@b28593
@c28593

@test A28593.var.name === :S
@test B28593.var.name === :S
@test C28593.var.name === :S

# issue #25955
macro noeffect25955(e)
    return e
end

struct foo25955
end

@noeffect25955 function (f::foo25955)()
    42
end

@test foo25955()() == 42

# issue #28833
macro m28833(expr)
    esc(:(global a28833))
end
@m28833 1+1

# issue #28900
macro foo28900(x)
    quote
        $x
    end
end
f28900(; kwarg) = kwarg
let g = @foo28900 f28900(kwarg = x->2x)
    @test g(10) == 20
end

# issue #26037
x26037() = 10
function test_26037()
    [x26037() for _ in 1:3]
    for x26037 in 1:3
       x26037 += x26037
    end
end
@test test_26037() === nothing  # no UndefVarError

# range and interval operators
@test Meta.parse("1…2") == Expr(:call, :…, 1, 2)
@test Meta.parse("1⁝2") == Expr(:call, :⁝, 1, 2)
@test Meta.parse("1..2") == Expr(:call, :.., 1, 2)
# we don't parse chains of these since the associativity and meaning aren't clear
@test_throws ParseError Meta.parse("1..2..3")

# issue #30048
@test Meta.isexpr(Meta.lower(@__MODULE__, :(for a in b
           c = try
               try
                   d() do
                       if  GC.@preserve c begin
                           end
                       end
                   end
               finally
               end
           finally
           end
       end)), :thunk)

# issue #28506
@test Meta.isexpr(Meta.parse("1,"), :incomplete)
@test Meta.isexpr(Meta.parse("1, "), :incomplete)
@test Meta.isexpr(Meta.parse("1,\n"), :incomplete)
@test Meta.isexpr(Meta.parse("1, \n"), :incomplete)
@test_throws LoadError include_string(@__MODULE__, "1,")
@test_throws LoadError include_string(@__MODULE__, "1,\n")

# issue #30062
let er = Meta.lower(@__MODULE__, quote if false end, b+=2 end)
    @test Meta.isexpr(er, :error)
    @test startswith(er.args[1], "invalid multiple assignment location \"if")
end

# issue #30030
let x = 0
    @test (a=1, b=2, c=(x=3)) == (a=1, b=2, c=3)
    @test x == 3
end

function captured_and_shadowed_sp(x::T) where T
    function g()
        (T,
         let T = 0
             T
         end)
    end
    g()
end
@test captured_and_shadowed_sp(1) === (Int, 0)

function capture_with_conditional_label()
    @goto foo
    x = 1
    if false
        @label foo
    end
    return y->x
end
let f = capture_with_conditional_label()  # should not throw
    @test_throws UndefVarError(:x) f(0)
end

# `_` should not create a global (or local)
f30656(T) = (t, _)::Pair -> t >= T
f30656(10)(11=>1)
@test !isdefined(@__MODULE__, :_)

# issue #30772
function f30772(a::T) where T
    function ()
        function (b::T)
        end
    end
end
let f = f30772(1.0), g = f()
    @test g(1.0) === nothing
    @test_throws MethodError g(1)
end

@test_throws ErrorException("syntax: malformed \"using\" statement")  eval(Expr(:using, :X))
@test_throws ErrorException("syntax: malformed \"import\" statement") eval(Expr(:import, :X))

# eval'ing :const exprs
eval(Expr(:const, :_var_30877))
@test !isdefined(@__MODULE__, :_var_30877)
@test isconst(@__MODULE__, :_var_30877)

# anonymous kw function in value position at top level
f30926 = function (;k=0)
    k
end
@test f30926(k=2) == 2

if false
elseif false
    g30926(x) = 1
end
@test !isdefined(@__MODULE__, :g30926)

@testset "closure conversion in testsets" begin
    p = (2, 3, 4)
    @test p == (2, 3, 4)
    allocs = (() -> @allocated identity(p))()
    @test allocs == 0
end

@test_throws UndefVarError eval(Symbol(""))
@test_throws UndefVarError eval(:(1+$(Symbol(""))))

# issue #31404
f31404(a, b; kws...) = (a, b, values(kws))
@test f31404(+, (Type{T} where T,); optimize=false) === (+, (Type,), (optimize=false,))

# issue #28992
macro id28992(x) x end
@test @id28992(1 .+ 2) == 3
@test Meta.@lower(.+(a,b) = 0) == Expr(:error, "invalid function name \".+\"")
@test Meta.@lower((.+)(a,b) = 0) == Expr(:error, "invalid function name \"(.+)\"")
let m = @__MODULE__
    @test Meta.lower(m, :($m.@id28992(.+(a,b) = 0))) == Expr(:error, "invalid function name \"$(nameof(m)).:.+\"")
    @test Meta.lower(m, :($m.@id28992((.+)(a,b) = 0))) == Expr(:error, "invalid function name \"(.$(nameof(m)).+)\"")
end
@test @id28992([1] .< [2] .< [3]) == [true]
@test @id28992(2 ^ -2) == 0.25
@test @id28992(2 .^ -2) == 0.25

# issue #32121
@test @id28992((a=1, b=2)) === (a=1, b=2)
a32121 = 8
b32121 = 9
@test @id28992((a32121=a32121, b32121=b32121)) === (a32121=8, b32121=9)

# issue #31596
f31596(x; kw...) = x
@test f31596((a=1,), b = 1.0) === (a=1,)

# issue #32325
let
    struct a32325 end
    a32325(x) = a32325()
end
@test a32325(0) === a32325()

@test Meta.lower(Main, :(struct A; A() = new{Int}(); end)) == Expr(:error, "too many type parameters specified in \"new{...}\"")
@test Meta.lower(Main, :(struct A{T, S}; A() = new{Int}(); end)) == Expr(:error, "too few type parameters specified in \"new{...}\"")

# issue #32467
let f = identity(identity() do
                 x = 0
                 @inbounds for i = 1:2
                     x += i
                 end
                 x
                 end)
    @test f() == 3
end

# issue #32499
x32499 = begin
    struct S32499
        function S32499(; x=1)
            x
        end
    end
    S32499(x=2)
end
@test x32499 == 2

# issue #32626
@test Meta.parse("'a'..'b'") == Expr(:call, :(..), 'a', 'b')
@test Meta.parse(":a..:b") == Expr(:call, :(..), QuoteNode(:a), QuoteNode(:b))

# Non-standard identifiers (PR #32408)
@test Meta.parse("var\"#\"") === Symbol("#")
@test Meta.parse("var\"true\"") === Symbol("true")
@test Meta.parse("var\"false\"") === Symbol("false")
@test_throws ParseError Meta.parse("var\"#\"x") # Reject string macro-like suffix
@test_throws ParseError Meta.parse("var \"#\"")
@test_throws ParseError Meta.parse("var\"for\" i = 1:10; end")
# A few cases which would be ugly to deal with if var"#" were a string macro:
@test Meta.parse("var\"#\".var\"a-b\"") == Expr(:., Symbol("#"), QuoteNode(Symbol("a-b")))
@test Meta.parse("export var\"#\"") == Expr(:export, Symbol("#"))
@test Base.remove_linenums!(Meta.parse("try a catch var\"#\" b end")) ==
      Expr(:try, Expr(:block, :a), Symbol("#"), Expr(:block, :b))
@test Meta.parse("(var\"function\" = 1,)") == Expr(:tuple, Expr(:(=), Symbol("function"), 1))
# Non-standard identifiers require parens for string interpolation
@test Meta.parse("\"\$var\\\"#\\\"\"") == Expr(:string, :var, "\"#\"")
@test Meta.parse("\"\$(var\"#\")\"") == Expr(:string, Symbol("#"))
# Stream positioning after parsing var
@test Meta.parse("var'", 1, greedy=false) == (:var, 4)

# quoted names in import (#33158)
@test Meta.parse("import Base.:+") == :(import Base.+)
@test Meta.parse("import Base.Foo.:(==).bar") == :(import Base.Foo.==.bar)

# issue #33135
function f33135(x::T) where {C1, T}
    let C1 = 1, C2 = 2
        C1
    end
end
@test f33135(0) == 1

# issue #33227
@test Meta.isexpr(Meta.lower(Main, :((@label a; @goto a))), :thunk)

# issue #33250
@test Meta.lower(Main, :(f(b=b...))) == Expr(:error, "\"...\" expression cannot be used as keyword argument value")
@test Meta.lower(Main, :(f(;a=a,b=b...))) == Expr(:error, "\"...\" expression cannot be used as keyword argument value")
@test Meta.lower(Main, :((a=a,b=b...))) == Expr(:error, "\"...\" expression cannot be used as named tuple field value")
@test Meta.lower(Main, :(f(;a...,b...)=0)) == Expr(:error, "invalid \"...\" on non-final keyword argument")
@test Meta.lower(Main, :(f(;a...,b=0)=0)) == Expr(:error, "invalid \"...\" on non-final keyword argument")

# issue #31547
@test Meta.lower(Main, :(a := 1)) == Expr(:error, "unsupported assignment operator \":=\"")

# issue #33841
let a(; b) = b
    @test a(b=3) == 3
end

# issue #33987
@test_deprecated eval(quote
    # This syntax is deprecated. This test should be removed when the
    # deprecation is.
    f33987(args::(Vararg{Any, N} where N); kwargs...) = args
    @test f33987(1,2,3) === (1,2,3)
end)

macro id_for_kwarg(x); x; end
Xo65KdlD = @id_for_kwarg let x = 1
    function f(; x)
        x
    end
end
@test_throws UndefKeywordError(:x) Xo65KdlD()
i0xb23hG = @id_for_kwarg let x = 1
    function f(; x=2)
        x
    end
end
@test i0xb23hG() == 2
@test i0xb23hG(x=10) == 10

accepts__kwarg(;z1) = z1
@test (@id_for_kwarg let z1 = 41; accepts__kwarg(; z1); end) == 41

@test @eval let
    (z,)->begin
        $(Expr(:inbounds, true))
        $(Expr(:inbounds, :pop))
    end
    pop = 1
end == 1

# issue #29982
@test Meta.parse("'a'") == 'a'
@test Meta.parse("'\U0061'") == 'a'
@test_parseerror("''", "invalid empty character literal")
@test_parseerror("'abc'", "character literal contains multiple characters")

# optional soft scope: #28789, #33864

@test @eval begin
    $(Expr(:softscope, true))
    x28789 = 0   # new global included in same expression
    for i = 1:2
        x28789 += i
    end
    x28789
end == 3

y28789 = 1  # new global defined in separate top-level input
@eval begin
    $(Expr(:softscope, true))
    for i = 1:10
        y28789 += i
    end
end
@test y28789 == 56

@eval begin
    $(Expr(:softscope, true))
    for i = 10:10
        z28789 = i
    end
    @test z28789 == 10
    z28789 = 0  # new global assigned after loop but in same soft scope
end

@eval begin
    $(Expr(:softscope, true))
    let y28789 = 0  # shadowing with let
        y28789 = 1
    end
end
@test y28789 == 56

@eval begin
    $(Expr(:softscope, true))
    let
        y28789 = -8  # let is always a hard scope
    end
end
@test y28789 == 56

@eval begin
    $(Expr(:softscope, true))
    for y28789 in 0:0
        for x in 2:2
            for y in 3:3
                z28789 = 42  # assign to global despite several loops
            end
        end
    end
end
@test z28789 == 42

@eval begin
    $(Expr(:softscope, true))
    let x = 0
        ww28789 = 88  # not global
        let y = 3
            ww28789 = 89
        end
        @test ww28789 == 89
    end
end
@test !@isdefined(ww28789)

@eval begin
    $(Expr(:softscope, true))
    for x = 0
        ww28789 = 88  # not global
        for y = 3
            ww28789 = 89
        end
        @test ww28789 == 89
    end
end
@test !@isdefined(ww28789)

@eval begin
    $(Expr(:softscope, true))
    function f28789()
        z28789 = 43
    end
    f28789()
end
@test z28789 == 42

# issue #38650, `struct` should always be a hard scope
f38650() = 0
@eval begin
    $(Expr(:softscope, true))
    struct S38650
        f38650() = 1
    end
end
@test f38650() == 0

# issue #37126
@test isempty(Test.collect_test_logs() do
    include_string(@__MODULE__, """
        function foo37126()
            f(lhs::Integer, rhs::Integer) = nothing
            f(lhs::Integer, rhs::AbstractVector{<:Integer}) = nothing
            return f
        end
        struct Bar37126{T<:Real, P<:Real} end
        """)
    end[1])

# issue #34673
# check that :toplevel still returns a value when nested inside something else
@test eval(Expr(:block, 0, Expr(:toplevel, 43))) == 43

# issue #16594
@test Meta.parse("@x a + \nb") == Meta.parse("@x a +\nb")
@test [1 +
       1] == [2]
@test [1 +1] == [1 1]

@testset "issue #16594" begin
    # note for the macro tests, order is important
    # because the line number is included as part of the expression
    # (i.e. both macros must start on the same line)
    @test :(@test((1+1) == 2)) == :(@test 1 +
                                          1 == 2)
    @test :(@x 1 +1 -1) == :(@x(1, +1, -1))
    @test :(@x 1 + 1 -1) == :(@x(1+1, -1))
    @test :(@x 1 + 1 - 1) == :(@x(1 + 1 - 1))
    @test :(@x(1 + 1 - 1)) == :(@x 1 +
                                   1 -
                                   1)
    @test :(@x(1 + 1 + 1)) == :(@x 1 +
                                   1 +
                                   1)
    @test :([x .+
              y]) == :([x .+ y])
end

# line break in : expression disallowed
@test_throws Meta.ParseError Meta.parse("[1 :\n2] == [1:2]")

# added ⟂ to operator precedence (#24404)
@test Meta.parse("a ⟂ b ⟂ c") == Expr(:comparison, :a, :⟂, :b, :⟂, :c)
@test Meta.parse("a ⟂ b ∥ c") == Expr(:comparison, :a, :⟂, :b, :∥, :c)

# issue 39350
@testset "binary ⫪ and ⫫" begin
    @test Meta.parse("a ⫪ b") == Expr(:call, :⫪, :a, :b)
    @test Meta.parse("a ⫫ b") == Expr(:call, :⫫, :a, :b)
end

# only allow certain characters after interpolated vars (#25231)
@test Meta.parse("\"\$x෴  \"",raise=false) == Expr(:error, "interpolated variable \$x ends with invalid character \"෴\"; use \"\$(x)\" instead.")
@test Base.incomplete_tag(Meta.parse("\"\$foo", raise=false)) === :string

@testset "issue #30341" begin
    @test Meta.parse("x .~ y") == Expr(:call, :.~, :x, :y)
    # Ensure dotting binary doesn't break dotting unary
    @test Meta.parse(".~[1,2]") == Expr(:call, :.~, Expr(:vect, 1, 2))
end

@testset "operator precedence correctness" begin
    ops = map(Symbol, split("= => || && --> < <| |> : + * // << ^ :: ."))
    for f in ops, g in ops
        f == g && continue
        pf = Base.operator_precedence(f)
        pg = Base.operator_precedence(g)
        @test pf != pg
        expr = Meta.parse("x$(f)y$(g)z")
        @test expr == Meta.parse(pf > pg ? "(x$(f)y)$(g)z" : "x$(f)(y$(g)z)")
    end
end

# issue 34498
@testset "macro calls @foo{...}" begin
    @test :(@foo{}) == :(@foo {})
    @test :(@foo{bar}) == :(@foo {bar})
    @test :(@foo{bar,baz}) == :(@foo {bar,baz})
    @test :(@foo{bar}(baz)) == :((@foo{bar})(baz))
    @test :(@foo{bar}{baz}) == :((@foo{bar}){baz})
    @test :(@foo{bar}[baz]) == :((@foo{bar})[baz])
    @test :(@foo{bar} + baz) == :((@foo{bar}) + baz)
end

@testset "issue #34650" begin
    for imprt in [:using, :import]
        @test Meta.isexpr(Meta.parse("$imprt A, B"), imprt)
        @test Meta.isexpr(Meta.parse("$imprt A: x, y, z"), imprt)

        err = Expr(
            :error,
            "\":\" in \"$imprt\" syntax can only be used when importing a single module. " *
            "Split imports into multiple lines."
        )
        ex = Meta.parse("$imprt A, B: x, y", raise=false)
        @test ex == err

        ex = Meta.parse("$imprt A: x, B: y", raise=false)
        @test ex == err
    end
end

# Syntax desugaring pass errors contain line numbers
@test Meta.lower(@__MODULE__, Expr(:block, LineNumberNode(101, :some_file), :(f(x,x)=1))) ==
    Expr(:error, "function argument name not unique: \"x\" around some_file:101")

@test Meta.lower(@__MODULE__, Expr(:block, LineNumberNode(102, :some_file), :(function f(x) where T where T; x::T; end))) ==
    Expr(:error, "function static parameter name not unique: \"T\" around some_file:102")

@test Meta.lower(@__MODULE__, Expr(:block, LineNumberNode(103, :some_file), :(function f(t) where t; x; end))) ==
    Expr(:error, "function argument and static parameter name not distinct: \"t\" around some_file:103")

# Ensure file names don't leak between `eval`s
eval(LineNumberNode(11, :incorrect_file))
let exc = try eval(:(f(x,x)=1)) catch e ; e ; end
    @test !occursin("incorrect_file", exc.msg)
end

# issue #34967
@test_throws LoadError("string", 2, ErrorException("syntax: invalid UTF-8 sequence")) include_string(@__MODULE__,
                                      "x34967 = 1\n# Halloa\xf5b\nx34967 = 2")
@test x34967 == 1
@test_throws LoadError("string", 1, ErrorException("syntax: invalid UTF-8 sequence")) include_string(@__MODULE__,
                                      "x\xf5 = 3\n# Halloa\xf5b\nx34967 = 4")
@test_throws LoadError("string", 3, ErrorException("syntax: invalid UTF-8 sequence")) include_string(@__MODULE__,
                                      """
                                      # line 1
                                      # line 2
                                      # Hello\xf5b
                                      x34967 = 6
                                      """)

@test Meta.parse("aa\u200b_", raise=false) ==
    Expr(:error, "invisible character \\u200b near column 3")
@test Meta.parse("aa\UE0080", raise=false) ==
    Expr(:error, "invalid character \"\Ue0080\" near column 3")

# issue #31238
a31238, b31238 = let x
    return 1
end
@test !@isdefined(a31238) && !@isdefined(b31238)
@test @eval((a31238, b31238) = let x
    return 1
end) === 1

# issue #35201
h35201(x; k=1) = (x, k)
f35201(c) = h35201((;c...), k=true)
@test f35201(Dict(:a=>1,:b=>3)) === ((a=1,b=3), true)

# issue #44343
f44343(;kw...) = NamedTuple(kw)
@test f44343(u = (; :a => 1)) === (u = (; :a => 1),)

<<<<<<< HEAD
@testset "issue #34544/35367/35429" begin
    # Test these evals shouldnt segfault
=======
@testset "issue #34544/35367" begin
    # Test these evals shouldn't segfault
>>>>>>> 30d11a3b
    eval(Expr(:call, :eval, Expr(:quote, Expr(:module, true, :bar1, Expr(:block)))))
    eval(Expr(:module, true, :bar2, Expr(:block)))
    eval(Expr(:quote, Expr(:module, true, :bar3, Expr(:quote))))
    @test_throws ErrorException eval(Expr(:call, :eval, Expr(:quote, Expr(:module, true, :bar4, Expr(:quote)))))
    @test_throws ErrorException eval(Expr(:module, true, :bar5, Expr(:foo)))
    @test_throws ErrorException eval(Expr(:module, true, :bar6, Expr(:quote)))

    #35429
    @test_throws ErrorException eval(Expr(:thunk, x->x+9))
    @test_throws ErrorException eval(Expr(:thunk, Meta.parse("x=17")))
    @test_throws ErrorException eval(Expr(:thunk, Meta.parse("17")))
end

# issue #35391
macro a35391(b)
    :(GC.@preserve ($(esc(b)),) )
end
@test @a35391(0) === (0,)

# global declarations from the top level are not inherited by functions.
# don't allow such a declaration to override an outer local, since it's not
# clear what it should do.
@test Meta.lower(Main, :(let
                           x = 1
                           let
                             global x
                           end
                         end)) == Expr(:error, "`global x`: x is a local variable in its enclosing scope")
# note: this `begin` block must be at the top level
_temp_33553 = begin
    global _x_this_remains_undefined
    let
        local _x_this_remains_undefined = 2
        _x_this_remains_undefined
    end
end
@test _temp_33553 == 2
@test !@isdefined(_x_this_remains_undefined)

# lowering of adjoint
@test (1 + im)' == 1 - im
x = let var"'"(x) = 2x
    3'
end
@test x == 6

# issue #36196
@test_throws ParseError("\"for\" at none:1 expected \"end\", got \")\"") Meta.parse("(for i=1; println())")
@test_throws ParseError("\"try\" at none:1 expected \"end\", got \")\"") Meta.parse("(try i=1; println())")

# issue #36272
macro m36272()
    :((a, b=1) -> a*b)
end
@test @m36272()(1) == 1

# issue #37134
macro m37134()
    :(x :: Int -> 62)
end
@test @m37134()(1) == 62
@test_throws MethodError @m37134()(1.0) == 62

macro n37134()
    :($(esc(Expr(:tuple, Expr(:..., :x))))->$(esc(:x)))
end
@test @n37134()(2,1) === (2,1)

@testset "unary ± and ∓" begin
    @test Meta.parse("±x") == Expr(:call, :±, :x)
    @test Meta.parse("∓x") == Expr(:call, :∓, :x)
end

@testset "test .<: and .>:" begin
    tmp = [Int, Float64, String, Bool] .<: Union{Int, String}
    @test tmp == Bool[1, 0, 1, 0]

    tmp = [Int, Float64, String, Bool] .>: [Int, Float64, String, Bool]
    @test tmp == Bool[1, 1, 1, 1]

    tmp = @. [Int, Float64, String, Bool] <: Union{Int, String}
    @test tmp == Bool[1, 0,1, 0]

    @test (Int .<: [Integer] .<: [Real]) == [true]
end

@test :(a <-- b <-- c) == Expr(:call, :<--, :a, Expr(:call, :<--, :b, :c))
@test :(a .<-- b.<--c) == Expr(:call, :.<--, :a, Expr(:call, :.<--, :b, :c))
@test :(a<-->b<-->c) == Expr(:call, :<-->, :a, Expr(:call, :<-->, :b, :c))
@test :(a.<-->b .<--> c) == Expr(:call, :.<-->, :a, Expr(:call, :.<-->, :b, :c))
@test :(a --> b --> c) == Expr(:-->, :a, Expr(:-->, :b, :c))
@test :(a --> b.-->c) == Expr(:-->, :a, Expr(:call, :.-->, :b, :c))
let (-->) = (+)
    @test (40 --> 2) == 42
end
@test_throws ParseError("invalid operator \"<---\"") Meta.parse("1<---2")
@test_throws ParseError("invalid operator \".<---\"") Meta.parse("1 .<--- 2")
@test_throws ParseError("invalid operator \"--\"") Meta.parse("a---b")
@test_throws ParseError("invalid operator \".--\"") Meta.parse("a.---b")

# issue #37228
# NOTE: the `if` needs to be at the top level
if isodd(1) && all(iseven(2) for c in ())
    @test true
else
    @test false
end

@test :(a +ꜝ b) == Expr(:call, :+ꜝ, :a, :b)

function ncalls_in_lowered(ex, fname)
    lowered_exprs = Meta.lower(Main, ex).args[1].code
    return count(lowered_exprs) do ex
        Meta.isexpr(ex, :call) && ex.args[1] == fname
    end
end

@testset "standalone .op" begin
    @test :(.+) == Expr(:., :+)
    @test :(map(.-, a)) == Expr(:call, :map, Expr(:., :-), :a)

    @test ncalls_in_lowered(:(.*), GlobalRef(Base, :BroadcastFunction)) == 1
    @test ncalls_in_lowered(:((.^).(a, b)), GlobalRef(Base, :broadcasted)) == 1
    @test ncalls_in_lowered(:((.^).(a, b)), GlobalRef(Base, :BroadcastFunction)) == 1
    @test ncalls_in_lowered(:((.+)(a, b .- (.^)(c, 2))), GlobalRef(Base, :broadcasted)) == 3
    @test ncalls_in_lowered(:((.+)(a, b .- (.^)(c, 2))), GlobalRef(Base, :materialize)) == 1
    @test ncalls_in_lowered(:((.+)(a, b .- (.^)(c, 2))), GlobalRef(Base, :BroadcastFunction)) == 0
end

# issue #37656
@test :(if true 'a' else 1 end) == Expr(:if, true, quote 'a' end, quote 1 end)

# issue #37664
@test_throws ParseError("extra token \"b\" after end of expression") Meta.parse("a b")
@test_throws ParseError("extra token \"b\" after end of expression") Meta.parse("a#==#b")
@test_throws ParseError("extra token \"b\" after end of expression") Meta.parse("a #==#b")
@test_throws ParseError("extra token \"b\" after end of expression") Meta.parse("a#==# b")

@test_throws ParseError("extra token \"2\" after end of expression") Meta.parse("1 2")
@test_throws ParseError("extra token \"2\" after end of expression") Meta.parse("1#==#2")
@test_throws ParseError("extra token \"2\" after end of expression") Meta.parse("1 #==#2")
@test_throws ParseError("extra token \"2\" after end of expression") Meta.parse("1#==# 2")

@test size([1#==#2#==#3]) == size([1 2 3])
@test size([1#==#2#==#3]) == size([1	2	3]) # tabs
@test size([1#==#2#==#3]) == size([1	2 3]) # tabs and spaces
@test size([1#==#2#==#3]) == size([1 2	3]) # tabs and spaces
@test [zeros(Int,2,2)#==#[1;2]
       [3#==#4]#==#5]          == [zeros(Int,2,2) [1; 2]
                                   [3 4]          5     ] == [0 0 1
                                                              0 0 2
                                                              3 4 5]

@test Meta.parse("for x in 1:10 g(x) end") ==
  Meta.parse("for#==#x#==#in#==#1:10#==#g(x)#==#end")
@test Meta.parse("(f->f(1))() do x x+1 end") ==
  Meta.parse("(f->f(1))()#==#do#==#x#==#x+1#==#end")
@test Meta.parse("while i < 10 i += 1 end") ==
  Meta.parse("while#==#i#==#<#==#10#==#i#==#+=#==#1#==#end")
@test Meta.parse("begin x=1 end") == Meta.parse("begin#==#x=1#==#end")
@test Meta.parse("if x<y x+1 elseif y>0 y+1 else z end") ==
  Meta.parse("if#==#x<y#==#x+1#==#elseif#==#y>0#==#y+1#==#else#==#z#==#end")
@test Meta.parse("function(x) x end") == Meta.parse("function(x)#==#x#==#end")
@test Meta.parse("a ? b : c") == Meta.parse("a#==#?#==#b#==#:#==#c")
@test_throws ParseError("space before \"(\" not allowed in \"f (\" at none:1") begin
  Meta.parse("f#==#(x)=x")
end
@test Meta.parse("try f() catch e g() finally h() end") ==
  Meta.parse("try#==#f()#==#catch#==#e#==#g()#==#finally#==#h()#==#end")
@test Meta.parse("@m a b") == Meta.parse("@m#==#a#==#b")

# issue #37540
macro m37540()
    quote
        x = 1
        :($x)
    end
end
@test @m37540() == 1

# issue #37890
struct A37890{A, B}
    a
    b
    A37890(args::Tuple) = return new{typeof.(args)...}(args...)
end
@test A37890((1, "")) isa A37890{Int, String}
@test_throws ErrorException A37890((1,1,1))
@test_throws TypeError A37890((1,))

struct B37890{A, B}
    a
    b
    B37890(a, b) = new{Int, ()..., Int8}(a, b)
end
@test B37890(1.0, 2.0f0) isa B37890{Int, Int8}

# import ... as
@test_throws ParseError("invalid syntax \"using A as ...\"") Meta.parse("using A as B")
@test_throws ParseError("invalid syntax \"using A.b as ...\"") Meta.parse("using A.b as B")
@test_throws ParseError("invalid syntax \"using A.b as ...\"") Meta.parse("using X, A.b as B")
@test_throws ParseError("invalid syntax \"import A as B:\"") Meta.parse("import A as B: c")
@test_throws ParseError("invalid syntax \"import A.b as B:\"") Meta.parse("import A.b as B: c")

module TestImportAs
using Test

module Mod
const x = 1
global maybe_undef, always_undef
export always_undef
def() = (global maybe_undef = 0)
func(x) = 2x + 1

macro mac(x)
    :($(esc(x)) + 1)
end
end

module Mod2
import ..Mod.x as x_from_mod
import ..Mod.x as x_from_mod2
const y = 2

export x_from_mod2
end

import .Mod: x as x2

@test x2 == 1
@test !@isdefined(x)

module_names = names(@__MODULE__; all=true, imported=true)
@test :x2 ∈ module_names
@test :x ∉ module_names

import .Mod2.y as y2

@test y2 == 2
@test !@isdefined(y)

@test_throws ErrorException eval(:(import .Mod.x as (a.b)))

import .Mod.maybe_undef as mu
@test_throws UndefVarError mu
Mod.def()
@test mu === 0

module Mod3
using ..Mod: func as f
using ..Mod
end
@test Mod3.f(10) == 21
@test !isdefined(Mod3, :func)
@test_throws ErrorException("invalid method definition in Mod3: function Mod3.f must be explicitly imported to be extended") Core.eval(Mod3, :(f(x::Int) = x))
@test !isdefined(Mod3, :always_undef) # resolve this binding now in Mod3
@test_throws ErrorException("invalid method definition in Mod3: exported function Mod.always_undef does not exist") Core.eval(Mod3, :(always_undef(x::Int) = x))
@test_throws ErrorException("cannot assign a value to imported variable Mod.always_undef from module Mod3") Core.eval(Mod3, :(const always_undef = 3))
@test_throws ErrorException("cannot assign a value to imported variable Mod3.f") Core.eval(Mod3, :(const f = 3))
@test_throws ErrorException("cannot declare Mod.maybe_undef constant; it already has a value") Core.eval(Mod, :(const maybe_undef = 3))

z = 42
import .z as also_z
@test also_z == 42

import .Mod.@mac as @m
@test @m(3) == 4

@test_throws ErrorException eval(:(import .Mod.@mac as notmacro))
@test_throws ErrorException eval(:(import .Mod.func as @notmacro))
@test_throws ErrorException eval(:(using .Mod: @mac as notmacro))
@test_throws ErrorException eval(:(using .Mod: func as @notmacro))

import .Mod2.x_from_mod

@test @isdefined(x_from_mod)
@test x_from_mod == Mod.x

using .Mod2

@test_nowarn @eval x_from_mod2
@test @isdefined(x_from_mod2)
@test x_from_mod2 == x_from_mod == Mod.x
end

import .TestImportAs.Mod2 as M2
@test !@isdefined(Mod2)
@test M2 === TestImportAs.Mod2

@testset "unicode modifiers after '" begin
    @test Meta.parse("a'ᵀ") == Expr(:call, Symbol("'ᵀ"), :a)
    @test Meta.parse("a'⁻¹") == Expr(:call, Symbol("'⁻¹"), :a)
    @test Meta.parse("a'ᵀb") == Expr(:call, :*, Expr(:call, Symbol("'ᵀ"), :a), :b)
    @test Meta.parse("a'⁻¹b") == Expr(:call, :*, Expr(:call, Symbol("'⁻¹"), :a), :b)
end

@testset "issue #37393" begin
    @test :(for outer i = 1:3; end) == Expr(:for, Expr(:(=), Expr(:outer, :i), :(1:3)), :(;;))
    i = :i
    @test :(for outer $i = 1:3; end) == Expr(:for, Expr(:(=), Expr(:outer, :i), :(1:3)), :(;;))
    @test :(for outer = 1:3; end) == Expr(:for, Expr(:(=), :outer, :(1:3)), :(;;))
    # TIL that this is possible
    for outer $ i = 1:3
        @test 1 $ 2 in 1:3
    end

    # 😭
    @test Meta.isexpr(Meta.parse("""
        [i for i
        in 1:3]"""), :comprehension)
    @test Meta.isexpr(Meta.parse("""
        [i for outer
        in 1:3]"""), :comprehension)
    @test Meta.isexpr(Meta.parse("""
        [i for outer
        i in 1:3]"""), :comprehension)
    @test Meta.isexpr(Meta.parse("""
        f(i for i
        in 1:3)""").args[2], :generator)
    @test_throws Meta.ParseError Meta.parse("""
        for i
            in 1:3
        end""")
end

# PR #37973
@test Meta.parse("1¦2⌿3") == Expr(:call, :¦, 1, Expr(:call, :⌿, 2, 3))

@testset "slurp in assignments" begin
    res = begin x, y, z... = 1:7 end
    @test res == 1:7
    @test x == 1 && y == 2
    @test z == Vector(3:7)

    res = begin x, y, z... = [1, 2] end
    @test res == [1, 2]
    @test x == 1 && y == 2
    @test z == Int[]

    x = 1
    res = begin x..., = x end
    @test res == 1
    @test x == 1

    x, y, z... = 1:7
    res = begin y, z, x... = z..., x, y end
    @test res == ((3:7)..., 1, 2)
    @test y == 3
    @test z == 4
    @test x == ((5:7)..., 1, 2)

    res = begin x, _, y... = 1, 2 end
    @test res == (1, 2)
    @test x == 1
    @test y == ()

    res = begin x, y... = 1 end
    @test res == 1
    @test x == 1
    @test y == Iterators.rest(1, nothing)

    res = begin x, y, z... = 1, 2, 3:5 end
    @test res == (1, 2, 3:5)
    @test x == 1 && y == 2
    @test z == (3:5,)

    @test Meta.isexpr(Meta.@lower(begin a, b..., c... = 1, 2, 3 end), :error)

    @test_throws BoundsError begin x, y, z... = 1:1 end
    @test_throws BoundsError begin x, y, _, z... = 1, 2 end

    car((a, d...)) = a
    cdr((a, d...)) = d
    @test car(1:3) == 1
    @test cdr(1:3) == [2, 3]

    @test begin a, b = (;c = 3, d = 4) end === (c = 3, d = 4)
    @test begin a, b, c = (x = "", y = 2.0, z = 1) end === (x = "", y = 2.0, z = 1)
    a, b, c = (x = "", y = 2.0, z = 1)
    @test a === ""
    @test b === 2.0
    @test c === 1
    @test begin a, b... = (x = "", y = 2.0, z = 1) end === (x = "", y = 2.0, z = 1)
    a, b... = (x = "", y = 2.0, z = 1)
    @test b === (y = 2.0, z = 1)
    let t = (x = "", y = 1, z = 3.0)
        _, a, b = t
        @test a === 1
        @test b === 3.0
        a, b... = t
        @test a === ""
        @test b === (y = 1, z = 3.0)
    end
end

@testset "issue #33460" begin
    err = Expr(:error, "more than one semicolon in argument list")
    @test Meta.lower(Main, :(f(a; b=1; c=2) = 2))  == err
    @test Meta.lower(Main, :(f( ; b=1; c=2)))      == err
    @test Meta.lower(Main, :(f(a; b=1; c=2)))      == err
    @test Meta.lower(Main, :(f(a; b=1, c=2; d=3))) == err
    @test Meta.lower(Main, :(f(a; b=1; c=2, d=3))) == err
    @test Meta.lower(Main, :(f(a; b=1; c=2; d=3))) == err
end

@test eval(Expr(:if, Expr(:block, Expr(:&&, true, Expr(:call, :(===), 1, 1))), 1, 2)) == 1

# issue #38386
macro m38386()
    fname = :f38386
    :(function $(esc(fname)) end)
end
@m38386
@test isempty(methods(f38386))

@testset "all-underscore varargs on the rhs" begin
    @test ncalls_in_lowered(quote _..., = a end, GlobalRef(Base, :rest)) == 0
    @test ncalls_in_lowered(quote ___..., = a end, GlobalRef(Base, :rest)) == 0
    @test ncalls_in_lowered(quote a, _... = b end, GlobalRef(Base, :rest)) == 0
    @test ncalls_in_lowered(quote a, _... = b, c end, GlobalRef(Base, :rest)) == 0
    @test ncalls_in_lowered(quote a, _... = (b...,) end, GlobalRef(Base, :rest)) == 0
end

# issue #38501
@test :"a $b $("str") c" == Expr(:string, "a ", :b, " ", Expr(:string, "str"), " c")

@testset "property destructuring" begin
    res = begin (; num, den) = 1 // 2 end
    @test res == 1 // 2
    @test num == 1
    @test den == 2

    res = begin (; b, a) = (a=1, b=2, c=3) end
    @test res == (a=1, b=2, c=3)
    @test b == 2
    @test a == 1

    # could make this an error instead, but I think this is reasonable
    res = begin (; a, b, a) = (a=5, b=6) end
    @test res == (a=5, b=6)
    @test a == 5
    @test b == 6

    @test_throws ErrorException (; a, b) = (x=1,)

    @test Meta.isexpr(Meta.@lower(begin (a, b; c) = x end), :error)
    @test Meta.isexpr(Meta.@lower(begin (a, b; c) = x, y end), :error)
    @test Meta.isexpr(Meta.@lower(begin (; c, a.b) = x end), :error)

    f((; a, b)) = a, b
    @test f((b=3, a=4)) == (4, 3)
    @test f((b=3, c=2, a=4)) == (4, 3)
    @test_throws ErrorException f((;))

    # with type annotation
    let num, den, a, b
        res = begin (; num::UInt8, den::Float64) = 1 // 2 end
        @test res === 1 // 2
        @test num === 0x01
        @test den === 2.0

        res = begin (; b, a::Bool) = (a=1.0, b=2, c=0x03) end
        @test res === (a=1.0, b=2, c=0x03)
        @test b === 2
        @test a === true
    end

    @test Meta.isexpr(Meta.@lower(f((; a, b::Int)) = a + b), :error)
end

# #33697
@testset "N-dimensional concatenation" begin
    @test :([1 2 5; 3 4 6;;; 0 9 3; 4 5 4]) ==
        Expr(:ncat, 3, Expr(:nrow, 1, Expr(:row, 1, 2, 5), Expr(:row, 3, 4, 6)),
                        Expr(:nrow, 1, Expr(:row, 0, 9, 3), Expr(:row, 4, 5, 4)))
    @test :([1 ; 2 ;; 3 ; 4]) == Expr(:ncat, 2, Expr(:nrow, 1, 1, 2), Expr(:nrow, 1, 3, 4))

    @test_throws ParseError Meta.parse("[1 2 ;; 3 4]") # cannot mix spaces and ;; except as line break
    @test :([1 2 ;;
            3 4]) == :([1 2 3 4])
    @test :([1 2 ;;
            3 4 ; 2 3 4 5]) == :([1 2 3 4 ; 2 3 4 5])

    @test Meta.parse("[1;\n]") == :([1;]) # ensure line breaks following semicolons are treated correctly
    @test Meta.parse("[1;\n\n]") == :([1;])
    @test Meta.parse("[1\n;]") == :([1;]) # semicolons following a linebreak are fine
    @test Meta.parse("[1\n;;; 2]") == :([1;;; 2])
    @test_throws ParseError Meta.parse("[1;\n;2]") # semicolons cannot straddle a line break
    @test_throws ParseError Meta.parse("[1; ;2]") # semicolons cannot be separated by a space
end

# issue #25652
x25652 = 1
x25652_2 = let (x25652, _) = (x25652, nothing)
    x25652 = x25652 + 1
    x25652
end
@test x25652_2 == 2
@test x25652 == 1

@test let x = x25652
    x25652 = x+3
    x25652
end == 4
@test let (x,) = (x25652,)
    x25652 = x+3
    x25652
end == 4

@testset "issue #39600" begin
    A = 1:.5:2
    @test (!).(1 .< A .< 2) == [true, false, true]
    @test .!(1 .< A .< 2) == [true, false, true]
    @test (.!)(1 .< A .< 2) == [true, false, true]

    @test ncalls_in_lowered(:((!).(1 .< A .< 2)), GlobalRef(Base, :materialize)) == 1
    @test ncalls_in_lowered(:(.!(1 .< A .< 2)), GlobalRef(Base, :materialize)) == 1
    @test ncalls_in_lowered(:((.!)(1 .< A .< 2)), GlobalRef(Base, :materialize)) == 1
end

# issue #39705
@eval f39705(x) = $(Expr(:||)) && x
@test f39705(1) === false


struct A x end
Base.dotgetproperty(::A, ::Symbol) = [0, 0, 0]

@testset "dotgetproperty" begin
    a = (x = [1, 2, 3],)
    @test @inferred((a -> a.x .+= 1)(a)) == [2, 3, 4]

    b = [1, 2, 3]
    @test A(b).x === b
    @test begin A(b).x .= 1 end == [1, 1, 1]
    @test begin A(b).x .+= 1 end == [2, 3, 4]
    @test b == [1, 2, 3]
end

@test Meta.@lower((::T) = x) == Expr(:error, "invalid assignment location \"::T\"")
@test Meta.@lower((::T,) = x) == Expr(:error, "invalid assignment location \"::T\"")
@test Meta.@lower((; ::T) = x) == Expr(:error, "invalid assignment location \"::T\"")

# flisp conversion for quoted SSAValues
@test eval(:(x = $(QuoteNode(Core.SSAValue(1))))) == Core.SSAValue(1)
@test eval(:(x = $(QuoteNode(Core.SlotNumber(1))))) == Core.SlotNumber(1)
@test_throws ErrorException("syntax: SSAValue objects should not occur in an AST") eval(:(x = $(Core.SSAValue(1))))
@test_throws ErrorException("syntax: Slot objects should not occur in an AST") eval(:(x = $(Core.SlotNumber(1))))

# juxtaposition of radical symbols (#40094)
@test Meta.parse("2√3") == Expr(:call, :*, 2, Expr(:call, :√, 3))
@test Meta.parse("2∛3") == Expr(:call, :*, 2, Expr(:call, :∛, 3))
@test Meta.parse("2∜3") == Expr(:call, :*, 2, Expr(:call, :∜, 3))

macro m_underscore_hygiene()
    return :(_ = 1)
end

@test @macroexpand(@m_underscore_hygiene()) == :(_ = 1)

macro m_begin_hygiene(a)
    return :($(esc(a))[begin])
end

@test @m_begin_hygiene([1, 2, 3]) == 1

# issue 40258
@test "a $("b $("c")")" == "a b c"

@test "$(([[:a, :b], [:c, :d]]...)...)" == "abcd"

@test eval(Expr(:string, "a", Expr(:string, "b", "c"))) == "abc"
@test eval(Expr(:string, "a", Expr(:string, "b", Expr(:string, "c")))) == "abc"

macro m_nospecialize_unnamed_hygiene()
    return :(f(@nospecialize(::Any)) = Any)
end

@test @m_nospecialize_unnamed_hygiene()(1) === Any

# https://github.com/JuliaLang/julia/issues/40574
@testset "no mutation while destructuring" begin
    x = [1, 2]
    x[2], x[1] = x
    @test x == [2, 1]

    x = [1, 2, 3]
    x[3], x[1:2]... = x
    @test x == [2, 3, 1]
end

@testset "escaping newlines inside strings" begin
    c = "c"

    @test "a\
b" == "ab"
    @test "a\
    b" == "ab"
    @test raw"a\
b" == "a\\\nb"
    @test "a$c\
b" == "acb"
    @test "\\
" == "\\\n"


    @test """
          a\
          b""" == "ab"
    @test """
          a\
            b""" == "ab"
    @test """
            a\
          b""" == "ab"
    @test raw"""
          a\
          b""" == "a\\\nb"
    @test """
          a$c\
          b""" == "acb"

    @test """
          \
          """ == ""
    @test """
          \\
          """ == "\\\n"
    @test """
          \\\
          """ == "\\"
    @test """
          \\\\
          """ == "\\\\\n"
    @test """
          \\\\\
          """ == "\\\\"
    @test """
          \
          \
          """ == ""
    @test """
          \\
          \
          """ == "\\\n"
    @test """
          \\\
          \
          """ == "\\"


    @test `a\
b` == `ab`
    @test `a\
    b` == `ab`
    @test `a$c\
b` == `acb`
    @test `"a\
b"` == `ab`
    @test `'a\
b'` == `$("a\\\nb")`
    @test `\\
` == `'\'`


    @test ```
          a\
          b``` == `ab`
    @test ```
          a\
            b``` == `ab`
    @test ```
            a\
          b``` == `  ab`
    @test ```
          a$c\
          b``` == `acb`
    @test ```
          "a\
          b"``` == `ab`
    @test ```
          'a\
          b'``` == `$("a\\\nb")`
    @test ```
          \\
          ``` == `'\'`
end

# issue #41253
@test (function (::Dict{}); end)(Dict()) === nothing

@testset "issue #41330" begin
    @test Meta.parse("\"a\\\r\nb\"") == "ab"
    @test Meta.parse("\"a\\\rb\"") == "ab"
    @test eval(Meta.parse("`a\\\r\nb`")) == `ab`
    @test eval(Meta.parse("`a\\\rb`")) == `ab`
end

@testset "slurping into function def" begin
    x, f1()... = [1, 2, 3]
    @test x == 1
    @test f1() == [2, 3]
    # test that call to `Base.rest` is outside the definition of `f`
    @test f1() === f1()

    x, f2()... = 1, 2, 3
    @test x == 1
    @test f2() == (2, 3)
end

@testset "long function bodies" begin
    ex = Expr(:block)
    ex.args = fill!(Vector{Any}(undef, 700000), 1)
    f = eval(Expr(:function, :(), ex))
    @test f() == 1
    ex = Expr(:vcat)
    ex.args = fill!(Vector{Any}(undef, 600000), 1)
    @test_throws ErrorException("syntax: expression too large") eval(ex)
end

# issue 25678
@generated f25678(x::T) where {T} = code_lowered(sin, Tuple{x})[]
@test f25678(pi/6) === sin(pi/6)

@generated g25678(x) = return :x
@test g25678(7) === 7

# issue 25678: module of name `Core`
# https://github.com/JuliaLang/julia/pull/40778/files#r784416018
@test @eval Module() begin
    Core = 1
    @generated f() = 1
    f() == 1
end

# issue 25678: argument of name `tmp`
# https://github.com/JuliaLang/julia/pull/43823#discussion_r785365312
@test @eval Module() begin
    @generated f(tmp) = tmp
    f(1) === Int
end

# issue #19012
@test Meta.parse("\U2200", raise=false) === Symbol("∀")
@test Meta.parse("\U2203", raise=false) === Symbol("∃")
@test Meta.parse("a\U2203", raise=false) === Symbol("a∃")
@test Meta.parse("\U2204", raise=false) === Symbol("∄")

# issue 42220
macro m42220()
    return quote
        function foo(::Type{T}=Float64) where {T}
            return Vector{T}(undef, 10)
        end
    end
end
@test @m42220()() isa Vector{Float64}
@test @m42220()(Bool) isa Vector{Bool}

@testset "try else" begin
    fails(f) = try f() catch; true else false end
    @test fails(error)
    @test !fails(() -> 1 + 2)

    @test_throws ParseError Meta.parse("try foo() else bar() end")
    @test_throws ParseError Meta.parse("try foo() else bar() catch; baz() end")
    @test_throws ParseError Meta.parse("try foo() catch; baz() finally foobar() else bar() end")
    @test_throws ParseError Meta.parse("try foo() finally foobar() else bar() catch; baz() end")

    err = try
        try
            1 + 2
        catch
        else
            error("foo")
        end
    catch e
        e
    end
    @test err == ErrorException("foo")

    x = 0
    err = try
        try
            1 + 2
        catch
        else
            error("foo")
        finally
            x += 1
        end
    catch e
        e
    end
    @test err == ErrorException("foo")
    @test x == 1

    x = 0
    err = try
        try
            1 + 2
        catch
            5 + 6
        else
            3 + 4
        finally
            x += 1
        end
    catch e
        e
    end
    @test err == 3 + 4
    @test x == 1

    x = 0
    err = try
        try
            error()
        catch
            5 + 6
        else
            3 + 4
        finally
            x += 1
        end
    catch e
        e
    end
    @test err == 5 + 6
    @test x == 1
end

@test_throws ParseError Meta.parse("""
function checkUserAccess(u::User)
	if u.accessLevel != "user\u202e \u2066# users are not allowed\u2069\u2066"
		return true
	end
	return false
end
""")

@test_throws ParseError Meta.parse("""
function checkUserAccess(u::User)
	#=\u202e \u2066if (u.isAdmin)\u2069 \u2066 begin admins only =#
		return true
	#= end admin only \u202e \u2066end\u2069 \u2066=#
	return false
end
""")

@testset "empty nd arrays" begin
    @test :([])    == Expr(:vect)
    @test :([;])   == Expr(:ncat, 1)
    @test :([;;])  == Expr(:ncat, 2)
    @test :([;;;]) == Expr(:ncat, 3)

    @test []    == Array{Any}(undef, 0)
    @test [;]   == Array{Any}(undef, 0)
    @test [;;]  == Array{Any}(undef, 0, 0)
    @test [;;;] == Array{Any}(undef, 0, 0, 0)

    @test :(T[])    == Expr(:ref, :T)
    @test :(T[;])   == Expr(:typed_ncat, :T, 1)
    @test :(T[;;])  == Expr(:typed_ncat, :T, 2)
    @test :(T[;;;]) == Expr(:typed_ncat, :T, 3)

    @test Int[]    == Array{Int}(undef, 0)
    @test Int[;]   == Array{Int}(undef, 0)
    @test Int[;;]  == Array{Int}(undef, 0, 0)
    @test Int[;;;] == Array{Int}(undef, 0, 0, 0)

    @test :([  ]) == Expr(:vect)
    @test :([
            ]) == Expr(:vect)
    @test :([ ;; ]) == Expr(:ncat, 2)
    @test :([
             ;;
            ]) == Expr(:ncat, 2)

    @test_throws ParseError Meta.parse("[; ;]")
    @test_throws ParseError Meta.parse("[;; ;]")
    @test_throws ParseError Meta.parse("[;\n;]")
end

@test Meta.parseatom("@foo", 1; filename="foo", lineno=7) == (Expr(:macrocall, :var"@foo", LineNumberNode(7, :foo)), 5)
@test Meta.parseall("@foo"; filename="foo", lineno=3) == Expr(:toplevel, LineNumberNode(3, :foo), Expr(:macrocall, :var"@foo", LineNumberNode(3, :foo)))

let ex = :(const $(esc(:x)) = 1; (::typeof(2))() = $(esc(:x)))
    @test macroexpand(Main, Expr(:var"hygienic-scope", ex, Main)).args[3].args[1] == :((::$(GlobalRef(Main, :typeof))(2))())
end

struct Foo44013
    x
    f
end

@testset "issue #44013" begin
    f = Foo44013(1, 2)
    res = begin (; x, f) = f end
    @test res == Foo44013(1, 2)
    @test x == 1
    @test f == 2

    f = Foo44013(1, 2)
    res = begin (; f, x) = f end
    @test res == Foo44013(1, 2)
    @test x == 1
    @test f == 2
end

@testset "typed globals" begin
    m = Module()
    @eval m begin
        x::Int = 1
        f(y) = x + y
    end
    @test Base.return_types(m.f, (Int,)) == [Int]

    m = Module()
    @eval m begin
        global x::Int
        f(y) = x + y
    end
    @test Base.return_types(m.f, (Int,)) == [Int]

    m = Module()
    @test_throws ErrorException @eval m begin
        function f()
            global x
            x::Int = 1
            x = 2.
        end
        g() = x
    end

    m = Module()
    @test_throws ErrorException @eval m function f()
        global x
        x::Int = 1
        x::Float64 = 2.
    end

    m = Module()
    @test_throws ErrorException @eval m begin
        x::Int = 1
        x::Float64 = 2
    end

    m = Module()
    @test_throws ErrorException @eval m begin
        x::Int = 1
        const x = 2
    end

    m = Module()
    @test_throws ErrorException @eval m begin
        const x = 1
        x::Int = 2
    end

    m = Module()
    @test_throws ErrorException @eval m begin
        x = 1
        global x::Float64
    end

    m = Module()
    @test_throws ErrorException @eval m begin
        x = 1
        global x::Int
    end

    m = Module()
    @eval m module Foo
        export bar
        bar = 1
    end
    @eval m begin
        using .Foo
        bar::Float64 = 2
    end
    @test m.bar === 2.0
    @test Core.get_binding_type(m, :bar) == Float64
    @test m.Foo.bar === 1
    @test Core.get_binding_type(m.Foo, :bar) == Any
end

# issue 44723
demo44723()::Any = Base.Experimental.@opaque () -> true ? 1 : 2
@test demo44723()() == 1

@testset "slurping in non-final position" begin
    res = begin x, y..., z = 1:7 end
    @test res == 1:7
    @test x == 1
    @test y == Vector(2:6)
    @test z == 7

    res = begin x, y..., z = [1, 2] end
    @test res == [1, 2]
    @test x == 1
    @test y == Int[]
    @test z == 2

    x, y, z... = 1:7
    res = begin y, z..., x = z..., x, y end
    @test res == ((3:7)..., 1, 2)
    @test y == 3
    @test z == ((4:7)..., 1)
    @test x == 2

    res = begin x, _..., y = 1, 2 end
    @test res == (1, 2)
    @test x == 1
    @test y == 2

    res = begin x, y..., z = 1, 2:4, 5 end
    @test res == (1, 2:4, 5)
    @test x == 1
    @test y == (2:4,)
    @test z == 5

    @test_throws ArgumentError begin x, y..., z = 1:1 end
    @test_throws BoundsError begin x, y, _..., z = 1, 2 end

    last((a..., b)) = b
    front((a..., b)) = a
    @test last(1:3) == 3
    @test front(1:3) == [1, 2]

    res = begin x, y..., z = "abcde" end
    @test res == "abcde"
    @test x == 'a'
    @test y == "bcd"
    @test z == 'e'

    res = begin x, y..., z = (a=1, b=2, c=3, d=4) end
    @test res == (a=1, b=2, c=3, d=4)
    @test x == 1
    @test y == (b=2, c=3)
    @test z == 4

    v = rand(Bool, 7)
    res = begin x, y..., z = v end
    @test res === v
    @test x == v[1]
    @test y == v[2:6]
    @test z == v[end]

    res = begin x, y..., z = Core.svec(1, 2, 3, 4) end
    @test res == Core.svec(1, 2, 3, 4)
    @test x == 1
    @test y == Core.svec(2, 3)
    @test z == 4
end

# rewriting inner constructors with return type decls
struct InnerCtorRT{T}
    InnerCtorRT()::Int = new{Int}()
    InnerCtorRT{T}() where {T} = ()->new()
end
@test_throws MethodError InnerCtorRT()
@test InnerCtorRT{Int}()() isa InnerCtorRT{Int}

# issue #45162
f45162(f) = f(x=1)
@test first(methods(f45162)).called != 0

# issue #45024
@test_throws ParseError("expected assignment after \"const\"") Meta.parse("const x")
@test_throws ParseError("expected assignment after \"const\"") Meta.parse("const x::Int")
# these cases have always been caught during lowering, since (const (global x)) is not
# ambiguous with the lowered form (const x), but that could probably be changed.
@test Meta.lower(@__MODULE__, :(global const x)) == Expr(:error, "expected assignment after \"const\"")
@test Meta.lower(@__MODULE__, :(global const x::Int)) == Expr(:error, "expected assignment after \"const\"")
@test Meta.lower(@__MODULE__, :(const global x)) == Expr(:error, "expected assignment after \"const\"")
@test Meta.lower(@__MODULE__, :(const global x::Int)) == Expr(:error, "expected assignment after \"const\"")

@testset "issue 25072" begin
    @test '\xc0\x80' == reinterpret(Char, 0xc0800000)
    @test '\x80' == reinterpret(Char, 0x80000000)
    @test '\xff' == reinterpret(Char, 0xff000000)
    @test_parseerror "'\\xff\\xff\\xff\\xff'" "character literal contains multiple characters" # == reinterpret(Char, 0xffffffff)
    @test '\uffff' == Char(0xffff)
    @test '\U00002014' == Char(0x2014)
    @test '\100' == reinterpret(Char, UInt32(0o100) << 24)
    @test_parseerror "'\\100\\42'" "character literal contains multiple characters" # == reinterpret(Char, (UInt32(0o100) << 24) | (UInt32(0o42) << 16))
    @test_parseerror "''" "invalid empty character literal"
    @test_parseerror "'\\xff\\xff\\xff\\xff\\xff'" "character literal contains multiple characters"
    @test_parseerror "'abcd'" "character literal contains multiple characters"
    @test_parseerror "'\\uff\\xff'" "character literal contains multiple characters"
    @test_parseerror "'\\xff\\uff'" "character literal contains multiple characters"
    @test_parseerror "'\\xffa'" "character literal contains multiple characters"
    @test_parseerror "'\\uffffa'" "character literal contains multiple characters"
    @test_parseerror "'\\U00002014a'" "character literal contains multiple characters"
    @test_parseerror "'\\1000'" "character literal contains multiple characters"
    @test Meta.isexpr(Meta.parse("'a"), :incomplete)
    @test ''' == "'"[1]
end

# issue #46251
@test begin; global value = 1; (value, value += 1) end == (1, 2)
@test begin; global value = 1; "($(value), $(value += 1))" end == "(1, 2)"

# issue #47410
# note `eval` is needed since this needs to be at the top level
@test eval(:(if false
             elseif false || (()->true)()
                 42
             end)) == 42

macro _macroexpand(x, m=__module__)
    :($__source__; macroexpand($m, Expr(:var"hygienic-scope", $(esc(Expr(:quote, x))), $m)))
end

@testset "unescaping in :global expressions" begin
    m = @__MODULE__
    @test @_macroexpand(global x::T) == :(global x::$(GlobalRef(m, :T)))
    @test @_macroexpand(global (x, $(esc(:y)))) == :(global (x, y))
    @test @_macroexpand(global (x::S, $(esc(:y))::$(esc(:T)))) ==
        :(global (x::$(GlobalRef(m, :S)), y::T))
    @test @_macroexpand(global (; x, $(esc(:y)))) == :(global (; x, y))
    @test @_macroexpand(global (; x::S, $(esc(:y))::$(esc(:T)))) ==
        :(global (; x::$(GlobalRef(m, :S)), y::T))

    @test @_macroexpand(global x::T = a) == :(global x::$(GlobalRef(m, :T)) = $(GlobalRef(m, :a)))
    @test @_macroexpand(global (x, $(esc(:y))) = a) == :(global (x, y) = $(GlobalRef(m, :a)))
    @test @_macroexpand(global (x::S, $(esc(:y))::$(esc(:T))) = a) ==
        :(global (x::$(GlobalRef(m, :S)), y::T) = $(GlobalRef(m, :a)))
    @test @_macroexpand(global (; x, $(esc(:y))) = a) == :(global (; x, y) = $(GlobalRef(m, :a)))
    @test @_macroexpand(global (; x::S, $(esc(:y))::$(esc(:T))) = a) ==
        :(global (; x::$(GlobalRef(m, :S)), y::T) = $(GlobalRef(m, :a)))
end<|MERGE_RESOLUTION|>--- conflicted
+++ resolved
@@ -2330,13 +2330,8 @@
 f44343(;kw...) = NamedTuple(kw)
 @test f44343(u = (; :a => 1)) === (u = (; :a => 1),)
 
-<<<<<<< HEAD
 @testset "issue #34544/35367/35429" begin
-    # Test these evals shouldnt segfault
-=======
-@testset "issue #34544/35367" begin
     # Test these evals shouldn't segfault
->>>>>>> 30d11a3b
     eval(Expr(:call, :eval, Expr(:quote, Expr(:module, true, :bar1, Expr(:block)))))
     eval(Expr(:module, true, :bar2, Expr(:block)))
     eval(Expr(:quote, Expr(:module, true, :bar3, Expr(:quote))))
