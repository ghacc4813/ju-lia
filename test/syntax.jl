--- conflicted
+++ resolved
@@ -2365,7 +2365,6 @@
 # issue #37656
 @test :(if true 'a' else 1 end) == Expr(:if, true, quote 'a' end, quote 1 end)
 
-<<<<<<< HEAD
 # issue #37664
 @test_throws ParseError("extra token \"b\" after end of expression") Meta.parse("a b")
 @test_throws ParseError("extra token \"b\" after end of expression") Meta.parse("a#==#b")
@@ -2404,7 +2403,7 @@
 @test Meta.parse("try f() catch e g() finally h() end") ==
   Meta.parse("try#==#f()#==#catch#==#e#==#g()#==#finally#==#h()#==#end")
 @test Meta.parse("@m a b") == Meta.parse("@m#==#a#==#b")
-=======
+
 # issue #37540
 macro m37540()
     quote
@@ -2532,5 +2531,4 @@
 end
 
 # PR #37973
-@test Meta.parse("1¦2⌿3") == Expr(:call, :¦, 1, Expr(:call, :⌿, 2, 3))
->>>>>>> 7ac9ac38
+@test Meta.parse("1¦2⌿3") == Expr(:call, :¦, 1, Expr(:call, :⌿, 2, 3))