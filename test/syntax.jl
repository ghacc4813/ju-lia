# This file is a part of Julia. License is MIT: https://julialang.org/license

# tests for parser and syntax lowering

using Random

import Base.Meta.ParseError

function parseall(str)
    pos = firstindex(str)
    exs = []
    while pos <= lastindex(str)
        ex, pos = Meta.parse(str, pos)
        push!(exs, ex)
    end
    if length(exs) == 0
        throw(ParseError("end of input"))
    elseif length(exs) == 1
        return exs[1]
    else
        return Expr(:block, exs...)
    end
end

# issue #9684
let
    undot(op) = Symbol(string(op)[2:end])
    for (ex1, ex2) in [("5 .≠ x", "5 .!= x"),
                       ("5 .≥ x", "5 .>= x"),
                       ("5 .≤ x", "5 .<= x")]
        ex1 = Meta.parse(ex1); ex2 = Meta.parse(ex2)
        @test ex1.head === :call && (ex1.head === ex2.head)
        @test ex1.args[2] === 5 && ex2.args[2] === 5
        @test Core.eval(Main, undot(ex1.args[1])) === Core.eval(Main, undot(ex2.args[1]))
        @test ex1.args[3] === :x && (ex1.args[3] === ex2.args[3])
    end
end

# issue #9704
let a = :a
    @test :(try
            catch $a
            end) == :(try
                      catch a
                      end)
    @test :(module $a end) == :(module a
                                end)
end

# string literals
macro test999_str(args...); args; end
@test test999"a"b == ("a","b")
@test test999"""a"""b == ("a","b")
@test test999"
    a
    b" == ("
    a
    b",)
@test test999"""
    a
    b""" == ("a\nb",)

# make sure a trailing integer, not just a symbol, is allowed also
@test test999"foo"123 == ("foo", 123)

# issue #5997
@test_throws ParseError Meta.parse(": x")
@test_throws ParseError Meta.parse("""begin
    :
    x""")
@test_throws ParseError Meta.parse("d[: 2]")

# issue #6770
@test_throws ParseError Meta.parse("x.3")

# issue #8763
@test_throws ParseError Meta.parse("sqrt(16)2")
@test_throws ParseError Meta.parse("x' y")
@test_throws ParseError Meta.parse("x 'y")
@test Meta.parse("x'y") == Expr(:call, :*, Expr(Symbol("'"), :x), :y)

# issue #18851
@test Meta.parse("-2[m]") == Expr(:call, :-, Expr(:ref, 2, :m))
@test Meta.parse("+2[m]") == Expr(:call, :+, Expr(:ref, 2, :m))
@test Meta.parse("!2[3]") == Expr(:call, :!, Expr(:ref, 2, 3))
@test Meta.parse("-2{m}") == Expr(:call, :-, Expr(:curly, 2, :m))
@test Meta.parse("+2{m}") == Expr(:call, :+, Expr(:curly, 2, :m))
@test Meta.parse("-2(m)") == Expr(:call, :*, -2, :m)

# issue #8301
@test_throws ParseError Meta.parse("&*s")

# issue #10677
@test_throws ParseError Meta.parse("/1")
@test_throws ParseError Meta.parse("/pi")
@test Meta.parse("- = 2") == Expr(:(=), :(-), 2)
@test Meta.parse("/ = 2") == Expr(:(=), :(/), 2)
@test_throws ParseError Meta.parse("< : 2")
@test_throws ParseError Meta.parse("+ : 2")
@test_throws ParseError Meta.parse("< :2")
@test Meta.parse("+ :2") == Expr(:call, :(+), QuoteNode(2))

# issue #10900
@test_throws ParseError Meta.parse("+=")
@test_throws ParseError Meta.parse(".")
@test_throws ParseError Meta.parse("...")

# issue #10901
@test Meta.parse("/([1], 1)[1]") == :(([1] / 1)[1])

# issue #10997
@test Meta.parse(":(x.\$f[i])") == Expr(:quote,
                                   Expr(:ref,
                                        Expr(Symbol("."), :x,
                                             QuoteNode(Expr(:$, :f))),
                                        :i))

# issue #10994
@test Meta.parse("1 + #= \0 =# 2") == :(1 + 2)

# issue #10910
@test Meta.parse(":(using A)") == Expr(:quote, Expr(:using, Expr(:., :A)))
@test Meta.parse(":(using A.b, B)") == Expr(:quote,
                                       Expr(:using,
                                            Expr(:., :A, :b),
                                            Expr(:., :B)))
@test Meta.parse(":(using A: b, c.d)") == Expr(:quote,
                                          Expr(:using,
                                               Expr(:(:),
                                                    Expr(:., :A),
                                                    Expr(:., :b),
                                                    Expr(:., :c, :d))))

@test Meta.parse(":(import A)") == Expr(:quote, Expr(:import, Expr(:., :A)))
@test Meta.parse(":(import A.b, B)") == Expr(:quote,
                                        Expr(:import,
                                             Expr(:., :A, :b),
                                             Expr(:., :B)))
@test Meta.parse(":(import A: b, c.d)") == Expr(:quote,
                                           Expr(:import,
                                                Expr(:(:),
                                                     Expr(:., :A),
                                                     Expr(:., :b),
                                                     Expr(:., :c, :d))))

# issue #11332
@test Meta.parse("export \$(Symbol(\"A\"))") == :(export $(Expr(:$, :(Symbol("A")))))
@test Meta.parse("export \$A") == :(export $(Expr(:$, :A)))
@test Meta.parse("using \$a.\$b") == Expr(:using, Expr(:., Expr(:$, :a), Expr(:$, :b)))
@test Meta.parse("using \$a.\$b, \$c") == Expr(:using,
                                               Expr(:., Expr(:$, :a), Expr(:$, :b)),
                                               Expr(:., Expr(:$, :c)))
@test Meta.parse("using \$a: \$b, \$c.\$d") ==
    Expr(:using,
         Expr(:(:), Expr(:., Expr(:$, :a)), Expr(:., Expr(:$, :b)),
              Expr(:., Expr(:$, :c), Expr(:$, :d))))

# fix pr #11338 and test for #11497
@test parseall("using \$\na") == Expr(:block, Expr(:using, Expr(:., :$)), :a)
@test parseall("using \$,\na") == Expr(:using, Expr(:., :$), Expr(:., :a))
@test parseall("using &\na") == Expr(:block, Expr(:using, Expr(:., :&)), :a)

@test parseall("a = &\nb") == Expr(:block, Expr(:(=), :a, :&), :b)
@test parseall("a = \$\nb") == Expr(:block, Expr(:(=), :a, :$), :b)
@test parseall(":(a = &\nb)") == Expr(:quote, Expr(:(=), :a, Expr(:&, :b)))
@test parseall(":(a = \$\nb)") == Expr(:quote, Expr(:(=), :a, Expr(:$, :b)))

# issue 12027 - short macro name parsing vs _str suffix
@test parseall("""
    macro f(args...) end; @f "macro argument"
""") == Expr(:toplevel,
             Expr(:macro, Expr(:call, :f, Expr(:..., :args)),
                  Expr(:block, LineNumberNode(1, :none), LineNumberNode(1, :none))),
             Expr(:macrocall, Symbol("@f"), LineNumberNode(1, :none), "macro argument"))

# blocks vs. tuples
@test Meta.parse("()") == Expr(:tuple)
@test Meta.parse("(;)") == Expr(:tuple, Expr(:parameters))
@test Meta.parse("(;;)") == Expr(:block)
@test Meta.parse("(;;;;)") == Expr(:block)
@test_throws ParseError Meta.parse("(,)")
@test_throws ParseError Meta.parse("(;,)")
@test_throws ParseError Meta.parse("(,;)")
# TODO: would be nice to make these errors, but needed to parse e.g. `(x;y,)->x`
#@test_throws ParseError Meta.parse("(1;2,)")
#@test_throws ParseError Meta.parse("(1;2,;)")
#@test_throws ParseError Meta.parse("(1;2,;3)")
@test Meta.parse("(x;)") == Expr(:block, :x)
@test Meta.parse("(;x)") == Expr(:tuple, Expr(:parameters, :x))
@test Meta.parse("(;x,)") == Expr(:tuple, Expr(:parameters, :x))
@test Meta.parse("(x,)") == Expr(:tuple, :x)
@test Meta.parse("(x,;)") == Expr(:tuple, Expr(:parameters), :x)
@test Meta.parse("(x;y)") == Expr(:block, :x, LineNumberNode(1,:none), :y)
@test Meta.parse("(x...;)") == Expr(:tuple, Expr(:parameters), Expr(:(...), :x))
@test Meta.parse("(;x...)") == Expr(:tuple, Expr(:parameters, Expr(:(...), :x)))
@test Meta.parse("(x...;y)") == Expr(:tuple, Expr(:parameters, :y), Expr(:(...), :x))
@test Meta.parse("(x;y...)") == Expr(:block, :x, LineNumberNode(1,:none), Expr(:(...), :y))
@test Meta.parse("(x=1;y=2)") == Expr(:block, Expr(:(=), :x, 1), LineNumberNode(1,:none), Expr(:(=), :y, 2))
@test Meta.parse("(x,;y)") == Expr(:tuple, Expr(:parameters, :y), :x)
@test Meta.parse("(x,;y=1)") == Expr(:tuple, Expr(:parameters, Expr(:kw, :y, 1)), :x)
@test Meta.parse("(x,a;y=1)") == Expr(:tuple, Expr(:parameters, Expr(:kw, :y, 1)), :x, :a)
@test Meta.parse("(x,a;y=1,z=2)") == Expr(:tuple, Expr(:parameters, Expr(:kw,:y,1), Expr(:kw,:z,2)), :x, :a)
@test Meta.parse("(a=1, b=2)") == Expr(:tuple, Expr(:(=), :a, 1), Expr(:(=), :b, 2))
@test_throws ParseError Meta.parse("(1 2)") # issue #15248

@test Meta.parse("f(x;)") == Expr(:call, :f, Expr(:parameters), :x)

@test Meta.parse("1 == 2|>3") == Expr(:call, :(==), 1, Expr(:call, :(|>), 2, 3))

# issue #24153
@test Meta.parse("a|>b|>c|>d") == Meta.parse("((a|>b)|>c)|>d")
@test Meta.parse("a<|b<|c<|d") == Meta.parse("a<|(b<|(c<|d))")

# issue #12501 and pr #12502
Meta.parse("""
      baremodule A
      "a" in b
      end
      """)
Meta.parse("""
      baremodule A
      "a"
      end
      """)

# issue #12626
@test Meta.parse("a .÷ 1") == Expr(:call, :.÷, :a, 1)
@test Meta.parse("a .÷= 1") == Expr(:.÷=, :a, 1)

# issue #12771
@test -(3)^2 == -9

# issue #13302
let p = Meta.parse("try
            a
        catch
            b, c = t
        end")
    @test isa(p,Expr) && p.head === :try
    @test p.args[2] === false
    @test p.args[3].args[end] == Meta.parse("b,c = t")
end

# pr #13078
@test Meta.parse("a in b in c") == Expr(:comparison, :a, :in, :b, :in, :c)
@test Meta.parse("a||b→c&&d") == Expr(:call, :→,
                                 Expr(Symbol("||"), :a, :b),
                                 Expr(Symbol("&&"), :c, :d))

# issue #11988 -- normalize \r and \r\n in literal strings to \n
@test "foo\nbar" == Meta.parse("\"\"\"\r\nfoo\r\nbar\"\"\"") ==
    Meta.parse("\"\"\"\nfoo\nbar\"\"\"") == Meta.parse("\"\"\"\rfoo\rbar\"\"\"") ==
    Meta.parse("\"foo\r\nbar\"") == Meta.parse("\"foo\rbar\"") == Meta.parse("\"foo\nbar\"")
@test '\r' == first("\r") == first("\r\n") # still allow explicit \r

# allow invalid UTF-8 in string literals
@test "\ud800"[1] == Char(0xd800)
@test "\udfff"[1] == Char(0xdfff)
@test length("\xc0\xb0") == 1
@test "\xc0\xb0"[1] == reinterpret(Char, 0xc0b00000)

# issue #14561 - generating 0-method generic function def
let fname = :f
    @test :(function $fname end) == Expr(:function, :f)
end

# issue #14977
@test Meta.parse("x = 1", 1) == (:(x = 1), 6)
@test Meta.parse("x = 1", 6) == (nothing, 6)
@test_throws BoundsError Meta.parse("x = 1", 0)
@test_throws BoundsError Meta.parse("x = 1", -1)
@test_throws BoundsError Meta.parse("x = 1", 7)

# issue #14683
@test_throws ParseError Meta.parse("'\\A\"'")
@test Meta.parse("'\"'") == Meta.parse("'\\\"'") == '"' == "\""[1] == '\42'

# issue #24558
@test_throws ParseError Meta.parse("'\\xff'")
@test_throws ParseError Meta.parse("'\\x80'")
@test_throws ParseError Meta.parse("'ab'")
@test '\u2200' == "\u2200"[1]

@test_throws ParseError Meta.parse("f(2x for x=1:10, y")

# issue #15223
call0(f) = f()
call1(f,x) = f(x)
call2(f,x,y) = f(x,y)
@test (call0() do; 42 end) == 42
@test (call1(42) do x; x+1 end) == 43
@test (call2(42,1) do x,y; x+y+1 end) == 44

# definitions using comparison syntax
let a⊂b = reduce(&, x ∈ b for x in a) && length(b)>length(a)
    @test [1,2] ⊂ [1,2,3,4]
    @test !([1,2] ⊂ [1,3,4])
    @test !([1,2] ⊂ [1,2])
end

# issue #9503
@test Meta.parse("x<:y") == Expr(:(<:), :x, :y)
@test Meta.parse("x>:y") == Expr(:(>:), :x, :y)
@test Meta.parse("x<:y<:z").head === :comparison
@test Meta.parse("x>:y<:z").head === :comparison

# reason PR #19765, <- operator, was reverted
@test -2<-1 # DO NOT ADD SPACES

# issue #11169
uncalled(x) = @test false
fret() = uncalled(return true)
@test fret()

# issue #9617
let p = 15
    @test 2p+1 == 31  # not a hex float literal
end

function test_parseerror(str, msg)
    try
        Meta.parse(str)
        @test false
    catch e
        @test isa(e,ParseError) && e.msg == msg
    end
end
test_parseerror("0x", "invalid numeric constant \"0x\"")
test_parseerror("0b", "invalid numeric constant \"0b\"")
test_parseerror("0o", "invalid numeric constant \"0o\"")
test_parseerror("0x0.1", "hex float literal must contain \"p\" or \"P\"")
test_parseerror("0x1.0p", "invalid numeric constant \"0x1.0\"")

# issue #15798
@test Meta.lower(Main, Base.parse_input_line("""
              try = "No"
           """)) == Expr(:error, "unexpected \"=\"")

# issue #19861 make sure macro-expansion happens in the newest world for top-level expression
@test eval(Base.parse_input_line("""
           macro X19861()
               return 23341
           end
           @X19861
           """)::Expr) == 23341

# issue #15763
test_parseerror("if\nfalse\nend", "missing condition in \"if\" at none:1")
test_parseerror("if false\nelseif\nend", "missing condition in \"elseif\" at none:2")

# issue #15828
@test Meta.lower(Main, Meta.parse("x...")) == Expr(:error, "\"...\" expression outside call")

# issue #15830
@test Meta.lower(Main, Meta.parse("foo(y = (global x)) = y")) == Expr(:error, "misplaced \"global\" declaration")

# issue #15844
function f15844(x)
    x
end

g15844 = let
    local function f15844(x::Int32)
        2x
    end
end

function add_method_to_glob_fn!()
    @eval global function f15844(x::Int64)
        3x
    end
end

add_method_to_glob_fn!()
@test g15844 !== f15844
@test g15844(Int32(1)) == 2
@test f15844(Int32(1)) == 1
@test f15844(Int64(1)) == 3

# issue #15661
@test_throws ParseError Meta.parse("function catch() end")
@test_throws ParseError Meta.parse("function end() end")
@test_throws ParseError Meta.parse("function finally() end")

# PR #16170
@test Meta.lower(Main, Meta.parse("true(x) = x")) == Expr(:error, "invalid function name \"true\"")
@test Meta.lower(Main, Meta.parse("false(x) = x")) == Expr(:error, "invalid function name \"false\"")

# issue #16355
@test Meta.lower(Main, :(f(d:Int...) = nothing)) == Expr(:error, "\"d:Int\" is not a valid function argument name")

# issue #16517
@test (try error(); catch; 0; end) === 0
@test (try error(); catch; false; end) === false  # false and true are Bool literals, not variables
@test (try error(); catch; true; end) === true
f16517() = try error(); catch; 0; end
@test f16517() === 0

# issue #16671
@test Meta.parse("1.") === 1.0

isline(x) = isa(x, LineNumberNode)

# issue #16672
@test count(isline, Meta.parse("begin end").args) == 1
@test count(isline, Meta.parse("begin; end").args) == 1
@test count(isline, Meta.parse("begin; x+2; end").args) == 1
@test count(isline, Meta.parse("begin; x+2; y+1; end").args) == 2

# issue #16736
let
    local lineoffset0 = @__LINE__() + 1
    local lineoffset1 = @__LINE__()
    local lineoffset2 = @__LINE__() - 1
    @test lineoffset0 == lineoffset1 == lineoffset2
end

# issue #16686
@test Meta.parse("try x
             catch; test()
                 y
             end") == Expr(:try,
                           Expr(:block,
                                LineNumberNode(1, :none),
                                :x),
                           false,
                           Expr(:block,
                                LineNumberNode(2, :none),
                                Expr(:call, :test),
                                LineNumberNode(3, :none),
                                :y))

# test that pre 0.5 deprecated syntax is a parse error
@test_throws ParseError Meta.parse("Int [1,2,3]")
@test_throws ParseError Meta.parse("Int [x for x in 1:10]")
@test_throws ParseError Meta.parse("foo (x) = x")
@test_throws ParseError Meta.parse("foo {T<:Int}(x::T) = x")

@test_throws ParseError Meta.parse("Foo .bar")

@test_throws ParseError Meta.parse("import x .y")
@test_throws ParseError Meta.parse("using x .y")

@test_throws ParseError Meta.parse("--x")
@test_throws ParseError Meta.parse("stagedfunction foo(x); end")

@test Meta.parse("A=>B") == Expr(:call, :(=>), :A, :B)

@test Meta.parse("{1,2,3}") == Expr(:braces, 1, 2, 3)
@test Meta.parse("{1 2 3 4}") == Expr(:bracescat, Expr(:row, 1, 2, 3, 4))
@test Meta.parse("{1 2; 3 4}") == Expr(:bracescat, Expr(:row, 1, 2), Expr(:row, 3, 4))
@test Meta.parse("{x for x in 1:10}") == Expr(:braces, :(x for x in 1:10))
@test Meta.parse("{x=>y for (x,y) in zip([1,2,3],[4,5,6])}") == Expr(:braces, :(x=>y for (x,y) in zip([1,2,3],[4,5,6])))
@test Meta.parse("{:a=>1, :b=>2}") == Expr(:braces, Expr(:call, :(=>), QuoteNode(:a), 1),
                                      Expr(:call, :(=>), QuoteNode(:b), 2))

@test Meta.parse("[a,b;c]")  == Expr(:vect, Expr(:parameters, :c), :a, :b)
@test Meta.parse("[a,;c]")   == Expr(:vect, Expr(:parameters, :c), :a)
@test Meta.parse("a[b,c;d]") == Expr(:ref, :a, Expr(:parameters, :d), :b, :c)
@test Meta.parse("a[b,;d]")  == Expr(:ref, :a, Expr(:parameters, :d), :b)
@test_throws ParseError Meta.parse("[a,;,b]")
@test Meta.parse("{a,b;c}")  == Expr(:braces, Expr(:parameters, :c), :a, :b)
@test Meta.parse("{a,;c}")   == Expr(:braces, Expr(:parameters, :c), :a)
@test Meta.parse("a{b,c;d}") == Expr(:curly, :a, Expr(:parameters, :d), :b, :c)
@test Meta.parse("a{b,;d}")  == Expr(:curly, :a, Expr(:parameters, :d), :b)

# this now is parsed as getindex(Pair{Any,Any}, ...)
@test_throws MethodError eval(Meta.parse("(Any=>Any)[]"))
@test_throws MethodError eval(Meta.parse("(Any=>Any)[:a=>1,:b=>2]"))

# issue #16720
let err = try
    include_string(@__MODULE__, "module A

        function broken()

            x[1] = some_func(

        end

        end")
    catch e
        e
    end
    @test err.line == 7
end

# PR #17393
for op in (:.==, :.&, :.|, :.≤)
    @test Meta.parse("a $op b") == Expr(:call, op, :a, :b)
end
for op in (:.=, :.+=)
    @test Meta.parse("a $op b") == Expr(op, :a, :b)
end

# issue #17489
let m_error, error_out, filename = Base.source_path()
    m_error = try @eval method_c6(a::(:A)) = 1; catch e; e; end
    error_out = sprint(showerror, m_error)
    @test startswith(error_out, "ArgumentError: invalid type for argument a in method definition for method_c6 at $filename:")

    m_error = try @eval method_c6(::(:A)) = 2; catch e; e; end
    error_out = sprint(showerror, m_error)
    @test startswith(error_out, "ArgumentError: invalid type for argument number 1 in method definition for method_c6 at $filename:")

    # issue #20614
    m_error = try @eval foo(types::NTuple{N}, values::Vararg{Any,N}, c) where {N} = nothing; catch e; e; end
    error_out = sprint(showerror, m_error)
    @test startswith(error_out, "ArgumentError: Vararg on non-final argument")
end

# issue #7272
@test Meta.lower(Main, Meta.parse("let
              global x = 2
              local x = 1
              end")) == Expr(:error, "variable \"x\" declared both local and global")
#=
@test Meta.lower(Main, Meta.parse("let
              local x = 2
              local x = 1
              end")) == Expr(:error, "local \"x\" declared twice")

@test Meta.lower(Main, Meta.parse("let x
                  local x = 1
              end")) == Expr(:error, "local \"x\" declared twice")

@test Meta.lower(Main, Meta.parse("let x = 2
                  local x = 1
              end")) == Expr(:error, "local \"x\" declared twice")
=#
# issue #23673
@test :(let $([:(x=1),:(y=2)]...); x+y end) == :(let x = 1, y = 2; x+y end)

# make sure front end can correctly print values to error messages
let ex = Meta.lower(Main, Meta.parse("\"a\"=1"))
    @test ex == Expr(:error, "invalid assignment location \"\"a\"\"")
end

# make sure that incomplete tags are detected correctly
# (i.e. error messages in src/julia-parser.scm must be matched correctly
# by the code in base/client.jl)
for (str, tag) in Dict("" => :none, "\"" => :string, "#=" => :comment, "'" => :char,
                       "`" => :cmd, "begin;" => :block, "quote;" => :block,
                       "let;" => :block, "for i=1;" => :block, "function f();" => :block,
                       "f() do x;" => :block, "module X;" => :block, "mutable struct X;" => :block,
                       "struct X;" => :block, "(" => :other, "[" => :other,
                       "begin" => :other, "quote" => :other,
                       "let" => :other, "for" => :other, "function" => :other,
                       "f() do" => :other, "module" => :other, "mutable struct" => :other,
                       "struct" => :other)
    @test Base.incomplete_tag(Meta.parse(str, raise=false)) == tag
end

# meta nodes for optional positional arguments
@test Meta.lower(Main, :(@inline f(p::Int=2) = 3)).args[1].code[end-1].args[3].inlineable

# issue #16096
module M16096
macro iter()
    return quote
        @inline function foo16096(sub)
            it = 1
        end
    end
end
end
let ex = Meta.lower(M16096, :(@iter))
    @test isa(ex, Expr)
end
let ex = Meta.lower(Main, :($M16096.@iter))
    @test isa(ex, Expr)
end
let thismodule = @__MODULE__,
    ex = Meta.lower(thismodule, :(@M16096.iter))
    @test isa(ex, Expr)
    @test !isdefined(M16096, :foo16096)
    local_foo16096 = Core.eval(@__MODULE__, ex)
    @test local_foo16096(2.0) == 1
    @test !@isdefined foo16096
    @test !@isdefined it
    @test !isdefined(M16096, :foo16096)
    @test !isdefined(M16096, :it)
    @test typeof(local_foo16096).name.module === thismodule
    @test typeof(local_foo16096).name.mt.module === thismodule
    @test getfield(thismodule, typeof(local_foo16096).name.mt.name) === local_foo16096
    @test getfield(thismodule, typeof(local_foo16096).name.name) === typeof(local_foo16096)
    @test !isdefined(M16096, typeof(local_foo16096).name.mt.name)
    @test !isdefined(M16096, typeof(local_foo16096).name.name)
end

macro f16096()
    quote
        g16096($(esc(:x))) = 2x
    end
end
let g = @f16096
    @test g(3) == 6
end
macro f16096_2()
    quote
        g16096_2(; $(esc(:x))=2) = 2x
    end
end
let g = @f16096_2
    @test g() == 4
end

# issue #15838
module A15838
    macro f() end
    const x = :a
end
module B15838
    import ..A15838.@f
    macro f(x); return :x; end
    const x = :b
end
@test A15838.@f() === nothing
@test A15838.@f(1) === :b
let ex = :(A15838.@f(1, 2)), __source__ = LineNumberNode(@__LINE__, Symbol(@__FILE__))
    e = try
        macroexpand(@__MODULE__, ex)
        false
    catch ex
        ex
    end::MethodError
    @test e.f === getfield(A15838, Symbol("@f"))
    @test e.args === (__source__, @__MODULE__, 1, 2)
end

# issue 10046
for op in ["+", "-", "\$", "|", ".+", ".-", "*", ".*"]
    @test_throws ParseError Meta.parse("$op in [+, -]")
end

# issue #17701
@test Meta.lower(Main, :(i==3 && i+=1)) == Expr(:error, "invalid assignment location \"(i == 3) && i\"")

# issue #18667
@test Meta.lower(Main, :(true = 1)) == Expr(:error, "invalid assignment location \"true\"")
@test Meta.lower(Main, :(false = 1)) == Expr(:error, "invalid assignment location \"false\"")

# PR #15592
let str = "[1] [2]"
    @test_throws ParseError Meta.parse(str)
end

# issue 15896 and PR 15913
@test_throws ErrorException eval(:(macro test15896(d; y=0) end))

# Issue #16578 (Lowering) mismatch between push_loc and pop_loc
module TestMeta_16578
using Test
function get_expr_list(ex::Core.CodeInfo)
    return ex.code::Array{Any,1}
end
function get_expr_list(ex::Expr)
    if ex.head == :thunk
        return get_expr_list(ex.args[1])
    else
        return ex.args
    end
end

function count_meta_loc(exprs)
    push_count = 0
    pop_count = 0
    for expr in exprs
        Meta.isexpr(expr, :meta) || continue
        expr = expr::Expr
        if expr.args[1] === :push_loc
            push_count += 1
        elseif expr.args[1] === :pop_loc
            pop_count += 1
        end
        @test push_count >= pop_count
    end
    return push_count
end

function is_return_ssavalue(ex)
    ex isa Core.ReturnNode && ex.val isa Core.SSAValue
end

function is_pop_loc(ex::Expr)
    ex.head === :meta && ex.args[1] === :pop_loc
end

# Macros
macro m1()
    quote
        sin(1)
    end
end
include_string(@__MODULE__, """
macro m3()
    quote
        @m1
    end
end
""", "another_file.jl")
m1_exprs = get_expr_list(Meta.lower(@__MODULE__, quote @m1 end))

# Check the expanded expression has expected number of matching push/pop
# and the return is handled correctly
# NOTE: we currently only emit push/pop locations for macros from other files
@test_broken count_meta_loc(m1_exprs) == 1
@test is_return_ssavalue(m1_exprs[end])

let low3 = Meta.lower(@__MODULE__, quote @m3 end)
    m3_exprs = get_expr_list(low3)
    ci = low3.args[1]::Core.CodeInfo
    @test ci.codelocs == [3, 1]
    @test is_return_ssavalue(m3_exprs[end])
end

function f1(a)
    b = a + 100
    b
end

@generated function f2(a)
    quote
        b = a + 100
        b
    end
end

f1_ci = code_typed(f1, (Int,), debuginfo=:source)[1][1]
f2_ci = code_typed(f2, (Int,), debuginfo=:source)[1][1]

f1_exprs = get_expr_list(f1_ci)
f2_exprs = get_expr_list(f2_ci)

if Base.JLOptions().can_inline != 0
    @test length(f1_ci.linetable) == 3
    @test length(f2_ci.linetable) >= 3
else
    @test length(f1_ci.linetable) == 2
    @test length(f2_ci.linetable) >= 3
end

# Check that string and command literals are parsed to the appropriate macros
@test :(x"s") == :(@x_str "s")
@test :(x"s"flag) == :(@x_str "s" "flag")
@test :(x"s\"`\x\$\\") == :(@x_str "s\"`\\x\\\$\\")
@test :(x`s`) == :(@x_cmd "s")
@test :(x`s`flag) == :(@x_cmd "s" "flag")
@test :(x`s\`"\x\$\\`) == :(@x_cmd "s`\"\\x\\\$\\")

# Check multiline command literals
@test Expr(:macrocall, GlobalRef(Core, Symbol("@cmd")), LineNumberNode(@__LINE__, Symbol(@__FILE__)), "multiline\ncommand\n") == :```
multiline
command
```

macro julia_cmd(s)
    Meta.quot(Meta.parse(s))
end
@test julia```
if test + test == test
    println(test)
end
```.head == :if

end

# issue 18756
module Mod18756
mutable struct Type
end
end
@test hasmethod(Mod18756.Type, ())

# issue 18002
@test Meta.parse("Foo{T} = Bar{T}") == Expr(:(=), Expr(:curly, :Foo, :T), Expr(:curly, :Bar, :T))

# don't insert push_loc for filename `none` at the top level
let ex = Meta.lower(Main, Meta.parse("""
begin
    x = 1
end"""))
    @test !any(x->(x == Expr(:meta, :push_loc, :none)), ex.args)
end

# Check qualified string macros
Base.r"regex" == r"regex"

module QualifiedStringMacro
module SubModule
macro x_str(x)
    1
end
macro y_cmd(x)
    2
end
end
end

@test QualifiedStringMacro.SubModule.x"" === 1
@test QualifiedStringMacro.SubModule.y`` === 2

let ..(x,y) = x + y
    @test 3 .. 4 === 7
end

# issue #7669
@test Meta.parse("@a(b=1, c=2)") == Expr(:macrocall, Symbol("@a"), LineNumberNode(1, :none), :(b=1), :(c=2))

# issue #19685
let f = function (x; kw...)
            return (x, kw)
        end,
    g = function (x; a = 2)
            return (x, a)
        end
    @test f(1) == (1, pairs(NamedTuple()))
    @test g(1) == (1, 2)
end

# normalization of Unicode symbols (#19464)
let ε=1, μ=2, x=3, î=4, ⋅=5, (-)=6
    # issue #5434 (mu vs micro):
    @test Meta.parse("\u00b5") === Meta.parse("\u03bc")
    @test µ == μ == 2
    # NFC normalization of identifiers:
    @test Meta.parse("\u0069\u0302") === Meta.parse("\u00ee")
    @test î == 4
    # latin vs greek ε (#14751)
    @test Meta.parse("\u025B") === Meta.parse("\u03B5")
    @test ɛ == ε == 1
    # middot char · or · vs math dot operator ⋅ (#25098)
    @test Meta.parse("\u00b7") === Meta.parse("\u0387") === Meta.parse("\u22c5")
    @test (·) == (·) == (⋅) == 5
    # minus − vs hyphen-minus - (#26193)
    @test Meta.parse("\u2212") === Meta.parse("-")
    @test Meta.parse("\u221242") === Meta.parse("-42")
    @test Meta.parse("\u2212 42") == Meta.parse("- 42")
    @test Meta.parse("\u2212x") == Meta.parse("-x")
    @test Meta.parse("x \u2212 42") == Meta.parse("x - 42")
    @test Meta.parse("x \u2212= 42") == Meta.parse("x -= 42")
    @test Meta.parse("100.0e\u22122") === Meta.parse("100.0E\u22122") === Meta.parse("100.0e-2")
    @test Meta.parse("100.0f\u22122") === Meta.parse("100.0f-2")
    @test Meta.parse("0x100p\u22128") === Meta.parse("0x100P\u22128") === Meta.parse("0x100p-8")
    @test (−) == (-) == 6
end

# issue #8925
let
    global const (c8925, d8925) = (3, 4)
end
@test c8925 == 3 && isconst(@__MODULE__, :c8925)
@test d8925 == 4 && isconst(@__MODULE__, :d8925)

# issue #18754: parse ccall as a regular function
@test Meta.parse("ccall([1], 2)[3]") == Expr(:ref, Expr(:call, :ccall, Expr(:vect, 1), 2), 3)
@test Meta.parse("ccall(a).member") == Expr(:., Expr(:call, :ccall, :a), QuoteNode(:member))

# Check that the body of a `where`-qualified short form function definition gets
# a :block for its body
short_where_call = :(f(x::T) where T = T)
@test short_where_call.args[2].head == :block

# `where` with multi-line anonymous functions
let f = function (x::T) where T
            T
        end
    @test f(:x) === Symbol
end

let f = function (x::T, y::S) where T<:S where S
            (T,S)
        end
    @test f(0,1) === (Int,Int)
end

# issue #20541
@test Meta.parse("[a .!b]") == Expr(:hcat, :a, Expr(:call, :.!, :b))

@test Meta.lower(Main, :(a{1} = b)) == Expr(:error, "invalid type parameter name \"1\"")
@test Meta.lower(Main, :(a{2<:Any} = b)) == Expr(:error, "invalid type parameter name \"2\"")

# issue #20653
@test_throws UndefVarError Base.call(::Int) = 1
module Test20653
using Test
struct A
end
call(::A) = 1
const a = A()
@test_throws MethodError a()
@test call(a) === 1
end

# issue #20729
macro m20729()
    ex = Expr(:head)
    resize!(ex.args, 1)
    return ex
end

@test_throws ErrorException Core.eval(@__MODULE__, :(@m20729))
@test Meta.lower(@__MODULE__, :(@m20729)) == Expr(:error, "undefined reference in AST")

macro err20000()
    return Expr(:error, "oops!")
end

@test Meta.lower(@__MODULE__, :(@err20000)) == Expr(:error, "oops!")

# issue #20000
@test Meta.parse("@m(a; b=c)") == Expr(:macrocall, Symbol("@m"), LineNumberNode(1, :none),
                                  Expr(:parameters, Expr(:kw, :b, :c)), :a)

# issue #21054
macro make_f21054(T)
    quote
        $(esc(:f21054))(X::Type{<:$T}) = 1
    end
end
@eval @make_f21054 $Array
@test isa(f21054, Function)
g21054(>:) = >:2
@test g21054(-) == -2

# issue #21168
@test Meta.lower(Main, :(a.[1])) == Expr(:error, "invalid syntax \"a.[1]\"")
@test Meta.lower(Main, :(a.{1})) == Expr(:error, "invalid syntax \"a.{1}\"")

# Issue #21225
let abstr = Meta.parse("abstract type X end")
    @test Meta.parse("abstract type X; end") == abstr
    @test Meta.parse(string("abstract type X", ";"^5, " end")) == abstr
    @test Meta.parse("abstract type X\nend") == abstr
    @test Meta.parse(string("abstract type X", "\n"^5, "end")) == abstr
end
let prim = Meta.parse("primitive type X 8 end")
    @test Meta.parse("primitive type X 8; end") == prim
    @test Meta.parse(string("primitive type X 8", ";"^5, " end")) == prim
    @test Meta.parse("primitive type X 8\nend") == prim
    @test Meta.parse(string("primitive type X 8", "\n"^5, "end")) == prim
end

# issue #21155
@test filter(!isline,
             Meta.parse("module B
                        using ..x,
                              ..y
                    end").args[3].args)[1] ==
      Expr(:using,
           Expr(:., :., :., :x),
           Expr(:., :., :., :y))

@test filter(!isline,
             Meta.parse("module A
                        using .B,
                              .C
                    end").args[3].args)[1] ==
      Expr(:using,
           Expr(:., :., :B),
           Expr(:., :., :C))

# issue #21440
@test Meta.parse("+(x::T,y::T) where {T} = 0") == Meta.parse("(+)(x::T,y::T) where {T} = 0")
@test Meta.parse("a::b::c") == Expr(:(::), Expr(:(::), :a, :b), :c)

# issue #21545
f21545(::Type{<: AbstractArray{T,N} where N}) where T = T
@test f21545(Array{Int8}) === Int8
@test Meta.parse("<:{T} where T") == Expr(:where, Expr(:curly, :(<:), :T), :T)
@test Meta.parse("<:(T) where T") == Expr(:where, Expr(:(<:), :T), :T)
@test Meta.parse("<:{T}(T) where T") == Expr(:where, Expr(:call, Expr(:curly, :(<:), :T), :T), :T)

# issue #21586
macro m21586(x)
    Expr(:kw, esc(x), 42)
end

f21586(; @m21586(a), @m21586(b)) = a + b
@test f21586(a=10) == 52

# issue #21604
@test_nowarn @eval module Test21604
    const Foo = Any
    struct X
        x::Foo
    end
end
@test Test21604.X(1.0) === Test21604.X(1.0)

# issue #20575
@test_throws ParseError Meta.parse("\"a\"x")
@test_throws ParseError Meta.parse("\"a\"begin end")
@test_throws ParseError Meta.parse("\"a\"begin end\"b\"")

# issue #16427
@test_throws ParseError Meta.parse("for i=1:1 end(3)")
@test_throws ParseError Meta.parse("begin end(3)")
@test_throws ParseError Meta.parse("while false end(3)")

# comment 298107224 on pull #21607
module Test21607
    using Test
    const Any = Integer

    # check that X <: Core.Any, not Integer
    mutable struct X; end
    @test supertype(X) === Core.Any

    # check that return type is Integer
    f()::Any = 1.0
    @test f() === 1

    # check that constructor accepts Any
    struct Y
        x
    end
    @test Y(1.0) !== Y(1)

    # check that function default argument type is Any
    g(x) = x
    @test g(1.0) === 1.0

    # check that asserted variable type is Integer
    @test let
        x::Any = 1.0
        x
    end === 1

    # check that unasserted variable type is not Integer
    @test let
        x = 1.0
        x
    end === 1.0
end

# issue #16937
@test Meta.lower(Main, :(f(2, a=1, w=3, c=3, w=4, b=2))) ==
    Expr(:error, "keyword argument \"w\" repeated in call to \"f\"")

let f(x) =
      g(x) = 1
    @test functionloc(f(1))[2] > functionloc(f)[2]
end

# let-bound functions with `where` and static parameters
@test let f()::Int = 2.0
    f()
end === 2
@test let (f(x::T)::Tuple{Int,Any}) where {T} = (3.0, T)
    f("")
end === (3, String)

# operator suffixes
@test Meta.parse("3 +̂ 4") == Expr(:call, :+̂, 3, 4)
@test Meta.parse("3 +̂′ 4") == Expr(:call, :+̂′, 3, 4)
@test Meta.parse("3 +⁽¹⁾ 4") == Expr(:call, :+⁽¹⁾, 3, 4)
@test Meta.parse("3 +₍₀₎ 4") == Expr(:call, :+₍₀₎, 3, 4)
for bad in ('=', '$', ':', "||", "&&", "->", "<:")
    @test_throws ParseError Meta.parse("3 $(bad)⁽¹⁾ 4")
end
@test Base.operator_precedence(:+̂) == Base.operator_precedence(:+)

@test Meta.parse("(x)ᵀ") == Expr(:call, :*, :x, :ᵀ)

# issue #19351
# adding return type decl should not affect parse of function body
@test :(t(abc) = 3).args[2] == :(t(abc)::Int = 3).args[2]

# issue #7314
@test Meta.parse("local x, y = 1, 2") == Expr(:local, Expr(:(=),
                                                      Expr(:tuple, :x, :y),
                                                      Expr(:tuple, 1, 2)))

@test_throws ParseError Meta.parse("[2for i=1:10]")
@test_throws ParseError Meta.parse("[1 for i in 1:2for j in 2]")
@test_throws ParseError Meta.parse("(1 for i in 1:2for j in 2)")
# issue #20441
@test_throws ParseError Meta.parse("[x.2]")
@test_throws ParseError Meta.parse("x.2")
@test Meta.parse("[x;.2]") == Expr(:vcat, :x, 0.2)

# issue #22840
@test Meta.parse("[:a :b]") == Expr(:hcat, QuoteNode(:a), QuoteNode(:b))

# issue #22868
@test_throws ParseError Meta.parse("x@time 2")
@test_throws ParseError Meta.parse("@ time")

# issue #7479
@test Meta.lower(Main, Meta.parse("(true &&& false)")) == Expr(:error, "invalid syntax &false")

# issue #34748
@test Meta.lower(Main, :(&(1, 2))) == Expr(:error, "invalid syntax &(1, 2)")

# if an indexing expression becomes a cat expression, `end` is not special
@test_throws ParseError Meta.parse("a[end end]")
@test_throws ParseError Meta.parse("a[end;end]")
#@test_throws ParseError Meta.parse("a[end;]")  # this is difficult to fix
let a = rand(8), i = 3
    @test a[[1:i-1; i+1:end]] == a[[1,2,4,5,6,7,8]]
end

# issue #18935
@test [begin
          @inbounds for i = 1:10 end
       end for i = 1:5] == fill(nothing, 5)

# issue #18912
@test_throws ParseError Meta.parse("(::)")
@test Meta.parse(":(::)") == QuoteNode(Symbol("::"))
@test_throws ParseError Meta.parse("f(::) = ::")
@test Meta.parse("(::A)") == Expr(Symbol("::"), :A)
@test_throws ParseError Meta.parse("(::, 1)")
@test_throws ParseError Meta.parse("(1, ::)")

# issue #18650
let ex = Meta.parse("maximum(@elapsed sleep(1) for k = 1:10)")
    @test isa(ex, Expr) && ex.head === :call && ex.args[2].head === :generator &&
        ex.args[2].args[1].head === :macrocall
end

# issue #23173
@test_throws ErrorException("invalid module path") eval(:(import $(:.)))

# issue #23234
let
    f = function (x=0)
        x
    end
    @test f() == 0
    @test f(2) == 2
end

# issue #18730
@test Meta.lower(Main, quote
        function f()
            local Int
            x::Int -> 2
        end
    end) == Expr(:error, "local variable Int cannot be used in closure declaration")

# some issues with backquote
# preserve QuoteNode and LineNumberNode
@test eval(Expr(:quote, QuoteNode(Expr(:tuple, 1, Expr(:$, :(1+2)))))) == QuoteNode(Expr(:tuple, 1, 3))
@test eval(Expr(:quote, Expr(:line, Expr(:$, :(1+2))))) === LineNumberNode(3, nothing)
# splicing at the top level should be an error
xs23917 = [1,2,3]
@test_throws ErrorException eval(:(:($(xs23917...))))
let ex2 = eval(:(:(:($$(xs23917...)))))
    @test ex2 isa Expr
    @test_throws ErrorException eval(ex2)
    @test eval(:($(xs23917...),)) == (1,2,3)  # adding a comma gives a tuple
end
# multi-unquote of splice in nested quote
let xs = [:(1+2), :(3+4), :(5+6)]
    ex = quote quote $$(xs...) end end
    @test ex.args[2].args[1].args[2].args[2] == :(3 + 4)
    ex2 = eval(ex)
    @test ex2.args[2:end] == [3,7,11]
end

let x = [3,2,1]
    @test :( $(x...,) ) == (3, 2, 1)
    @test :( $(x...), ) == Expr(:tuple, 3, 2, 1)
end

# issue #23519
@test Meta.parse("@foo[1]") == Meta.parse("@foo([1])")
@test Meta.parse("@foo[1 2; 3 4]") == Meta.parse("@foo([1 2; 3 4])")
@test Meta.parse("@foo[1] + [2]") == Meta.parse("@foo([1]) + [2]")
@test Meta.parse("@foo [1] + [2]") == Meta.parse("@foo([1] + [2])")
@test Meta.parse("@Mdl.foo[1] + [2]") == Meta.parse("@Mdl.foo([1]) + [2]")
@test Meta.parse("@Mdl.foo [1] + [2]") == Meta.parse("@Mdl.foo([1] + [2])")

# issue #24289
macro m24289()
    :(global $(esc(:x24289)) = 1)
end
@test (@macroexpand @m24289) == :(global x24289 = 1)

# parsing numbers with _ and .
@test Meta.parse("1_2.3_4") == 12.34
@test_throws ParseError Meta.parse("1._")
@test_throws ParseError Meta.parse("1._5")
@test_throws ParseError Meta.parse("1e.3")
@test_throws ParseError Meta.parse("1e3.")
@test Meta.parse("2e_1") == Expr(:call, :*, 2, :e_1)
# issue #17705
@test Meta.parse("2e3_") == Expr(:call, :*, 2e3, :_)
@test Meta.parse("2e-3_") == Expr(:call, :*, 2e-3, :_)
@test Meta.parse("2e3_\"x\"") == Expr(:call, :*, 2e3, Expr(:macrocall, Symbol("@__str"), LineNumberNode(1, :none), "x"))

# misplaced top-level expressions
@test_throws ErrorException("syntax: \"\$\" expression outside quote") Core.eval(@__MODULE__, Meta.parse("x->\$x"))
@test Meta.lower(@__MODULE__, Expr(:$, :x)) == Expr(:error, "\"\$\" expression outside quote")
@test Meta.lower(@__MODULE__, :(x->import Foo)) == Expr(:error, "\"import\" expression not at top level")
@test Meta.lower(@__MODULE__, :(x->module Foo end)) == Expr(:error, "\"module\" expression not at top level")
@test Meta.lower(@__MODULE__, :(x->struct Foo end)) == Expr(:error, "\"struct\" expression not at top level")
@test Meta.lower(@__MODULE__, :(x->abstract type Foo end)) == Expr(:error, "\"abstract type\" expression not at top level")

# caused by #24538. forms that lower to `call` should wrap with `call` before
# recursively calling expand-forms.
@test [(0,0)... 1] == [0 0 1]
@test Float32[(0,0)... 1] == Float32[0 0 1]

@testset "raw_str macro" begin
    @test raw"$" == "\$"
    @test raw"\n" == "\\n"
    @test raw"\t" == "\\t"

    s1 = raw"""
         lorem ipsum\n
         $x = 1$
         """

    s2 = """
         lorem ipsum\\n
         \$x = 1\$
         """

    @test s1 == s2

    # issue #22926
    @test raw"\\" == "\\"
    @test raw"\\\\" == "\\\\"
    @test raw"\"" == "\""
    @test raw"\\\"" == "\\\""
    @test raw"\\x\\" == "\\\\x\\"
    @test raw"x \\\" y" == "x \\\" y"
    @test raw"x \\\ y" == "x \\\\\\ y"
end

@test_throws ParseError("expected \"}\" or separator in arguments to \"{ }\"; got \"V)\"") Meta.parse("f(x::V) where {V) = x")
@test_throws ParseError("expected \"]\" or separator in arguments to \"[ ]\"; got \"1)\"") Meta.parse("[1)")

# issue #9972
@test Meta.lower(@__MODULE__, :(f(;3))) == Expr(:error, "invalid keyword argument syntax \"3\"")

# issue #25055, make sure quote makes new Exprs
function f25055()
    x = quote end
    return x
end
@test f25055() !== f25055()

# issue #25391
@test Meta.parse("0:-1, \"\"=>\"\"") == Meta.parse("(0:-1, \"\"=>\"\")") ==
    Expr(:tuple, Expr(:call, :(:), 0, -1), Expr(:call, :(=>), "", ""))
@test Meta.parse("a => b = c") == Expr(:(=), Expr(:call, :(=>), :a, :b), Expr(:block, LineNumberNode(1, :none), :c))
@test Meta.parse("a = b => c") == Expr(:(=), :a, Expr(:call, :(=>), :b, :c))

# issue #16239, hygiene of rest keyword name
macro foo16239(x)
    :($(esc(:blah))(args...; kwargs...) = $(esc(x)))
end
function bar16239()
    kwargs = 0
    f = @foo16239 kwargs
    f()
end
@test bar16239() == 0

# lowering of <: and >:
let args = (Int, Any)
    @test <:(args...)
    @test >:(reverse(args)...)
end

# issue #25947
let getindex = 0, setindex! = 1, colon = 2, vcat = 3, hcat = 4, hvcat = 5
    a = [10,9,8]
    @test a[2] == 9
    @test 1:2 isa AbstractRange
    a[1] = 1
    @test a[1] == 1
    @test length([1; 2]) == 2
    @test size([0 0]) == (1, 2)
    @test size([1 2; 3 4]) == (2, 2)
end

# issue #25020
@test_throws ParseError Meta.parse("using Colors()")

let ex = Meta.parse("md\"x\"
                     f(x) = x", 1)[1]  # custom string literal is not a docstring
    @test Meta.isexpr(ex, :macrocall)
    @test ex.args[1] === Symbol("@md_str")
    @test length(ex.args) == 3
end

let ex = Meta.parse("@doc raw\"
                     \"
                     f(x) = x")
    @test Meta.isexpr(ex, :macrocall)
    @test ex.args[1] === Symbol("@doc")
    @test length(ex.args) == 4
    @test Meta.isexpr(ex.args[4], :(=))
end

let ex = Meta.parse("@doc raw\"
                     \"

                     f(x) = x", 1)[1]
    @test Meta.isexpr(ex, :macrocall)
    @test ex.args[1] === Symbol("@doc")
    @test length(ex.args) == 3
end

@test Meta.parse("\"x\"
                  # extra line, not a doc string
                  f(x) = x", 1)[1] === "x"
@test Meta.parse("\"x\"

                  f(x) = x", 1)[1] === "x"

# issue #26137
# cases where parens enclose argument lists
@test Meta.parse("-()^2")      == Expr(:call, :^, Expr(:call, :-), 2)
@test Meta.parse("-(x,)^2")    == Expr(:call, :^, Expr(:call, :-, :x), 2)
@test Meta.parse("-(x,;)^2")   == Expr(:call, :^, Expr(:call, :-, Expr(:parameters), :x), 2)
@test Meta.parse("-(;x)^2")    == Expr(:call, :^, Expr(:call, :-, Expr(:parameters, :x)), 2)
@test Meta.parse("-(x,y)^2")   == Expr(:call, :^, Expr(:call, :-, :x, :y), 2)
@test Meta.parse("-(x...)^2")  == Expr(:call, :^, Expr(:call, :-, Expr(:(...), :x)), 2)
@test Meta.parse("-(x...;)^2") == Expr(:call, :^, Expr(:call, :-, Expr(:parameters), Expr(:(...), :x)), 2)
@test Meta.parse("-(x...;)")   == Expr(:call, :-, Expr(:parameters), Expr(:(...), :x))

# cases where parens are just grouping
@test Meta.parse("-(x)^2")     == Expr(:call, :-, Expr(:call, :^, :x, 2))
@test Meta.parse("-(a=1)^2")   == Expr(:call, :-, Expr(:call, :^, Expr(:(=), :a, 1), 2))
@test Meta.parse("-(x;y)^2")   == Expr(:call, :-, Expr(:call, :^, Expr(:block, :x, LineNumberNode(1,:none), :y), 2))
@test Meta.parse("-(;)^2")     == Expr(:call, :^, Expr(:call, :-, Expr(:parameters)), 2)
@test Meta.parse("-(;;;;)^2")  == Expr(:call, :-, Expr(:call, :^, Expr(:block), 2))
@test Meta.parse("-(x;;;)^2")  == Expr(:call, :-, Expr(:call, :^, Expr(:block, :x), 2))
@test Meta.parse("+((1,2))")   == Expr(:call, :+, Expr(:tuple, 1, 2))

@test_throws ParseError("space before \"(\" not allowed in \"+ (\" at none:1") Meta.parse("1 -+ (a=1, b=2)")
# issue #29781
@test_throws ParseError("space before \"(\" not allowed in \"sin. (\" at none:1") Meta.parse("sin. (1)")
# Parser errors for disallowed space contain line numbers
@test_throws ParseError("space before \"[\" not allowed in \"f() [\" at none:2") Meta.parse("\nf() [i]")
@test_throws ParseError("space before \"(\" not allowed in \"f() (\" at none:2") Meta.parse("\nf() (i)")
@test_throws ParseError("space before \".\" not allowed in \"f() .\" at none:2") Meta.parse("\nf() .i")
@test_throws ParseError("space before \"{\" not allowed in \"f() {\" at none:2") Meta.parse("\nf() {i}")
@test_throws ParseError("space before \"m\" not allowed in \"@ m\" at none:2") Meta.parse("\n@ m")
@test_throws ParseError("space before \".\" not allowed in \"a .\" at none:2") Meta.parse("\nusing a .b")
@test_throws ParseError("space before \".\" not allowed in \"a .\" at none:2") Meta.parse("\nusing a .b")
@test_throws ParseError("space before \"(\" not allowed in \"+ (\" at none:2") Meta.parse("\n+ (x, y)")

@test Meta.parse("1 -+(a=1, b=2)") == Expr(:call, :-, 1,
                                           Expr(:call, :+, Expr(:kw, :a, 1), Expr(:kw, :b, 2)))

@test Meta.parse("-(2)(x)") == Expr(:call, :*, Expr(:call, :-,  2), :x)
@test Meta.parse("-(x)y")   == Expr(:call, :*, Expr(:call, :-, :x), :y)
@test Meta.parse("-(x,)y")  == Expr(:call, :*, Expr(:call, :-, :x), :y)
@test Meta.parse("-(f)(x)") == Expr(:call, :-, Expr(:call, :f, :x))
@test Meta.parse("-(2)(x)^2") == Expr(:call, :*, Expr(:call, :-, 2), Expr(:call, :^, :x, 2))
@test Meta.parse("Y <- (x->true)(X)") ==
    Expr(:call, :<, :Y,
         Expr(:call, :-, Expr(:call, Expr(:->, :x, Expr(:block, LineNumberNode(1,:none), true)),
                              :X)))

# issue #27641
@test Meta.parse("√3x")   == Expr(:call, :*, Expr(:call, :√, 3), :x)
@test Meta.parse("2^√3x") == Expr(:call, :^, 2, Expr(:call, :*, Expr(:call, :√, 3), :x))
@test Meta.parse("√2^3")  == Expr(:call, :√, Expr(:call, :^, 2, 3))
@test Meta.parse("-√2")   == Expr(:call, :-, Expr(:call, :√, 2))
@test Meta.parse("√3x^2") == Expr(:call, :*, Expr(:call, :√, 3), Expr(:call, :^, :x, 2))
@test Meta.parse("-3x^2") == Expr(:call, :*, -3, Expr(:call, :^, :x, 2))
@test_throws ParseError Meta.parse("2!3")

# issue #27914
@test Meta.parse("2f(x)")        == Expr(:call, :*, 2, Expr(:call, :f, :x))
@test Meta.parse("f(x)g(x)")     == Expr(:call, :*, Expr(:call, :f, :x), Expr(:call, :g, :x))
@test Meta.parse("2f(x)g(x)")    == Expr(:call, :*, 2, Expr(:call, :f, :x), Expr(:call, :g, :x))
@test Meta.parse("f(x)g(x)h(x)") == Expr(:call, :*, Expr(:call, :f, :x), Expr(:call, :g, :x), Expr(:call, :h, :x))
@test Meta.parse("2(x)")         == Expr(:call, :*, 2, :x)
@test Meta.parse("2(x)y")        == Expr(:call, :*, 2, :x, :y)

@test_throws ParseError Meta.parse("a.: b")
@test Meta.parse("a.:end") == Expr(:., :a, QuoteNode(:end))
@test Meta.parse("a.:catch") == Expr(:., :a, QuoteNode(:catch))
@test Meta.parse("a.end") == Expr(:., :a, QuoteNode(:end))
@test Meta.parse("a.catch") == Expr(:., :a, QuoteNode(:catch))
@test Meta.parse("a.function") == Expr(:., :a, QuoteNode(:function))

# issue #25994
@test Meta.parse("[a\nfor a in b]") == Expr(:comprehension, Expr(:generator, :a, Expr(:(=), :a, :b)))

# issue #27529
let len = 10
    @test [ i for i in 0:len -1 ] == [0:9;]
end

# Module name cannot be a reserved word.
@test_throws ParseError Meta.parse("module module end")

@test Meta.lower(@__MODULE__, :(global true)) == Expr(:error, "invalid syntax in \"global\" declaration")
@test Meta.lower(@__MODULE__, :(let ccall end)) == Expr(:error, "invalid identifier name \"ccall\"")
@test Meta.lower(@__MODULE__, :(cglobal = 0)) == Expr(:error, "invalid assignment location \"cglobal\"")

# issue #26507
@test Meta.parse("@try x") == Expr(:macrocall, Symbol("@try"), LineNumberNode(1,:none), :x)
@test Meta.parse("@catch x") == Expr(:macrocall, Symbol("@catch"), LineNumberNode(1,:none), :x)
@test Meta.parse("@\$x") == Expr(:macrocall, Symbol("@\$"), LineNumberNode(1,:none), :x)

# issue #26717
@test Meta.lower(@__MODULE__, :( :(:) = 2 )) == Expr(:error, "invalid assignment location \":(:)\"")

# issue #27690
# previously, this was allowed since it thought `end` was being used for indexing.
# however the quote should disable that context.
@test_throws ParseError Meta.parse("Any[:(end)]")

# issue #17781
let ex = Meta.lower(@__MODULE__, Meta.parse("
    A = function (s, o...)
        f(a, b) do
        end
    end,
    B = function (s, o...)
        f(a, b) do
        end
    end"))
    @test isa(ex, Expr) && ex.head === :error
    @test ex.args[1] == """
invalid assignment location "function (s, o...)
    # none, line 2
    # none, line 3
    f(a, b) do
        # none, line 4
    end
end\""""
end

# issue #15229
@test Meta.lower(@__MODULE__, :(function f(x); local x; 0; end)) ==
    Expr(:error, "local variable name \"x\" conflicts with an argument")
@test Meta.lower(@__MODULE__, :(function f(x); begin; local x; 0; end; end)) ==
    Expr(:error, "local variable name \"x\" conflicts with an argument")

# issue #27964
a27964(x) = Any[x for x in []]
@test a27964(0) == Any[]
function b27964(x)
    local y
    let
        local x
        x = 2
        y = x
    end
    return (x, y)
end
@test b27964(8) == (8, 2)
function c27964(x)
    local y
    let x = 2
        y = x
    end
    return (x, y)
end
@test c27964(8) == (8, 2)

# issue #26739
let exc = try Core.eval(@__MODULE__, :(sin.[1])) catch exc ; exc end
    @test exc isa ErrorException
    @test startswith(exc.msg, "syntax: invalid syntax \"sin.[1]\"")
end

# issue #26873
f26873 = 0
try
    include_string(@__MODULE__, """f26873."a" """)
    @test false
catch e
    @test e isa LoadError
    @test e.error isa MethodError
end

@test Meta.lower(@__MODULE__, :(if true; break; end for i = 1:1)) == Expr(:error, "break or continue outside loop")
@test Meta.lower(@__MODULE__, :([if true; break; end for i = 1:1])) == Expr(:error, "break or continue outside loop")
@test Meta.lower(@__MODULE__, :(Int[if true; break; end for i = 1:1])) == Expr(:error, "break or continue outside loop")
@test Meta.lower(@__MODULE__, :([if true; continue; end for i = 1:1])) == Expr(:error, "break or continue outside loop")
@test Meta.lower(@__MODULE__, :(Int[if true; continue; end for i = 1:1])) == Expr(:error, "break or continue outside loop")

@test Meta.lower(@__MODULE__, :(return 0 for i=1:2)) == Expr(:error, "\"return\" not allowed inside comprehension or generator")
@test Meta.lower(@__MODULE__, :([ return 0 for i=1:2 ])) == Expr(:error, "\"return\" not allowed inside comprehension or generator")
@test Meta.lower(@__MODULE__, :(Int[ return 0 for i=1:2 ])) == Expr(:error, "\"return\" not allowed inside comprehension or generator")
@test [ ()->return 42 for i = 1:1 ][1]() == 42
@test Function[ identity() do x; return 2x; end for i = 1:1 ][1](21) == 42

# issue #27155
macro test27155()
    quote
        MyTest27155{Arg} = Tuple{Arg}
        MyTest27155
    end
end
@test @test27155() == (Tuple{T} where T)

# issue #27521
macro test27521(f, x)
    :(($(esc(f)), $x))
end
let ex = Meta.parse("@test27521(2) do y; y; end")
    fex = Expr(:(->), Expr(:tuple, :y), Expr(:block, LineNumberNode(1,:none), :y))
    @test ex == Expr(:do, Expr(:macrocall, Symbol("@test27521"), LineNumberNode(1,:none), 2),
                     fex)
    @test macroexpand(@__MODULE__, ex) == Expr(:tuple, fex, 2)
end

# issue #27129
f27129(x = 1) = (@Base._inline_meta; x)
for meth in methods(f27129)
    @test ccall(:jl_uncompress_ir, Any, (Any, Ptr{Cvoid}, Any), meth, C_NULL, meth.source).inlineable
end

# issue #27710
struct Foo27710{T} end
function test27710()
    types(::Foo27710{T}) where T = T
    T = types(Foo27710{Int64}())
end
@test test27710() === Int64

# issue #29064
struct X29064
    X29064::Int
end
@test X29064(1) isa X29064

# issue #27268
function f27268()
    g(col::AbstractArray{<:Real}) = col
end
function f27268_2()
    g(col::AbstractArray{T} where T<:Real) = col
end
@test f27268()([1]) == [1]
@test f27268_2()([1]) == [1]
@test_throws MethodError f27268()([""])
@test_throws MethodError f27268_2()([""])

@test_throws ErrorException("syntax: local variable x cannot be used in closure declaration") @eval begin
    function g27268()
        x = 1
        h(::Val{x}) = 1
    end
end

types27268 = (Int64,Int8)
function h27268()
    function g(::Union{map(t->Array{t,N},types27268)...} where N)
    end
end
@test first(methods(h27268())).sig == Tuple{typeof(h27268()), Union{Array{Int64,N}, Array{Int8,N}} where N}

let val(::Type{Val{X}}) where {X} = X, f
    function f()
        function g(::Val{x->2x})
        end
    end
    @test val(first(methods(f())).sig.parameters[2])(21) == 42
end

# issue #27807
module A27807
macro m()
    quote
        function foo(x::T, y::S) where T<:Number where S<:Number
            return one(T), zero(S)
        end
    end
end
end
@test A27807.@m()(1,1.0) === (1, 0.0)

# issue #27896 / #29429
@test Meta.lower(@__MODULE__, quote
    function foo(a::A, b::B) where {A,B}
        B = eltype(A)
        return convert(B, b)
    end
end) == Expr(:error, "local variable name \"B\" conflicts with a static parameter")
# issue #32620
@test Meta.lower(@__MODULE__, quote
    function foo(a::T) where {T}
        for i = 1:1
            T = 0
        end
    end
end) == Expr(:error, "local variable name \"T\" conflicts with a static parameter")
function f32620(x::T) where T
    local y
    let T = 3
        T = 2
        y = T
    end
    return (T, y)
end
@test f32620(0) === (Int, 2)

# issue #28044
code28044(x) = 10x
begin
    function f28044(::Val{code28044}) where code28044
        code28044(2)
    end
    # make sure this assignment to `code28044` doesn't add an implicit-global
    Val{code28044} where code28044
end
@test f28044(Val(identity)) == 2

# issue #28244
macro foo28244(sym)
    x = :(bar())
    push!(x.args, Expr(sym))
    x
end
@test (@macroexpand @foo28244(kw)) == Expr(:call, GlobalRef(@__MODULE__,:bar), Expr(:kw))
@test eval(:(@macroexpand @foo28244($(Symbol("let"))))) == Expr(:error, "malformed expression")

# #16356
@test_throws ParseError Meta.parse("0xapi")

# #22523 #22712
@test_throws ParseError Meta.parse("a?b:c")
@test_throws ParseError Meta.parse("a ?b:c")
@test_throws ParseError Meta.parse("a ? b:c")
@test_throws ParseError Meta.parse("a ? b :c")
@test_throws ParseError Meta.parse("?")

# #13079
@test Meta.parse("1<<2*3") == :((1<<2)*3)

# #19987
@test_throws ParseError Meta.parse("try ; catch f() ; end")

# #23076
@test :([1,2;]) == Expr(:vect, Expr(:parameters), 1, 2)

# #24452
@test Meta.parse("(a...)") == Expr(Symbol("..."), :a)

# #19324
@test_throws UndefVarError(:x) eval(:(module M19324
                 x=1
                 for i=1:10
                     x += i
                 end
             end))

# #22314
function f22314()
    i = 0
    for i = 1:10
    end
    i
end
@test f22314() == 0

module M22314
i = 0
for i = 1:10
end
end
@test M22314.i == 0

# #6080
@test Meta.lower(@__MODULE__, :(ccall(:a, Cvoid, (Cint,), &x))) == Expr(:error, "invalid syntax &x")

@test Meta.lower(@__MODULE__, :(f(x) = (y = x + 1; ccall((:a, y), Cvoid, ())))) == Expr(:error, "ccall function name and library expression cannot reference local variables")

@test_throws ParseError Meta.parse("x.'")
@test_throws ParseError Meta.parse("0.+1")

# #24221
@test Meta.isexpr(Meta.lower(@__MODULE__, :(a=_)), :error)

for ex in [:([x=1]), :(T{x=1})]
    @test Meta.lower(@__MODULE__, ex) == Expr(:error, string("misplaced assignment statement in \"", ex, "\""))
end

# issue #28576
@test Meta.isexpr(Meta.parse("1 == 2 ?"), :incomplete)
@test Meta.isexpr(Meta.parse("1 == 2 ? 3 :"), :incomplete)

# issue #28991
eval(Expr(:toplevel,
          Expr(:module, true, :Mod28991,
               Expr(:block,
                    Expr(:export, :Inner),
                    Expr(:abstract, :Inner)))))
@test names(Mod28991) == Symbol[:Inner, :Mod28991]

# issue #28593
macro a28593()
    quote
        abstract type A28593{S<:Real, V<:AbstractVector{S}} end
    end
end

macro b28593()
    quote
        struct B28593{S<:Real, V<:AbstractVector{S}} end
    end
end

macro c28593()
    quote
        primitive type C28593{S<:Real, V<:AbstractVector{S}} 32 end
    end
end

@a28593
@b28593
@c28593

@test A28593.var.name === :S
@test B28593.var.name === :S
@test C28593.var.name === :S

# issue #25955
macro noeffect25955(e)
    return e
end

struct foo25955
end

@noeffect25955 function (f::foo25955)()
    42
end

@test foo25955()() == 42

# issue #28833
macro m28833(expr)
    esc(:(global a28833))
end
@m28833 1+1

# issue #28900
macro foo28900(x)
    quote
        $x
    end
end
f28900(; kwarg) = kwarg
let g = @foo28900 f28900(kwarg = x->2x)
    @test g(10) == 20
end

# issue #26037
x26037() = 10
function test_26037()
    [x26037() for _ in 1:3]
    for x26037 in 1:3
       x26037 += x26037
    end
end
@test test_26037() === nothing  # no UndefVarError

# range and interval operators
@test Meta.parse("1…2") == Expr(:call, :…, 1, 2)
@test Meta.parse("1⁝2") == Expr(:call, :⁝, 1, 2)
@test Meta.parse("1..2") == Expr(:call, :.., 1, 2)
# we don't parse chains of these since the associativity and meaning aren't clear
@test_throws ParseError Meta.parse("1..2..3")

# issue #30048
@test Meta.isexpr(Meta.lower(@__MODULE__, :(for a in b
           c = try
               try
                   d() do
                       if  GC.@preserve c begin
                           end
                       end
                   end
               finally
               end
           finally
           end
       end)), :thunk)

# issue #28506
@test Meta.isexpr(Meta.parse("1,"), :incomplete)
@test Meta.isexpr(Meta.parse("1, "), :incomplete)
@test Meta.isexpr(Meta.parse("1,\n"), :incomplete)
@test Meta.isexpr(Meta.parse("1, \n"), :incomplete)
@test_throws LoadError include_string(@__MODULE__, "1,")
@test_throws LoadError include_string(@__MODULE__, "1,\n")

# issue #30062
let er = Meta.lower(@__MODULE__, quote if false end, b+=2 end)
    @test Meta.isexpr(er, :error)
    @test startswith(er.args[1], "invalid multiple assignment location \"if")
end

# issue #30030
let x = 0
    @test (a=1, b=2, c=(x=3)) == (a=1, b=2, c=3)
    @test x == 3
end

function captured_and_shadowed_sp(x::T) where T
    function g()
        (T,
         let T = 0
             T
         end)
    end
    g()
end
@test captured_and_shadowed_sp(1) === (Int, 0)

function capture_with_conditional_label()
    @goto foo
    x = 1
    if false
        @label foo
    end
    return y->x
end
let f = capture_with_conditional_label()  # should not throw
    @test_throws UndefVarError(:x) f(0)
end

# `_` should not create a global (or local)
f30656(T) = (t, _)::Pair -> t >= T
f30656(10)(11=>1)
@test !isdefined(@__MODULE__, :_)

# issue #30772
function f30772(a::T) where T
    function ()
        function (b::T)
        end
    end
end
let f = f30772(1.0), g = f()
    @test g(1.0) === nothing
    @test_throws MethodError g(1)
end

@test_throws ErrorException("syntax: malformed \"using\" statement")  eval(Expr(:using, :X))
@test_throws ErrorException("syntax: malformed \"import\" statement") eval(Expr(:import, :X))

# eval'ing :const exprs
eval(Expr(:const, :_var_30877))
@test !isdefined(@__MODULE__, :_var_30877)
@test isconst(@__MODULE__, :_var_30877)

# anonymous kw function in value position at top level
f30926 = function (;k=0)
    k
end
@test f30926(k=2) == 2

if false
elseif false
    g30926(x) = 1
end
@test !isdefined(@__MODULE__, :g30926)

@testset "closure conversion in testsets" begin
    p = (2, 3, 4)
    @test p == (2, 3, 4)
    allocs = (() -> @allocated identity(p))()
    @test allocs == 0
end

@test_throws UndefVarError eval(Symbol(""))
@test_throws UndefVarError eval(:(1+$(Symbol(""))))

# issue #31404
f31404(a, b; kws...) = (a, b, values(kws))
@test f31404(+, (Type{T} where T,); optimize=false) === (+, (Type,), (optimize=false,))

# issue #28992
macro id28992(x) x end
@test @id28992(1 .+ 2) == 3
@test Meta.isexpr(Meta.lower(@__MODULE__, :(@id28992((.+)(a,b) = 0))), :error)
@test @id28992([1] .< [2] .< [3]) == [true]
@test @id28992(2 ^ -2) == 0.25
@test @id28992(2 .^ -2) == 0.25

# issue #32121
@test @id28992((a=1, b=2)) === (a=1, b=2)
a32121 = 8
b32121 = 9
@test @id28992((a32121=a32121, b32121=b32121)) === (a32121=8, b32121=9)

# issue #31596
f31596(x; kw...) = x
@test f31596((a=1,), b = 1.0) === (a=1,)

# issue #32325
let
    struct a32325 end
    a32325(x) = a32325()
end
@test a32325(0) === a32325()

@test Meta.lower(Main, :(struct A; A() = new{Int}(); end)) == Expr(:error, "too many type parameters specified in \"new{...}\"")
@test Meta.lower(Main, :(struct A{T, S}; A() = new{Int}(); end)) == Expr(:error, "too few type parameters specified in \"new{...}\"")

# issue #32467
let f = identity(identity() do
                 x = 0
                 @inbounds for i = 1:2
                     x += i
                 end
                 x
                 end)
    @test f() == 3
end

# issue #32499
x32499 = begin
    struct S32499
        function S32499(; x=1)
            x
        end
    end
    S32499(x=2)
end
@test x32499 == 2

# issue #32626
@test Meta.parse("'a'..'b'") == Expr(:call, :(..), 'a', 'b')
@test Meta.parse(":a..:b") == Expr(:call, :(..), QuoteNode(:a), QuoteNode(:b))

# Non-standard identifiers (PR #32408)
@test Meta.parse("var\"#\"") === Symbol("#")
@test Meta.parse("var\"true\"") === Symbol("true")
@test Meta.parse("var\"false\"") === Symbol("false")
@test_throws ParseError Meta.parse("var\"#\"x") # Reject string macro-like suffix
@test_throws ParseError Meta.parse("var \"#\"")
@test_throws ParseError Meta.parse("var\"for\" i = 1:10; end")
# A few cases which would be ugly to deal with if var"#" were a string macro:
@test Meta.parse("var\"#\".var\"a-b\"") == Expr(:., Symbol("#"), QuoteNode(Symbol("a-b")))
@test Meta.parse("export var\"#\"") == Expr(:export, Symbol("#"))
@test Base.remove_linenums!(Meta.parse("try a catch var\"#\" b end")) ==
      Expr(:try, Expr(:block, :a), Symbol("#"), Expr(:block, :b))
@test Meta.parse("(var\"function\" = 1,)") == Expr(:tuple, Expr(:(=), Symbol("function"), 1))
# Non-standard identifiers require parens for string interpolation
@test Meta.parse("\"\$var\\\"#\\\"\"") == Expr(:string, :var, "\"#\"")
@test Meta.parse("\"\$(var\"#\")\"") == Expr(:string, Symbol("#"))
# Stream positioning after parsing var
@test Meta.parse("var'", 1, greedy=false) == (:var, 4)

# quoted names in import (#33158)
@test Meta.parse("import Base.:+") == :(import Base.+)
@test Meta.parse("import Base.Foo.:(==).bar") == :(import Base.Foo.==.bar)

# issue #33135
function f33135(x::T) where {C1, T}
    let C1 = 1, C2 = 2
        C1
    end
end
@test f33135(0) == 1

# issue #33227
@test Meta.isexpr(Meta.lower(Main, :((@label a; @goto a))), :thunk)

# issue #33250
@test Meta.lower(Main, :(f(b=b...))) == Expr(:error, "\"...\" expression cannot be used as keyword argument value")
@test Meta.lower(Main, :(f(;a=a,b=b...))) == Expr(:error, "\"...\" expression cannot be used as keyword argument value")
@test Meta.lower(Main, :((a=a,b=b...))) == Expr(:error, "\"...\" expression cannot be used as named tuple field value")
@test Meta.lower(Main, :(f(;a...,b...)=0)) == Expr(:error, "invalid \"...\" on non-final keyword argument")
@test Meta.lower(Main, :(f(;a...,b=0)=0)) == Expr(:error, "invalid \"...\" on non-final keyword argument")

# issue #31547
@test Meta.lower(Main, :(a := 1)) == Expr(:error, "unsupported assignment operator \":=\"")

# issue #33841
let a(; b) = b
    @test a(b=3) == 3
end

# issue #33987
@test_deprecated eval(quote
    # This syntax is deprecated. This test should be removed when the
    # deprecation is.
    f33987(args::(Vararg{Any, N} where N); kwargs...) = args
    @test f33987(1,2,3) === (1,2,3)
end)

macro id_for_kwarg(x); x; end
Xo65KdlD = @id_for_kwarg let x = 1
    function f(; x)
        x
    end
end
@test_throws UndefKeywordError(:x) Xo65KdlD()
i0xb23hG = @id_for_kwarg let x = 1
    function f(; x=2)
        x
    end
end
@test i0xb23hG() == 2
@test i0xb23hG(x=10) == 10

accepts__kwarg(;z1) = z1
@test (@id_for_kwarg let z1 = 41; accepts__kwarg(; z1); end) == 41

@test @eval let
    (z,)->begin
        $(Expr(:inbounds, true))
        $(Expr(:inbounds, :pop))
    end
    pop = 1
end == 1

# issue #29982
@test Meta.parse("'a'") == 'a'
@test Meta.parse("'\U0061'") == 'a'
test_parseerror("''", "invalid empty character literal")
test_parseerror("'abc'", "character literal contains multiple characters")

# optional soft scope: #28789, #33864

@test @eval begin
    $(Expr(:softscope, true))
    x28789 = 0   # new global included in same expression
    for i = 1:2
        x28789 += i
    end
    x28789
end == 3

y28789 = 1  # new global defined in separate top-level input
@eval begin
    $(Expr(:softscope, true))
    for i = 1:10
        y28789 += i
    end
end
@test y28789 == 56

@eval begin
    $(Expr(:softscope, true))
    for i = 10:10
        z28789 = i
    end
    @test z28789 == 10
    z28789 = 0  # new global assigned after loop but in same soft scope
end

@eval begin
    $(Expr(:softscope, true))
    let y28789 = 0  # shadowing with let
        y28789 = 1
    end
end
@test y28789 == 56

@eval begin
    $(Expr(:softscope, true))
    let
        y28789 = -8  # let is always a hard scope
    end
end
@test y28789 == 56

@eval begin
    $(Expr(:softscope, true))
    for y28789 in 0:0
        for x in 2:2
            for y in 3:3
                z28789 = 42  # assign to global despite several loops
            end
        end
    end
end
@test z28789 == 42

@eval begin
    $(Expr(:softscope, true))
    let x = 0
        ww28789 = 88  # not global
        let y = 3
            ww28789 = 89
        end
        @test ww28789 == 89
    end
end
@test !@isdefined(ww28789)

@eval begin
    $(Expr(:softscope, true))
    for x = 0
        ww28789 = 88  # not global
        for y = 3
            ww28789 = 89
        end
        @test ww28789 == 89
    end
end
@test !@isdefined(ww28789)

@eval begin
    $(Expr(:softscope, true))
    function f28789()
        z28789 = 43
    end
    f28789()
end
@test z28789 == 42

# issue #38650, `struct` should always be a hard scope
f38650() = 0
@eval begin
    $(Expr(:softscope, true))
    struct S38650
        f38650() = 1
    end
end
@test f38650() == 0

# issue #37126
@test isempty(Test.collect_test_logs() do
    include_string(@__MODULE__, """
        function foo37126()
            f(lhs::Integer, rhs::Integer) = nothing
            f(lhs::Integer, rhs::AbstractVector{<:Integer}) = nothing
            return f
        end
        struct Bar37126{T<:Real, P<:Real} end
        """)
    end[1])

# issue #34673
# check that :toplevel still returns a value when nested inside something else
@test eval(Expr(:block, 0, Expr(:toplevel, 43))) == 43

# issue #16594
@test Meta.parse("@x a + \nb") == Meta.parse("@x a +\nb")
@test [1 +
       1] == [2]
@test [1 +1] == [1 1]

@testset "issue #16594" begin
    # note for the macro tests, order is important
    # because the line number is included as part of the expression
    # (i.e. both macros must start on the same line)
    @test :(@test((1+1) == 2)) == :(@test 1 +
                                          1 == 2)
    @test :(@x 1 +1 -1) == :(@x(1, +1, -1))
    @test :(@x 1 + 1 -1) == :(@x(1+1, -1))
    @test :(@x 1 + 1 - 1) == :(@x(1 + 1 - 1))
    @test :(@x(1 + 1 - 1)) == :(@x 1 +
                                   1 -
                                   1)
    @test :(@x(1 + 1 + 1)) == :(@x 1 +
                                   1 +
                                   1)
    @test :([x .+
              y]) == :([x .+ y])
end

# line break in : expression disallowed
@test_throws Meta.ParseError Meta.parse("[1 :\n2] == [1:2]")

# added ⟂ to operator precedence (#24404)
@test Meta.parse("a ⟂ b ⟂ c") == Expr(:comparison, :a, :⟂, :b, :⟂, :c)
@test Meta.parse("a ⟂ b ∥ c") == Expr(:comparison, :a, :⟂, :b, :∥, :c)

# issue 39350
@testset "binary ⫪ and ⫫" begin
    @test Meta.parse("a ⫪ b") == Expr(:call, :⫪, :a, :b)
    @test Meta.parse("a ⫫ b") == Expr(:call, :⫫, :a, :b)
end

# only allow certain characters after interpolated vars (#25231)
@test Meta.parse("\"\$x෴  \"",raise=false) == Expr(:error, "interpolated variable \$x ends with invalid character \"෴\"; use \"\$(x)\" instead.")
@test Base.incomplete_tag(Meta.parse("\"\$foo", raise=false)) == :string

@testset "issue #30341" begin
    @test Meta.parse("x .~ y") == Expr(:call, :.~, :x, :y)
    # Ensure dotting binary doesn't break dotting unary
    @test Meta.parse(".~[1,2]") == Expr(:call, :.~, Expr(:vect, 1, 2))
end

@testset "operator precedence correctness" begin
    ops = map(Symbol, split("= => || && --> < <| |> : + * // << ^ :: ."))
    for f in ops, g in ops
        f == g && continue
        pf = Base.operator_precedence(f)
        pg = Base.operator_precedence(g)
        @test pf != pg
        expr = Meta.parse("x$(f)y$(g)z")
        @test expr == Meta.parse(pf > pg ? "(x$(f)y)$(g)z" : "x$(f)(y$(g)z)")
    end
end

# issue 34498
@testset "macro calls @foo{...}" begin
    @test :(@foo{}) == :(@foo {})
    @test :(@foo{bar}) == :(@foo {bar})
    @test :(@foo{bar,baz}) == :(@foo {bar,baz})
    @test :(@foo{bar}(baz)) == :((@foo{bar})(baz))
    @test :(@foo{bar}{baz}) == :((@foo{bar}){baz})
    @test :(@foo{bar}[baz]) == :((@foo{bar})[baz])
    @test :(@foo{bar} + baz) == :((@foo{bar}) + baz)
end

@testset "issue #34650" begin
    for imprt in [:using, :import]
        @test Meta.isexpr(Meta.parse("$imprt A, B"), imprt)
        @test Meta.isexpr(Meta.parse("$imprt A: x, y, z"), imprt)

        err = Expr(
            :error,
            "\":\" in \"$imprt\" syntax can only be used when importing a single module. " *
            "Split imports into multiple lines."
        )
        ex = Meta.parse("$imprt A, B: x, y", raise=false)
        @test ex == err

        ex = Meta.parse("$imprt A: x, B: y", raise=false)
        @test ex == err
    end
end

# Syntax desugaring pass errors contain line numbers
@test Meta.lower(@__MODULE__, Expr(:block, LineNumberNode(101, :some_file), :(f(x,x)=1))) ==
    Expr(:error, "function argument name not unique: \"x\" around some_file:101")

# Ensure file names don't leak between `eval`s
eval(LineNumberNode(11, :incorrect_file))
let exc = try eval(:(f(x,x)=1)) catch e ; e ; end
    @test !occursin("incorrect_file", exc.msg)
end

# issue #34967
@test_throws LoadError("string", 2, ErrorException("syntax: invalid UTF-8 sequence")) include_string(@__MODULE__,
                                      "x34967 = 1\n# Halloa\xf5b\nx34967 = 2")
@test x34967 == 1
@test_throws LoadError("string", 1, ErrorException("syntax: invalid UTF-8 sequence")) include_string(@__MODULE__,
                                      "x\xf5 = 3\n# Halloa\xf5b\nx34967 = 4")
@test_throws LoadError("string", 3, ErrorException("syntax: invalid UTF-8 sequence")) include_string(@__MODULE__,
                                      """
                                      # line 1
                                      # line 2
                                      # Hello\xf5b
                                      x34967 = 6
                                      """)

@test Meta.parse("aa\u200b_", raise=false) ==
    Expr(:error, "invisible character \\u200b near column 3")
@test Meta.parse("aa\UE0080", raise=false) ==
    Expr(:error, "invalid character \"\Ue0080\" near column 3")

# issue #31238
a31238, b31238 = let x
    return 1
end
@test !@isdefined(a31238) && !@isdefined(b31238)
@test @eval((a31238, b31238) = let x
    return 1
end) === 1

# issue #35201
h35201(x; k=1) = (x, k)
f35201(c) = h35201((;c...), k=true)
@test f35201(Dict(:a=>1,:b=>3)) === ((a=1,b=3), true)


@testset "issue #34544/35367" begin
    # Test these evals shouldnt segfault
    eval(Expr(:call, :eval, Expr(:quote, Expr(:module, true, :bar1, Expr(:block)))))
    eval(Expr(:module, true, :bar2, Expr(:block)))
    eval(Expr(:quote, Expr(:module, true, :bar3, Expr(:quote))))
    @test_throws ErrorException eval(Expr(:call, :eval, Expr(:quote, Expr(:module, true, :bar4, Expr(:quote)))))
    @test_throws ErrorException eval(Expr(:module, true, :bar5, Expr(:foo)))
    @test_throws ErrorException eval(Expr(:module, true, :bar6, Expr(:quote)))
end

# issue #35391
macro a35391(b)
    :(GC.@preserve ($(esc(b)),) )
end
@test @a35391(0) === (0,)

# global declarations from the top level are not inherited by functions.
# don't allow such a declaration to override an outer local, since it's not
# clear what it should do.
@test Meta.lower(Main, :(let
                           x = 1
                           let
                             global x
                           end
                         end)) == Expr(:error, "`global x`: x is a local variable in its enclosing scope")
# note: this `begin` block must be at the top level
_temp_33553 = begin
    global _x_this_remains_undefined
    let
        local _x_this_remains_undefined = 2
        _x_this_remains_undefined
    end
end
@test _temp_33553 == 2
@test !@isdefined(_x_this_remains_undefined)

# lowering of adjoint
@test (1 + im)' == 1 - im
x = let var"'"(x) = 2x
    3'
end
@test x == 6

# issue #36196
@test_throws ParseError("\"for\" at none:1 expected \"end\", got \")\"") Meta.parse("(for i=1; println())")
@test_throws ParseError("\"try\" at none:1 expected \"end\", got \")\"") Meta.parse("(try i=1; println())")

# issue #36272
macro m36272()
    :((a, b=1) -> a*b)
end
@test @m36272()(1) == 1

# issue #37134
macro m37134()
    :(x :: Int -> 62)
end
@test @m37134()(1) == 62
@test_throws MethodError @m37134()(1.0) == 62

macro n37134()
    :($(esc(Expr(:tuple, Expr(:..., :x))))->$(esc(:x)))
end
@test @n37134()(2,1) === (2,1)

@testset "unary ± and ∓" begin
    @test Meta.parse("±x") == Expr(:call, :±, :x)
    @test Meta.parse("∓x") == Expr(:call, :∓, :x)
end

@testset "test .<: and .>:" begin
    tmp = [Int, Float64, String, Bool] .<: Union{Int, String}
    @test tmp == Bool[1, 0, 1, 0]

    tmp = [Int, Float64, String, Bool] .>: [Int, Float64, String, Bool]
    @test tmp == Bool[1, 1, 1, 1]

    tmp = @. [Int, Float64, String, Bool] <: Union{Int, String}
    @test tmp == Bool[1, 0,1, 0]

    @test (Int .<: [Integer] .<: [Real]) == [true]
end

@test :(a <-- b <-- c) == Expr(:call, :<--, :a, Expr(:call, :<--, :b, :c))
@test :(a .<-- b.<--c) == Expr(:call, :.<--, :a, Expr(:call, :.<--, :b, :c))
@test :(a<-->b<-->c) == Expr(:call, :<-->, :a, Expr(:call, :<-->, :b, :c))
@test :(a.<-->b .<--> c) == Expr(:call, :.<-->, :a, Expr(:call, :.<-->, :b, :c))
@test :(a --> b --> c) == Expr(:-->, :a, Expr(:-->, :b, :c))
@test :(a --> b.-->c) == Expr(:-->, :a, Expr(:call, :.-->, :b, :c))
let (-->) = (+)
    @test (40 --> 2) == 42
end
@test_throws ParseError("invalid operator \"<---\"") Meta.parse("1<---2")
@test_throws ParseError("invalid operator \".<---\"") Meta.parse("1 .<--- 2")
@test_throws ParseError("invalid operator \"--\"") Meta.parse("a---b")
@test_throws ParseError("invalid operator \".--\"") Meta.parse("a.---b")

# issue #37228
# NOTE: the `if` needs to be at the top level
if isodd(1) && all(iseven(2) for c in ())
    @test true
else
    @test false
end

@test :(a +ꜝ b) == Expr(:call, :+ꜝ, :a, :b)

function ncalls_in_lowered(ex, fname)
    lowered_exprs = Meta.lower(Main, ex).args[1].code
    return count(lowered_exprs) do ex
        Meta.isexpr(ex, :call) && ex.args[1] == fname
    end
end

@testset "standalone .op" begin
    @test :(.+) == Expr(:., :+)
    @test :(map(.-, a)) == Expr(:call, :map, Expr(:., :-), :a)

    @test ncalls_in_lowered(:(.*), GlobalRef(Base, :BroadcastFunction)) == 1
    @test ncalls_in_lowered(:((.^).(a, b)), GlobalRef(Base, :broadcasted)) == 1
    @test ncalls_in_lowered(:((.^).(a, b)), GlobalRef(Base, :BroadcastFunction)) == 1
    @test ncalls_in_lowered(:((.+)(a, b .- (.^)(c, 2))), GlobalRef(Base, :broadcasted)) == 3
    @test ncalls_in_lowered(:((.+)(a, b .- (.^)(c, 2))), GlobalRef(Base, :materialize)) == 1
    @test ncalls_in_lowered(:((.+)(a, b .- (.^)(c, 2))), GlobalRef(Base, :BroadcastFunction)) == 0
end

# issue #37656
@test :(if true 'a' else 1 end) == Expr(:if, true, quote 'a' end, quote 1 end)

# issue #37664
@test_throws ParseError("extra token \"b\" after end of expression") Meta.parse("a b")
@test_throws ParseError("extra token \"b\" after end of expression") Meta.parse("a#==#b")
@test_throws ParseError("extra token \"b\" after end of expression") Meta.parse("a #==#b")
@test_throws ParseError("extra token \"b\" after end of expression") Meta.parse("a#==# b")

@test_throws ParseError("extra token \"2\" after end of expression") Meta.parse("1 2")
@test_throws ParseError("extra token \"2\" after end of expression") Meta.parse("1#==#2")
@test_throws ParseError("extra token \"2\" after end of expression") Meta.parse("1 #==#2")
@test_throws ParseError("extra token \"2\" after end of expression") Meta.parse("1#==# 2")

@test size([1#==#2#==#3]) == size([1 2 3])
@test size([1#==#2#==#3]) == size([1	2	3]) # tabs
@test size([1#==#2#==#3]) == size([1	2 3]) # tabs and spaces
@test size([1#==#2#==#3]) == size([1 2	3]) # tabs and spaces
@test [zeros(Int,2,2)#==#[1;2]
       [3#==#4]#==#5]          == [zeros(Int,2,2) [1; 2]
                                   [3 4]          5     ] == [0 0 1
                                                              0 0 2
                                                              3 4 5]

@test Meta.parse("for x in 1:10 g(x) end") ==
  Meta.parse("for#==#x#==#in#==#1:10#==#g(x)#==#end")
@test Meta.parse("(f->f(1))() do x x+1 end") ==
  Meta.parse("(f->f(1))()#==#do#==#x#==#x+1#==#end")
@test Meta.parse("while i < 10 i += 1 end") ==
  Meta.parse("while#==#i#==#<#==#10#==#i#==#+=#==#1#==#end")
@test Meta.parse("begin x=1 end") == Meta.parse("begin#==#x=1#==#end")
@test Meta.parse("if x<y x+1 elseif y>0 y+1 else z end") ==
  Meta.parse("if#==#x<y#==#x+1#==#elseif#==#y>0#==#y+1#==#else#==#z#==#end")
@test Meta.parse("function(x) x end") == Meta.parse("function(x)#==#x#==#end")
@test Meta.parse("a ? b : c") == Meta.parse("a#==#?#==#b#==#:#==#c")
@test_throws ParseError("space before \"(\" not allowed in \"f (\" at none:1") begin
  Meta.parse("f#==#(x)=x")
end
@test Meta.parse("try f() catch e g() finally h() end") ==
  Meta.parse("try#==#f()#==#catch#==#e#==#g()#==#finally#==#h()#==#end")
@test Meta.parse("@m a b") == Meta.parse("@m#==#a#==#b")

# issue #37540
macro m37540()
    quote
        x = 1
        :($x)
    end
end
@test @m37540() == 1

# issue #37890
struct A37890{A, B}
    a
    b
    A37890(args::Tuple) = return new{typeof.(args)...}(args...)
end
@test A37890((1, "")) isa A37890{Int, String}
@test_throws ErrorException A37890((1,1,1))
@test_throws TypeError A37890((1,))

struct B37890{A, B}
    a
    b
    B37890(a, b) = new{Int, ()..., Int8}(a, b)
end
@test B37890(1.0, 2.0f0) isa B37890{Int, Int8}

# import ... as
@test_throws ParseError("invalid syntax \"using A as ...\"") Meta.parse("using A as B")
@test_throws ParseError("invalid syntax \"using A.b as ...\"") Meta.parse("using A.b as B")
@test_throws ParseError("invalid syntax \"using A.b as ...\"") Meta.parse("using X, A.b as B")
@test_throws ParseError("invalid syntax \"import A as B:\"") Meta.parse("import A as B: c")
@test_throws ParseError("invalid syntax \"import A.b as B:\"") Meta.parse("import A.b as B: c")

module TestImportAs
using Test

module Mod
const x = 1
global maybe_undef
def() = (global maybe_undef = 0)
func(x) = 2x + 1

macro mac(x)
    :($(esc(x)) + 1)
end
end

module Mod2
const y = 2
end

import .Mod: x as x2

@test x2 == 1
@test !@isdefined(x)

import .Mod2.y as y2

@test y2 == 2
@test !@isdefined(y)

@test_throws ErrorException eval(:(import .Mod.x as (a.b)))

import .Mod.maybe_undef as mu
@test_throws UndefVarError mu
Mod.def()
@test mu === 0

using .Mod: func as f
@test f(10) == 21
@test !@isdefined(func)
@test_throws ErrorException("error in method definition: function Mod.func must be explicitly imported to be extended") eval(:(f(x::Int) = x))

z = 42
import .z as also_z
@test also_z == 42

import .Mod.@mac as @m
@test @m(3) == 4

@test_throws ErrorException eval(:(import .Mod.@mac as notmacro))
@test_throws ErrorException eval(:(import .Mod.func as @notmacro))
@test_throws ErrorException eval(:(using .Mod: @mac as notmacro))
@test_throws ErrorException eval(:(using .Mod: func as @notmacro))
end

import .TestImportAs.Mod2 as M2
@test !@isdefined(Mod2)
@test M2 === TestImportAs.Mod2

@testset "unicode modifiers after '" begin
    @test Meta.parse("a'ᵀ") == Expr(:call, Symbol("'ᵀ"), :a)
    @test Meta.parse("a'⁻¹") == Expr(:call, Symbol("'⁻¹"), :a)
    @test Meta.parse("a'ᵀb") == Expr(:call, :*, Expr(:call, Symbol("'ᵀ"), :a), :b)
    @test Meta.parse("a'⁻¹b") == Expr(:call, :*, Expr(:call, Symbol("'⁻¹"), :a), :b)
end

@testset "issue #37393" begin
    @test :(for outer i = 1:3; end) == Expr(:for, Expr(:(=), Expr(:outer, :i), :(1:3)), :(;;))
    i = :i
    @test :(for outer $i = 1:3; end) == Expr(:for, Expr(:(=), Expr(:outer, :i), :(1:3)), :(;;))
    @test :(for outer = 1:3; end) == Expr(:for, Expr(:(=), :outer, :(1:3)), :(;;))
    # TIL that this is possible
    for outer $ i = 1:3
        @test 1 $ 2 in 1:3
    end

    # 😭
    @test Meta.isexpr(Meta.parse("""
        [i for i
        in 1:3]"""), :comprehension)
    @test Meta.isexpr(Meta.parse("""
        [i for outer
        in 1:3]"""), :comprehension)
    @test Meta.isexpr(Meta.parse("""
        [i for outer
        i in 1:3]"""), :comprehension)
    @test Meta.isexpr(Meta.parse("""
        f(i for i
        in 1:3)""").args[2], :generator)
    @test_throws Meta.ParseError Meta.parse("""
        for i
            in 1:3
        end""")
end

# PR #37973
@test Meta.parse("1¦2⌿3") == Expr(:call, :¦, 1, Expr(:call, :⌿, 2, 3))

@testset "slurp in assignments" begin
    res = begin x, y, z... = 1:7 end
    @test res == 1:7
    @test x == 1 && y == 2
    @test z == Vector(3:7)

    res = begin x, y, z... = [1, 2] end
    @test res == [1, 2]
    @test x == 1 && y == 2
    @test z == Int[]

    x = 1
    res = begin x..., = x end
    @test res == 1
    @test x == 1

    x, y, z... = 1:7
    res = begin y, z, x... = z..., x, y end
    @test res == ((3:7)..., 1, 2)
    @test y == 3
    @test z == 4
    @test x == ((5:7)..., 1, 2)

    res = begin x, _, y... = 1, 2 end
    @test res == (1, 2)
    @test x == 1
    @test y == ()

    res = begin x, y... = 1 end
    @test res == 1
    @test x == 1
    @test y == Iterators.rest(1, nothing)

    res = begin x, y, z... = 1, 2, 3:5 end
    @test res == (1, 2, 3:5)
    @test x == 1 && y == 2
    @test z == (3:5,)

    @test Meta.isexpr(Meta.@lower(begin a, b..., c = 1:3 end), :error)
    @test Meta.isexpr(Meta.@lower(begin a, b..., c = 1, 2, 3 end), :error)
    @test Meta.isexpr(Meta.@lower(begin a, b..., c... = 1, 2, 3 end), :error)

    @test_throws BoundsError begin x, y, z... = 1:1 end
    @test_throws BoundsError begin x, y, _, z... = 1, 2 end

    car((a, d...)) = a
    cdr((a, d...)) = d
    @test car(1:3) == 1
    @test cdr(1:3) == [2, 3]

    @test begin a, b = (;c = 3, d = 4) end === (c = 3, d = 4)
    @test begin a, b, c = (x = "", y = 2.0, z = 1) end === (x = "", y = 2.0, z = 1)
    a, b, c = (x = "", y = 2.0, z = 1)
    @test a === ""
    @test b === 2.0
    @test c === 1
    @test begin a, b... = (x = "", y = 2.0, z = 1) end === (x = "", y = 2.0, z = 1)
    a, b... = (x = "", y = 2.0, z = 1)
    @test b === (y = 2.0, z = 1)
    let t = (x = "", y = 1, z = 3.0)
        _, a, b = t
        @test a === 1
        @test b === 3.0
        a, b... = t
        @test a === ""
        @test b === (y = 1, z = 3.0)
    end
end

@testset "issue #33460" begin
    err = Expr(:error, "more than one semicolon in argument list")
    @test Meta.lower(Main, :(f(a; b=1; c=2) = 2))  == err
    @test Meta.lower(Main, :(f( ; b=1; c=2)))      == err
    @test Meta.lower(Main, :(f(a; b=1; c=2)))      == err
    @test Meta.lower(Main, :(f(a; b=1, c=2; d=3))) == err
    @test Meta.lower(Main, :(f(a; b=1; c=2, d=3))) == err
    @test Meta.lower(Main, :(f(a; b=1; c=2; d=3))) == err
end

@test eval(Expr(:if, Expr(:block, Expr(:&&, true, Expr(:call, :(===), 1, 1))), 1, 2)) == 1

# issue #38386
macro m38386()
    fname = :f38386
    :(function $(esc(fname)) end)
end
@m38386
@test isempty(methods(f38386))

@testset "all-underscore varargs on the rhs" begin
    @test ncalls_in_lowered(quote _..., = a end, GlobalRef(Base, :rest)) == 0
    @test ncalls_in_lowered(quote ___..., = a end, GlobalRef(Base, :rest)) == 0
    @test ncalls_in_lowered(quote a, _... = b end, GlobalRef(Base, :rest)) == 0
    @test ncalls_in_lowered(quote a, _... = b, c end, GlobalRef(Base, :rest)) == 0
    @test ncalls_in_lowered(quote a, _... = (b...,) end, GlobalRef(Base, :rest)) == 0
end

# issue #38501
@test :"a $b $("str") c" == Expr(:string, "a ", :b, " ", Expr(:string, "str"), " c")

@testset "property destructuring" begin
    res = begin (; num, den) = 1 // 2 end
    @test res == 1 // 2
    @test num == 1
    @test den == 2

    res = begin (; b, a) = (a=1, b=2, c=3) end
    @test res == (a=1, b=2, c=3)
    @test b == 2
    @test a == 1

    # could make this an error instead, but I think this is reasonable
    res = begin (; a, b, a) = (a=5, b=6) end
    @test res == (a=5, b=6)
    @test a == 5
    @test b == 6

    @test_throws ErrorException (; a, b) = (x=1,)

    @test Meta.isexpr(Meta.@lower(begin (a, b; c) = x end), :error)
    @test Meta.isexpr(Meta.@lower(begin (a, b; c) = x, y end), :error)
    @test Meta.isexpr(Meta.@lower(begin (; c, a.b) = x end), :error)

    f((; a, b)) = a, b
    @test f((b=3, a=4)) == (4, 3)
    @test f((b=3, c=2, a=4)) == (4, 3)
    @test_throws ErrorException f((;))

    # with type annotation
    let num, den, a, b
        res = begin (; num::UInt8, den::Float64) = 1 // 2 end
        @test res === 1 // 2
        @test num === 0x01
        @test den === 2.0

        res = begin (; b, a::Bool) = (a=1.0, b=2, c=0x03) end
        @test res === (a=1.0, b=2, c=0x03)
        @test b === 2
        @test a === true
    end

    @test Meta.isexpr(Meta.@lower(f((; a, b::Int)) = a + b), :error)
end

# #33697
@testset "N-dimensional concatenation" begin
    @test :([1 2 5; 3 4 6;;; 0 9 3; 4 5 4]) ==
        Expr(:ncat, 3, Expr(:nrow, 1, Expr(:row, 1, 2, 5), Expr(:row, 3, 4, 6)),
                        Expr(:nrow, 1, Expr(:row, 0, 9, 3), Expr(:row, 4, 5, 4)))
    @test :([1 ; 2 ;; 3 ; 4]) == Expr(:ncat, 2, Expr(:nrow, 1, 1, 2), Expr(:nrow, 1, 3, 4))

    @test_throws ParseError Meta.parse("[1 2 ;; 3 4]") # cannot mix spaces and ;; except as line break
    @test :([1 2 ;;
            3 4]) == :([1 2 3 4])
    @test :([1 2 ;;
            3 4 ; 2 3 4 5]) == :([1 2 3 4 ; 2 3 4 5])

    @test Meta.parse("[1;\n]") == :([1;]) # ensure line breaks following semicolons are treated correctly
    @test Meta.parse("[1;\n\n]") == :([1;])
    @test Meta.parse("[1\n;]") == :([1;]) # semicolons following a linebreak are fine
    @test Meta.parse("[1\n;;; 2]") == :([1;;; 2])
    @test_throws ParseError Meta.parse("[1;\n;2]") # semicolons cannot straddle a line break
    @test_throws ParseError Meta.parse("[1; ;2]") # semicolons cannot be separated by a space
end

# issue #25652
x25652 = 1
x25652_2 = let (x25652, _) = (x25652, nothing)
    x25652 = x25652 + 1
    x25652
end
@test x25652_2 == 2
@test x25652 == 1

@test let x = x25652
    x25652 = x+3
    x25652
end == 4
@test let (x,) = (x25652,)
    x25652 = x+3
    x25652
end == 4

@testset "issue #39600" begin
    A = 1:.5:2
    @test (!).(1 .< A .< 2) == [true, false, true]
    @test .!(1 .< A .< 2) == [true, false, true]
    @test (.!)(1 .< A .< 2) == [true, false, true]

    @test ncalls_in_lowered(:((!).(1 .< A .< 2)), GlobalRef(Base, :materialize)) == 1
    @test ncalls_in_lowered(:(.!(1 .< A .< 2)), GlobalRef(Base, :materialize)) == 1
    @test ncalls_in_lowered(:((.!)(1 .< A .< 2)), GlobalRef(Base, :materialize)) == 1
end

# issue #39705
@eval f39705(x) = $(Expr(:||)) && x
@test f39705(1) === false


struct A x end
Base.dotgetproperty(::A, ::Symbol) = [0, 0, 0]

@testset "dotgetproperty" begin
    a = (x = [1, 2, 3],)
    @test @inferred((a -> a.x .+= 1)(a)) == [2, 3, 4]

    b = [1, 2, 3]
    @test A(b).x === b
    @test begin A(b).x .= 1 end == [1, 1, 1]
    @test begin A(b).x .+= 1 end == [2, 3, 4]
    @test b == [1, 2, 3]
end

@test Meta.@lower((::T) = x) == Expr(:error, "invalid assignment location \"::T\"")
@test Meta.@lower((::T,) = x) == Expr(:error, "invalid assignment location \"::T\"")
@test Meta.@lower((; ::T) = x) == Expr(:error, "invalid assignment location \"::T\"")

# flisp conversion for quoted SSAValues
@test eval(:(x = $(QuoteNode(Core.SSAValue(1))))) == Core.SSAValue(1)
@test eval(:(x = $(QuoteNode(Core.SlotNumber(1))))) == Core.SlotNumber(1)
@test_throws ErrorException("syntax: SSAValue objects should not occur in an AST") eval(:(x = $(Core.SSAValue(1))))
@test_throws ErrorException("syntax: Slot objects should not occur in an AST") eval(:(x = $(Core.SlotNumber(1))))

# juxtaposition of radical symbols (#40094)
@test Meta.parse("2√3") == Expr(:call, :*, 2, Expr(:call, :√, 3))
@test Meta.parse("2∛3") == Expr(:call, :*, 2, Expr(:call, :∛, 3))
@test Meta.parse("2∜3") == Expr(:call, :*, 2, Expr(:call, :∜, 3))

macro m_underscore_hygiene()
    return :(_ = 1)
end

@test @macroexpand(@m_underscore_hygiene()) == :(_ = 1)

macro m_begin_hygiene(a)
    return :($(esc(a))[begin])
end

@test @m_begin_hygiene([1, 2, 3]) == 1

# issue 40258
@test "a $("b $("c")")" == "a b c"

@test "$(([[:a, :b], [:c, :d]]...)...)" == "abcd"

@test eval(Expr(:string, "a", Expr(:string, "b", "c"))) == "abc"
@test eval(Expr(:string, "a", Expr(:string, "b", Expr(:string, "c")))) == "abc"

macro m_nospecialize_unnamed_hygiene()
    return :(f(@nospecialize(::Any)) = Any)
end

@test @m_nospecialize_unnamed_hygiene()(1) === Any

<<<<<<< HEAD
@testset "slurping into function def" begin
    x, f()... = [1, 2, 3]
    @test x == 1
    @test f() == [2, 3]
    # test that call to `Base.rest` is moved into definition of `f`
    @test f() !== f()

    x, f()... = 1, 2, 3
    @test x == 1
    @test f() == (2, 3)
=======
# https://github.com/JuliaLang/julia/issues/40574
@testset "no mutation while destructuring" begin
    x = [1, 2]
    x[2], x[1] = x
    @test x == [2, 1]

    x = [1, 2, 3]
    x[3], x[1:2]... = x
    @test x == [2, 3, 1]
end

@testset "escaping newlines inside strings" begin
    c = "c"

    @test "a\
b" == "ab"
    @test "a\
    b" == "ab"
    @test raw"a\
b" == "a\\\nb"
    @test "a$c\
b" == "acb"
    @test "\\
" == "\\\n"


    @test """
          a\
          b""" == "ab"
    @test """
          a\
            b""" == "ab"
    @test """
            a\
          b""" == "ab"
    @test raw"""
          a\
          b""" == "a\\\nb"
    @test """
          a$c\
          b""" == "acb"

    @test """
          \
          """ == ""
    @test """
          \\
          """ == "\\\n"
    @test """
          \\\
          """ == "\\"
    @test """
          \\\\
          """ == "\\\\\n"
    @test """
          \\\\\
          """ == "\\\\"
    @test """
          \
          \
          """ == ""
    @test """
          \\
          \
          """ == "\\\n"
    @test """
          \\\
          \
          """ == "\\"


    @test `a\
b` == `ab`
    @test `a\
    b` == `ab`
    @test `a$c\
b` == `acb`
    @test `"a\
b"` == `ab`
    @test `'a\
b'` == `$("a\\\nb")`
    @test `\\
` == `'\'`


    @test ```
          a\
          b``` == `ab`
    @test ```
          a\
            b``` == `ab`
    @test ```
            a\
          b``` == `  ab`
    @test ```
          a$c\
          b``` == `acb`
    @test ```
          "a\
          b"``` == `ab`
    @test ```
          'a\
          b'``` == `$("a\\\nb")`
    @test ```
          \\
          ``` == `'\'`
end

# issue #41253
@test (function (::Dict{}); end)(Dict()) === nothing

@testset "issue #41330" begin
    @test Meta.parse("\"a\\\r\nb\"") == "ab"
    @test Meta.parse("\"a\\\rb\"") == "ab"
    @test eval(Meta.parse("`a\\\r\nb`")) == `ab`
    @test eval(Meta.parse("`a\\\rb`")) == `ab`
>>>>>>> e47ee994
end<|MERGE_RESOLUTION|>--- conflicted
+++ resolved
@@ -2820,18 +2820,6 @@
 
 @test @m_nospecialize_unnamed_hygiene()(1) === Any
 
-<<<<<<< HEAD
-@testset "slurping into function def" begin
-    x, f()... = [1, 2, 3]
-    @test x == 1
-    @test f() == [2, 3]
-    # test that call to `Base.rest` is moved into definition of `f`
-    @test f() !== f()
-
-    x, f()... = 1, 2, 3
-    @test x == 1
-    @test f() == (2, 3)
-=======
 # https://github.com/JuliaLang/julia/issues/40574
 @testset "no mutation while destructuring" begin
     x = [1, 2]
@@ -2948,5 +2936,16 @@
     @test Meta.parse("\"a\\\rb\"") == "ab"
     @test eval(Meta.parse("`a\\\r\nb`")) == `ab`
     @test eval(Meta.parse("`a\\\rb`")) == `ab`
->>>>>>> e47ee994
+end
+
+@testset "slurping into function def" begin
+    x, f()... = [1, 2, 3]
+    @test x == 1
+    @test f() == [2, 3]
+    # test that call to `Base.rest` is moved into definition of `f`
+    @test f() !== f()
+
+    x, f()... = 1, 2, 3
+    @test x == 1
+    @test f() == (2, 3)
 end