# This file is a part of Julia. License is MIT: https://julialang.org/license

# tests for parser and syntax lowering

function parseall(str)
    pos = start(str)
    exs = []
    while !done(str, pos)
        ex, pos = parse(str, pos)
        push!(exs, ex)
    end
    if length(exs) == 0
        throw(ParseError("end of input"))
    elseif length(exs) == 1
        return exs[1]
    else
        return Expr(:block, exs...)
    end
end

# issue #9684
let
    undot(op) = Symbol(string(op)[2:end])
    for (ex1, ex2) in [("5.≠x", "5.!=x"),
                       ("5.≥x", "5.>=x"),
                       ("5.≤x", "5.<=x")]
        ex1 = parse(ex1); ex2 = parse(ex2)
        @test ex1.head === :call && (ex1.head === ex2.head)
        @test ex1.args[2] === 5 && ex2.args[2] === 5
        @test eval(Main, undot(ex1.args[1])) === eval(Main, undot(ex2.args[1]))
        @test ex1.args[3] === :x && (ex1.args[3] === ex2.args[3])
    end
end

# issue #9704
let a = :a
    @test :(try
            catch $a
            end) == :(try
                      catch a
                      end)
    @test :(module $a end) == :(module a
                                end)
end

# string literals
macro test999_str(args...); args; end
@test test999"a"b == ("a","b")
@test test999"""a"""b == ("a","b")
@test test999"
    a
    b" == ("
    a
    b",)
@test test999"""
    a
    b""" == ("a\nb",)

# issue #5997
@test_throws ParseError parse(": x")
@test_throws ParseError parse("d[: 2]")

# issue #6770
@test_throws ParseError parse("x.3")

# issue #8763
@test_throws ParseError parse("sqrt(16)2")
@test_throws ParseError parse("x' y")
@test_throws ParseError parse("x 'y")
@test parse("x'y") == Expr(:call, :*, Expr(Symbol("'"), :x), :y)

# issue #8301
@test_throws ParseError parse("&*s")

# issue #10677
@test_throws ParseError parse("/1")
@test_throws ParseError parse("/pi")
@test parse("- = 2") == Expr(:(=), :(-), 2)
@test parse("/ = 2") == Expr(:(=), :(/), 2)
@test_throws ParseError parse("< : 2")
@test_throws ParseError parse("+ : 2")
@test_throws ParseError parse("< :2")
@test parse("+ :2") == Expr(:call, :(+), QuoteNode(2))

# issue #10900
@test_throws ParseError parse("+=")
@test_throws ParseError parse(".")
@test_throws ParseError parse("...")

# issue #10901
@test parse("/([1], 1)[1]") == :(([1] / 1)[1])

# issue #10997
@test parse(":(x.\$f[i])") == Expr(:quote,
                                   Expr(:ref,
                                        Expr(Symbol("."), :x,
                                             QuoteNode(Expr(:$, :f))),
                                        :i))

# issue #10994
@test parse("1 + #= \0 =# 2") == :(1 + 2)

# issue #10910
@test parse(":(using A)") == Expr(:quote, Expr(:using, :A))
@test parse(":(using A.b, B)") == Expr(:quote,
                                       Expr(:toplevel,
                                            Expr(:using, :A, :b),
                                            Expr(:using, :B)))
@test parse(":(using A: b, c.d)") == Expr(:quote,
                                          Expr(:toplevel,
                                               Expr(:using, :A, :b),
                                               Expr(:using, :A, :c, :d)))

@test parse(":(importall A)") == Expr(:quote, Expr(:importall, :A))

@test parse(":(import A)") == Expr(:quote, Expr(:import, :A))
@test parse(":(import A.b, B)") == Expr(:quote,
                                        Expr(:toplevel,
                                             Expr(:import, :A, :b),
                                             Expr(:import, :B)))
@test parse(":(import A: b, c.d)") == Expr(:quote,
                                           Expr(:toplevel,
                                                Expr(:import, :A, :b),
                                                Expr(:import, :A, :c, :d)))

# issue #11332
@test parse("export \$(Symbol(\"A\"))") == :(export $(Expr(:$, :(Symbol("A")))))
@test parse("export \$A") == :(export $(Expr(:$, :A)))
@test parse("using \$a.\$b") == Expr(:using, Expr(:$, :a), Expr(:$, :b))
@test parse("using \$a.\$b, \$c") == Expr(:toplevel, Expr(:using, Expr(:$, :a),
                                                          Expr(:$, :b)),
                                          Expr(:using, Expr(:$, :c)))
@test parse("using \$a: \$b, \$c.\$d") ==
    Expr(:toplevel, Expr(:using, Expr(:$, :a), Expr(:$, :b)),
         Expr(:using, Expr(:$, :a), Expr(:$, :c), Expr(:$, :d)))

# fix pr #11338 and test for #11497
@test parseall("using \$\na") == Expr(:block, Expr(:using, :$), :a)
@test parseall("using \$,\na") == Expr(:toplevel, Expr(:using, :$),
                                       Expr(:using, :a))
@test parseall("using &\na") == Expr(:block, Expr(:using, :&), :a)

@test parseall("a = &\nb") == Expr(:block, Expr(:(=), :a, :&), :b)
@test parseall("a = \$\nb") == Expr(:block, Expr(:(=), :a, :$), :b)
@test parseall(":(a = &\nb)") == Expr(:quote, Expr(:(=), :a, Expr(:&, :b)))
@test parseall(":(a = \$\nb)") == Expr(:quote, Expr(:(=), :a, Expr(:$, :b)))

# issue 11970
@test parseall("""
macro f(args...) end; @f ""
""") == Expr(:toplevel,
             Expr(:macro, Expr(:call, :f, Expr(:..., :args)), Expr(:block, Expr(:line, 1, :none))),
             Expr(:macrocall, Symbol("@f"), ""))

# blocks vs. tuples
@test parse("()") == Expr(:tuple)
@test parse("(;)") == Expr(:block)
@test parse("(;;;;)") == Expr(:block)
@test_throws ParseError parse("(,)")
@test_throws ParseError parse("(;,)")
@test_throws ParseError parse("(,;)")
@test parse("(x;)") == Expr(:block, :x)
@test parse("(;x)") == Expr(:tuple, Expr(:parameters, :x))
@test parse("(;x,)") == Expr(:tuple, Expr(:parameters, :x))
@test parse("(x,)") == Expr(:tuple, :x)
@test parse("(x,;)") == Expr(:tuple, :x)
@test parse("(x;y)") == Expr(:block, :x, :y)
@test parse("(x=1;y=2)") == Expr(:block, Expr(:(=), :x, 1), Expr(:(=), :y, 2))
@test parse("(x,;y)") == Expr(:tuple, Expr(:parameters, :y), :x)
@test parse("(x,;y=1)") == Expr(:tuple, Expr(:parameters, Expr(:kw, :y, 1)), :x)
@test parse("(x,a;y=1)") == Expr(:tuple, Expr(:parameters, Expr(:kw, :y, 1)), :x, :a)
@test parse("(x,a;y=1,z=2)") == Expr(:tuple, Expr(:parameters, Expr(:kw,:y,1), Expr(:kw,:z,2)), :x, :a)
@test parse("(a=1, b=2)") == Expr(:tuple, Expr(:(=), :a, 1), Expr(:(=), :b, 2))
@test_throws ParseError parse("(1 2)") # issue #15248

# integer parsing
@test parse(Int32,"0",36) === Int32(0)
@test parse(Int32,"1",36) === Int32(1)
@test parse(Int32,"9",36) === Int32(9)
@test parse(Int32,"A",36) === Int32(10)
@test parse(Int32,"a",36) === Int32(10)
@test parse(Int32,"B",36) === Int32(11)
@test parse(Int32,"b",36) === Int32(11)
@test parse(Int32,"F",36) === Int32(15)
@test parse(Int32,"f",36) === Int32(15)
@test parse(Int32,"Z",36) === Int32(35)
@test parse(Int32,"z",36) === Int32(35)

@test parse(Int,"0") == 0
@test parse(Int,"-0") == 0
@test parse(Int,"1") == 1
@test parse(Int,"-1") == -1
@test parse(Int,"9") == 9
@test parse(Int,"-9") == -9
@test parse(Int,"10") == 10
@test parse(Int,"-10") == -10
@test parse(Int64,"3830974272") == 3830974272
@test parse(Int64,"-3830974272") == -3830974272
@test parse(Int,'3') == 3
@test parse(Int,'3', 8) == 3

# Issue 20587
for T in vcat(subtypes(Signed), subtypes(Unsigned))
    for s in ["", " ", "  "]
        # Without a base (handles things like "0x00001111", etc)
        result = @test_throws ArgumentError parse(T, s)
        exception_without_base = result.value
        if T == Bool
            if s == ""
                @test exception_without_base.msg == "input string is empty"
            else
                @test exception_without_base.msg == "input string only contains whitespace"
            end
        else
            @test exception_without_base.msg == "input string is empty or only contains whitespace"
        end

        # With a base
        result = @test_throws ArgumentError parse(T, s, 16)
        exception_with_base = result.value
        if T == Bool
            if s == ""
                @test exception_with_base.msg == "input string is empty"
            else
                @test exception_with_base.msg == "input string only contains whitespace"
            end
        else
            @test exception_with_base.msg == "input string is empty or only contains whitespace"
        end
    end

    # Test `tryparse_internal` with part of a string
    let b = "                   "
        result = @test_throws ArgumentError get(Base.tryparse_internal(Bool, b, 7, 11, 0, true))
        exception_bool = result.value
        @test exception_bool.msg == "input string only contains whitespace"

        result = @test_throws ArgumentError get(Base.tryparse_internal(Int, b, 7, 11, 0, true))
        exception_int = result.value
        @test exception_int.msg == "input string is empty or only contains whitespace"

        result = @test_throws ArgumentError get(Base.tryparse_internal(UInt128, b, 7, 11, 0, true))
        exception_uint = result.value
        @test exception_uint.msg == "input string is empty or only contains whitespace"
    end

    # Test that the entire input string appears in error messages
    let s = "     false    true     "
        result = @test_throws(ArgumentError,
            get(Base.tryparse_internal(Bool, s, start(s), endof(s), 0, true)))
        @test result.value.msg == "invalid Bool representation: $(repr(s))"
    end

    # Test that leading and trailing whitespace is ignored.
    for v in (1, 2, 3)
        @test parse(Int, "    $v"    ) == v
        @test parse(Int, "    $v\n"  ) == v
        @test parse(Int, "$v    "    ) == v
        @test parse(Int, "    $v    ") == v
    end
    for v in (true, false)
        @test parse(Bool, "    $v"    ) == v
        @test parse(Bool, "    $v\n"  ) == v
        @test parse(Bool, "$v    "    ) == v
        @test parse(Bool, "    $v    ") == v
    end
    for v in (0.05, -0.05, 2.5, -2.5)
        @test parse(Float64, "    $v"    ) == v
        @test parse(Float64, "    $v\n"  ) == v
        @test parse(Float64, "$v    "    ) == v
        @test parse(Float64, "    $v    ") == v
    end
    @test parse(Float64, "    .5"    ) == 0.5
    @test parse(Float64, "    .5\n"  ) == 0.5
    @test parse(Float64, "    .5    ") == 0.5
    @test parse(Float64, ".5    "    ) == 0.5
end

@test parse(Bool, "\u202f true") === true
@test parse(Bool, "\u202f false") === false

parsebin(s) = parse(Int,s,2)
parseoct(s) = parse(Int,s,8)
parsehex(s) = parse(Int,s,16)

@test parsebin("0") == 0
@test parsebin("-0") == 0
@test parsebin("1") == 1
@test parsebin("-1") == -1
@test parsebin("10") == 2
@test parsebin("-10") == -2
@test parsebin("11") == 3
@test parsebin("-11") == -3
@test parsebin("1111000011110000111100001111") == 252645135
@test parsebin("-1111000011110000111100001111") == -252645135

@test parseoct("0") == 0
@test parseoct("-0") == 0
@test parseoct("1") == 1
@test parseoct("-1") == -1
@test parseoct("7") == 7
@test parseoct("-7") == -7
@test parseoct("10") == 8
@test parseoct("-10") == -8
@test parseoct("11") == 9
@test parseoct("-11") == -9
@test parseoct("72") == 58
@test parseoct("-72") == -58
@test parseoct("3172207320") == 434704080
@test parseoct("-3172207320") == -434704080

@test parsehex("0") == 0
@test parsehex("-0") == 0
@test parsehex("1") == 1
@test parsehex("-1") == -1
@test parsehex("9") == 9
@test parsehex("-9") == -9
@test parsehex("a") == 10
@test parsehex("-a") == -10
@test parsehex("f") == 15
@test parsehex("-f") == -15
@test parsehex("10") == 16
@test parsehex("-10") == -16
@test parsehex("0BADF00D") == 195948557
@test parsehex("-0BADF00D") == -195948557
@test parse(Int64,"BADCAB1E",16) == 3135023902
@test parse(Int64,"-BADCAB1E",16) == -3135023902
@test parse(Int64,"CafeBabe",16) == 3405691582
@test parse(Int64,"-CafeBabe",16) == -3405691582
@test parse(Int64,"DeadBeef",16) == 3735928559
@test parse(Int64,"-DeadBeef",16) == -3735928559

@test parse(Int,"2\n") == 2
@test parse(Int,"   2 \n ") == 2
@test parse(Int," 2 ") == 2
@test parse(Int,"2 ") == 2
@test parse(Int," 2") == 2
@test parse(Int,"+2\n") == 2
@test parse(Int,"-2") == -2
@test_throws ArgumentError parse(Int,"   2 \n 0")
@test_throws ArgumentError parse(Int,"2x")
@test_throws ArgumentError parse(Int,"-")

# parsing numbers with _ and .
@test parse("1_2.3_4") == 12.34
@test_throws ParseError parse("1._")
@test_throws ParseError parse("1._5")
@test_throws ParseError parse("1e.3")
@test_throws ParseError parse("1e3.")
@test parse("2e_1") == Expr(:call, :*, 2, :e_1)
# issue #17705
@test parse("2e3_") == Expr(:call, :*, 2e3, :_)
@test parse("2e-3_") == Expr(:call, :*, 2e-3, :_)
@test parse("2e3_\"x\"") == Expr(:call, :*, 2e3, Expr(:macrocall, Symbol("@__str"), "x"))

# multibyte spaces
@test parse(Int, "3\u2003\u202F") == 3
@test_throws ArgumentError parse(Int, "3\u2003\u202F,")

@test parse(Int,'a') == 10
@test_throws ArgumentError parse(Int,typemax(Char))

@test parse(Int,"1234") == 1234
@test parse(Int,"0x1234") == 0x1234
@test parse(Int,"0o1234") == 0o1234
@test parse(Int,"0b1011") == 0b1011
@test parse(Int,"-1234") == -1234
@test parse(Int,"-0x1234") == -Int(0x1234)
@test parse(Int,"-0o1234") == -Int(0o1234)
@test parse(Int,"-0b1011") == -Int(0b1011)

for T in (Int8, Int16, Int32, Int64, Int128)
    @test parse(T,string(typemin(T))) == typemin(T)
    @test parse(T,string(typemax(T))) == typemax(T)
    @test_throws OverflowError parse(T,string(big(typemin(T))-1))
    @test_throws OverflowError parse(T,string(big(typemax(T))+1))
end

for T in (UInt8,UInt16,UInt32,UInt64,UInt128)
    @test parse(T,string(typemin(T))) == typemin(T)
    @test parse(T,string(typemax(T))) == typemax(T)
    @test_throws ArgumentError parse(T,string(big(typemin(T))-1))
    @test_throws OverflowError parse(T,string(big(typemax(T))+1))
end

@test parse("1 == 2|>3") == Expr(:call, :(==), 1, Expr(:call, :(|>), 2, 3))

# issue #12501 and pr #12502
parse("""
      baremodule A
      "a" in b
      end
      """)
parse("""
      baremodule A
      "a"
      end
      """)

# issue #12626
@test parse("a .÷ 1") == Expr(:call, :.÷, :a, 1)
@test parse("a .÷= 1") == Expr(:.÷=, :a, 1)

# issue #12771
@test -(3)^2 == -9

# issue #13302
let p = parse("try
            a
        catch
            b, c = t
        end")
    @test isa(p,Expr) && p.head === :try
    @test p.args[2] === false
    @test p.args[3].args[end] == parse("b,c = t")
end

# pr #13078
@test parse("a in b in c") == Expr(:comparison, :a, :in, :b, :in, :c)
@test parse("a||b→c&&d") == Expr(:call, :→,
                                 Expr(Symbol("||"), :a, :b),
                                 Expr(Symbol("&&"), :c, :d))

# issue #11988 -- normalize \r and \r\n in literal strings to \n
@test "foo\nbar" == parse("\"\"\"\r\nfoo\r\nbar\"\"\"") ==
    parse("\"\"\"\nfoo\nbar\"\"\"") == parse("\"\"\"\rfoo\rbar\"\"\"") ==
    parse("\"foo\r\nbar\"") == parse("\"foo\rbar\"") == parse("\"foo\nbar\"")
@test '\r' == first("\r") == first("\r\n") # still allow explicit \r

# issue #14561 - generating 0-method generic function def
let fname = :f
    @test :(function $fname end) == Expr(:function, :f)
end

# issue #14977
@test parse("x = 1", 1) == (:(x = 1), 6)
@test parse("x = 1", 6) == (nothing, 6)
@test_throws BoundsError parse("x = 1", 0)
@test_throws BoundsError parse("x = 1", -1)
@test_throws BoundsError parse("x = 1", 7)

# issue #14683
@test_throws ParseError parse("'\\A\"'")
@test parse("'\"'") == parse("'\\\"'") == '"' == "\""[1] == '\42'

@test_throws ParseError parse("f(2x for x=1:10, y")

# issue #15223
call0(f) = f()
call1(f,x) = f(x)
call2(f,x,y) = f(x,y)
@test (call0() do; 42 end) == 42
@test (call1(42) do x; x+1 end) == 43
@test (call2(42,1) do x,y; x+y+1 end) == 44

# definitions using comparison syntax
let a⊂b = reduce(&, x ∈ b for x in a) && length(b)>length(a)
    @test [1,2] ⊂ [1,2,3,4]
    @test !([1,2] ⊂ [1,3,4])
    @test !([1,2] ⊂ [1,2])
end

# issue #9503
@test parse("x<:y") == Expr(:(<:), :x, :y)
@test parse("x>:y") == Expr(:(>:), :x, :y)
@test parse("x<:y<:z").head === :comparison
@test parse("x>:y<:z").head === :comparison

# reason PR #19765, <- operator, was reverted
@test -2<-1 # DO NOT ADD SPACES

# issue #11169
uncalled(x) = @test false
fret() = uncalled(return true)
@test fret()

# issue #9617
let p = 15
    @test 2p+1 == 31  # not a hex float literal
end

# issue #15597
function test_parseerror(str, msg)
    try
        parse(str)
        @test false
    catch e
        @test isa(e,ParseError) && e.msg == msg
    end
end
test_parseerror("0x", "invalid numeric constant \"0x\"")
test_parseerror("0b", "invalid numeric constant \"0b\"")
test_parseerror("0o", "invalid numeric constant \"0o\"")
test_parseerror("0x0.1", "hex float literal must contain \"p\" or \"P\"")
test_parseerror("0x1.0p", "invalid numeric constant \"0x1.0\"")

# issue #15798
@test expand(Base.parse_input_line("""
              try = "No"
           """)) == Expr(:error, "unexpected \"=\"")

# issue #19861 make sure macro-expansion happens in the newest world for top-level expression
@test eval(Base.parse_input_line("""
           macro X19861()
               return 23341
           end
           @X19861
           """)::Expr) == 23341

# test parse_input_line for a streaming IO input
let b = IOBuffer("""
                 let x = x
                     x
                 end
                 f()
                 """)
    @test Base.parse_input_line(b) == Expr(:let, Expr(:block, Expr(:line, 2, :none), :x), Expr(:(=), :x, :x))
    @test Base.parse_input_line(b) == Expr(:call, :f)
    @test Base.parse_input_line(b) === nothing
end

# issue #15763
test_parseerror("if\nfalse\nend", "missing condition in \"if\" at none:1")
test_parseerror("if false\nelseif\nend", "missing condition in \"elseif\" at none:2")

# issue #15828
@test expand(parse("x...")) == Expr(:error, "\"...\" expression outside call")

# issue #15830
@test expand(parse("foo(y = (global x)) = y")) == Expr(:error, "misplaced \"global\" declaration")

# issue #15844
function f15844(x)
    x
end

g15844 = let
    local function f15844(x::Int32)
        2x
    end
end

function add_method_to_glob_fn!()
    global function f15844(x::Int64)
        3x
    end
end

add_method_to_glob_fn!()
@test g15844 !== f15844
@test g15844(Int32(1)) == 2
@test f15844(Int32(1)) == 1
@test f15844(Int64(1)) == 3

# issue #15661
@test_throws ParseError parse("function catch() end")
@test_throws ParseError parse("function end() end")
@test_throws ParseError parse("function finally() end")

# PR #16170
@test expand(parse("true(x) = x")) == Expr(:error, "invalid function name \"true\"")
@test expand(parse("false(x) = x")) == Expr(:error, "invalid function name \"false\"")

# issue #16355
@test expand(:(f(d:Int...)=nothing)) == Expr(:error, "\"d:Int\" is not a valid function argument name")

# issue #16517
@test (try error(); catch 0; end) === 0
@test (try error(); catch false; end) === false  # false and true are Bool literals, not variables
@test (try error(); catch true; end) === true
f16517() = try error(); catch 0; end
@test f16517() === 0

# issue #16671
@test parse("1.") === 1.0

isline(x) = isa(x,Expr) && x.head === :line

# issue #16672
@test count(isline, parse("begin end").args) == 1
@test count(isline, parse("begin; end").args) == 1
@test count(isline, parse("begin; x+2; end").args) == 1
@test count(isline, parse("begin; x+2; y+1; end").args) == 2

# issue #16736
let
    local lineoffset0 = @__LINE__ + 1
    local lineoffset1 = @__LINE__
    local lineoffset2 = @__LINE__ - 1
    @test lineoffset0 == lineoffset1 == lineoffset2
end

# issue #16686
@test parse("try x
             catch test()
                 y
             end") == Expr(:try,
                           Expr(:block,
                                Expr(:line, 1, :none),
                                :x),
                           false,
                           Expr(:block,
                                Expr(:line, 2, :none),
                                Expr(:call, :test),
                                Expr(:line, 3, :none),
                                :y))

# test that pre 0.5 deprecated syntax is a parse error
@test_throws ParseError parse("Int [1,2,3]")
@test_throws ParseError parse("Int [x for x in 1:10]")
@test_throws ParseError parse("foo (x) = x")
@test_throws ParseError parse("foo {T<:Int}(x::T) = x")

@test_throws ParseError parse("Foo .bar")

@test_throws ParseError parse("import x .y")
@test_throws ParseError parse("using x .y")

@test_throws ParseError parse("--x")
@test_throws ParseError parse("stagedfunction foo(x); end")

#@test_throws ParseError parse("{1,2,3}")
#@test_throws ParseError parse("{1 2 3 4}")
#@test_throws ParseError parse("{1,2; 3,4}")
@test_throws ParseError parse("{x for x in 1:10}")
@test_throws ParseError parse("{x=>y for (x,y) in zip([1,2,3],[4,5,6])}")
#@test_throws ParseError parse("{:a=>1, :b=>2}")

@test parse("A=>B") == Expr(:call, :(=>), :A, :B)

# this now is parsed as getindex(Pair{Any,Any}, ...)
@test_throws MethodError eval(parse("(Any=>Any)[]"))
@test_throws MethodError eval(parse("(Any=>Any)[:a=>1,:b=>2]"))

# make sure base can be any Integer
for T in (Int, BigInt)
    let n = parse(T, "123", Int8(10))
        @test n == 123
        @test isa(n, T)
    end
end

# issue #16720
let err = try
    include_string("module A

        function broken()

            x[1] = some_func(

        end

        end")
    catch e
        e
    end
    @test err.line == 7
end

# issue #17065
@test parse(Int, "2") === 2
@test parse(Bool, "true") === true
@test parse(Bool, "false") === false
@test get(tryparse(Bool, "true")) === get(Nullable{Bool}(true))
@test get(tryparse(Bool, "false")) === get(Nullable{Bool}(false))
@test_throws ArgumentError parse(Int, "2", 1)
@test_throws ArgumentError parse(Int, "2", 63)

# issue #17333: tryparse should still throw on invalid base
for T in (Int32, BigInt), base in (0,1,100)
    @test_throws ArgumentError tryparse(T, "0", base)
end

# error throwing branch from #10560
@test_throws ArgumentError Base.tryparse_internal(Bool, "foo", 1, 2, 10, true)

# PR #17393
for op in (:.==, :.&, :.|, :.≤)
    @test parse("a $op b") == Expr(:call, op, :a, :b)
end
for op in (:.=, :.+=)
    @test parse("a $op b") == Expr(op, :a, :b)
end

# issue #17489
let m_error, error_out, filename = Base.source_path()
    m_error = try @eval method_c6(a::(:A)) = 1; catch e; e; end
    error_out = sprint(showerror, m_error)
    @test startswith(error_out, "ArgumentError: invalid type for argument a in method definition for method_c6 at $filename:")

    m_error = try @eval method_c6(::(:A)) = 2; catch e; e; end
    error_out = sprint(showerror, m_error)
    @test startswith(error_out, "ArgumentError: invalid type for argument number 1 in method definition for method_c6 at $filename:")

    m_error = try @eval method_c6(A; B) = 3; catch e; e; end
    error_out = sprint(showerror, m_error)
    @test error_out == "syntax: keyword argument \"B\" needs a default value"

    # issue #20614
    m_error = try @eval foo{N}(types::NTuple{N}, values::Vararg{Any,N}, c) = nothing; catch e; e; end
    error_out = sprint(showerror, m_error)
    @test startswith(error_out, "ArgumentError: Vararg on non-final argument")
end

# issue #7272
@test expand(parse("let
              global x = 2
              local x = 1
              end")) == Expr(:error, "variable \"x\" declared both local and global")

@test expand(parse("let
              local x = 2
              local x = 1
              end")) == Expr(:error, "local \"x\" declared twice")

@test expand(parse("let x
                  local x = 1
              end")) == Expr(:error, "local \"x\" declared twice")

@test expand(parse("let x = 2
                  local x = 1
              end")) == Expr(:error, "local \"x\" declared twice")


# make sure front end can correctly print values to error messages
let ex = expand(parse("\"a\"=1"))
    @test ex == Expr(:error, "invalid assignment location \"\"a\"\"")
end

# make sure that incomplete tags are detected correctly
# (i.e. error messages in src/julia-parser.scm must be matched correctly
# by the code in base/client.jl)
for (str, tag) in Dict("" => :none, "\"" => :string, "#=" => :comment, "'" => :char,
                       "`" => :cmd, "begin;" => :block, "quote;" => :block,
                       "let;" => :block, "for i=1;" => :block, "function f();" => :block,
                       "f() do x;" => :block, "module X;" => :block, "mutable struct X;" => :block,
                       "struct X;" => :block, "(" => :other, "[" => :other,
                       "begin" => :other, "quote" => :other,
                       "let" => :other, "for" => :other, "function" => :other,
                       "f() do" => :other, "module" => :other, "mutable struct" => :other,
                       "struct" => :other)
    @test Base.incomplete_tag(parse(str, raise=false)) == tag
end

# meta nodes for optional positional arguments
@test expand(:(@inline f(p::Int=2) = 3)).args[2].args[3].inlineable

# issue #16096
module M16096
macro iter()
    quote
        @inline function foo(sub)
            it = 1
        end
    end
end
end
let ex = expand(:(@M16096.iter))
    @test !(isa(ex,Expr) && ex.head === :error)
end

# issue #15838
module A15838
    macro f() end
    const x = :a
end
module B15838
    import ..A15838.@f
    macro f(x); return :x; end
    const x = :b
end
@test A15838.@f() === nothing
@test A15838.@f(1) === :b
let nometh = expand(:(A15838.@f(1, 2)))
    @test (nometh::Expr).head === :error
    @test length(nometh.args) == 1
    e = nometh.args[1]::MethodError
    @test e.f === getfield(A15838, Symbol("@f"))
    @test e.args === (1,2)
end

# issue 10046
for op in ["+", "-", "\$", "|", ".+", ".-", "*", ".*"]
    @test_throws ParseError parse("$op in [+, -]")
end

# issue #17701
@test expand(:(i==3 && i+=1)) == Expr(:error, "invalid assignment location \"==(i,3)&&i\"")

# issue #18667
@test expand(:(true = 1)) == Expr(:error, "invalid assignment location \"true\"")
@test expand(:(false = 1)) == Expr(:error, "invalid assignment location \"false\"")

# PR #15592
let str = "[1] [2]"
    @test_throws ParseError parse(str)
end

# issue 15896 and PR 15913
@test_throws ErrorException eval(:(macro test15896(d; y=0) end))

# Issue #16578 (Lowering) mismatch between push_loc and pop_loc
module TestMeta_16578
using Base.Test
function get_expr_list(ex::CodeInfo)
    return ex.code::Array{Any,1}
end
function get_expr_list(ex::Expr)
    if ex.head == :thunk
        return get_expr_list(ex.args[1])
    else
        return ex.args
    end
end

function count_meta_loc(exprs)
    push_count = 0
    pop_count = 0
    for expr in exprs
        Meta.isexpr(expr, :meta) || continue
        expr = expr::Expr
        if expr.args[1] === :push_loc
            push_count += 1
        elseif expr.args[1] === :pop_loc
            pop_count += 1
        end
        @test push_count >= pop_count
    end
    @test push_count == pop_count
    return push_count
end

function is_return_ssavalue(ex::Expr)
    ex.head === :return && isa(ex.args[1], SSAValue)
end

function is_pop_loc(ex::Expr)
    ex.head === :meta && ex.args[1] === :pop_loc
end

# Macros
macro m1()
    quote
        sin(1)
    end
end
macro m2()
    quote
        1
    end
end
include_string("""
macro m3()
    quote
        @m1
    end
end
macro m4()
    quote
        @m2
    end
end
""", "another_file.jl")
m1_exprs = get_expr_list(expand(:(@m1)))
m2_exprs = get_expr_list(expand(:(@m2)))
m3_exprs = get_expr_list(expand(:(@m3)))
m4_exprs = get_expr_list(expand(:(@m4)))

# Check the expanded expresion has expected number of matching push/pop
# and the return is handled correctly
@test count_meta_loc(m1_exprs) == 1
@test is_return_ssavalue(m1_exprs[end])
@test is_pop_loc(m1_exprs[end - 1])

@test count_meta_loc(m2_exprs) == 1
@test m2_exprs[end] == :(return 1)
@test is_pop_loc(m2_exprs[end - 1])

@test count_meta_loc(m3_exprs) == 2
@test is_return_ssavalue(m3_exprs[end])
@test is_pop_loc(m3_exprs[end - 1])

@test count_meta_loc(m4_exprs) == 2
@test m4_exprs[end] == :(return 1)
@test is_pop_loc(m4_exprs[end - 1])

function f1(a)
    b = a + 100
    b
end

@generated function f2(a)
    quote
        b = a + 100
        b
    end
end

f1_exprs = get_expr_list(@code_typed(f1(1))[1])
f2_exprs = get_expr_list(@code_typed(f2(1))[1])

@test Meta.isexpr(f1_exprs[end], :return)
@test is_pop_loc(f2_exprs[end - 1])
@test Meta.isexpr(f2_exprs[end], :return)

if Base.JLOptions().code_coverage != 0 && Base.JLOptions().can_inline != 0
    @test count_meta_loc(f1_exprs) == 1
    @test count_meta_loc(f2_exprs) == 2
else
    @test count_meta_loc(f1_exprs) == 0
    @test count_meta_loc(f2_exprs) == 1
end

# Check that string and command literals are parsed to the appropriate macros
@test :(x"s") == :(@x_str "s")
@test :(x"s"flag) == :(@x_str "s" "flag")
@test :(x"s\"`\x\$\\") == :(@x_str "s\"`\\x\\\$\\\\")
@test :(x`s`) == :(@x_cmd "s")
@test :(x`s`flag) == :(@x_cmd "s" "flag")
@test :(x`s\`"\x\$\\`) == :(@x_cmd "s`\"\\x\\\$\\\\")

# Check multiline command literals
@test :```
multiline
command
``` == :(@cmd "multiline\ncommand\n")

macro julia_cmd(s)
    Meta.quot(parse(s))
end
@test julia```
if test + test == test
    println(test)
end
```.head == :if

end

# issue 18756
module Mod18756
mutable struct Type
end
end
@test method_exists(Mod18756.Type, ())

# issue 18002
@test parse("Foo{T} = Bar{T}") == Expr(:(=), Expr(:curly, :Foo, :T), Expr(:curly, :Bar, :T))

# don't insert push_loc for filename `none` at the top level
let ex = expand(parse("""
begin
    x = 1
end"""))
    @test !any(x->(x == Expr(:meta, :push_loc, :none)), ex.args)
end

# Check qualified string macros
Base.r"regex" == r"regex"

module QualifiedStringMacro
module SubModule
macro x_str(x)
    1
end
macro y_cmd(x)
    2
end
end
end

@test QualifiedStringMacro.SubModule.x"" === 1
@test QualifiedStringMacro.SubModule.y`` === 2

let ..(x,y) = x + y
    @test 3 .. 4 === 7
end

# issue #7669
@test parse("@a(b=1, c=2)") == Expr(:macrocall, Symbol("@a"), :(b=1), :(c=2))

# issue #19685
let f = function (x; kw...)
            return (x, kw)
        end,
    g = function (x; a = 2)
            return (x, a)
        end
    @test f(1) == (1, Any[])
    @test g(1) == (1, 2)
end

# normalization of Unicode symbols (#19464)
let ε=1, μ=2, x=3, î=4
    # issue #5434 (mu vs micro):
    @test parse("\u00b5") === parse("\u03bc")
    @test µ == μ == 2
    # NFC normalization of identifiers:
    @test parse("\u0069\u0302") === parse("\u00ee")
    @test î == 4
    # latin vs greek ε (#14751)
    @test parse("\u025B") === parse("\u03B5")
    @test ɛ == ε == 1
end

# issue #8925
let
    global const (c8925, d8925) = (3, 4)
end
@test c8925 == 3 && isconst(:c8925)
@test d8925 == 4 && isconst(:d8925)

<<<<<<< HEAD
# Check `and` & `or`, issue #5238, PR #19788
@test :(a and b) == :(a && b)
@test true and :foo == :foo
@test false or :bar == :bar
@test true and false or true == true
@test (x = 5; x > 4) or (x = 0) == 0

function fact_test(n::Int)
    n >= 0 or error("n must be non-negative")
    n == 0 and return 1
    n * fact_test(n - 1)
end

@test fact_test(5) == 120
@test_throws ErrorException fact_test(-1)
=======
# issue #18754: parse ccall as a regular function
@test parse("ccall([1], 2)[3]") == Expr(:ref, Expr(:call, :ccall, Expr(:vect, 1), 2), 3)
@test parse("ccall(a).member") == Expr(:., Expr(:call, :ccall, :a), QuoteNode(:member))

# Check that the body of a `where`-qualified short form function definition gets
# a :block for its body
short_where_call = :(f(x::T) where T = T)
@test short_where_call.args[2].head == :block

# `where` with multi-line anonymous functions
let f = function (x::T) where T
            T
        end
    @test f(:x) === Symbol
end

let f = function (x::T, y::S) where T<:S where S
            (T,S)
        end
    @test f(0,1) === (Int,Int)
end

# issue #20541
@test parse("[a .!b]") == Expr(:hcat, :a, Expr(:call, :(.!), :b))

@test expand(:(a{1} = b)) == Expr(:error, "invalid type parameter name \"1\"")
@test expand(:(a{2<:Any} = b)) == Expr(:error, "invalid type parameter name \"2\"")

# issue #20653
@test_throws UndefVarError Base.call(::Int) = 1
module Test20653
using Base.Test
struct A
end
call(::A) = 1
const a = A()
@test_throws MethodError a()
@test call(a) === 1
end

# issue #20729
macro m20729()
    ex = Expr(:head)
    resize!(ex.args, 1)
    return ex
end

@test_throws ErrorException eval(:(@m20729))
@test expand(:(@m20729)) == Expr(:error, "undefined reference in AST")

macro err20000()
    return Expr(:error, "oops!")
end

@test expand(:(@err20000)) == Expr(:error, "oops!")

# issue #20000
@test parse("@m(a; b=c)") == Expr(:macrocall, Symbol("@m"),
                                  Expr(:parameters, Expr(:kw, :b, :c)), :a)

# issue #21054
macro make_f21054(T)
    quote
        $(esc(:f21054))(X::Type{<:$T}) = 1
    end
end
@eval @make_f21054 $Array
@test isa(f21054, Function)
g21054(>:) = >:2
@test g21054(-) == -2

# issue #21168
@test expand(:(a.[1])) == Expr(:error, "invalid syntax a.[1]")
@test expand(:(a.{1})) == Expr(:error, "invalid syntax a.{1}")

# Issue #21225
let abstr = parse("abstract type X end")
    @test parse("abstract type X; end") == abstr
    @test parse(string("abstract type X", ";"^5, " end")) == abstr
    @test parse("abstract type X\nend") == abstr
    @test parse(string("abstract type X", "\n"^5, "end")) == abstr
end
let prim = parse("primitive type X 8 end")
    @test parse("primitive type X 8; end") == prim
    @test parse(string("primitive type X 8", ";"^5, " end")) == prim
    @test parse("primitive type X 8\nend") == prim
    @test parse(string("primitive type X 8", "\n"^5, "end")) == prim
end

# issue #21155
@test filter(!isline,
             parse("module B
                        using ..x,
                              ..y
                    end").args[3].args)[1] ==
      Expr(:toplevel,
           Expr(:using, Symbol("."), Symbol("."), :x),
           Expr(:using, Symbol("."), Symbol("."), :y))

@test filter(!isline,
             parse("module A
                        using .B,
                              .C
                    end").args[3].args)[1] ==
      Expr(:toplevel,
           Expr(:using, Symbol("."), :B),
           Expr(:using, Symbol("."), :C))

# issue #21440
@test parse("+(x::T,y::T) where {T} = 0") == parse("(+)(x::T,y::T) where {T} = 0")
@test parse("a::b::c") == Expr(:(::), Expr(:(::), :a, :b), :c)

# issue #21545
f21545(::Type{<: AbstractArray{T,N} where N}) where T = T
@test f21545(Array{Int8}) === Int8
@test parse("<:{T} where T") == Expr(:where, Expr(:curly, :(<:), :T), :T)
@test parse("<:(T) where T") == Expr(:where, Expr(:(<:), :T), :T)
@test parse("<:{T}(T) where T") == Expr(:where, Expr(:call, Expr(:curly, :(<:), :T), :T), :T)

# issue #21586
macro m21586(x)
    Expr(:kw, esc(x), 42)
end

f21586(; @m21586(a), @m21586(b)) = a + b
@test f21586(a=10) == 52

# issue #21604
@test_nowarn @eval module Test21604
    const Foo = Any
    struct X
        x::Foo
    end
end
@test Test21604.X(1.0) === Test21604.X(1.0)

# comment 298107224 on pull #21607
module Test21607
    using Base.Test

    @test_warn(
    "WARNING: imported binding for Any overwritten in module Test21607",
    @eval const Any = Integer)

    # check that X <: Core.Any, not Integer
    mutable struct X; end
    @test supertype(X) === Core.Any

    # check that return type is Integer
    f()::Any = 1.0
    @test f() === 1

    # check that constructor accepts Any
    struct Y
        x
    end
    @test Y(1.0) !== Y(1)

    # check that function default argument type is Any
    g(x) = x
    @test g(1.0) === 1.0

    # check that asserted variable type is Integer
    @test let
        x::Any = 1.0
        x
    end === 1

    # check that unasserted variable type is not Integer
    @test let
        x = 1.0
        x
    end === 1.0
end
>>>>>>> 5f296f32
<|MERGE_RESOLUTION|>--- conflicted
+++ resolved
@@ -1009,23 +1009,6 @@
 @test c8925 == 3 && isconst(:c8925)
 @test d8925 == 4 && isconst(:d8925)
 
-<<<<<<< HEAD
-# Check `and` & `or`, issue #5238, PR #19788
-@test :(a and b) == :(a && b)
-@test true and :foo == :foo
-@test false or :bar == :bar
-@test true and false or true == true
-@test (x = 5; x > 4) or (x = 0) == 0
-
-function fact_test(n::Int)
-    n >= 0 or error("n must be non-negative")
-    n == 0 and return 1
-    n * fact_test(n - 1)
-end
-
-@test fact_test(5) == 120
-@test_throws ErrorException fact_test(-1)
-=======
 # issue #18754: parse ccall as a regular function
 @test parse("ccall([1], 2)[3]") == Expr(:ref, Expr(:call, :ccall, Expr(:vect, 1), 2), 3)
 @test parse("ccall(a).member") == Expr(:., Expr(:call, :ccall, :a), QuoteNode(:member))
@@ -1200,4 +1183,19 @@
         x
     end === 1.0
 end
->>>>>>> 5f296f32
+
+# Check `and` & `or`, issue #5238, PR #19788
+@test :(a and b) == :(a && b)
+@test true and :foo == :foo
+@test false or :bar == :bar
+@test true and false or true == true
+@test (x = 5; x > 4) or (x = 0) == 0
+
+function fact_test(n::Int)
+    n >= 0 or error("n must be non-negative")
+    n == 0 and return 1
+    n * fact_test(n - 1)
+end
+
+@test fact_test(5) == 120
+@test_throws ErrorException fact_test(-1)