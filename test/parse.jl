# This file is a part of Julia. License is MIT: https://julialang.org/license

# tests for parser and syntax lowering

function parseall(str)
    pos = start(str)
    exs = []
    while !done(str, pos)
        ex, pos = parse(str, pos)
        push!(exs, ex)
    end
    if length(exs) == 0
        throw(ParseError("end of input"))
    elseif length(exs) == 1
        return exs[1]
    else
        return Expr(:block, exs...)
    end
end

# issue #9684
let
    undot(op) = Symbol(string(op)[2:end])
    for (ex1, ex2) in [("5 .≠ x", "5 .!= x"),
                       ("5 .≥ x", "5 .>= x"),
                       ("5 .≤ x", "5 .<= x")]
        ex1 = parse(ex1); ex2 = parse(ex2)
        @test ex1.head === :call && (ex1.head === ex2.head)
        @test ex1.args[2] === 5 && ex2.args[2] === 5
        @test eval(Main, undot(ex1.args[1])) === eval(Main, undot(ex2.args[1]))
        @test ex1.args[3] === :x && (ex1.args[3] === ex2.args[3])
    end
end

# issue #9704
let a = :a
    @test :(try
            catch $a
            end) == :(try
                      catch a
                      end)
    @test :(module $a end) == :(module a
                                end)
end

# string literals
macro test999_str(args...); args; end
@test test999"a"b == ("a","b")
@test test999"""a"""b == ("a","b")
@test test999"
    a
    b" == ("
    a
    b",)
@test test999"""
    a
    b""" == ("a\nb",)

# issue #5997
@test_throws ParseError parse(": x")
@test_throws ParseError parse("d[: 2]")

# issue #6770
@test_throws ParseError parse("x.3")

# issue #8763
@test_throws ParseError parse("sqrt(16)2")
@test_throws ParseError parse("x' y")
@test_throws ParseError parse("x 'y")
@test parse("x'y") == Expr(:call, :*, Expr(Symbol("'"), :x), :y)

# issue #8301
@test_throws ParseError parse("&*s")

# issue #10677
@test_throws ParseError parse("/1")
@test_throws ParseError parse("/pi")
@test parse("- = 2") == Expr(:(=), :(-), 2)
@test parse("/ = 2") == Expr(:(=), :(/), 2)
@test_throws ParseError parse("< : 2")
@test_throws ParseError parse("+ : 2")
@test_throws ParseError parse("< :2")
@test parse("+ :2") == Expr(:call, :(+), QuoteNode(2))

# issue #10900
@test_throws ParseError parse("+=")
@test_throws ParseError parse(".")
@test_throws ParseError parse("...")

# issue #10901
@test parse("/([1], 1)[1]") == :(([1] / 1)[1])

# issue #10997
@test parse(":(x.\$f[i])") == Expr(:quote,
                                   Expr(:ref,
                                        Expr(Symbol("."), :x,
                                             QuoteNode(Expr(:$, :f))),
                                        :i))

# issue #10994
@test parse("1 + #= \0 =# 2") == :(1 + 2)

# issue #10910
@test parse(":(using A)") == Expr(:quote, Expr(:using, :A))
@test parse(":(using A.b, B)") == Expr(:quote,
                                       Expr(:toplevel,
                                            Expr(:using, :A, :b),
                                            Expr(:using, :B)))
@test parse(":(using A: b, c.d)") == Expr(:quote,
                                          Expr(:toplevel,
                                               Expr(:using, :A, :b),
                                               Expr(:using, :A, :c, :d)))

@test parse(":(import A)") == Expr(:quote, Expr(:import, :A))
@test parse(":(import A.b, B)") == Expr(:quote,
                                        Expr(:toplevel,
                                             Expr(:import, :A, :b),
                                             Expr(:import, :B)))
@test parse(":(import A: b, c.d)") == Expr(:quote,
                                           Expr(:toplevel,
                                                Expr(:import, :A, :b),
                                                Expr(:import, :A, :c, :d)))

# issue #11332
@test parse("export \$(Symbol(\"A\"))") == :(export $(Expr(:$, :(Symbol("A")))))
@test parse("export \$A") == :(export $(Expr(:$, :A)))
@test parse("using \$a.\$b") == Expr(:using, Expr(:$, :a), Expr(:$, :b))
@test parse("using \$a.\$b, \$c") == Expr(:toplevel, Expr(:using, Expr(:$, :a),
                                                          Expr(:$, :b)),
                                          Expr(:using, Expr(:$, :c)))
@test parse("using \$a: \$b, \$c.\$d") ==
    Expr(:toplevel, Expr(:using, Expr(:$, :a), Expr(:$, :b)),
         Expr(:using, Expr(:$, :a), Expr(:$, :c), Expr(:$, :d)))

# fix pr #11338 and test for #11497
@test parseall("using \$\na") == Expr(:block, Expr(:using, :$), :a)
@test parseall("using \$,\na") == Expr(:toplevel, Expr(:using, :$),
                                       Expr(:using, :a))
@test parseall("using &\na") == Expr(:block, Expr(:using, :&), :a)

@test parseall("a = &\nb") == Expr(:block, Expr(:(=), :a, :&), :b)
@test parseall("a = \$\nb") == Expr(:block, Expr(:(=), :a, :$), :b)
@test parseall(":(a = &\nb)") == Expr(:quote, Expr(:(=), :a, Expr(:&, :b)))
@test parseall(":(a = \$\nb)") == Expr(:quote, Expr(:(=), :a, Expr(:$, :b)))

# issue 11970
@test parseall("""
    macro f(args...) end; @f "macro argument"
""") == Expr(:toplevel,
             Expr(:macro, Expr(:call, :f, Expr(:..., :args)), Expr(:block, LineNumberNode(1, :none))),
             Expr(:macrocall, Symbol("@f"), LineNumberNode(1, :none), "macro argument"))

# blocks vs. tuples
@test parse("()") == Expr(:tuple)
@test parse("(;)") == Expr(:block)
@test parse("(;;;;)") == Expr(:block)
@test_throws ParseError parse("(,)")
@test_throws ParseError parse("(;,)")
@test_throws ParseError parse("(,;)")
@test parse("(x;)") == Expr(:block, :x)
@test parse("(;x)") == Expr(:tuple, Expr(:parameters, :x))
@test parse("(;x,)") == Expr(:tuple, Expr(:parameters, :x))
@test parse("(x,)") == Expr(:tuple, :x)
@test parse("(x,;)") == Expr(:tuple, :x)
@test parse("(x;y)") == Expr(:block, :x, :y)
@test parse("(x=1;y=2)") == Expr(:block, Expr(:(=), :x, 1), Expr(:(=), :y, 2))
@test parse("(x,;y)") == Expr(:tuple, Expr(:parameters, :y), :x)
@test parse("(x,;y=1)") == Expr(:tuple, Expr(:parameters, Expr(:kw, :y, 1)), :x)
@test parse("(x,a;y=1)") == Expr(:tuple, Expr(:parameters, Expr(:kw, :y, 1)), :x, :a)
@test parse("(x,a;y=1,z=2)") == Expr(:tuple, Expr(:parameters, Expr(:kw,:y,1), Expr(:kw,:z,2)), :x, :a)
@test parse("(a=1, b=2)") == Expr(:tuple, Expr(:(=), :a, 1), Expr(:(=), :b, 2))
@test_throws ParseError parse("(1 2)") # issue #15248

# integer parsing
@test parse(Int32,"0",36) === Int32(0)
@test parse(Int32,"1",36) === Int32(1)
@test parse(Int32,"9",36) === Int32(9)
@test parse(Int32,"A",36) === Int32(10)
@test parse(Int32,"a",36) === Int32(10)
@test parse(Int32,"B",36) === Int32(11)
@test parse(Int32,"b",36) === Int32(11)
@test parse(Int32,"F",36) === Int32(15)
@test parse(Int32,"f",36) === Int32(15)
@test parse(Int32,"Z",36) === Int32(35)
@test parse(Int32,"z",36) === Int32(35)

@test parse(Int,"0") == 0
@test parse(Int,"-0") == 0
@test parse(Int,"1") == 1
@test parse(Int,"-1") == -1
@test parse(Int,"9") == 9
@test parse(Int,"-9") == -9
@test parse(Int,"10") == 10
@test parse(Int,"-10") == -10
@test parse(Int64,"3830974272") == 3830974272
@test parse(Int64,"-3830974272") == -3830974272
@test parse(Int,'3') == 3
@test parse(Int,'3', 8) == 3

# Issue 20587
for T in vcat(subtypes(Signed), subtypes(Unsigned))
    T === BigInt && continue # TODO: make BigInt pass this test
    for s in ["", " ", "  "]
        # Without a base (handles things like "0x00001111", etc)
        result = @test_throws ArgumentError parse(T, s)
        exception_without_base = result.value
        if T == Bool
            if s == ""
                @test exception_without_base.msg == "input string is empty"
            else
                @test exception_without_base.msg == "input string only contains whitespace"
            end
        else
            @test exception_without_base.msg == "input string is empty or only contains whitespace"
        end

        # With a base
        result = @test_throws ArgumentError parse(T, s, 16)
        exception_with_base = result.value
        if T == Bool
            if s == ""
                @test exception_with_base.msg == "input string is empty"
            else
                @test exception_with_base.msg == "input string only contains whitespace"
            end
        else
            @test exception_with_base.msg == "input string is empty or only contains whitespace"
        end
    end

    # Test `tryparse_internal` with part of a string
    let b = "                   "
        result = @test_throws ArgumentError get(Base.tryparse_internal(Bool, b, 7, 11, 0, true))
        exception_bool = result.value
        @test exception_bool.msg == "input string only contains whitespace"

        result = @test_throws ArgumentError get(Base.tryparse_internal(Int, b, 7, 11, 0, true))
        exception_int = result.value
        @test exception_int.msg == "input string is empty or only contains whitespace"

        result = @test_throws ArgumentError get(Base.tryparse_internal(UInt128, b, 7, 11, 0, true))
        exception_uint = result.value
        @test exception_uint.msg == "input string is empty or only contains whitespace"
    end

    # Test that the entire input string appears in error messages
    let s = "     false    true     "
        result = @test_throws(ArgumentError,
            get(Base.tryparse_internal(Bool, s, start(s), endof(s), 0, true)))
        @test result.value.msg == "invalid Bool representation: $(repr(s))"
    end

    # Test that leading and trailing whitespace is ignored.
    for v in (1, 2, 3)
        @test parse(Int, "    $v"    ) == v
        @test parse(Int, "    $v\n"  ) == v
        @test parse(Int, "$v    "    ) == v
        @test parse(Int, "    $v    ") == v
    end
    for v in (true, false)
        @test parse(Bool, "    $v"    ) == v
        @test parse(Bool, "    $v\n"  ) == v
        @test parse(Bool, "$v    "    ) == v
        @test parse(Bool, "    $v    ") == v
    end
    for v in (0.05, -0.05, 2.5, -2.5)
        @test parse(Float64, "    $v"    ) == v
        @test parse(Float64, "    $v\n"  ) == v
        @test parse(Float64, "$v    "    ) == v
        @test parse(Float64, "    $v    ") == v
    end
    @test parse(Float64, "    .5"    ) == 0.5
    @test parse(Float64, "    .5\n"  ) == 0.5
    @test parse(Float64, "    .5    ") == 0.5
    @test parse(Float64, ".5    "    ) == 0.5
end

@test parse(Bool, "\u202f true") === true
@test parse(Bool, "\u202f false") === false

parsebin(s) = parse(Int,s,2)
parseoct(s) = parse(Int,s,8)
parsehex(s) = parse(Int,s,16)

@test parsebin("0") == 0
@test parsebin("-0") == 0
@test parsebin("1") == 1
@test parsebin("-1") == -1
@test parsebin("10") == 2
@test parsebin("-10") == -2
@test parsebin("11") == 3
@test parsebin("-11") == -3
@test parsebin("1111000011110000111100001111") == 252645135
@test parsebin("-1111000011110000111100001111") == -252645135

@test parseoct("0") == 0
@test parseoct("-0") == 0
@test parseoct("1") == 1
@test parseoct("-1") == -1
@test parseoct("7") == 7
@test parseoct("-7") == -7
@test parseoct("10") == 8
@test parseoct("-10") == -8
@test parseoct("11") == 9
@test parseoct("-11") == -9
@test parseoct("72") == 58
@test parseoct("-72") == -58
@test parseoct("3172207320") == 434704080
@test parseoct("-3172207320") == -434704080

@test parsehex("0") == 0
@test parsehex("-0") == 0
@test parsehex("1") == 1
@test parsehex("-1") == -1
@test parsehex("9") == 9
@test parsehex("-9") == -9
@test parsehex("a") == 10
@test parsehex("-a") == -10
@test parsehex("f") == 15
@test parsehex("-f") == -15
@test parsehex("10") == 16
@test parsehex("-10") == -16
@test parsehex("0BADF00D") == 195948557
@test parsehex("-0BADF00D") == -195948557
@test parse(Int64,"BADCAB1E",16) == 3135023902
@test parse(Int64,"-BADCAB1E",16) == -3135023902
@test parse(Int64,"CafeBabe",16) == 3405691582
@test parse(Int64,"-CafeBabe",16) == -3405691582
@test parse(Int64,"DeadBeef",16) == 3735928559
@test parse(Int64,"-DeadBeef",16) == -3735928559

@test parse(Int,"2\n") == 2
@test parse(Int,"   2 \n ") == 2
@test parse(Int," 2 ") == 2
@test parse(Int,"2 ") == 2
@test parse(Int," 2") == 2
@test parse(Int,"+2\n") == 2
@test parse(Int,"-2") == -2
@test_throws ArgumentError parse(Int,"   2 \n 0")
@test_throws ArgumentError parse(Int,"2x")
@test_throws ArgumentError parse(Int,"-")

# parsing numbers with _ and .
@test parse("1_2.3_4") == 12.34
@test_throws ParseError parse("1._")
@test_throws ParseError parse("1._5")
@test_throws ParseError parse("1e.3")
@test_throws ParseError parse("1e3.")
@test parse("2e_1") == Expr(:call, :*, 2, :e_1)
# issue #17705
@test parse("2e3_") == Expr(:call, :*, 2e3, :_)
@test parse("2e-3_") == Expr(:call, :*, 2e-3, :_)
@test parse("2e3_\"x\"") == Expr(:call, :*, 2e3, Expr(:macrocall, Symbol("@__str"), LineNumberNode(1, :none), "x"))

# multibyte spaces
@test parse(Int, "3\u2003\u202F") == 3
@test_throws ArgumentError parse(Int, "3\u2003\u202F,")

@test parse(Int,'a') == 10
@test_throws ArgumentError parse(Int,typemax(Char))

@test parse(Int,"1234") == 1234
@test parse(Int,"0x1234") == 0x1234
@test parse(Int,"0o1234") == 0o1234
@test parse(Int,"0b1011") == 0b1011
@test parse(Int,"-1234") == -1234
@test parse(Int,"-0x1234") == -Int(0x1234)
@test parse(Int,"-0o1234") == -Int(0o1234)
@test parse(Int,"-0b1011") == -Int(0b1011)

for T in (Int8, Int16, Int32, Int64, Int128)
    @test parse(T,string(typemin(T))) == typemin(T)
    @test parse(T,string(typemax(T))) == typemax(T)
    @test_throws OverflowError parse(T,string(big(typemin(T))-1))
    @test_throws OverflowError parse(T,string(big(typemax(T))+1))
end

for T in (UInt8,UInt16,UInt32,UInt64,UInt128)
    @test parse(T,string(typemin(T))) == typemin(T)
    @test parse(T,string(typemax(T))) == typemax(T)
    @test_throws ArgumentError parse(T,string(big(typemin(T))-1))
    @test_throws OverflowError parse(T,string(big(typemax(T))+1))
end

@test parse("1 == 2|>3") == Expr(:call, :(==), 1, Expr(:call, :(|>), 2, 3))

# issue #12501 and pr #12502
parse("""
      baremodule A
      "a" in b
      end
      """)
parse("""
      baremodule A
      "a"
      end
      """)

# issue #12626
@test parse("a .÷ 1") == Expr(:call, :.÷, :a, 1)
@test parse("a .÷= 1") == Expr(:.÷=, :a, 1)

# issue #12771
@test -(3)^2 == -9

# issue #13302
let p = parse("try
            a
        catch
            b, c = t
        end")
    @test isa(p,Expr) && p.head === :try
    @test p.args[2] === false
    @test p.args[3].args[end] == parse("b,c = t")
end

# pr #13078
@test parse("a in b in c") == Expr(:comparison, :a, :in, :b, :in, :c)
@test parse("a||b→c&&d") == Expr(:call, :→,
                                 Expr(Symbol("||"), :a, :b),
                                 Expr(Symbol("&&"), :c, :d))

# issue #11988 -- normalize \r and \r\n in literal strings to \n
@test "foo\nbar" == parse("\"\"\"\r\nfoo\r\nbar\"\"\"") ==
    parse("\"\"\"\nfoo\nbar\"\"\"") == parse("\"\"\"\rfoo\rbar\"\"\"") ==
    parse("\"foo\r\nbar\"") == parse("\"foo\rbar\"") == parse("\"foo\nbar\"")
@test '\r' == first("\r") == first("\r\n") # still allow explicit \r

# issue #14561 - generating 0-method generic function def
let fname = :f
    @test :(function $fname end) == Expr(:function, :f)
end

# issue #14977
@test parse("x = 1", 1) == (:(x = 1), 6)
@test parse("x = 1", 6) == (nothing, 6)
@test_throws BoundsError parse("x = 1", 0)
@test_throws BoundsError parse("x = 1", -1)
@test_throws BoundsError parse("x = 1", 7)

# issue #14683
@test_throws ParseError parse("'\\A\"'")
@test parse("'\"'") == parse("'\\\"'") == '"' == "\""[1] == '\42'

@test_throws ParseError parse("f(2x for x=1:10, y")

# issue #15223
call0(f) = f()
call1(f,x) = f(x)
call2(f,x,y) = f(x,y)
@test (call0() do; 42 end) == 42
@test (call1(42) do x; x+1 end) == 43
@test (call2(42,1) do x,y; x+y+1 end) == 44

# definitions using comparison syntax
let a⊂b = reduce(&, x ∈ b for x in a) && length(b)>length(a)
    @test [1,2] ⊂ [1,2,3,4]
    @test !([1,2] ⊂ [1,3,4])
    @test !([1,2] ⊂ [1,2])
end

# issue #9503
@test parse("x<:y") == Expr(:(<:), :x, :y)
@test parse("x>:y") == Expr(:(>:), :x, :y)
@test parse("x<:y<:z").head === :comparison
@test parse("x>:y<:z").head === :comparison

# reason PR #19765, <- operator, was reverted
@test -2<-1 # DO NOT ADD SPACES

# issue #11169
uncalled(x) = @test false
fret() = uncalled(return true)
@test fret()

# issue #9617
let p = 15
    @test 2p+1 == 31  # not a hex float literal
end

# issue #15597
function test_parseerror(str, msg)
    try
        parse(str)
        @test false
    catch e
        @test isa(e,ParseError) && e.msg == msg
    end
end
test_parseerror("0x", "invalid numeric constant \"0x\"")
test_parseerror("0b", "invalid numeric constant \"0b\"")
test_parseerror("0o", "invalid numeric constant \"0o\"")
test_parseerror("0x0.1", "hex float literal must contain \"p\" or \"P\"")
test_parseerror("0x1.0p", "invalid numeric constant \"0x1.0\"")

# issue #15798
@test expand(Main, Base.parse_input_line("""
              try = "No"
           """)) == Expr(:error, "unexpected \"=\"")

# issue #19861 make sure macro-expansion happens in the newest world for top-level expression
@test eval(Base.parse_input_line("""
           macro X19861()
               return 23341
           end
           @X19861
           """)::Expr) == 23341

# test parse_input_line for a streaming IO input
let b = IOBuffer("""
                 let x = x
                     x
                 end
                 f()
                 """)
    @test Base.parse_input_line(b) == Expr(:let, Expr(:(=), :x, :x), Expr(:block, LineNumberNode(2, :none), :x))
    @test Base.parse_input_line(b) == Expr(:call, :f)
    @test Base.parse_input_line(b) === nothing
end

# issue #15763
test_parseerror("if\nfalse\nend", "missing condition in \"if\" at none:1")
test_parseerror("if false\nelseif\nend", "missing condition in \"elseif\" at none:2")

# issue #15828
@test expand(Main, parse("x...")) == Expr(:error, "\"...\" expression outside call")

# issue #15830
@test expand(Main, parse("foo(y = (global x)) = y")) == Expr(:error, "misplaced \"global\" declaration")

# issue #15844
function f15844(x)
    x
end

g15844 = let
    local function f15844(x::Int32)
        2x
    end
end

function add_method_to_glob_fn!()
    global function f15844(x::Int64)
        3x
    end
end

add_method_to_glob_fn!()
@test g15844 !== f15844
@test g15844(Int32(1)) == 2
@test f15844(Int32(1)) == 1
@test f15844(Int64(1)) == 3

# issue #15661
@test_throws ParseError parse("function catch() end")
@test_throws ParseError parse("function end() end")
@test_throws ParseError parse("function finally() end")

# PR #16170
@test expand(Main, parse("true(x) = x")) == Expr(:error, "invalid function name \"true\"")
@test expand(Main, parse("false(x) = x")) == Expr(:error, "invalid function name \"false\"")

# issue #16355
@test expand(Main, :(f(d:Int...) = nothing)) == Expr(:error, "\"d:Int\" is not a valid function argument name")

# issue #16517
@test (try error(); catch; 0; end) === 0
@test (try error(); catch; false; end) === false  # false and true are Bool literals, not variables
@test (try error(); catch; true; end) === true
f16517() = try error(); catch; 0; end
@test f16517() === 0

# issue #16671
@test parse("1.") === 1.0

isline(x) = isa(x, LineNumberNode)

# issue #16672
@test count(isline, parse("begin end").args) == 1
@test count(isline, parse("begin; end").args) == 1
@test count(isline, parse("begin; x+2; end").args) == 1
@test count(isline, parse("begin; x+2; y+1; end").args) == 2

# issue #16736
let
    local lineoffset0 = @__LINE__() + 1
    local lineoffset1 = @__LINE__()
    local lineoffset2 = @__LINE__() - 1
    @test lineoffset0 == lineoffset1 == lineoffset2
end

# issue #16686
@test parse("try x
             catch; test()
                 y
             end") == Expr(:try,
                           Expr(:block,
                                LineNumberNode(1, :none),
                                :x),
                           false,
                           Expr(:block,
                                LineNumberNode(2, :none),
                                Expr(:call, :test),
                                LineNumberNode(3, :none),
                                :y))

# test that pre 0.5 deprecated syntax is a parse error
@test_throws ParseError parse("Int [1,2,3]")
@test_throws ParseError parse("Int [x for x in 1:10]")
@test_throws ParseError parse("foo (x) = x")
@test_throws ParseError parse("foo {T<:Int}(x::T) = x")

@test_throws ParseError parse("Foo .bar")

@test_throws ParseError parse("import x .y")
@test_throws ParseError parse("using x .y")

@test_throws ParseError parse("--x")
@test_throws ParseError parse("stagedfunction foo(x); end")

@test parse("A=>B") == Expr(:call, :(=>), :A, :B)

@test parse("{1,2,3}") == Expr(:braces, 1, 2, 3)
@test parse("{1 2 3 4}") == Expr(:bracescat, Expr(:row, 1, 2, 3, 4))
@test parse("{1 2; 3 4}") == Expr(:bracescat, Expr(:row, 1, 2), Expr(:row, 3, 4))
@test parse("{x for x in 1:10}") == Expr(:braces, :(x for x in 1:10))
@test parse("{x=>y for (x,y) in zip([1,2,3],[4,5,6])}") == Expr(:braces, :(x=>y for (x,y) in zip([1,2,3],[4,5,6])))
@test parse("{:a=>1, :b=>2}") == Expr(:braces, Expr(:call, :(=>), QuoteNode(:a), 1),
                                      Expr(:call, :(=>), QuoteNode(:b), 2))

@test parse("[a,b;c]")  == Expr(:vect, Expr(:parameters, :c), :a, :b)
@test parse("[a,;c]")   == Expr(:vect, Expr(:parameters, :c), :a)
@test parse("a[b,c;d]") == Expr(:ref, :a, Expr(:parameters, :d), :b, :c)
@test parse("a[b,;d]")  == Expr(:ref, :a, Expr(:parameters, :d), :b)
@test_throws ParseError parse("[a,;,b]")
@test parse("{a,b;c}")  == Expr(:braces, Expr(:parameters, :c), :a, :b)
@test parse("{a,;c}")   == Expr(:braces, Expr(:parameters, :c), :a)
@test parse("a{b,c;d}") == Expr(:curly, :a, Expr(:parameters, :d), :b, :c)
@test parse("a{b,;d}")  == Expr(:curly, :a, Expr(:parameters, :d), :b)

# this now is parsed as getindex(Pair{Any,Any}, ...)
@test_throws MethodError eval(parse("(Any=>Any)[]"))
@test_throws MethodError eval(parse("(Any=>Any)[:a=>1,:b=>2]"))

# make sure base can be any Integer
for T in (Int, BigInt)
    let n = parse(T, "123", Int8(10))
        @test n == 123
        @test isa(n, T)
    end
end

# issue #16720
let err = try
    include_string(@__MODULE__, "module A

        function broken()

            x[1] = some_func(

        end

        end")
    catch e
        e
    end
    @test err.line == 7
end

# issue #17065
@test parse(Int, "2") === 2
@test parse(Bool, "true") === true
@test parse(Bool, "false") === false
@test get(tryparse(Bool, "true")) === get(Nullable{Bool}(true))
@test get(tryparse(Bool, "false")) === get(Nullable{Bool}(false))
@test_throws ArgumentError parse(Int, "2", 1)
@test_throws ArgumentError parse(Int, "2", 63)

# issue #17333: tryparse should still throw on invalid base
for T in (Int32, BigInt), base in (0,1,100)
    @test_throws ArgumentError tryparse(T, "0", base)
end

# error throwing branch from #10560
@test_throws ArgumentError Base.tryparse_internal(Bool, "foo", 1, 2, 10, true)

@test tryparse(Float64, "1.23") === Nullable(1.23)
@test tryparse(Float32, "1.23") === Nullable(1.23f0)
@test tryparse(Float16, "1.23") === Nullable(Float16(1.23))

# PR #17393
for op in (:.==, :.&, :.|, :.≤)
    @test parse("a $op b") == Expr(:call, op, :a, :b)
end
for op in (:.=, :.+=)
    @test parse("a $op b") == Expr(op, :a, :b)
end

# issue #17489
let m_error, error_out, filename = Base.source_path()
    m_error = try @eval method_c6(a::(:A)) = 1; catch e; e; end
    error_out = sprint(showerror, m_error)
    @test startswith(error_out, "ArgumentError: invalid type for argument a in method definition for method_c6 at $filename:")

    m_error = try @eval method_c6(::(:A)) = 2; catch e; e; end
    error_out = sprint(showerror, m_error)
    @test startswith(error_out, "ArgumentError: invalid type for argument number 1 in method definition for method_c6 at $filename:")

    m_error = try @eval method_c6(A; B) = 3; catch e; e; end
    error_out = sprint(showerror, m_error)
    @test error_out == "syntax: keyword argument \"B\" needs a default value"

    # issue #20614
    m_error = try @eval foo(types::NTuple{N}, values::Vararg{Any,N}, c) where {N} = nothing; catch e; e; end
    error_out = sprint(showerror, m_error)
    @test startswith(error_out, "ArgumentError: Vararg on non-final argument")
end

# issue #7272
@test expand(Main, parse("let
              global x = 2
              local x = 1
              end")) == Expr(:error, "variable \"x\" declared both local and global")

@test expand(Main, parse("let
              local x = 2
              local x = 1
              end")) == Expr(:error, "local \"x\" declared twice")

@test expand(Main, parse("let x
                  local x = 1
              end")) == Expr(:error, "local \"x\" declared twice")

@test expand(Main, parse("let x = 2
                  local x = 1
              end")) == Expr(:error, "local \"x\" declared twice")

# issue #23673
@test :(let $([:(x=1),:(y=2)]...); x+y end) == :(let x = 1, y = 2; x+y end)

# make sure front end can correctly print values to error messages
let ex = expand(Main, parse("\"a\"=1"))
    @test ex == Expr(:error, "invalid assignment location \"\"a\"\"")
end

# make sure that incomplete tags are detected correctly
# (i.e. error messages in src/julia-parser.scm must be matched correctly
# by the code in base/client.jl)
for (str, tag) in Dict("" => :none, "\"" => :string, "#=" => :comment, "'" => :char,
                       "`" => :cmd, "begin;" => :block, "quote;" => :block,
                       "let;" => :block, "for i=1;" => :block, "function f();" => :block,
                       "f() do x;" => :block, "module X;" => :block, "mutable struct X;" => :block,
                       "struct X;" => :block, "(" => :other, "[" => :other,
                       "begin" => :other, "quote" => :other,
                       "let" => :other, "for" => :other, "function" => :other,
                       "f() do" => :other, "module" => :other, "mutable struct" => :other,
                       "struct" => :other)
    @test Base.incomplete_tag(parse(str, raise=false)) == tag
end

# meta nodes for optional positional arguments
@test expand(Main, :(@inline f(p::Int=2) = 3)).args[2].args[3].inlineable

# issue #16096
module M16096
macro iter()
    return quote
        @inline function foo16096(sub)
            it = 1
        end
    end
end
end
let ex = expand(M16096, :(@iter))
    @test isa(ex, Expr) && ex.head === :thunk
end
let ex = expand(Main, :($M16096.@iter))
    @test isa(ex, Expr) && ex.head === :thunk
end
let thismodule = @__MODULE__,
    ex = expand(thismodule, :(@M16096.iter))
    @test isa(ex, Expr) && ex.head === :thunk
    @test !isdefined(M16096, :foo16096)
    local_foo16096 = eval(@__MODULE__, ex)
    @test local_foo16096(2.0) == 1
    @test !@isdefined foo16096
    @test !@isdefined it
    @test !isdefined(M16096, :foo16096)
    @test !isdefined(M16096, :it)
    @test typeof(local_foo16096).name.module === thismodule
    @test typeof(local_foo16096).name.mt.module === thismodule
    @test getfield(thismodule, typeof(local_foo16096).name.mt.name) === local_foo16096
    @test getfield(thismodule, typeof(local_foo16096).name.name) === typeof(local_foo16096)
    @test !isdefined(M16096, typeof(local_foo16096).name.mt.name)
    @test !isdefined(M16096, typeof(local_foo16096).name.name)
end

macro f16096()
    quote
        g16096($(esc(:x))) = 2x
    end
end
let g = @f16096
    @test g(3) == 6
end
macro f16096_2()
    quote
        g16096_2(; $(esc(:x))=2) = 2x
    end
end
let g = @f16096_2
    @test g() == 4
end

# issue #15838
module A15838
    macro f() end
    const x = :a
end
module B15838
    import ..A15838.@f
    macro f(x); return :x; end
    const x = :b
end
@test A15838.@f() === nothing
@test A15838.@f(1) === :b
let ex = :(A15838.@f(1, 2)), __source__ = LineNumberNode(@__LINE__, Symbol(@__FILE__))
    nometh = try
        macroexpand(@__MODULE__, ex)
        false
    catch ex
        ex
    end::LoadError
    @test nometh.file === string(__source__.file)
    @test nometh.line === __source__.line
    e = nometh.error::MethodError
    @test e.f === getfield(A15838, Symbol("@f"))
    @test e.args === (__source__, @__MODULE__, 1, 2)
end

# issue 10046
for op in ["+", "-", "\$", "|", ".+", ".-", "*", ".*"]
    @test_throws ParseError parse("$op in [+, -]")
end

# issue #17701
@test expand(Main, :(i==3 && i+=1)) == Expr(:error, "invalid assignment location \"==(i, 3) && i\"")

# issue #18667
@test expand(Main, :(true = 1)) == Expr(:error, "invalid assignment location \"true\"")
@test expand(Main, :(false = 1)) == Expr(:error, "invalid assignment location \"false\"")

# PR #15592
let str = "[1] [2]"
    @test_throws ParseError parse(str)
end

# issue 15896 and PR 15913
@test_throws ErrorException eval(:(macro test15896(d; y=0) end))

# Issue #16578 (Lowering) mismatch between push_loc and pop_loc
module TestMeta_16578
using Test
function get_expr_list(ex::CodeInfo)
    return ex.code::Array{Any,1}
end
function get_expr_list(ex::Expr)
    if ex.head == :thunk
        return get_expr_list(ex.args[1])
    else
        return ex.args
    end
end

function count_meta_loc(exprs)
    push_count = 0
    pop_count = 0
    for expr in exprs
        Meta.isexpr(expr, :meta) || continue
        expr = expr::Expr
        if expr.args[1] === :push_loc
            push_count += 1
        elseif expr.args[1] === :pop_loc
            pop_count += 1
        end
        @test push_count >= pop_count
    end
    @test push_count == pop_count
    return push_count
end

function is_return_ssavalue(ex::Expr)
    ex.head === :return && isa(ex.args[1], SSAValue)
end

function is_pop_loc(ex::Expr)
    ex.head === :meta && ex.args[1] === :pop_loc
end

# Macros
macro m1()
    quote
        sin(1)
    end
end
macro m2()
    quote
        1
    end
end
include_string(@__MODULE__, """
macro m3()
    quote
        @m1
    end
end
macro m4()
    quote
        @m2
    end
end
""", "another_file.jl")
m1_exprs = get_expr_list(expand(@__MODULE__, :(@m1)))
m2_exprs = get_expr_list(expand(@__MODULE__, :(@m2)))
m3_exprs = get_expr_list(expand(@__MODULE__, :(@m3)))
m4_exprs = get_expr_list(expand(@__MODULE__, :(@m4)))

# Check the expanded expresion has expected number of matching push/pop
# and the return is handled correctly
@test count_meta_loc(m1_exprs) == 1
@test is_return_ssavalue(m1_exprs[end])
@test is_pop_loc(m1_exprs[end - 1])

@test count_meta_loc(m2_exprs) == 1
@test m2_exprs[end] == :(return 1)
@test is_pop_loc(m2_exprs[end - 1])

@test count_meta_loc(m3_exprs) == 2
@test is_return_ssavalue(m3_exprs[end])
@test is_pop_loc(m3_exprs[end - 1])

@test count_meta_loc(m4_exprs) == 2
@test m4_exprs[end] == :(return 1)
@test is_pop_loc(m4_exprs[end - 1])

function f1(a)
    b = a + 100
    b
end

@generated function f2(a)
    quote
        b = a + 100
        b
    end
end

f1_exprs = get_expr_list(@code_typed(f1(1))[1])
f2_exprs = get_expr_list(@code_typed(f2(1))[1])

@test Meta.isexpr(f1_exprs[end], :return)
@test is_pop_loc(f2_exprs[end])
@test Meta.isexpr(f2_exprs[end - 1], :return)

if Base.JLOptions().code_coverage != 0 && Base.JLOptions().can_inline != 0
    @test count_meta_loc(f1_exprs) == 1
    @test count_meta_loc(f2_exprs) == 2
else
    @test count_meta_loc(f1_exprs) == 0
    @test count_meta_loc(f2_exprs) == 1
end

# Check that string and command literals are parsed to the appropriate macros
@test :(x"s") == :(@x_str "s")
@test :(x"s"flag) == :(@x_str "s" "flag")
@test :(x"s\"`\x\$\\") == :(@x_str "s\"`\\x\\\$\\\\")
@test :(x`s`) == :(@x_cmd "s")
@test :(x`s`flag) == :(@x_cmd "s" "flag")
@test :(x`s\`"\x\$\\`) == :(@x_cmd "s`\"\\x\\\$\\\\")

# Check multiline command literals
@test :(@cmd "multiline\ncommand\n") == :```
multiline
command
```

macro julia_cmd(s)
    Meta.quot(parse(s))
end
@test julia```
if test + test == test
    println(test)
end
```.head == :if

end

# issue 18756
module Mod18756
mutable struct Type
end
end
@test method_exists(Mod18756.Type, ())

# issue 18002
@test parse("Foo{T} = Bar{T}") == Expr(:(=), Expr(:curly, :Foo, :T), Expr(:curly, :Bar, :T))

# don't insert push_loc for filename `none` at the top level
let ex = expand(Main, parse("""
begin
    x = 1
end"""))
    @test !any(x->(x == Expr(:meta, :push_loc, :none)), ex.args)
end

# Check qualified string macros
Base.r"regex" == r"regex"

module QualifiedStringMacro
module SubModule
macro x_str(x)
    1
end
macro y_cmd(x)
    2
end
end
end

@test QualifiedStringMacro.SubModule.x"" === 1
@test QualifiedStringMacro.SubModule.y`` === 2

let ..(x,y) = x + y
    @test 3 .. 4 === 7
end

# issue #7669
@test parse("@a(b=1, c=2)") == Expr(:macrocall, Symbol("@a"), LineNumberNode(1, :none), :(b=1), :(c=2))

# issue #19685
let f = function (x; kw...)
            return (x, kw)
        end,
    g = function (x; a = 2)
            return (x, a)
        end
    @test f(1) == (1, Any[])
    @test g(1) == (1, 2)
end

# normalization of Unicode symbols (#19464)
let ε=1, μ=2, x=3, î=4
    # issue #5434 (mu vs micro):
    @test parse("\u00b5") === parse("\u03bc")
    @test µ == μ == 2
    # NFC normalization of identifiers:
    @test parse("\u0069\u0302") === parse("\u00ee")
    @test î == 4
    # latin vs greek ε (#14751)
    @test parse("\u025B") === parse("\u03B5")
    @test ɛ == ε == 1
end

# issue #8925
let
    global const (c8925, d8925) = (3, 4)
end
<<<<<<< HEAD
@test c8925 == 3 && isconst(:c8925)
@test d8925 == 4 && isconst(:d8925)

# issue #22480
    @test isnan(parse(Float64, "NaN", 16))
    @test parse(Float64, "Inf", 16) === Inf
    @test parse(Float64, "-Inf", 16) === -Inf
    
    @test parse(Float32, "100.1",2) === 4.5f0
    @test parse(Float32, "-100.1",2) === -4.5f0
    
    @test parse(Float64, "ff.4", 16) === 255.25
    @test parse(Float64, "-ff.4", 16) === -255.25
    
    @test parse(Float64, "1.1", 2) === 1.5
    @test parse(Float64, "0.001", 2) === 0.125
    
    @test parse(Float64, "-100.0",2) === -4.0
    @test parse(Float64, "100",2) === 4.0
   
    @test parse(Float64, "0.1", 3) === 0.3333333333333333
    @test_throws ArgumentError parse(Float64, "14.0", 3)
=======
@test c8925 == 3 && isconst(@__MODULE__, :c8925)
@test d8925 == 4 && isconst(@__MODULE__, :d8925)

# issue #18754: parse ccall as a regular function
@test parse("ccall([1], 2)[3]") == Expr(:ref, Expr(:call, :ccall, Expr(:vect, 1), 2), 3)
@test parse("ccall(a).member") == Expr(:., Expr(:call, :ccall, :a), QuoteNode(:member))

# Check that the body of a `where`-qualified short form function definition gets
# a :block for its body
short_where_call = :(f(x::T) where T = T)
@test short_where_call.args[2].head == :block

# `where` with multi-line anonymous functions
let f = function (x::T) where T
            T
        end
    @test f(:x) === Symbol
end

let f = function (x::T, y::S) where T<:S where S
            (T,S)
        end
    @test f(0,1) === (Int,Int)
end

# issue #20541
@test parse("[a .!b]") == Expr(:hcat, :a, Expr(:call, :(.!), :b))

@test expand(Main, :(a{1} = b)) == Expr(:error, "invalid type parameter name \"1\"")
@test expand(Main, :(a{2<:Any} = b)) == Expr(:error, "invalid type parameter name \"2\"")

# issue #20653
@test_throws UndefVarError Base.call(::Int) = 1
module Test20653
using Test
struct A
end
call(::A) = 1
const a = A()
@test_throws MethodError a()
@test call(a) === 1
end

# issue #20729
macro m20729()
    ex = Expr(:head)
    resize!(ex.args, 1)
    return ex
end

@test_throws ErrorException eval(@__MODULE__, :(@m20729))
@test expand(@__MODULE__, :(@m20729)) == Expr(:error, "undefined reference in AST")

macro err20000()
    return Expr(:error, "oops!")
end

@test expand(@__MODULE__, :(@err20000)) == Expr(:error, "oops!")

# issue #20000
@test parse("@m(a; b=c)") == Expr(:macrocall, Symbol("@m"), LineNumberNode(1, :none),
                                  Expr(:parameters, Expr(:kw, :b, :c)), :a)

# issue #21054
macro make_f21054(T)
    quote
        $(esc(:f21054))(X::Type{<:$T}) = 1
    end
end
@eval @make_f21054 $Array
@test isa(f21054, Function)
g21054(>:) = >:2
@test g21054(-) == -2

# issue #21168
@test expand(Main, :(a.[1])) == Expr(:error, "invalid syntax a.[1]")
@test expand(Main, :(a.{1})) == Expr(:error, "invalid syntax a.{1}")

# Issue #21225
let abstr = parse("abstract type X end")
    @test parse("abstract type X; end") == abstr
    @test parse(string("abstract type X", ";"^5, " end")) == abstr
    @test parse("abstract type X\nend") == abstr
    @test parse(string("abstract type X", "\n"^5, "end")) == abstr
end
let prim = parse("primitive type X 8 end")
    @test parse("primitive type X 8; end") == prim
    @test parse(string("primitive type X 8", ";"^5, " end")) == prim
    @test parse("primitive type X 8\nend") == prim
    @test parse(string("primitive type X 8", "\n"^5, "end")) == prim
end

# issue #21155
@test filter(!isline,
             parse("module B
                        using ..x,
                              ..y
                    end").args[3].args)[1] ==
      Expr(:toplevel,
           Expr(:using, Symbol("."), Symbol("."), :x),
           Expr(:using, Symbol("."), Symbol("."), :y))

@test filter(!isline,
             parse("module A
                        using .B,
                              .C
                    end").args[3].args)[1] ==
      Expr(:toplevel,
           Expr(:using, Symbol("."), :B),
           Expr(:using, Symbol("."), :C))

# issue #21440
@test parse("+(x::T,y::T) where {T} = 0") == parse("(+)(x::T,y::T) where {T} = 0")
@test parse("a::b::c") == Expr(:(::), Expr(:(::), :a, :b), :c)

# issue #21545
f21545(::Type{<: AbstractArray{T,N} where N}) where T = T
@test f21545(Array{Int8}) === Int8
@test parse("<:{T} where T") == Expr(:where, Expr(:curly, :(<:), :T), :T)
@test parse("<:(T) where T") == Expr(:where, Expr(:(<:), :T), :T)
@test parse("<:{T}(T) where T") == Expr(:where, Expr(:call, Expr(:curly, :(<:), :T), :T), :T)

# issue #21586
macro m21586(x)
    Expr(:kw, esc(x), 42)
end

f21586(; @m21586(a), @m21586(b)) = a + b
@test f21586(a=10) == 52

# issue #21604
@test_nowarn @eval module Test21604
    const Foo = Any
    struct X
        x::Foo
    end
end
@test Test21604.X(1.0) === Test21604.X(1.0)

# issue #20575
@test_throws ParseError parse("\"a\"x")
@test_throws ParseError parse("\"a\"begin end")

# comment 298107224 on pull #21607
module Test21607
    using Test
    const Any = Integer

    # check that X <: Core.Any, not Integer
    mutable struct X; end
    @test supertype(X) === Core.Any

    # check that return type is Integer
    f()::Any = 1.0
    @test f() === 1

    # check that constructor accepts Any
    struct Y
        x
    end
    @test Y(1.0) !== Y(1)

    # check that function default argument type is Any
    g(x) = x
    @test g(1.0) === 1.0

    # check that asserted variable type is Integer
    @test let
        x::Any = 1.0
        x
    end === 1

    # check that unasserted variable type is not Integer
    @test let
        x = 1.0
        x
    end === 1.0
end

# issue #16937
@test expand(Main, :(f(2, a=1, w=3, c=3, w=4, b=2))) ==
    Expr(:error, "keyword argument \"w\" repeated in call to \"f\"")

let f(x) =
      g(x) = 1
    @test functionloc(f(1))[2] > functionloc(f)[2]
end

# let-bound functions with `where` and static parameters
@test let f()::Int = 2.0
    f()
end === 2
@test let (f(x::T)::Tuple{Int,Any}) where {T} = (3.0, T)
    f("")
end === (3, String)

# operator suffixes
@test parse("3 +̂ 4") == Expr(:call, :+̂, 3, 4)
@test parse("3 +̂′ 4") == Expr(:call, :+̂′, 3, 4)
@test parse("3 +⁽¹⁾ 4") == Expr(:call, :+⁽¹⁾, 3, 4)
@test parse("3 +₍₀₎ 4") == Expr(:call, :+₍₀₎, 3, 4)
for bad in ('=', '$', ':', "||", "&&", "->", "<:")
    @test_throws ParseError parse("3 $(bad)⁽¹⁾ 4")
end
@test Base.operator_precedence(:+̂) == Base.operator_precedence(:+)

# issue #19351
# adding return type decl should not affect parse of function body
@test :(t(abc) = 3).args[2] == :(t(abc)::Int = 3).args[2]

# issue #7314
@test parse("local x, y = 1, 2") == Expr(:local, Expr(:(=),
                                                      Expr(:tuple, :x, :y),
                                                      Expr(:tuple, 1, 2)))

@test_throws ParseError parse("[2for i=1:10]")
@test_throws ParseError parse("[1 for i in 1:2for j in 2]")
@test_throws ParseError parse("(1 for i in 1:2for j in 2)")
# issue #20441
@test_throws ParseError parse("[x.2]")
@test_throws ParseError parse("x.2")
@test parse("[x;.2]") == Expr(:vcat, :x, 0.2)

# issue #22840
@test parse("[:a :b]") == Expr(:hcat, QuoteNode(:a), QuoteNode(:b))

# issue #22868
@test_throws ParseError parse("x@time 2")
@test_throws ParseError parse("@ time")

# issue #7479
@test expand(Main, parse("(true &&& false)")) == Expr(:error, "misplaced \"&\" expression")

# if an indexing expression becomes a cat expression, `end` is not special
@test_throws ParseError parse("a[end end]")
@test_throws ParseError parse("a[end;end]")
#@test_throws ParseError parse("a[end;]")  # this is difficult to fix
let a = rand(8), i = 3
    @test a[[1:i-1; i+1:end]] == a[[1,2,4,5,6,7,8]]
end

# issue #18935
@test [begin
          @inbounds for i = 1:10 end
       end for i = 1:5] == fill(nothing, 5)

# issue #18912
@test_throws ParseError parse("(::)")
@test parse(":(::)") == QuoteNode(Symbol("::"))
@test_throws ParseError parse("f(::) = ::")
@test parse("(::A)") == Expr(Symbol("::"), :A)
@test_throws ParseError parse("(::, 1)")
@test_throws ParseError parse("(1, ::)")

# issue #18650
let ex = parse("maximum(@elapsed sleep(1) for k = 1:10)")
    @test isa(ex, Expr) && ex.head === :call && ex.args[2].head === :generator &&
        ex.args[2].args[1].head === :macrocall
end

# issue #23173
@test_throws ErrorException("invalid module path") eval(:(import $(:.)))

# issue #23234
let
    f = function (x=0)
        x
    end
    @test f() == 0
    @test f(2) == 2
end

# issue #18730
@test expand(Main, quote
        function f()
            local Int
            x::Int -> 2
        end
    end) == Expr(:error, "local variable Int cannot be used in closure declaration")

# some issues with backquote
# preserve QuoteNode and LineNumberNode
@test eval(Expr(:quote, QuoteNode(Expr(:tuple, 1, Expr(:$, :(1+2)))))) == QuoteNode(Expr(:tuple, 1, 3))
@test eval(Expr(:quote, Expr(:line, Expr(:$, :(1+2))))) === LineNumberNode(3, nothing)
# splicing at the top level should be an error
xs23917 = [1,2,3]
@test_throws ErrorException eval(:(:($(xs23917...))))
let ex2 = eval(:(:(:($$(xs23917...)))))
    @test ex2 isa Expr
    @test_throws ErrorException eval(ex2)
    @test eval(:($(xs23917...),)) == (1,2,3)  # adding a comma gives a tuple
end
# multi-unquote of splice in nested quote
let xs = [:(1+2), :(3+4), :(5+6)]
    ex = quote quote $$(xs...) end end
    @test ex.args[2].args[1].args[2].args[2] == :(3 + 4)
    ex2 = eval(ex)
    @test ex2.args[2:end] == [3,7,11]
end

# issue #23519
@test parse("@foo[1]") == parse("@foo([1])")
@test parse("@foo[1 2; 3 4]") == parse("@foo([1 2; 3 4])")
@test parse("@foo[1] + [2]") == parse("@foo([1]) + [2]")
@test parse("@foo [1] + [2]") == parse("@foo([1] + [2])")
@test parse("@Mdl.foo[1] + [2]") == parse("@Mdl.foo([1]) + [2]")
@test parse("@Mdl.foo [1] + [2]") == parse("@Mdl.foo([1] + [2])")
>>>>>>> 004e3bda
<|MERGE_RESOLUTION|>--- conflicted
+++ resolved
@@ -1065,30 +1065,7 @@
 let
     global const (c8925, d8925) = (3, 4)
 end
-<<<<<<< HEAD
-@test c8925 == 3 && isconst(:c8925)
-@test d8925 == 4 && isconst(:d8925)
-
-# issue #22480
-    @test isnan(parse(Float64, "NaN", 16))
-    @test parse(Float64, "Inf", 16) === Inf
-    @test parse(Float64, "-Inf", 16) === -Inf
-    
-    @test parse(Float32, "100.1",2) === 4.5f0
-    @test parse(Float32, "-100.1",2) === -4.5f0
-    
-    @test parse(Float64, "ff.4", 16) === 255.25
-    @test parse(Float64, "-ff.4", 16) === -255.25
-    
-    @test parse(Float64, "1.1", 2) === 1.5
-    @test parse(Float64, "0.001", 2) === 0.125
-    
-    @test parse(Float64, "-100.0",2) === -4.0
-    @test parse(Float64, "100",2) === 4.0
-   
-    @test parse(Float64, "0.1", 3) === 0.3333333333333333
-    @test_throws ArgumentError parse(Float64, "14.0", 3)
-=======
+
 @test c8925 == 3 && isconst(@__MODULE__, :c8925)
 @test d8925 == 4 && isconst(@__MODULE__, :d8925)
 
@@ -1396,4 +1373,18 @@
 @test parse("@foo [1] + [2]") == parse("@foo([1] + [2])")
 @test parse("@Mdl.foo[1] + [2]") == parse("@Mdl.foo([1]) + [2]")
 @test parse("@Mdl.foo [1] + [2]") == parse("@Mdl.foo([1] + [2])")
->>>>>>> 004e3bda
+
+# issue #22480
+@test isnan(parse(Float64, "NaN", 16))
+@test parse(Float64, "Inf", 16) === Inf
+@test parse(Float64, "-Inf", 16) === -Inf
+@test parse(Float32, "100.1",2) === 4.5f0
+@test parse(Float32, "-100.1",2) === -4.5f0
+@test parse(Float64, "ff.4", 16) === 255.25
+@test parse(Float64, "-ff.4", 16) === -255.25
+@test parse(Float64, "1.1", 2) === 1.5
+@test parse(Float64, "0.001", 2) === 0.125
+@test parse(Float64, "-100.0",2) === -4.0
+@test parse(Float64, "100",2) === 4.0
+@test parse(Float64, "0.1", 3) === 0.3333333333333333
+@test_throws ArgumentError parse(Float64, "14.0", 3)