--- conflicted
+++ resolved
@@ -1212,13 +1212,11 @@
 @test expand(:(f(2, a=1, w=3, c=3, w=4, b=2))) == Expr(:error,
                                                        "keyword argument \"w\" repeated in call to \"f\"")
 
-<<<<<<< HEAD
 let f(x) =
       g(x) = 1
     @test functionloc(f(1))[2] > functionloc(f)[2]
 end
-=======
+
 # issue #19351
 # adding return type decl should not affect parse of function body
-@test :(t(abc) = 3).args[2] == :(t(abc)::Int = 3).args[2]
->>>>>>> ef9ab602
+@test :(t(abc) = 3).args[2] == :(t(abc)::Int = 3).args[2]