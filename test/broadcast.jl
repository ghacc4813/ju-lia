# This file is a part of Julia. License is MIT: https://julialang.org/license

module TestBroadcastInternals

using Base.Broadcast: check_broadcast_indices, check_broadcast_shape, newindex, _bcs
using Base: OneTo
using Test, Random

@test @inferred(_bcs((3,5), (3,5))) == (3,5)
@test @inferred(_bcs((3,1), (3,5))) == (3,5)
@test @inferred(_bcs((3,),  (3,5))) == (3,5)
@test @inferred(_bcs((3,5), (3,)))  == (3,5)
@test_throws DimensionMismatch _bcs((3,5), (4,5))
@test_throws DimensionMismatch _bcs((3,5), (3,4))
@test @inferred(_bcs((-1:1, 2:5), (-1:1, 2:5))) == (-1:1, 2:5)
@test @inferred(_bcs((-1:1, 2:5), (1, 2:5)))    == (-1:1, 2:5)
@test @inferred(_bcs((-1:1, 1),   (1, 2:5)))    == (-1:1, 2:5)
@test @inferred(_bcs((-1:1,),     (-1:1, 2:5))) == (-1:1, 2:5)
@test_throws DimensionMismatch _bcs((-1:1, 2:6), (-1:1, 2:5))
@test_throws DimensionMismatch _bcs((-1:1, 2:5), (2, 2:5))

@test @inferred(Broadcast.combine_indices(zeros(3,4), zeros(3,4))) == (OneTo(3),OneTo(4))
@test @inferred(Broadcast.combine_indices(zeros(3,4), zeros(3)))   == (OneTo(3),OneTo(4))
@test @inferred(Broadcast.combine_indices(zeros(3),   zeros(3,4))) == (OneTo(3),OneTo(4))
@test @inferred(Broadcast.combine_indices(zeros(3), zeros(1,4), zeros(1))) == (OneTo(3),OneTo(4))

check_broadcast_indices((OneTo(3),OneTo(5)), zeros(3,5))
check_broadcast_indices((OneTo(3),OneTo(5)), zeros(3,1))
check_broadcast_indices((OneTo(3),OneTo(5)), zeros(3))
check_broadcast_indices((OneTo(3),OneTo(5)), zeros(3,5), zeros(3))
check_broadcast_indices((OneTo(3),OneTo(5)), zeros(3,5), 1)
check_broadcast_indices((OneTo(3),OneTo(5)), 5, 2)
@test_throws DimensionMismatch check_broadcast_indices((OneTo(3),OneTo(5)), zeros(2,5))
@test_throws DimensionMismatch check_broadcast_indices((OneTo(3),OneTo(5)), zeros(3,4))
@test_throws DimensionMismatch check_broadcast_indices((OneTo(3),OneTo(5)), zeros(3,4,2))
@test_throws DimensionMismatch check_broadcast_indices((OneTo(3),OneTo(5)), zeros(3,5), zeros(2))
check_broadcast_indices((-1:1, 6:9), 1)

check_broadcast_shape((-1:1, 6:9), (-1:1, 6:9))
check_broadcast_shape((-1:1, 6:9), (-1:1, 1))
check_broadcast_shape((-1:1, 6:9), (1, 6:9))
@test_throws DimensionMismatch check_broadcast_shape((-1:1, 6:9), (-1, 6:9))
@test_throws DimensionMismatch check_broadcast_shape((-1:1, 6:9), (-1:1, 6))

ci(x) = CartesianIndex(x)
@test @inferred(newindex(ci((2,2)), (true, true), (-1,-1)))   == ci((2,2))
@test @inferred(newindex(ci((2,2)), (true, false), (-1,-1)))  == ci((2,-1))
@test @inferred(newindex(ci((2,2)), (false, true), (-1,-1)))  == ci((-1,2))
@test @inferred(newindex(ci((2,2)), (false, false), (-1,-1))) == ci((-1,-1))
@test @inferred(newindex(ci((2,2)), (true,), (-1,-1)))   == ci((2,))
@test @inferred(newindex(ci((2,2)), (true,), (-1,)))   == ci((2,))
@test @inferred(newindex(ci((2,2)), (false,), (-1,))) == ci((-1,))
@test @inferred(newindex(ci((2,2)), (), ())) == ci(())

end

function as_sub(x::AbstractVector)
    y = similar(x, eltype(x), tuple(([size(x)...]*2)...))
    y = view(y, 2:2:length(y))
    y[:] = x[:]
    y
end
function as_sub(x::AbstractMatrix)
    y = similar(x, eltype(x), tuple(([size(x)...]*2)...))
    y = view(y, 2:2:size(y,1), 2:2:size(y,2))
    for j=1:size(x,2)
        for i=1:size(x,1)
            y[i,j] = x[i,j]
        end
    end
    y
end
function as_sub(x::AbstractArray{T,3}) where T
    y = similar(x, eltype(x), tuple(([size(x)...]*2)...))
    y = view(y, 2:2:size(y,1), 2:2:size(y,2), 2:2:size(y,3))
    for k=1:size(x,3)
        for j=1:size(x,2)
            for i=1:size(x,1)
                y[i,j,k] = x[i,j,k]
            end
        end
    end
    y
end

bittest(f::Function, a...) = (@test f.(a...) == BitArray(broadcast(f, a...)))
n1 = 21
n2 = 32
n3 = 17
rb = 1:5

for arr in (identity, as_sub)
    @test broadcast(+, arr([1 0; 0 1]), arr([1, 4])) == [2 1; 4 5]
    @test broadcast(+, arr([1 0; 0 1]), arr([1  4])) == [2 4; 1 5]
    @test broadcast(+, arr([1  0]), arr([1, 4])) == [2 1; 5 4]
    @test broadcast(+, arr([1, 0]), arr([1  4])) == [2 5; 1 4]
    @test broadcast(+, arr([1, 0]), arr([1, 4])) == [2, 4]
    @test broadcast(+, arr([1, 0]), 2) == [3, 2]

    @test @inferred(broadcast(+, arr([1 0; 0 1]), arr([1, 4]))) == arr([2 1; 4 5])
    @test arr([1 0; 0 1]) .+ arr([1  4]) == arr([2 4; 1 5])
    @test arr([1  0]) .+ arr([1, 4]) == arr([2 1; 5 4])
    @test arr([1, 0]) .+ arr([1  4]) == arr([2 5; 1 4])
    @test arr([1, 0]) .+ arr([1, 4]) == arr([2, 4])
    @test arr([1]) .+ arr([]) == arr([])

    A = arr([1 0; 0 1]); @test broadcast!(+, A, A, arr([1, 4])) == arr([2 1; 4 5])
    A = arr([1 0; 0 1]); @test broadcast!(+, A, A, arr([1  4])) == arr([2 4; 1 5])
    A = arr([1  0]); @test_throws DimensionMismatch broadcast!(+, A, A, arr([1, 4]))
    A = arr([1  0]); @test broadcast!(+, A, A, arr([1  4])) == arr([2 4])
    A = arr([1  0]); @test broadcast!(+, A, A, 2) == arr([3 2])

    @test arr([ 1    2])   .* arr([3,   4])   == [ 3 6; 4 8]
    @test arr([24.0 12.0]) ./ arr([2.0, 3.0]) == [12 6; 8 4]
    @test arr([1 2]) ./ arr([3, 4]) == [1/3 2/3; 1/4 2/4]
    @test arr([1 2]) .\ arr([3, 4]) == [3 1.5; 4 2]
    @test arr([3 4]) .^ arr([1, 2]) == [3 4; 9 16]
    @test arr(BitArray([true false])) .* arr(BitArray([true, true])) == [true false; true false]
    @test arr(BitArray([true false])) .^ arr(BitArray([false, true])) == [true true; true false]
    @test arr(BitArray([true false])) .^ arr([0, 3]) == [true true; true false]

    M = arr([11 12; 21 22])
    @test broadcast_getindex(M, [2 1; 1 2], arr([1, 2])) == [21 11; 12 22]
    @test_throws BoundsError broadcast_getindex(M, [2 1; 1 2], arr([1, -1]))
    @test_throws BoundsError broadcast_getindex(M, [2 1; 1 2], arr([1, 2]), [2])
    @test broadcast_getindex(M, [2 1; 1 2],arr([2, 1]), [1]) == [22 12; 11 21]

    A = arr(zeros(2,2))
    broadcast_setindex!(A, arr([21 11; 12 22]), [2 1; 1 2], arr([1, 2]))
    @test A == M
    broadcast_setindex!(A, 5, [1,2], [2 2])
    @test A == [11 5; 21 5]
    broadcast_setindex!(A, 7, [1,2], [1 2])
    @test A == fill(7, 2, 2)
    A = arr(zeros(3,3))
    broadcast_setindex!(A, 10:12, 1:3, 1:3)
    @test A == [10 0 0; 0 11 0; 0 0 12]
    @test_throws BoundsError broadcast_setindex!(A, 7, [1,-1], [1 2])

    for f in ((==), (<) , (!=), (<=))
        bittest(f, arr([1 0; 0 1]), arr([1, 4]))
        bittest(f, arr([1 0; 0 1]), arr([1  4]))
        bittest(f, arr([0, 1]), arr([1  4]))
        bittest(f, arr([0  1]), arr([1, 4]))
        bittest(f, arr([1, 0]), arr([1, 4]))
        bittest(f, arr(rand(rb, n1, n2, n3)), arr(rand(rb, n1, n2, n3)))
        bittest(f, arr(rand(rb,  1, n2, n3)), arr(rand(rb, n1,  1, n3)))
        bittest(f, arr(rand(rb,  1, n2,  1)), arr(rand(rb, n1,  1, n3)))
        bittest(f, arr(bitrand(n1, n2, n3)), arr(bitrand(n1, n2, n3)))
    end
end

r1 = 1:1
r2 = 1:5
ratio = [1,1/2,1/3,1/4,1/5]
@test r1.*r2 == [1:5;]
@test r1./r2 == ratio
m = [1:2;]'
@test m.*r2 == [1:5 2:2:10]
@test m./r2 ≈ [ratio 2ratio]
@test m./[r2;] ≈ [ratio 2ratio]

@test @inferred(broadcast(+,[0,1.2],reshape([0,-2],1,1,2))) == reshape([0 -2; 1.2 -0.8],2,1,2)
rt = Base.return_types(broadcast, Tuple{typeof(+), Array{Float64, 3}, Array{Int, 1}})
@test length(rt) == 1 && rt[1] == Array{Float64, 3}
rt = Base.return_types(broadcast!, Tuple{Function, Array{Float64, 3}, Array{Float64, 3}, Array{Int, 1}})
@test length(rt) == 1 && rt[1] == Array{Float64, 3}

# f.(args...) syntax (#15032)
let x = [1, 3.2, 4.7],
    y = [3.5, pi, 1e-4],
    α = 0.2342
    @test sin.(x) == broadcast(sin, x)
    @test sin.(α) == broadcast(sin, α)
    @test sin.(3.2) == broadcast(sin, 3.2) == sin(3.2)
    @test factorial.(3) == broadcast(factorial, 3)
    @test atan2.(x, y) == broadcast(atan2, x, y)
    @test atan2.(x, y') == broadcast(atan2, x, y')
    @test atan2.(x, α) == broadcast(atan2, x, α)
    @test atan2.(α, y') == broadcast(atan2, α, y')
end

# issue 14725
let a = Number[2, 2.0, 4//2, 2+0im] / 2
    @test eltype(a) == Number
end
let a = Real[2, 2.0, 4//2] / 2
    @test eltype(a) == Real
end
let a = Real[2, 2.0, 4//2] / 2.0
    @test eltype(a) == Float64
end

# issue 16164
let a = broadcast(Float32, [3, 4, 5])
    @test eltype(a) == Float32
end

# broadcasting scalars:
@test sin.(1) === broadcast(sin, 1) === sin(1)
@test (()->1234).() === broadcast(()->1234) === 1234

# issue #4883
@test isa(broadcast(tuple, [1 2 3], ["a", "b", "c"]), Matrix{Tuple{Int,String}})
@test isa(broadcast((x,y)->(x==1 ? 1.0 : x, y), [1 2 3], ["a", "b", "c"]), Matrix{Tuple{Real,String}})
let a = length.(["foo", "bar"])
    @test isa(a, Vector{Int})
    @test a == [3, 3]
end
let a = sin.([1, 2])
    @test isa(a, Vector{Float64})
    @test a ≈ [0.8414709848078965, 0.9092974268256817]
end

# PR #17300: loop fusion
@test (x->x+1).((x->x+2).((x->x+3).(1:10))) == 7:16
let A = [sqrt(i)+j for i = 1:3, j=1:4]
    @test atan2.(log.(A), sum(A, dims=1)) == broadcast(atan2, broadcast(log, A), sum(A, dims=1))
end
let x = sin.(1:10)
    @test atan2.((x->x+1).(x), (x->x+2).(x)) == broadcast(atan2, x.+1, x.+2)
    @test sin.(atan2.([x.+1,x.+2]...)) == sin.(atan2.(x.+1 ,x.+2)) == @. sin(atan2(x+1,x+2))
    @test sin.(atan2.(x, 3.7)) == broadcast(x -> sin(atan2(x,3.7)), x)
    @test atan2.(x, 3.7) == broadcast(x -> atan2(x,3.7), x) == broadcast(atan2, x, 3.7)
end
# Use side effects to check for loop fusion.
let g = Int[]
    f17300(x) = begin; push!(g, x); x+2; end
    f17300.(f17300.(f17300.(1:3)))
    @test g == [1,3,5, 2,4,6, 3,5,7]
    empty!(g)
    @. f17300(f17300(f17300(1:3)))
    @test g == [1,3,5, 2,4,6, 3,5,7]
end
# fusion with splatted args:
let x = sin.(1:10), a = [x]
    @test cos.(x) == cos.(a...)
    @test atan2.(x,x) == atan2.(a..., a...) == atan2.([x, x]...)
    @test atan2.(x, cos.(x)) == atan2.(a..., cos.(x)) == broadcast(atan2, x, cos.(a...)) == broadcast(atan2, a..., cos.(a...))
    @test ((args...)->cos(args[1])).(x) == cos.(x) == ((y,args...)->cos(y)).(x)
end
@test atan2.(3, 4) == atan2(3, 4) == (() -> atan2(3, 4)).()
# fusion with keyword args:
let x = [1:4;]
    f17300kw(x; y=0) = x + y
    @test f17300kw.(x) == x
    @test f17300kw.(x, y=1) == f17300kw.(x; y=1) == f17300kw.(x; [(:y,1)]...) == x .+ 1 == [2, 3, 4, 5]
    @test f17300kw.(sin.(x), y=1) == f17300kw.(sin.(x); y=1) == sin.(x) .+ 1
    @test sin.(f17300kw.(x, y=1)) == sin.(f17300kw.(x; y=1)) == sin.(x .+ 1)
end

# issue #23236
let X = [[true,false],[false,true]]
    @test [.!x for x in X] == [[false,true],[true,false]]
end

# splice escaping of @.
let x = [4, -9, 1, -16]
    @test [2, 3, 4, 5] == @.(1 + sqrt($sort(abs(x))))
end

# interaction of @. with let
@test [1,4,9] == @. let x = [1,2,3]; x^2; end

# interaction of @. with for loops
let x = [1,2,3], y = x
    @. for i = 1:3
        y = y^2 # should convert to y .= y.^2
    end
    @test x == [1,256,6561]
end

# interaction of @. with function definitions
let x = [1,2,3]
    @. f(x) = x^2
    @test f(x) == [1,4,9]
end

# PR #17510: Fused in-place assignment
let x = [1:4;], y = x
    y .= 2:5
    @test y === x == [2:5;]
    y .= factorial.(x)
    @test y === x == [2,6,24,120]
    y .= 7
    @test y === x == [7,7,7,7]
    y .= factorial.(3)
    @test y === x == [6,6,6,6]
    f17510() = 9
    y .= f17510.()
    @test y === x == [9,9,9,9]
    y .-= 1
    @test y === x == [8,8,8,8]
    @. y -= 1:4          # @. should convert to .-=
    @test y === x == [7,6,5,4]
    x[1:2] .= 1
    @test y === x == [1,1,5,4]
    @. x[1:2] .+= [2,3]  # use .+= to make sure @. works with dotted assignment
    @test y === x == [3,4,5,4]
    @. x[:] .= 0         # use .= to make sure @. works with dotted assignment
    @test y === x == [0,0,0,0]
    @. x[2:end] = 1:3    # @. should convert to .=
    @test y === x == [0,1,2,3]
end
let a = [[4, 5], [6, 7]]
    a[1] .= 3
    @test a == [[3, 3], [6, 7]]
end
let d = Dict(:foo => [1,3,7], (3,4) => [5,9])
    d[:foo] .+= 2
    @test d[:foo] == [3,5,9]
    d[3,4] .-= 1
    @test d[3,4] == [4,8]
end
let identity = error, x = [1,2,3]
    x .= 1 # make sure it goes to broadcast!(Base.identity, ...), not identity
    @test x == [1,1,1]
end

# make sure scalars are inlined, which causes f.(x,scalar) to lower to a "thunk"
import Base.Meta: isexpr
@test isexpr(Meta.lower(Main, :(f.(x,1))), :thunk)
@test isexpr(Meta.lower(Main, :(f.(x,1.0))), :thunk)
@test isexpr(Meta.lower(Main, :(f.(x,$π))), :thunk)
@test isexpr(Meta.lower(Main, :(f.(x,"hello"))), :thunk)
@test isexpr(Meta.lower(Main, :(f.(x,$("hello")))), :thunk)

# PR #17623: Fused binary operators
@test [true] .* [true] == [true]
@test [1,2,3] .|> (x->x+1) == [2,3,4]
let g = Int[], ⊕ = (a,b) -> let c=a+2b; push!(g, c); c; end
    @test [1,2,3] .⊕ [10,11,12] .⊕ [100,200,300] == [221,424,627]
    @test g == [21,221,24,424,27,627] # test for loop fusion
end

# Fused unary operators
@test .√[3,4,5] == sqrt.([3,4,5])
@test .![true, true, false] == [false, false, true]
@test .-[1,2,3] == -[1,2,3] == .+[-1,-2,-3] == [-1,-2,-3]

# PR 16988
@test Base.promote_op(+, Bool) === Int
@test isa(broadcast(+, [true]), Array{Int,1})

# issue #17304
let foo = [[1,2,3],[4,5,6],[7,8,9]]
    @test max.(foo...) == broadcast(max, foo...) == [7,8,9]
end

# Issue 17314
@test broadcast(x->log(log(log(x))), [1000]) == [log(log(log(1000)))]
let f17314 = x -> x < 0 ? false : x
    @test eltype(broadcast(f17314, 1:3)) === Int
    @test eltype(broadcast(f17314, -1:1)) === Integer
    @test eltype(broadcast(f17314, Int[])) == Union{Bool,Int}
end
let io = IOBuffer()
    broadcast(x->print(io,x), 1:5) # broadcast with side effects
    @test take!(io) == [0x31,0x32,0x33,0x34,0x35]
end

# Issue 18176
let f18176(a, b, c) = a + b + c
    @test f18176.(1.0:2, 3, 4) == f18176.(3.0, 1.0:2, 4.0) == broadcast(f18176, 3, 4, 1.0:2)
end

# Issue #17984
let A17984 = []
    @test isa(abs.(A17984), Array{Any,1})
end

# Issue #16966
@test parse.(Int, "1") == 1
@test parse.(Int, ["1", "2"]) == [1, 2]
@test trunc.((Int,), [1.2, 3.4]) == [1, 3]
@test abs.((1, -2)) == (1, 2)
@test broadcast(+, 1.0, (0, -2.0)) == (1.0,-1.0)
@test broadcast(+, 1.0, (0, -2.0), [1]) == [2.0, 0.0]
@test broadcast(*, ["Hello"], ", ", ["World"], "!") == ["Hello, World!"]
let s = "foo"
    @test s .* ["bar", "baz"] == ["foobar", "foobaz"] == "foo" .* ["bar", "baz"]
end

# Ensure that even strange constructors that break `T(x)::T` work with broadcast
struct StrangeType18623 end
StrangeType18623(x) = x
StrangeType18623(x,y) = (x,y)
@test @inferred(broadcast(StrangeType18623, 1:3)) == [1,2,3]
@test @inferred(broadcast(StrangeType18623, 1:3, 4:6)) == [(1,4),(2,5),(3,6)]

@test typeof(Int.(Number[1, 2, 3])) === typeof((x->Int(x)).(Number[1, 2, 3]))

@test @inferred(broadcast(CartesianIndex, 1:2)) == [CartesianIndex(1), CartesianIndex(2)]
@test @inferred(broadcast(CartesianIndex, 1:2, 3:4)) == [CartesianIndex(1,3), CartesianIndex(2,4)]

# Issue 18622
@test @inferred(broadcast(muladd, [1.0], [2.0], [3.0])) == [5.0]
@test @inferred(broadcast(tuple, 1:3, 4:6, 7:9)) == [(1,4,7), (2,5,8), (3,6,9)]

# 19419
@test @inferred(broadcast(round, Int, [1])) == [1]

# https://discourse.julialang.org/t/towards-broadcast-over-combinations-of-sparse-matrices-and-scalars/910
let
    f(A, n) = broadcast(x -> +(x, n), A)
    @test @inferred(f([1.0], 1)) == [2.0]
    g() = (a = 1; Broadcast.combine_eltypes(x -> x + a, (1.0,)))
    @test @inferred(g()) === Float64
end

# Ref as 0-dimensional array for broadcast
@test (-).(C_NULL, C_NULL)::UInt == 0
@test (+).(1, Ref(2)) == 3
@test (+).(Ref(1), Ref(2)) == 3
@test (+).([[0,2], [1,3]], Ref{Vector{Int}}([1,-1])) == [[1,1], [2,2]]

# Check that broadcast!(f, A) populates A via independent calls to f (#12277, #19722),
# and similarly for broadcast!(f, A, numbers...) (#19799).
@test let z = 1; A = broadcast!(() -> z += 1, zeros(2)); A[1] != A[2]; end
@test let z = 1; A = broadcast!(x -> z += x, zeros(2), 1); A[1] != A[2]; end

## broadcasting for custom AbstractArray
abstract type ArrayData{T,N} <: AbstractArray{T,N} end
Base.getindex(A::ArrayData, i::Integer...) = A.data[i...]
Base.setindex!(A::ArrayData, v::Any, i::Integer...) = setindex!(A.data, v, i...)
Base.size(A::ArrayData) = size(A.data)
<<<<<<< HEAD
Base.broadcast_similar(::Broadcast.ArrayStyle{A}, ::Type{T}, inds::Tuple, bc) where {A,T} =
    A(Array{T}(uninitialized, length.(inds)))
=======
Base.broadcast_similar(f, ::Broadcast.ArrayStyle{A}, ::Type{T}, inds::Tuple, As...) where {A,T} =
    A(Array{T}(undef, length.(inds)))
>>>>>>> 98b12063

struct Array19745{T,N} <: ArrayData{T,N}
    data::Array{T,N}
end
Base.BroadcastStyle(::Type{T}) where {T<:Array19745} = Broadcast.ArrayStyle{Array19745}()

# Two specialized broadcast rules with no declared precedence
struct AD1{T,N} <: ArrayData{T,N}
    data::Array{T,N}
end
Base.BroadcastStyle(::Type{T}) where {T<:AD1} = Broadcast.ArrayStyle{AD1}()
struct AD2{T,N} <: ArrayData{T,N}
    data::Array{T,N}
end
Base.BroadcastStyle(::Type{T}) where {T<:AD2} = Broadcast.ArrayStyle{AD2}()

# Two specialized broadcast rules with explicit precedence
struct AD1P{T,N} <: ArrayData{T,N}
    data::Array{T,N}
end
Base.BroadcastStyle(::Type{T}) where {T<:AD1P} = Broadcast.ArrayStyle{AD1P}()
struct AD2P{T,N} <: ArrayData{T,N}
    data::Array{T,N}
end
Base.BroadcastStyle(::Type{T}) where {T<:AD2P} = Broadcast.ArrayStyle{AD2P}()

Base.BroadcastStyle(a1::Broadcast.ArrayStyle{AD1P}, ::Broadcast.ArrayStyle{AD2P}) = a1

# Two specialized broadcast rules where users unnecessarily
# define `BroadcastStyle` for both argument orders (but do so consistently)
struct AD1B{T,N} <: ArrayData{T,N}
    data::Array{T,N}
end
Base.BroadcastStyle(::Type{T}) where {T<:AD1B} = Broadcast.ArrayStyle{AD1B}()
struct AD2B{T,N} <: ArrayData{T,N}
    data::Array{T,N}
end
Base.BroadcastStyle(::Type{T}) where {T<:AD2B} = Broadcast.ArrayStyle{AD2B}()

Base.BroadcastStyle(a1::Broadcast.ArrayStyle{AD1B}, a2::Broadcast.ArrayStyle{AD2B}) = a1
Base.BroadcastStyle(a2::Broadcast.ArrayStyle{AD2B}, a1::Broadcast.ArrayStyle{AD1B}) = a1

# Two specialized broadcast rules with conflicting precedence
struct AD1C{T,N} <: ArrayData{T,N}
    data::Array{T,N}
end
Base.BroadcastStyle(::Type{T}) where {T<:AD1C} = Broadcast.ArrayStyle{AD1C}()
struct AD2C{T,N} <: ArrayData{T,N}
    data::Array{T,N}
end
Base.BroadcastStyle(::Type{T}) where {T<:AD2C} = Broadcast.ArrayStyle{AD2C}()

Base.BroadcastStyle(a1::Broadcast.ArrayStyle{AD1C}, a2::Broadcast.ArrayStyle{AD2C}) = a1
Base.BroadcastStyle(a2::Broadcast.ArrayStyle{AD2C}, a1::Broadcast.ArrayStyle{AD1C}) = a2

@testset "broadcasting for custom AbstractArray" begin
    a  = randn(10)
    aa = Array19745(a)
    fadd(aa) = aa .+ 1
    fadd2(aa) = aa .+ 1 .* 2
    fprod(aa) = aa .* aa'
    @test a .+ 1  == @inferred(fadd(aa))
    @test a .+ 1 .* 2  == @inferred(fadd2(aa))
    @test a .* a' == @inferred(fprod(aa))
    @test isa(aa .+ 1, Array19745)
    @test isa(aa .+ 1 .* 2, Array19745)
    @test isa(aa .* aa', Array19745)
    a1 = AD1(rand(2,3))
    a2 = AD2(rand(2))
    @test a1 .+ 1 isa AD1
    @test a2 .+ 1 isa AD2
    @test a1 .+ 1 .* 2 isa AD1
    @test a2 .+ 1 .* 2 isa AD2
    @test a1 .+ a2 isa Array
    @test a2 .+ a1 isa Array
    @test a1 .+ a2 .+ a1 isa Array
    @test a1 .+ a2 .+ a2 isa Array
    a1 = AD1P(rand(2,3))
    a2 = AD2P(rand(2))
    @test a1 .+ 1 isa AD1P
    @test a2 .+ 1 isa AD2P
    @test a1 .+ 1 .* 2 isa AD1P
    @test a2 .+ 1 .* 2 isa AD2P
    @test a1 .+ a2 isa AD1P
    @test a2 .+ a1 isa AD1P
    @test a1 .+ a2 .+ a1 isa AD1P
    @test a1 .+ a2 .+ a2 isa AD1P
    a1 = AD1B(rand(2,3))
    a2 = AD2B(rand(2))
    @test a1 .+ 1 isa AD1B
    @test a2 .+ 1 isa AD2B
    @test a1 .+ 1 .* 2 isa AD1B
    @test a2 .+ 1 .* 2 isa AD2B
    @test a1 .+ a2 isa AD1B
    @test a2 .+ a1 isa AD1B
    @test a1 .+ a2 .+ a1 isa AD1B
    @test a1 .+ a2 .+ a2 isa AD1B
    a1 = AD1C(rand(2,3))
    a2 = AD2C(rand(2))
    @test a1 .+ 1 isa AD1C
    @test a2 .+ 1 isa AD2C
    @test a1 .+ 1 .* 2 isa AD1C
    @test a2 .+ 1 .* 2 isa AD2C
    @test_throws ErrorException a1 .+ a2
end

# broadcast should only "peel off" one container layer
@test getindex.([Ref(1), Ref(2)]) == [1, 2]
let io = IOBuffer()
    broadcast(x -> print(io, x), [Ref(1.0)])
    @test String(take!(io)) == "Base.RefValue{Float64}(1.0)"
end

# Test that broadcast's promotion mechanism handles closures accepting more than one argument.
# (See issue #19641 and referenced issues and pull requests.)
let f() = (a = 1; Broadcast.combine_eltypes((x, y) -> x + y + a, (1.0, 1.0)))
    @test @inferred(f()) == Float64
end

@testset "broadcast resulting in BitArray" begin
    let f(x) = x ? true : "false"
        ba = f.([true])
        @test ba isa BitArray
        @test ba == [true]
        a = f.([false])
        @test a isa Array{String}
        @test a == ["false"]
        @test f.([true, false]) == [true, "false"]
    end
end

# Test that broadcast treats type arguments as scalars, i.e. containertype yields Any,
# even for subtypes of abstract array. (https://github.com/JuliaStats/DataArrays.jl/issues/229)
@testset "treat type arguments as scalars, DataArrays issue 229" begin
    @test Broadcast.combine_styles(Broadcast.broadcastable(AbstractArray)) == Base.Broadcast.DefaultArrayStyle{0}()
    @test broadcast(==, [1], AbstractArray) == BitArray([false])
    @test broadcast(==, 1, AbstractArray) == false
end

# Test that broadcasting identity where the input and output Array shapes do not match
# yields the correct result, not merely a partial copy. See pull request #19895 for discussion.
let N = 5
    for rhs in (zeros(N, N), zeros(N, 1), zeros(1, N), zeros(1, 1))
        local o = fill(1, N, N)
        o .= rhs
        @test iszero(o)
    end
end

@testset "test broadcast for matrix of matrices" begin
    A = fill([0 0; 0 0], 4, 4)
    A[1:3,1:3] .= [[1 1; 1 1]]
    @test all(A[1:3,1:3] .== [[1 1; 1 1]])
end

# Test that broadcast does not confuse eltypes. See also
# https://github.com/JuliaLang/julia/issues/21325
@testset "eltype confusion (#21325)" begin
    foo(x::Char, y::Int) = 0
    foo(x::String, y::Int) = "hello"
    @test broadcast(foo, "x", [1, 2, 3]) == ["hello", "hello", "hello"]

    @test isequal(
        [Set([1]), Set([2])] .∪ Ref(Set([3])),
        [Set([1, 3]), Set([2, 3])])
end

# A bare bones custom type that supports broadcast
struct Foo26601{T}
    data::T
end
Base.axes(f::Foo26601) = axes(f.data)
Base.getindex(f::Foo26601, i...) = getindex(f.data, i...)
Base.ndims(::Type{Foo26601{T}}) where {T} = ndims(T)
Base.Broadcast.broadcastable(f::Foo26601) = f
@testset "barebones custom object broadcasting" begin
    for d in (rand(Float64, ()), rand(5), rand(5,5), rand(5,5,5))
        f = Foo26601(d)
        @test f .* 2 == d .* 2
        @test f .* (1:5) == d .* (1:5)
        @test f .* reshape(1:25,5,5) == d .* reshape(1:25,5,5)
        @test sqrt.(f) == sqrt.(d)
        @test f .* (1,2,3,4,5) == d .* (1,2,3,4,5)
    end
end

@testset "broadcast resulting in tuples" begin
    # Issue #21291
    let t = (0, 1, 2)
        o = 1
        @test @inferred(broadcast(+, t, o)) == (1, 2, 3)
    end

    # Issue #23647
    @test (1, 2, 3) .+ (1,) == (1,) .+ (1, 2, 3) == (2, 3, 4)
    @test (1,) .+ () == () .+ (1,) == () .+ () == ()
    @test (1, 2) .+ (1, 2) == (2, 4)
    @test_throws DimensionMismatch (1, 2) .+ (1, 2, 3)
end

# TODO: Enable after deprecations introduced in 0.7 are removed.
# @testset "scalar .=" begin
#     A = [[1,2,3],4:5,6]
#     A[1] .= 0
#     @test A[1] == [0,0,0]
#     @test_throws ErrorException A[2] .= 0
#     @test_throws MethodError A[3] .= 0
#     A = [[1,2,3],4:5]
#     A[1] .= 0
#     @test A[1] == [0,0,0]
#     @test_throws ErrorException A[2] .= 0
# end

# Issue #22180
@test convert.(Any, [1, 2]) == [1, 2]

# Issue #24944
let n = 1
    @test ceil.(Int, n ./ (1,)) == (1,)
    @test ceil.(Int, 1 ./ (1,)) == (1,)
end

<<<<<<< HEAD
# lots of splatting!
let x = [[1, 4], [2, 5], [3, 6]]
    y = .+(x..., .*(x..., x...)..., x[1]..., x[2]..., x[3]...)
    @test y == [14463, 14472]

    z = zeros(2)
    z .= .+(x..., .*(x..., x...)..., x[1]..., x[2]..., x[3]...)
    @test z == Float64[14463, 14472]
end

# Issue #21094
@generated function foo21094(out, x)
    quote
        out .= x .+ x
    end
end
@test foo21094([0.0], [1.0]) == [2.0]

# Issue #22053
struct T22053
    t
end
Broadcast.BroadcastStyle(::Type{T22053}) = Broadcast.Style{T22053}()
Broadcast.broadcast_indices(::Broadcast.Style{T22053}, ::T22053) = ()
function Base.copy(bc::Broadcast.Broadcasted{Broadcast.Style{T22053}})
    all(x->isa(x, T22053), bc.args) && return 1
    return 0
end
Base.:*(::T22053, ::T22053) = 2
let x = T22053(1)
    @test x*x == 2
    @test x.*x == 1
end

# Issue https://github.com/JuliaLang/julia/pull/25377#discussion_r159956996
let X = Any[1,2]
    X .= nothing
    @test X[1] == X[2] == nothing
end
=======
# issue #25954, value of `.=`
# TODO: use these if we want `.=` to return its RHS
#let a = zeros(2, 3), b = zeros(4, 5)
#    a .= b .= 1
#    @test a == ones(2, 3)
#    @test b == ones(4, 5)
#    @test (b .= 1) === 1
#    c = [6, 7]; d = [8, 9]
#    x = (a .= c.+d)
#    @test a == [14 14 14; 16 16 16]
#    @test x == [14, 16]
#end
>>>>>>> 98b12063
<|MERGE_RESOLUTION|>--- conflicted
+++ resolved
@@ -424,13 +424,8 @@
 Base.getindex(A::ArrayData, i::Integer...) = A.data[i...]
 Base.setindex!(A::ArrayData, v::Any, i::Integer...) = setindex!(A.data, v, i...)
 Base.size(A::ArrayData) = size(A.data)
-<<<<<<< HEAD
 Base.broadcast_similar(::Broadcast.ArrayStyle{A}, ::Type{T}, inds::Tuple, bc) where {A,T} =
-    A(Array{T}(uninitialized, length.(inds)))
-=======
-Base.broadcast_similar(f, ::Broadcast.ArrayStyle{A}, ::Type{T}, inds::Tuple, As...) where {A,T} =
     A(Array{T}(undef, length.(inds)))
->>>>>>> 98b12063
 
 struct Array19745{T,N} <: ArrayData{T,N}
     data::Array{T,N}
@@ -653,7 +648,6 @@
     @test ceil.(Int, 1 ./ (1,)) == (1,)
 end
 
-<<<<<<< HEAD
 # lots of splatting!
 let x = [[1, 4], [2, 5], [3, 6]]
     y = .+(x..., .*(x..., x...)..., x[1]..., x[2]..., x[3]...)
@@ -668,6 +662,7 @@
 @generated function foo21094(out, x)
     quote
         out .= x .+ x
+        out
     end
 end
 @test foo21094([0.0], [1.0]) == [2.0]
@@ -678,6 +673,7 @@
 end
 Broadcast.BroadcastStyle(::Type{T22053}) = Broadcast.Style{T22053}()
 Broadcast.broadcast_indices(::Broadcast.Style{T22053}, ::T22053) = ()
+Broadcast.broadcastable(t::T22053) = t
 function Base.copy(bc::Broadcast.Broadcasted{Broadcast.Style{T22053}})
     all(x->isa(x, T22053), bc.args) && return 1
     return 0
@@ -693,7 +689,7 @@
     X .= nothing
     @test X[1] == X[2] == nothing
 end
-=======
+
 # issue #25954, value of `.=`
 # TODO: use these if we want `.=` to return its RHS
 #let a = zeros(2, 3), b = zeros(4, 5)
@@ -705,5 +701,4 @@
 #    x = (a .= c.+d)
 #    @test a == [14 14 14; 16 16 16]
 #    @test x == [14, 16]
-#end
->>>>>>> 98b12063
+#end