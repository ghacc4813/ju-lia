--- conflicted
+++ resolved
@@ -1176,12 +1176,11 @@
 f51129(v, x) = (1 .- (v ./ x) .^ 2)
 @test @inferred(f51129([13.0], 6.5)) == [-3.0]
 
-<<<<<<< HEAD
 @testset "Docstrings" begin
     undoc = Docs.undocumented_names(Broadcast)
     @test_broken isempty(undoc)
     @test undoc == [:dotview]
-=======
+
 @testset "broadcast for `AbstractArray` without `CartesianIndex` support" begin
     struct BVec52775 <: AbstractVector{Int}
         a::Vector{Int}
@@ -1193,5 +1192,4 @@
     bc = Base.broadcasted(identity, a)
     @test bc[1] == bc[CartesianIndex(1)] == bc[1, CartesianIndex()]
     @test a .+ [1 2] == a.a .+ [1 2]
->>>>>>> b354ce7c
 end