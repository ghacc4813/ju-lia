# This file is a part of Julia. License is MIT: https://julialang.org/license

module TestBroadcastInternals

using Base.Broadcast: check_broadcast_indices, check_broadcast_shape, newindex, _bcs
using Base: OneTo
using Test, Random

@test @inferred(_bcs((3,5), (3,5))) == (3,5)
@test @inferred(_bcs((3,1), (3,5))) == (3,5)
@test @inferred(_bcs((3,),  (3,5))) == (3,5)
@test @inferred(_bcs((3,5), (3,)))  == (3,5)
@test_throws DimensionMismatch _bcs((3,5), (4,5))
@test_throws DimensionMismatch _bcs((3,5), (3,4))
@test @inferred(_bcs((-1:1, 2:5), (-1:1, 2:5))) == (-1:1, 2:5)
@test @inferred(_bcs((-1:1, 2:5), (1, 2:5)))    == (-1:1, 2:5)
@test @inferred(_bcs((-1:1, 1),   (1, 2:5)))    == (-1:1, 2:5)
@test @inferred(_bcs((-1:1,),     (-1:1, 2:5))) == (-1:1, 2:5)
@test_throws DimensionMismatch _bcs((-1:1, 2:6), (-1:1, 2:5))
@test_throws DimensionMismatch _bcs((-1:1, 2:5), (2, 2:5))

@test @inferred(Broadcast.combine_indices(zeros(3,4), zeros(3,4))) == (OneTo(3),OneTo(4))
@test @inferred(Broadcast.combine_indices(zeros(3,4), zeros(3)))   == (OneTo(3),OneTo(4))
@test @inferred(Broadcast.combine_indices(zeros(3),   zeros(3,4))) == (OneTo(3),OneTo(4))
@test @inferred(Broadcast.combine_indices(zeros(3), zeros(1,4), zeros(1))) == (OneTo(3),OneTo(4))

check_broadcast_indices((OneTo(3),OneTo(5)), zeros(3,5))
check_broadcast_indices((OneTo(3),OneTo(5)), zeros(3,1))
check_broadcast_indices((OneTo(3),OneTo(5)), zeros(3))
check_broadcast_indices((OneTo(3),OneTo(5)), zeros(3,5), zeros(3))
check_broadcast_indices((OneTo(3),OneTo(5)), zeros(3,5), 1)
check_broadcast_indices((OneTo(3),OneTo(5)), 5, 2)
@test_throws DimensionMismatch check_broadcast_indices((OneTo(3),OneTo(5)), zeros(2,5))
@test_throws DimensionMismatch check_broadcast_indices((OneTo(3),OneTo(5)), zeros(3,4))
@test_throws DimensionMismatch check_broadcast_indices((OneTo(3),OneTo(5)), zeros(3,4,2))
@test_throws DimensionMismatch check_broadcast_indices((OneTo(3),OneTo(5)), zeros(3,5), zeros(2))
check_broadcast_indices((-1:1, 6:9), 1)

check_broadcast_shape((-1:1, 6:9), (-1:1, 6:9))
check_broadcast_shape((-1:1, 6:9), (-1:1, 1))
check_broadcast_shape((-1:1, 6:9), (1, 6:9))
@test_throws DimensionMismatch check_broadcast_shape((-1:1, 6:9), (-1, 6:9))
@test_throws DimensionMismatch check_broadcast_shape((-1:1, 6:9), (-1:1, 6))

ci(x) = CartesianIndex(x)
@test @inferred(newindex(ci((2,2)), (true, true), (-1,-1)))   == ci((2,2))
@test @inferred(newindex(ci((2,2)), (true, false), (-1,-1)))  == ci((2,-1))
@test @inferred(newindex(ci((2,2)), (false, true), (-1,-1)))  == ci((-1,2))
@test @inferred(newindex(ci((2,2)), (false, false), (-1,-1))) == ci((-1,-1))
@test @inferred(newindex(ci((2,2)), (true,), (-1,-1)))   == ci((2,))
@test @inferred(newindex(ci((2,2)), (true,), (-1,)))   == ci((2,))
@test @inferred(newindex(ci((2,2)), (false,), (-1,))) == ci((-1,))
@test @inferred(newindex(ci((2,2)), (), ())) == ci(())

end

function as_sub(x::AbstractVector)
    y = similar(x, eltype(x), tuple(([size(x)...]*2)...))
    y = view(y, 2:2:length(y))
    y[:] = x[:]
    y
end
function as_sub(x::AbstractMatrix)
    y = similar(x, eltype(x), tuple(([size(x)...]*2)...))
    y = view(y, 2:2:size(y,1), 2:2:size(y,2))
    for j=1:size(x,2)
        for i=1:size(x,1)
            y[i,j] = x[i,j]
        end
    end
    y
end
function as_sub(x::AbstractArray{T,3}) where T
    y = similar(x, eltype(x), tuple(([size(x)...]*2)...))
    y = view(y, 2:2:size(y,1), 2:2:size(y,2), 2:2:size(y,3))
    for k=1:size(x,3)
        for j=1:size(x,2)
            for i=1:size(x,1)
                y[i,j,k] = x[i,j,k]
            end
        end
    end
    y
end

bittest(f::Function, a...) = (@test f.(a...) == BitArray(broadcast(f, a...)))
n1 = 21
n2 = 32
n3 = 17
rb = 1:5

for arr in (identity, as_sub)
    @test broadcast(+, arr([1 0; 0 1]), arr([1, 4])) == [2 1; 4 5]
    @test broadcast(+, arr([1 0; 0 1]), arr([1  4])) == [2 4; 1 5]
    @test broadcast(+, arr([1  0]), arr([1, 4])) == [2 1; 5 4]
    @test broadcast(+, arr([1, 0]), arr([1  4])) == [2 5; 1 4]
    @test broadcast(+, arr([1, 0]), arr([1, 4])) == [2, 4]
    @test broadcast(+, arr([1, 0]), 2) == [3, 2]

    @test @inferred(broadcast(+, arr([1 0; 0 1]), arr([1, 4]))) == arr([2 1; 4 5])
    @test arr([1 0; 0 1]) .+ arr([1  4]) == arr([2 4; 1 5])
    @test arr([1  0]) .+ arr([1, 4]) == arr([2 1; 5 4])
    @test arr([1, 0]) .+ arr([1  4]) == arr([2 5; 1 4])
    @test arr([1, 0]) .+ arr([1, 4]) == arr([2, 4])
    @test arr([1]) .+ arr([]) == arr([])

    A = arr([1 0; 0 1]); @test broadcast!(+, A, A, arr([1, 4])) == arr([2 1; 4 5])
    A = arr([1 0; 0 1]); @test broadcast!(+, A, A, arr([1  4])) == arr([2 4; 1 5])
    A = arr([1  0]); @test_throws DimensionMismatch broadcast!(+, A, A, arr([1, 4]))
    A = arr([1  0]); @test broadcast!(+, A, A, arr([1  4])) == arr([2 4])
    A = arr([1  0]); @test broadcast!(+, A, A, 2) == arr([3 2])

    @test arr([ 1    2])   .* arr([3,   4])   == [ 3 6; 4 8]
    @test arr([24.0 12.0]) ./ arr([2.0, 3.0]) == [12 6; 8 4]
    @test arr([1 2]) ./ arr([3, 4]) == [1/3 2/3; 1/4 2/4]
    @test arr([1 2]) .\ arr([3, 4]) == [3 1.5; 4 2]
    @test arr([3 4]) .^ arr([1, 2]) == [3 4; 9 16]
    @test arr(BitArray([true false])) .* arr(BitArray([true, true])) == [true false; true false]
    @test arr(BitArray([true false])) .^ arr(BitArray([false, true])) == [true true; true false]
    @test arr(BitArray([true false])) .^ arr([0, 3]) == [true true; true false]

    M = arr([11 12; 21 22])
    @test broadcast_getindex(M, [2 1; 1 2], arr([1, 2])) == [21 11; 12 22]
    @test_throws BoundsError broadcast_getindex(M, [2 1; 1 2], arr([1, -1]))
    @test_throws BoundsError broadcast_getindex(M, [2 1; 1 2], arr([1, 2]), [2])
    @test broadcast_getindex(M, [2 1; 1 2],arr([2, 1]), [1]) == [22 12; 11 21]

    A = arr(zeros(2,2))
    broadcast_setindex!(A, arr([21 11; 12 22]), [2 1; 1 2], arr([1, 2]))
    @test A == M
    broadcast_setindex!(A, 5, [1,2], [2 2])
    @test A == [11 5; 21 5]
    broadcast_setindex!(A, 7, [1,2], [1 2])
    @test A == fill(7, 2, 2)
    A = arr(zeros(3,3))
    broadcast_setindex!(A, 10:12, 1:3, 1:3)
    @test A == [10 0 0; 0 11 0; 0 0 12]
    @test_throws BoundsError broadcast_setindex!(A, 7, [1,-1], [1 2])

    for f in ((==), (<) , (!=), (<=))
        bittest(f, arr([1 0; 0 1]), arr([1, 4]))
        bittest(f, arr([1 0; 0 1]), arr([1  4]))
        bittest(f, arr([0, 1]), arr([1  4]))
        bittest(f, arr([0  1]), arr([1, 4]))
        bittest(f, arr([1, 0]), arr([1, 4]))
        bittest(f, arr(rand(rb, n1, n2, n3)), arr(rand(rb, n1, n2, n3)))
        bittest(f, arr(rand(rb,  1, n2, n3)), arr(rand(rb, n1,  1, n3)))
        bittest(f, arr(rand(rb,  1, n2,  1)), arr(rand(rb, n1,  1, n3)))
        bittest(f, arr(bitrand(n1, n2, n3)), arr(bitrand(n1, n2, n3)))
    end
end

r1 = 1:1
r2 = 1:5
ratio = [1,1/2,1/3,1/4,1/5]
@test r1.*r2 == [1:5;]
@test r1./r2 == ratio
m = [1:2;]'
@test m.*r2 == [1:5 2:2:10]
@test m./r2 ≈ [ratio 2ratio]
@test m./[r2;] ≈ [ratio 2ratio]

@test @inferred(broadcast(+,[0,1.2],reshape([0,-2],1,1,2))) == reshape([0 -2; 1.2 -0.8],2,1,2)
rt = Base.return_types(broadcast, Tuple{typeof(+), Array{Float64, 3}, Array{Int, 1}})
@test length(rt) == 1 && rt[1] == Array{Float64, 3}
rt = Base.return_types(broadcast!, Tuple{Function, Array{Float64, 3}, Array{Float64, 3}, Array{Int, 1}})
@test length(rt) == 1 && rt[1] == Array{Float64, 3}

# f.(args...) syntax (#15032)
let x = [1, 3.2, 4.7],
    y = [3.5, pi, 1e-4],
    α = 0.2342
    @test sin.(x) == broadcast(sin, x)
    @test sin.(α) == broadcast(sin, α)
    @test sin.(3.2) == broadcast(sin, 3.2) == sin(3.2)
    @test factorial.(3) == broadcast(factorial, 3)
    @test atan2.(x, y) == broadcast(atan2, x, y)
    @test atan2.(x, y') == broadcast(atan2, x, y')
    @test atan2.(x, α) == broadcast(atan2, x, α)
    @test atan2.(α, y') == broadcast(atan2, α, y')
end

# issue 14725
let a = Number[2, 2.0, 4//2, 2+0im] / 2
    @test eltype(a) == Number
end
let a = Real[2, 2.0, 4//2] / 2
    @test eltype(a) == Real
end
let a = Real[2, 2.0, 4//2] / 2.0
    @test eltype(a) == Float64
end

# issue 16164
let a = broadcast(Float32, [3, 4, 5])
    @test eltype(a) == Float32
end

# broadcasting scalars:
@test sin.(1) === broadcast(sin, 1) === sin(1)
@test (()->1234).() === broadcast(()->1234) === 1234

# issue #4883
@test isa(broadcast(tuple, [1 2 3], ["a", "b", "c"]), Matrix{Tuple{Int,String}})
@test isa(broadcast((x,y)->(x==1 ? 1.0 : x, y), [1 2 3], ["a", "b", "c"]), Matrix{Tuple{Real,String}})
let a = length.(["foo", "bar"])
    @test isa(a, Vector{Int})
    @test a == [3, 3]
end
let a = sin.([1, 2])
    @test isa(a, Vector{Float64})
    @test a ≈ [0.8414709848078965, 0.9092974268256817]
end

# PR #17300: loop fusion
@test (x->x+1).((x->x+2).((x->x+3).(1:10))) == 7:16
let A = [sqrt(i)+j for i = 1:3, j=1:4]
    @test atan2.(log.(A), sum(A, dims=1)) == broadcast(atan2, broadcast(log, A), sum(A, dims=1))
end
let x = sin.(1:10)
    @test atan2.((x->x+1).(x), (x->x+2).(x)) == broadcast(atan2, x.+1, x.+2)
    @test sin.(atan2.([x.+1,x.+2]...)) == sin.(atan2.(x.+1 ,x.+2)) == @. sin(atan2(x+1,x+2))
    @test sin.(atan2.(x, 3.7)) == broadcast(x -> sin(atan2(x,3.7)), x)
    @test atan2.(x, 3.7) == broadcast(x -> atan2(x,3.7), x) == broadcast(atan2, x, 3.7)
end
# Use side effects to check for loop fusion.
let g = Int[]
    f17300(x) = begin; push!(g, x); x+2; end
    f17300.(f17300.(f17300.(1:3)))
    @test g == [1,3,5, 2,4,6, 3,5,7]
    empty!(g)
    @. f17300(f17300(f17300(1:3)))
    @test g == [1,3,5, 2,4,6, 3,5,7]
end
# fusion with splatted args:
let x = sin.(1:10), a = [x]
    @test cos.(x) == cos.(a...)
    @test atan2.(x,x) == atan2.(a..., a...) == atan2.([x, x]...)
    @test atan2.(x, cos.(x)) == atan2.(a..., cos.(x)) == broadcast(atan2, x, cos.(a...)) == broadcast(atan2, a..., cos.(a...))
    @test ((args...)->cos(args[1])).(x) == cos.(x) == ((y,args...)->cos(y)).(x)
end
@test atan2.(3, 4) == atan2(3, 4) == (() -> atan2(3, 4)).()
# fusion with keyword args:
let x = [1:4;]
    f17300kw(x; y=0) = x + y
    @test f17300kw.(x) == x
    @test f17300kw.(x, y=1) == f17300kw.(x; y=1) == f17300kw.(x; [(:y,1)]...) == x .+ 1 == [2, 3, 4, 5]
    @test f17300kw.(sin.(x), y=1) == f17300kw.(sin.(x); y=1) == sin.(x) .+ 1
    @test sin.(f17300kw.(x, y=1)) == sin.(f17300kw.(x; y=1)) == sin.(x .+ 1)
end

# issue #23236
let X = [[true,false],[false,true]]
    @test [.!x for x in X] == [[false,true],[true,false]]
end

# splice escaping of @.
let x = [4, -9, 1, -16]
    @test [2, 3, 4, 5] == @.(1 + sqrt($sort(abs(x))))
end

# interaction of @. with let
@test [1,4,9] == @. let x = [1,2,3]; x^2; end

# interaction of @. with for loops
let x = [1,2,3], y = x
    @. for i = 1:3
        y = y^2 # should convert to y .= y.^2
    end
    @test x == [1,256,6561]
end

# interaction of @. with function definitions
let x = [1,2,3]
    @. f(x) = x^2
    @test f(x) == [1,4,9]
end

# Issue #23622: @. with chained comparisons
let x = [1,2,3]
    @test (1 .< x .< 3) == @.(1 < x < 3) == (@. 1 .< x .< 3) == [false, true, false]
    @test (x .=== 1:3 .=== [1,2,3]) == @.(x === 1:3 === [1,2,3]) == [true, true, true]
end

# PR #17510: Fused in-place assignment
let x = [1:4;], y = x
    y .= 2:5
    @test y === x == [2:5;]
    y .= factorial.(x)
    @test y === x == [2,6,24,120]
    y .= 7
    @test y === x == [7,7,7,7]
    y .= factorial.(3)
    @test y === x == [6,6,6,6]
    f17510() = 9
    y .= f17510.()
    @test y === x == [9,9,9,9]
    y .-= 1
    @test y === x == [8,8,8,8]
    @. y -= 1:4          # @. should convert to .-=
    @test y === x == [7,6,5,4]
    x[1:2] .= 1
    @test y === x == [1,1,5,4]
    @. x[1:2] .+= [2,3]  # use .+= to make sure @. works with dotted assignment
    @test y === x == [3,4,5,4]
    @. x[:] .= 0         # use .= to make sure @. works with dotted assignment
    @test y === x == [0,0,0,0]
    @. x[2:end] = 1:3    # @. should convert to .=
    @test y === x == [0,1,2,3]
end
let a = [[4, 5], [6, 7]]
    a[1] .= 3
    @test a == [[3, 3], [6, 7]]
end
let d = Dict(:foo => [1,3,7], (3,4) => [5,9])
    d[:foo] .+= 2
    @test d[:foo] == [3,5,9]
    d[3,4] .-= 1
    @test d[3,4] == [4,8]
end
let identity = error, x = [1,2,3]
    x .= 1 # make sure it goes to broadcast!(Base.identity, ...), not identity
    @test x == [1,1,1]
end

# make sure scalars are inlined, which causes f.(x,scalar) to lower to a "thunk"
import Base.Meta: isexpr
@test isexpr(Meta.lower(Main, :(f.(x,1))), :thunk)
@test isexpr(Meta.lower(Main, :(f.(x,1.0))), :thunk)
@test isexpr(Meta.lower(Main, :(f.(x,$π))), :thunk)
@test isexpr(Meta.lower(Main, :(f.(x,"hello"))), :thunk)
@test isexpr(Meta.lower(Main, :(f.(x,$("hello")))), :thunk)

# PR #17623: Fused binary operators
@test [true] .* [true] == [true]
@test [1,2,3] .|> (x->x+1) == [2,3,4]
let g = Int[], ⊕ = (a,b) -> let c=a+2b; push!(g, c); c; end
    @test [1,2,3] .⊕ [10,11,12] .⊕ [100,200,300] == [221,424,627]
    @test g == [21,221,24,424,27,627] # test for loop fusion
end

# Fused unary operators
@test .√[3,4,5] == sqrt.([3,4,5])
@test .![true, true, false] == [false, false, true]
@test .-[1,2,3] == -[1,2,3] == .+[-1,-2,-3] == [-1,-2,-3]

# PR 16988
@test Base.promote_op(+, Bool) === Int
@test isa(broadcast(+, [true]), Array{Int,1})

# issue #17304
let foo = [[1,2,3],[4,5,6],[7,8,9]]
    @test max.(foo...) == broadcast(max, foo...) == [7,8,9]
end

# Issue 17314
@test broadcast(x->log(log(log(x))), [1000]) == [log(log(log(1000)))]
let f17314 = x -> x < 0 ? false : x
    @test eltype(broadcast(f17314, 1:3)) === Int
    @test eltype(broadcast(f17314, -1:1)) === Integer
    @test eltype(broadcast(f17314, Int[])) == Union{Bool,Int}
end
let io = IOBuffer()
    broadcast(x->print(io,x), 1:5) # broadcast with side effects
    @test take!(io) == [0x31,0x32,0x33,0x34,0x35]
end

# Issue 18176
let f18176(a, b, c) = a + b + c
    @test f18176.(1.0:2, 3, 4) == f18176.(3.0, 1.0:2, 4.0) == broadcast(f18176, 3, 4, 1.0:2)
end

# Issue #17984
let A17984 = []
    @test isa(abs.(A17984), Array{Any,1})
end

# Issue #16966
@test parse.(Int, "1") == 1
@test parse.(Int, ["1", "2"]) == [1, 2]
@test trunc.((Int,), [1.2, 3.4]) == [1, 3]
@test abs.((1, -2)) == (1, 2)
@test broadcast(+, 1.0, (0, -2.0)) == (1.0,-1.0)
@test broadcast(+, 1.0, (0, -2.0), [1]) == [2.0, 0.0]
@test broadcast(*, ["Hello"], ", ", ["World"], "!") == ["Hello, World!"]
let s = "foo"
    @test s .* ["bar", "baz"] == ["foobar", "foobaz"] == "foo" .* ["bar", "baz"]
end

# Ensure that even strange constructors that break `T(x)::T` work with broadcast
struct StrangeType18623 end
StrangeType18623(x) = x
StrangeType18623(x,y) = (x,y)
@test @inferred(broadcast(StrangeType18623, 1:3)) == [1,2,3]
@test @inferred(broadcast(StrangeType18623, 1:3, 4:6)) == [(1,4),(2,5),(3,6)]

@test typeof(Int.(Number[1, 2, 3])) === typeof((x->Int(x)).(Number[1, 2, 3]))

@test @inferred(broadcast(CartesianIndex, 1:2)) == [CartesianIndex(1), CartesianIndex(2)]
@test @inferred(broadcast(CartesianIndex, 1:2, 3:4)) == [CartesianIndex(1,3), CartesianIndex(2,4)]

# Issue 18622
@test @inferred(broadcast(muladd, [1.0], [2.0], [3.0])) == [5.0]
@test @inferred(broadcast(tuple, 1:3, 4:6, 7:9)) == [(1,4,7), (2,5,8), (3,6,9)]

# 19419
@test @inferred(broadcast(round, Int, [1])) == [1]

# https://discourse.julialang.org/t/towards-broadcast-over-combinations-of-sparse-matrices-and-scalars/910
let
    f(A, n) = broadcast(x -> +(x, n), A)
    @test @inferred(f([1.0], 1)) == [2.0]
    g() = (a = 1; Broadcast.combine_eltypes(x -> x + a, (1.0,)))
    @test @inferred(g()) === Float64
end

# Ref as 0-dimensional array for broadcast
@test (-).(C_NULL, C_NULL)::UInt == 0
@test (+).(1, Ref(2)) == 3
@test (+).(Ref(1), Ref(2)) == 3
@test (+).([[0,2], [1,3]], Ref{Vector{Int}}([1,-1])) == [[1,1], [2,2]]

# Check that broadcast!(f, A) populates A via independent calls to f (#12277, #19722),
# and similarly for broadcast!(f, A, numbers...) (#19799).
@test let z = 1; A = broadcast!(() -> z += 1, zeros(2)); A[1] != A[2]; end
@test let z = 1; A = broadcast!(x -> z += x, zeros(2), 1); A[1] != A[2]; end

## broadcasting for custom AbstractArray
abstract type ArrayData{T,N} <: AbstractArray{T,N} end
Base.getindex(A::ArrayData, i::Integer...) = A.data[i...]
Base.setindex!(A::ArrayData, v::Any, i::Integer...) = setindex!(A.data, v, i...)
Base.size(A::ArrayData) = size(A.data)
Base.broadcast_similar(::Broadcast.ArrayStyle{A}, ::Type{T}, inds::Tuple, bc) where {A,T} =
    A(Array{T}(undef, length.(inds)))

struct Array19745{T,N} <: ArrayData{T,N}
    data::Array{T,N}
end
Base.BroadcastStyle(::Type{T}) where {T<:Array19745} = Broadcast.ArrayStyle{Array19745}()

# Two specialized broadcast rules with no declared precedence
struct AD1{T,N} <: ArrayData{T,N}
    data::Array{T,N}
end
Base.BroadcastStyle(::Type{T}) where {T<:AD1} = Broadcast.ArrayStyle{AD1}()
struct AD2{T,N} <: ArrayData{T,N}
    data::Array{T,N}
end
Base.BroadcastStyle(::Type{T}) where {T<:AD2} = Broadcast.ArrayStyle{AD2}()

# Two specialized broadcast rules with explicit precedence
struct AD1P{T,N} <: ArrayData{T,N}
    data::Array{T,N}
end
Base.BroadcastStyle(::Type{T}) where {T<:AD1P} = Broadcast.ArrayStyle{AD1P}()
struct AD2P{T,N} <: ArrayData{T,N}
    data::Array{T,N}
end
Base.BroadcastStyle(::Type{T}) where {T<:AD2P} = Broadcast.ArrayStyle{AD2P}()

Base.BroadcastStyle(a1::Broadcast.ArrayStyle{AD1P}, ::Broadcast.ArrayStyle{AD2P}) = a1

# Two specialized broadcast rules where users unnecessarily
# define `BroadcastStyle` for both argument orders (but do so consistently)
struct AD1B{T,N} <: ArrayData{T,N}
    data::Array{T,N}
end
Base.BroadcastStyle(::Type{T}) where {T<:AD1B} = Broadcast.ArrayStyle{AD1B}()
struct AD2B{T,N} <: ArrayData{T,N}
    data::Array{T,N}
end
Base.BroadcastStyle(::Type{T}) where {T<:AD2B} = Broadcast.ArrayStyle{AD2B}()

Base.BroadcastStyle(a1::Broadcast.ArrayStyle{AD1B}, a2::Broadcast.ArrayStyle{AD2B}) = a1
Base.BroadcastStyle(a2::Broadcast.ArrayStyle{AD2B}, a1::Broadcast.ArrayStyle{AD1B}) = a1

# Two specialized broadcast rules with conflicting precedence
struct AD1C{T,N} <: ArrayData{T,N}
    data::Array{T,N}
end
Base.BroadcastStyle(::Type{T}) where {T<:AD1C} = Broadcast.ArrayStyle{AD1C}()
struct AD2C{T,N} <: ArrayData{T,N}
    data::Array{T,N}
end
Base.BroadcastStyle(::Type{T}) where {T<:AD2C} = Broadcast.ArrayStyle{AD2C}()

Base.BroadcastStyle(a1::Broadcast.ArrayStyle{AD1C}, a2::Broadcast.ArrayStyle{AD2C}) = a1
Base.BroadcastStyle(a2::Broadcast.ArrayStyle{AD2C}, a1::Broadcast.ArrayStyle{AD1C}) = a2

@testset "broadcasting for custom AbstractArray" begin
    a  = randn(10)
    aa = Array19745(a)
    fadd(aa) = aa .+ 1
    fadd2(aa) = aa .+ 1 .* 2
    fprod(aa) = aa .* aa'
    @test a .+ 1  == @inferred(fadd(aa))
    @test a .+ 1 .* 2  == @inferred(fadd2(aa))
    @test a .* a' == @inferred(fprod(aa))
    @test isa(aa .+ 1, Array19745)
    @test isa(aa .+ 1 .* 2, Array19745)
    @test isa(aa .* aa', Array19745)
    a1 = AD1(rand(2,3))
    a2 = AD2(rand(2))
    @test a1 .+ 1 isa AD1
    @test a2 .+ 1 isa AD2
    @test a1 .+ 1 .* 2 isa AD1
    @test a2 .+ 1 .* 2 isa AD2
    @test a1 .+ a2 isa Array
    @test a2 .+ a1 isa Array
    @test a1 .+ a2 .+ a1 isa Array
    @test a1 .+ a2 .+ a2 isa Array
    a1 = AD1P(rand(2,3))
    a2 = AD2P(rand(2))
    @test a1 .+ 1 isa AD1P
    @test a2 .+ 1 isa AD2P
    @test a1 .+ 1 .* 2 isa AD1P
    @test a2 .+ 1 .* 2 isa AD2P
    @test a1 .+ a2 isa AD1P
    @test a2 .+ a1 isa AD1P
    @test a1 .+ a2 .+ a1 isa AD1P
    @test a1 .+ a2 .+ a2 isa AD1P
    a1 = AD1B(rand(2,3))
    a2 = AD2B(rand(2))
    @test a1 .+ 1 isa AD1B
    @test a2 .+ 1 isa AD2B
    @test a1 .+ 1 .* 2 isa AD1B
    @test a2 .+ 1 .* 2 isa AD2B
    @test a1 .+ a2 isa AD1B
    @test a2 .+ a1 isa AD1B
    @test a1 .+ a2 .+ a1 isa AD1B
    @test a1 .+ a2 .+ a2 isa AD1B
    a1 = AD1C(rand(2,3))
    a2 = AD2C(rand(2))
    @test a1 .+ 1 isa AD1C
    @test a2 .+ 1 isa AD2C
    @test a1 .+ 1 .* 2 isa AD1C
    @test a2 .+ 1 .* 2 isa AD2C
    @test_throws ErrorException a1 .+ a2
end

# broadcast should only "peel off" one container layer
@test getindex.([Ref(1), Ref(2)]) == [1, 2]
let io = IOBuffer()
    broadcast(x -> print(io, x), [Ref(1.0)])
    @test String(take!(io)) == "Base.RefValue{Float64}(1.0)"
end

# Test that broadcast's promotion mechanism handles closures accepting more than one argument.
# (See issue #19641 and referenced issues and pull requests.)
let f() = (a = 1; Broadcast.combine_eltypes((x, y) -> x + y + a, (1.0, 1.0)))
    @test @inferred(f()) == Float64
end

@testset "broadcast resulting in BitArray" begin
    let f(x) = x ? true : "false"
        ba = f.([true])
        @test ba isa BitArray
        @test ba == [true]
        a = f.([false])
        @test a isa Array{String}
        @test a == ["false"]
        @test f.([true, false]) == [true, "false"]
    end
end

# Test that broadcast treats type arguments as scalars, i.e. containertype yields Any,
# even for subtypes of abstract array. (https://github.com/JuliaStats/DataArrays.jl/issues/229)
@testset "treat type arguments as scalars, DataArrays issue 229" begin
    @test Broadcast.combine_styles(Broadcast.broadcastable(AbstractArray)) == Base.Broadcast.DefaultArrayStyle{0}()
    @test broadcast(==, [1], AbstractArray) == BitArray([false])
    @test broadcast(==, 1, AbstractArray) == false
end

# Test that broadcasting identity where the input and output Array shapes do not match
# yields the correct result, not merely a partial copy. See pull request #19895 for discussion.
let N = 5
    @test iszero(fill(1, N, N) .= zeros(N, N))
    @test iszero(fill(1, N, N) .= zeros(N, 1))
    @test iszero(fill(1, N, N) .= zeros(1, N))
    @test iszero(fill(1, N, N) .= zeros(1, 1))
end

@testset "test broadcast for matrix of matrices" begin
    A = fill([0 0; 0 0], 4, 4)
    A[1:3,1:3] .= [[1 1; 1 1]]
    @test all(A[1:3,1:3] .== [[1 1; 1 1]])
end

# Test that broadcast does not confuse eltypes. See also
# https://github.com/JuliaLang/julia/issues/21325
@testset "eltype confusion (#21325)" begin
    foo(x::Char, y::Int) = 0
    foo(x::String, y::Int) = "hello"
    @test broadcast(foo, "x", [1, 2, 3]) == ["hello", "hello", "hello"]

    @test isequal(
        [Set([1]), Set([2])] .∪ Ref(Set([3])),
        [Set([1, 3]), Set([2, 3])])
end

# A bare bones custom type that supports broadcast
struct Foo26601{T}
    data::T
end
Base.axes(f::Foo26601) = axes(f.data)
Base.getindex(f::Foo26601, i...) = getindex(f.data, i...)
Base.ndims(::Type{Foo26601{T}}) where {T} = ndims(T)
Base.Broadcast.broadcastable(f::Foo26601) = f
@testset "barebones custom object broadcasting" begin
    for d in (rand(Float64, ()), rand(5), rand(5,5), rand(5,5,5))
        f = Foo26601(d)
        @test f .* 2 == d .* 2
        @test f .* (1:5) == d .* (1:5)
        @test f .* reshape(1:25,5,5) == d .* reshape(1:25,5,5)
        @test sqrt.(f) == sqrt.(d)
        @test f .* (1,2,3,4,5) == d .* (1,2,3,4,5)
    end
end

@testset "broadcast resulting in tuples" begin
    # Issue #21291
    let t = (0, 1, 2)
        o = 1
        @test @inferred(broadcast(+, t, o)) == (1, 2, 3)
    end

    # Issue #23647
    @test (1, 2, 3) .+ (1,) == (1,) .+ (1, 2, 3) == (2, 3, 4)
    @test (1,) .+ () == () .+ (1,) == () .+ () == ()
    @test (1, 2) .+ (1, 2) == (2, 4)
    @test_throws DimensionMismatch (1, 2) .+ (1, 2, 3)
end

# TODO: Enable after deprecations introduced in 0.7 are removed.
# @testset "scalar .=" begin
#     A = [[1,2,3],4:5,6]
#     A[1] .= 0
#     @test A[1] == [0,0,0]
#     @test_throws ErrorException A[2] .= 0
#     @test_throws MethodError A[3] .= 0
#     A = [[1,2,3],4:5]
#     A[1] .= 0
#     @test A[1] == [0,0,0]
#     @test_throws ErrorException A[2] .= 0
# end

# Issue #22180
@test convert.(Any, [1, 2]) == [1, 2]

# Issue #24944
let n = 1
    @test ceil.(Int, n ./ (1,)) == (1,)
    @test ceil.(Int, 1 ./ (1,)) == (1,)
<<<<<<< HEAD
end

# lots of splatting!
let x = [[1, 4], [2, 5], [3, 6]]
    y = .+(x..., .*(x..., x...)..., x[1]..., x[2]..., x[3]...)
    @test y == [14463, 14472]

    z = zeros(2)
    z .= .+(x..., .*(x..., x...)..., x[1]..., x[2]..., x[3]...)
    @test z == Float64[14463, 14472]
end

# Issue #21094
@generated function foo21094(out, x)
    quote
        out .= x .+ x
        out
    end
end
@test foo21094([0.0], [1.0]) == [2.0]

# Issue #22053
struct T22053
    t
end
Broadcast.BroadcastStyle(::Type{T22053}) = Broadcast.Style{T22053}()
Broadcast.broadcast_indices(::Broadcast.Style{T22053}, ::T22053) = ()
Broadcast.broadcastable(t::T22053) = t
function Base.copy(bc::Broadcast.Broadcasted{Broadcast.Style{T22053}})
    all(x->isa(x, T22053), bc.args) && return 1
    return 0
end
Base.:*(::T22053, ::T22053) = 2
let x = T22053(1)
    @test x*x == 2
    @test x.*x == 1
end

# Issue https://github.com/JuliaLang/julia/pull/25377#discussion_r159956996
let X = Any[1,2]
    X .= nothing
    @test X[1] == X[2] == nothing
end

# issue #25954, value of `.=`
# TODO: use these if we want `.=` to return its RHS
#let a = zeros(2, 3), b = zeros(4, 5)
#    a .= b .= 1
#    @test a == ones(2, 3)
#    @test b == ones(4, 5)
#    @test (b .= 1) === 1
#    c = [6, 7]; d = [8, 9]
#    x = (a .= c.+d)
#    @test a == [14 14 14; 16 16 16]
#    @test x == [14, 16]
#end
=======
end
>>>>>>> 3666ffad
<|MERGE_RESOLUTION|>--- conflicted
+++ resolved
@@ -651,8 +651,8 @@
 let n = 1
     @test ceil.(Int, n ./ (1,)) == (1,)
     @test ceil.(Int, 1 ./ (1,)) == (1,)
-<<<<<<< HEAD
-end
+end
+
 
 # lots of splatting!
 let x = [[1, 4], [2, 5], [3, 6]]
@@ -694,20 +694,4 @@
 let X = Any[1,2]
     X .= nothing
     @test X[1] == X[2] == nothing
-end
-
-# issue #25954, value of `.=`
-# TODO: use these if we want `.=` to return its RHS
-#let a = zeros(2, 3), b = zeros(4, 5)
-#    a .= b .= 1
-#    @test a == ones(2, 3)
-#    @test b == ones(4, 5)
-#    @test (b .= 1) === 1
-#    c = [6, 7]; d = [8, 9]
-#    x = (a .= c.+d)
-#    @test a == [14 14 14; 16 16 16]
-#    @test x == [14, 16]
-#end
-=======
-end
->>>>>>> 3666ffad
+end