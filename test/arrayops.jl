# This file is a part of Julia. License is MIT: https://julialang.org/license

# Array test
isdefined(Main, :OffsetArrays) || @eval Main include("testhelpers/OffsetArrays.jl")
using .Main.OffsetArrays
using SparseArrays

using Random, LinearAlgebra
using Dates

@testset "basics" begin
    @test length([1, 2, 3]) == 3
    @test count(!iszero, [1, 2, 3]) == 3

    let a = fill(1., 4), b = a+a, c = a-a, d = a+a+a
        @test b[1] === 2. && b[2] === 2. && b[3] === 2. && b[4] === 2.
        @test c[1] === 0. && c[2] === 0. && c[3] === 0. && c[4] === 0.
        @test d[1] === 3. && d[2] === 3. && d[3] === 3. && d[4] === 3.
    end

    @test length((1,)) == 1
    @test length((1,2)) == 2

    @test isequal(1 .+ [1,2,3], [2,3,4])
    @test isequal([1,2,3] .+ 1, [2,3,4])
    @test isequal(1 .- [1,2,3], [0,-1,-2])
    @test isequal([1,2,3] .- 1, [0,1,2])

    @test isequal(5*[1,2,3], [5,10,15])
    @test isequal([1,2,3]*5, [5,10,15])
    @test isequal(1 ./ [1,2,5], [1.0,0.5,0.2])
    @test isequal([1,2,3]/5, [0.2,0.4,0.6])

    @test isequal(2 .% [1,2,3], [0,0,2])
    @test isequal([1,2,3] .% 2, [1,0,1])
    @test isequal(2 .÷ [1,2,3], [2,1,0])
    @test isequal([1,2,3] .÷ 2, [0,1,1])
    @test isequal(-2 .% [1,2,3], [0,0,-2])
    @test isequal([-1,-2,-3].%2, [-1,0,-1])
    @test isequal(-2 .÷ [1,2,3], [-2,-1,0])
    @test isequal([-1,-2,-3] .÷ 2, [0,-1,-1])

    @test isequal(1 .<< [1,2,5], [2,4,32])
    @test isequal(128 .>> [1,2,5], [64,32,4])
    @test isequal(2 .>> 1, 1)
    @test isequal(1 .<< 1, 2)
    @test isequal([1,2,5] .<< [1,2,5], [2,8,160])
    @test isequal([10,20,50] .>> [1,2,5], [5,5,1])

    a = fill(1.,2,2)
    a[1,1] = 1
    a[1,2] = 2
    a[2,1] = 3
    a[2,2] = 4
    b = copy(a')
    @test a[1,1] == 1. && a[1,2] == 2. && a[2,1] == 3. && a[2,2] == 4.
    @test b[1,1] == 1. && b[2,1] == 2. && b[1,2] == 3. && b[2,2] == 4.
    a[[1 2 3 4]] .= 0
    @test a == zeros(2,2)
    a[[1 2], [1 2]] .= 1
    @test a == fill(1.,2,2)
    a[[1 2], 1] .= 0
    @test a[1,1] == 0. && a[1,2] == 1. && a[2,1] == 0. && a[2,2] == 1.
    a[:, [1 2]] .= 2
    @test a == fill(2.,2,2)

    a = Array{Float64}(undef, 2, 2, 2, 2, 2)
    a[1,1,1,1,1] = 10
    a[1,2,1,1,2] = 20
    a[1,1,2,2,1] = 30

    @test a[1,1,1,1,1] == 10
    @test a[1,2,1,1,2] == 20
    @test a[1,1,2,2,1] == 30

    b = reshape(a, (32,))
    @test b[1]  == 10
    @test b[19] == 20
    @test b[13] == 30
    @test_throws DimensionMismatch reshape(b,(5,7))
    @test_throws DimensionMismatch reshape(b,(35,))
    @test_throws ArgumentError reinterpret(Any, b)
    c = ["hello", "world"]
    @test_throws ArgumentError reinterpret(Float32, c)
    @test_throws ArgumentError resize!(Float64[], -2)

    b = rand(32)
    a = reshape(b, (2, 2, 2, 2, 2))
    @test ndims(a) == 5
    @test a[2,1,2,2,1] == b[14]
    @test a[2,2,2,2,2] == b[end]

    @test_throws DimensionMismatch reshape(1:3, 4)

    # issue #23107
    a = [1,2,3]
    @test typeof(a)(a) !== a
    @test Array(a) !== a
    @test Array{eltype(a)}(a) !== a
    @test Vector(a) !== a
end
@testset "reshaping SubArrays" begin
    a = Array(reshape(1:5, 1, 5))
    @testset "linearfast" begin
        s = view(a, :, 2:4)
        r = reshape(s, (length(s),))
        @test length(r) == 3
        @test r[1] == 2
        @test r[3,1] == 4
        @test r[Base.ReshapedIndex(CartesianIndex((1,2)))] == 3
        @test parent(reshape(r, (1,3))) === r.parent === s
        @test parentindices(r) == (1:1, 1:3)
        @test reshape(r, (3,)) === r
        @test convert(Array{Int,1}, r) == [2,3,4]
        @test_throws MethodError convert(Array{Int,2}, r)
        @test convert(Array{Int}, r) == [2,3,4]
        @test Base.unsafe_convert(Ptr{Int}, r) == Base.unsafe_convert(Ptr{Int}, s)
        @test isa(r, StridedArray)  # issue #22411
    end
    @testset "linearslow" begin
        s = view(a, :, [2,3,5])
        r = reshape(s, length(s))
        @test length(r) == 3
        @test r[1] == 2
        @test r[3,1] == 5
        @test r[Base.ReshapedIndex(CartesianIndex((1,2)))] == 3
        @test parent(reshape(r, (1,3))) === r.parent === s
        @test parentindices(r) == (1:1, 1:3)
        @test reshape(r, (3,)) === r
        @test convert(Array{Int,1}, r) == [2,3,5]
        @test_throws MethodError convert(Array{Int,2}, r)
        @test convert(Array{Int}, r) == [2,3,5]
        @test_throws ErrorException Base.unsafe_convert(Ptr{Int}, r)
        r[2] = -1
        @test a[3] == -1
        a = zeros(0, 5)  # an empty linearslow array
        s = view(a, :, [2,3,5])
        @test length(reshape(s, length(s))) == 0
    end
end
@testset "reshape(a, Val(N))" begin
    a = fill(1,3,3)
    s = view(a, 1:2, 1:2)
    for N in (1,3)
        @test isa(reshape(a, Val(N)), Array{Int,N})
        @test isa(reshape(s, Val(N)), Base.ReshapedArray{Int,N})
    end
end
@testset "zero-dimensional reshapes" begin
    @test reshape([1]) == fill(1)
    @test reshape([1]) isa Array{Int,0}
    @test reshape(1:1) == fill(1)
    @test reshape(1:1) isa Base.ReshapedArray{Int, 0}
    @test reshape([1], Val(0)) == fill(1)
    @test reshape([1], Val(0)) isa Array{Int,0}
    @test reshape(1:1, Val(0)) == fill(1)
    @test reshape(1:1, Val(0)) isa Base.ReshapedArray{Int, 0}
    @test_throws DimensionMismatch reshape([1,2])
    @test_throws DimensionMismatch reshape([1,2], Val(0))
    @test_throws DimensionMismatch reshape(1:2)
    @test_throws DimensionMismatch reshape(1:2, Val(0))
end
@testset "sizehint!" begin
    A = zeros(40)
    resize!(A, 1)
    sizehint!(A, 1)
    @test length(A) == 1

    A = zeros(40)
    resize!(A, 20)
    sizehint!(A, 1)
    @test length(A) == 20

    A = [1:10;]
    sizehint!(A, 20)
    @test length(A) == length([1:10;])
    @test A == [1:10;]

    A = [1:10;]
    resize!(A, 5)
    sizehint!(A, 5)
    @test length(A) == 5
    @test A == [1:5;]
end
@testset "reshape with colon" begin
    # Reshape with an omitted dimension
    let A = range(1, stop=60, length=60)
        @test size(reshape(A, :))         == (60,)
        @test size(reshape(A, :, 1))      == (60, 1)
        @test size(reshape(A, (:, 2)))    == (30, 2)
        @test size(reshape(A, 3, :))      == (3, 20)
        @test size(reshape(A, 2, 3, :))   == (2, 3, 10)
        @test size(reshape(A, (2, :, 5))) == (2, 6, 5)
        @test_throws DimensionMismatch reshape(A, 7, :)
        @test_throws DimensionMismatch reshape(A, :, 2, 3, 4)
        @test_throws DimensionMismatch reshape(A, (:, :))

        B = rand(2,2,2,2)
        @test size(reshape(B, :)) == (16,)
        @test size(reshape(B, :, 4)) == (4, 4)
        @test size(reshape(B, (2, 1, :))) == (2, 1, 8)
        @test_throws DimensionMismatch reshape(B, 3, :)
        @test_throws DimensionMismatch reshape(B, :, :, 2, 2)
    end
end

struct Z26163 <: AbstractArray{Int,0}; end
Base.size(::Z26163) = ()
Base.getindex(::Z26163) = 0
struct V26163 <: AbstractArray{Int,1}; end
Base.size(::V26163) = (1,)
Base.getindex(::V26163, ::Int) = 0
@testset "reshape of custom zero- and one-dimensional arrays" begin
    z = Z26163()
    v = V26163()
    @test z == reshape(v, ()) == fill(0, ())
    @test reshape(z, 1) == v == [0]
    @test reshape(z, 1, 1) == reshape(v, 1, 1) == fill(0, 1, 1)
    @test occursin("1-element reshape", summary(reshape(z, 1)))
    @test occursin("0-dimensional reshape", summary(reshape(v, ())))
end

@test reshape(1:5, (5,)) === 1:5
@test reshape(1:5, 5) === 1:5

@testset "setindex! on a reshaped range" begin
    a = reshape(1:20, 5, 4)
    for idx in ((3,), (2,2), (Base.ReshapedIndex(1),))
        try
            a[idx...] = 7
            error("wrong error")
        catch err
            @test err.msg == "indexed assignment fails for a reshaped range; consider calling collect"
        end
    end
end

@testset "reshape isbitsunion Arrays (issue #28611)" begin
    v = Union{Float64,Missing}[]
    for i in 1:10 push!(v, i) end
    v[5] = missing
    a = @inferred(reshape(v, 2, 5))
    for (I, i) in zip(CartesianIndices((2, 5)), 1:10)
        @test a[I] === v[i]
    end
    ac = copy(a)
    @test ac isa Array{Union{Float64, Missing}, 2}
    b = @inferred(reshape(ac, 5, 2))
    for (I, J) in zip(CartesianIndices((2, 5)), CartesianIndices((5, 2)))
        @test ac[I] === b[J]
    end

    for T in (Any, Union{Float64,String})
        a = Array{T}(undef, 4)
        @test @inferred(reshape(a, (2, 2))) isa Array{T,2}
        a = Array{T}(undef, 4, 1)
        @test @inferred(reshape(a, (2, 2))) isa Array{T,2}
    end
end

@testset "conversion from ReshapedArray to Array (#18262)" begin
    a = Base.ReshapedArray(1:3, (3, 1), ())
    @test convert(Array, a) == a
    @test convert(Array{Int}, a) == a
    @test convert(Array{Float64}, a) == a
    @test convert(Matrix, a) == a
    @test convert(Matrix{Int}, a) == a
    @test convert(Matrix{Float64}, a) == a
    b = Base.ReshapedArray(1:3, (3,), ())
    @test convert(Array, b) == b
    @test convert(Array{Int}, b) == b
    @test convert(Array{Float64}, b) == b
    @test convert(Vector, b) == b
    @test convert(Vector{Int}, b) == b
    @test convert(Vector{Float64}, b) == b
end

@testset "operations with IndexLinear ReshapedArray" begin
    b = Vector(1:12)
    a = Base.ReshapedArray(b, (4,3), ())
    @test a[3,2] == 7
    @test a[6] == 6
    a[3,2] = -2
    a[6] = -3
    a[Base.ReshapedIndex(5)] = -4
    @test b[5] == -4
    @test b[6] == -3
    @test b[7] == -2
    b = reinterpret(Int, a)
    b[1] = -1
    @test vec(b) == vec(a)

    a = rand(1, 1, 8, 8, 1)
    @test @inferred(dropdims(a, dims=1)) == @inferred(dropdims(a, dims=(1,))) == reshape(a, (1, 8, 8, 1))
    @test @inferred(dropdims(a, dims=(1, 5))) == dropdims(a, dims=(5, 1)) == reshape(a, (1, 8, 8))
    @test @inferred(dropdims(a, dims=(1, 2, 5))) == dropdims(a, dims=(5, 2, 1)) == reshape(a, (8, 8))
    @test_throws UndefKeywordError dropdims(a)
    @test_throws ArgumentError dropdims(a, dims=0)
    @test_throws ArgumentError dropdims(a, dims=(1, 1))
    @test_throws ArgumentError dropdims(a, dims=(1, 2, 1))
    @test_throws ArgumentError dropdims(a, dims=(1, 1, 2))
    @test_throws ArgumentError dropdims(a, dims=3)
    @test_throws ArgumentError dropdims(a, dims=4)
    @test_throws ArgumentError dropdims(a, dims=6)

    sz = (5,8,7)
    A = reshape(1:prod(sz),sz...)
    @test A[2:6] == [2:6;]
    @test A[1:3,2,2:4] == cat(46:48,86:88,126:128; dims=2)
    @test A[:,7:-3:1,5] == [191 176 161; 192 177 162; 193 178 163; 194 179 164; 195 180 165]
    @test reshape(A, Val(2))[:,3:9] == reshape(11:45,5,7)
    rng = (2,2:3,2:2:5)
    tmp = zeros(Int,map(maximum,rng)...)
    tmp[rng...] = A[rng...]
    @test  tmp == cat(zeros(Int,2,3),[0 0 0; 0 47 52],zeros(Int,2,3),[0 0 0; 0 127 132]; dims=3)

    @test cat(1,2,3.,4.,5.; dims=[1,2]) == diagm(0 => [1,2,3.,4.,5.])
    blk = [1 2;3 4]
    tmp = cat(blk,blk; dims=[1,3])
    @test tmp[1:2,1:2,1] == blk
    @test tmp[1:2,1:2,2] == zero(blk)
    @test tmp[3:4,1:2,1] == zero(blk)
    @test tmp[3:4,1:2,2] == blk

    x = rand(2,2)
    b = x[1,:]
    @test isequal(size(b), (2,))
    b = x[:,1]
    @test isequal(size(b), (2,))

    x = rand(5,5)
    b = x[2:3,2]
    @test b[1] == x[2,2] && b[2] == x[3,2]

    B = zeros(4,5)
    B[:,3] = 1:4
    @test B == [0 0 1 0 0; 0 0 2 0 0; 0 0 3 0 0; 0 0 4 0 0]
    B[2,:] = 11:15
    @test B == [0 0 1 0 0; 11 12 13 14 15; 0 0 3 0 0; 0 0 4 0 0]
    B[[3,1],[2,4]] = [21 22; 23 24]
    @test B == [0 23 1 24 0; 11 12 13 14 15; 0 21 3 22 0; 0 0 4 0 0]
    B[4,[2,3]] .= 7
    @test B == [0 23 1 24 0; 11 12 13 14 15; 0 21 3 22 0; 0 7 7 0 0]

    @test isequal(reshape(reshape(1:27, 3, 3, 3), Val(2))[1,:], [1,  4,  7,  10,  13,  16,  19,  22,  25])
end
@testset "find(in(b), a)" begin
    # unsorted inputs
    a = [3, 5, -7, 6]
    b = [4, 6, 2, -7, 1]
    @test findall(in(b), a) == [3,4]
    @test findall(in(Int[]), a) == Int[]
    @test findall(in(a), Int[]) == Int[]
    @test findall(in(b), reshape(a, 2, 2)) == [CartesianIndex(1, 2), CartesianIndex(2, 2)]

    # sorted inputs
    a = [1,2,3,4,5,10]
    b = [2,3,4,6]
    @test findall(in(b), a) == [2,3,4]
    @test findall(in(a), b) == [1,2,3]
    @test findall(in(Int[]), a) == Int[]
    @test findall(in(a), Int[]) == Int[]
    @test findall(in(b), reshape(a, 3, 2)) ==
        [CartesianIndex(2, 1), CartesianIndex(3, 1), CartesianIndex(1, 2)]
    @test findall(in(a), reshape(b, 2, 2)) ==
        [CartesianIndex(1, 1), CartesianIndex(2, 1), CartesianIndex(1, 2)]

    a = Vector(1:3:15)
    b = Vector(2:4:10)
    @test findall(in(b), a) == [4]
    @test findall(in(b), [a[1:4]; a[4:end]]) == [4,5]

    @test findall(in(NaN), [1.0, NaN, 2.0]) == [2]
    @test findall(in(NaN), [1.0, 2.0, NaN]) == [3]

    @testset "findall(in(x), b) for uncomparable element types" begin
        a = [1 + 1im, 1 - 1im]
        @test findall(in(1 + 1im), a) == [1]
        @test findall(in(a), a)       == [1,2]
    end

    @test findall(in([1, 2]), 2) == [1]
    @test findall(in([1, 2]), 3) == []

    @test sort(findall(Dict(1=>false, 2=>true, 3=>true))) == [2, 3]

    @test findall(true) == [1]
    @test findall(false) == Int[]

    @test findall(isodd, 1) == [1]
    @test findall(isodd, 2) == Int[]
end
@testset "setindex! return type" begin
    rt = Base.return_types(setindex!, Tuple{Array{Int32, 3}, Vector{UInt8}, Vector{Int}, Int16, UnitRange{Int}})
    @test length(rt) == 1 && rt[1] === Array{Int32, 3}
end
@testset "construction" begin
    @test typeof(Vector{Int}(undef, 3)) == Vector{Int}
    @test typeof(Vector{Int}()) == Vector{Int}
    @test typeof(Vector(undef, 3)) == Vector{Any}
    @test typeof(Vector()) == Vector{Any}
    @test typeof(Matrix{Int}(undef, 2,3)) == Matrix{Int}
    @test typeof(Matrix(undef, 2,3)) == Matrix{Any}

    @test size(Vector{Int}(undef, 3)) == (3,)
    @test size(Vector{Int}()) == (0,)
    @test size(Vector(undef, 3)) == (3,)
    @test size(Vector()) == (0,)
    @test size(Matrix{Int}(undef, 2,3)) == (2,3)
    @test size(Matrix(undef, 2,3)) == (2,3)

    @test_throws MethodError Matrix()
    @test_throws MethodError Matrix{Int}()
    @test_throws MethodError Array{Int,3}()
end
@testset "get" begin
    A = reshape(1:24, 3, 8)
    x = get(A, 32, -12)
    @test x == -12
    x = get(A, 14, -12)
    @test x == 14
    x = get(A, (2,4), -12)
    @test x == 11
    x = get(A, (4,4), -12)
    @test x == -12
    X = get(A, -5:5, NaN32)
    @test eltype(X) == Float32
    @test Base.elsize(X) == sizeof(Float32)
    @test !all(isinteger, X)
    @test isnan.(X) == [trues(6);falses(5)]
    @test X[7:11] == [1:5;]
    X = get(A, (2:4, 9:-2:-13), 0)
    Xv = zeros(Int, 3, 12)
    Xv[1:2, 2:5] = A[2:3, 7:-2:1]
    @test X == Xv
    X2 = get(A, Vector{Int}[[2:4;], [9:-2:-13;]], 0)
    @test X == X2
end
@testset "arrays as dequeues" begin
    l = Any[1]
    push!(l,2,3,8)
    @test l[1]==1 && l[2]==2 && l[3]==3 && l[4]==8
    v = pop!(l)
    @test v == 8
    v = pop!(l)
    @test v == 3
    @test length(l)==2
    m = Any[]
    @test_throws ArgumentError pop!(m)
    @test_throws ArgumentError popfirst!(m)
    pushfirst!(l,4,7,5)
    @test l[1]==4 && l[2]==7 && l[3]==5 && l[4]==1 && l[5]==2
    v = popfirst!(l)
    @test v == 4
    @test length(l)==4

    v = [3, 7, 6]
    @test_throws BoundsError insert!(v, 0, 5)
    for i = 1:4
        vc = copy(v)
        @test insert!(vc, i, 5) === vc
        @test vc == [v[1:(i-1)]; 5; v[i:end]]
    end
    @test_throws BoundsError insert!(v, 5, 5)
end
@testset "concatenation" begin
    @test isequal([fill(1.,2,2)  fill(2.,2,1)], [1. 1 2; 1 1 2])
    @test isequal([fill(1.,2,2); fill(2.,1,2)], [1. 1; 1 1; 2 2])
end

@testset "typed array literals" begin
    X = Float64[1 2 3]
    Y = [1. 2. 3.]
    @test size(X) == size(Y)
    for i = 1:3 @test X[i] === Y[i] end
    X = Float64[1;2;3]
    Y = [1.,2.,3.]
    @test size(X) == size(Y)
    for i = 1:3 @test X[i] === Y[i] end
    X = Float64[1 2 3; 4 5 6]
    Y = [1. 2. 3.; 4. 5. 6.]
    @test size(X) == size(Y)
    for i = 1:length(X) @test X[i] === Y[i] end

    _array_equiv(a,b) = eltype(a) == eltype(b) && a == b
    @test _array_equiv(UInt8[1:3;4], [0x1,0x2,0x3,0x4])
    @test_throws MethodError UInt8[1:3]
    @test_throws MethodError UInt8[1:3,]
    @test_throws MethodError UInt8[1:3,4:6]
    a = Vector{UnitRange{Int}}(undef, 1); a[1] = 1:3
    @test _array_equiv([1:3,], a)
    a = Vector{UnitRange{Int}}(undef, 2); a[1] = 1:3; a[2] = 4:6
    @test _array_equiv([1:3,4:6], a)
end

@testset "typed hvcat" begin
    X = Float64[1 2 3; 4 5 6]
    X32 = Float32[X X; X X]
    @test eltype(X32) <: Float32
    for i=[1,3], j=[1,4]
        @test X32[i:(i+1), j:(j+2)] == X
    end
end
@testset "fallback hvcat" begin
    #Issue #23994
    A23994 = [1 "two"; 3im 4.0; 5 6//1]
    @test A23994[2] isa Complex{Int}
    @test A23994[3] isa Int
    @test A23994[5] isa Float64
    @test A23994[6] isa Rational{Int}
end
@testset "cat issue #27326" begin
    @test [Int; 1] == [Int, 1]
    @test [Int 1] == reshape([Int, 1], 1, :)
    @test [Int 1; String 2] == reshape([Int, String, 1, 2], 2, 2)
end
@testset "end" begin
    X = [ i+2j for i=1:5, j=1:5 ]
    @test X[end,end] == 15
    @test X[end]     == 15  # linear index
    @test X[2,  end] == 12
    @test X[end,  2] == 9
    @test X[end-1,2] == 8
    Y = [2, 1, 4, 3]
    @test X[Y[end],1] == 5
    @test X[end,Y[end]] == 11
end

@testset "findall, findfirst, findnext, findlast, findprev" begin
    a = [0,1,2,3,0,1,2,3]
    @test findall(!iszero, a) == [2,3,4,6,7,8]
    @test findall(a.==2) == [3,7]
    @test findall(isodd,a) == [2,4,6,8]
    @test findfirst(!iszero, a) == 2
    @test findfirst(a.==0) == 1
    @test findfirst(a.==5) == nothing
    @test findfirst(Dict(1=>false, 2=>true)) == 2
    @test findfirst(isequal(3), [1,2,4,1,2,3,4]) == 6
    @test findfirst(!isequal(1), [1,2,4,1,2,3,4]) == 2
    @test findfirst(isodd, [2,4,6,3,9,2,0]) == 4
    @test findfirst(isodd, [2,4,6,2,0]) == nothing
    @test findnext(!iszero,a,4) == 4
    @test findnext(!iszero,a,5) == 6
    @test findnext(!iszero,a,1) == 2
    @test findnext(isequal(1),a,4) == 6
    @test findnext(isequal(5),a,4) == nothing
    @test findlast(!iszero, a) == 8
    @test findlast(a.==0) == 5
    @test findlast(a.==5) == nothing
    @test findlast(isequal(3), [1,2,4,1,2,3,4]) == 6
    @test findlast(isodd, [2,4,6,3,9,2,0]) == 5
    @test findlast(isodd, [2,4,6,2,0]) == nothing
    @test findprev(!iszero,a,4) == 4
    @test findprev(!iszero,a,5) == 4
    @test findprev(!iszero,a,1) == nothing
    @test findprev(isequal(1),a,4) == 2
    @test findprev(isequal(1),a,8) == 6
    @test findprev(isodd, [2,4,5,3,9,2,0], 7) == 5
    @test findprev(isodd, [2,4,5,3,9,2,0], 2) == nothing
    @test findfirst(isequal(0x00), [0x01, 0x00]) == 2
    @test findlast(isequal(0x00), [0x01, 0x00]) == 2
    @test findnext(isequal(0x00), [0x00, 0x01, 0x00], 2) == 3
    @test findprev(isequal(0x00), [0x00, 0x01, 0x00], 2) == 1
end
@testset "find with Matrix" begin
    A = [1 2 0; 3 4 0]
    @test findall(isodd, A) == [CartesianIndex(1, 1), CartesianIndex(2, 1)]
    @test findall(!iszero, A) == [CartesianIndex(1, 1), CartesianIndex(2, 1),
                               CartesianIndex(1, 2), CartesianIndex(2, 2)]
    @test findfirst(isodd, A) == CartesianIndex(1, 1)
    @test findlast(isodd, A) == CartesianIndex(2, 1)
    @test findnext(isodd, A, CartesianIndex(1, 1)) == CartesianIndex(1, 1)
    @test findprev(isodd, A, CartesianIndex(2, 1)) == CartesianIndex(2, 1)
    @test findnext(isodd, A, CartesianIndex(1, 2)) === nothing
    @test findprev(iseven, A, CartesianIndex(2, 1)) === nothing
end

@testset "findmin findmax argmin argmax" begin
    @test argmax([10,12,9,11]) == 2
    @test argmin([10,12,9,11]) == 3
    @test findmin([NaN,3.2,1.8]) === (NaN,1)
    @test findmax([NaN,3.2,1.8]) === (NaN,1)
    @test findmin([NaN,3.2,1.8,NaN]) === (NaN,1)
    @test findmax([NaN,3.2,1.8,NaN]) === (NaN,1)
    @test findmin([3.2,1.8,NaN,2.0]) === (NaN,3)
    @test findmax([3.2,1.8,NaN,2.0]) === (NaN,3)

    #14085
    @test findmax(4:9) == (9,6)
    @test argmax(4:9) == 6
    @test findmin(4:9) == (4,1)
    @test argmin(4:9) == 1
    @test findmax(5:-2:1) == (5,1)
    @test argmax(5:-2:1) == 1
    @test findmin(5:-2:1) == (1,3)
    @test argmin(5:-2:1) == 3

    #23094
    @test_throws MethodError findmax(Set(["abc"]))
    @test findmin(["abc", "a"]) === ("a", 2)
    @test_throws MethodError findmax([Set([1]), Set([2])])
    @test findmin([0.0, -0.0]) === (-0.0, 2)
    @test findmax([0.0, -0.0]) === (0.0, 1)
    @test findmin([-0.0, 0.0]) === (-0.0, 1)
    @test findmax([-0.0, 0.0]) === (0.0, 2)
    @test isnan(findmin([NaN, NaN, 0.0/0.0])[1])
    @test findmin([NaN, NaN, 0.0/0.0])[2] == 1
    @test isnan(findmax([NaN, NaN, 0.0/0.0])[1])
    @test findmax([NaN, NaN, 0.0/0.0])[2] == 1

    # Check that cartesian indices are returned for matrices
    @test argmax([10 12; 9 11]) === CartesianIndex(1, 2)
    @test argmin([10 12; 9 11]) === CartesianIndex(2, 1)
    @test findmax([10 12; 9 11]) === (12, CartesianIndex(1, 2))
    @test findmin([10 12; 9 11]) === (9, CartesianIndex(2, 1))
end

@testset "permutedims" begin
    # keeps the num of dim
    p = randperm(5)
    q = randperm(5)
    a = rand(p...)
    b = permutedims(a,q)
    @test isequal(size(b), tuple(p[q]...))

    # hand made case
    y = zeros(1,2,3)
    for i = 1:6
        y[i]=i
    end

    z = zeros(3,1,2)
    for i = 1:3
        z[i] = i*2-1
        z[i+3] = i*2
    end

    # permutes correctly
    @test isequal(z,permutedims(y,[3,1,2]))
    @test isequal(z,permutedims(y,(3,1,2)))

    # of a subarray
    a = rand(5,5)
    s = view(a,2:3,2:3)
    p = permutedims(s, [2,1])
    @test p[1,1]==a[2,2] && p[1,2]==a[3,2]
    @test p[2,1]==a[2,3] && p[2,2]==a[3,3]

    # of a non-strided subarray
    a = reshape(1:60, 3, 4, 5)
    s = view(a,:,[1,2,4],[1,5])
    c = convert(Array, s)
    for p in ([1,2,3], [1,3,2], [2,1,3], [2,3,1], [3,1,2], [3,2,1])
        @test permutedims(s, p) == permutedims(c, p)
        @test PermutedDimsArray(s, p) == permutedims(c, p)
    end
    @test_throws ArgumentError permutedims(a, (1,1,1))
    @test_throws ArgumentError permutedims(s, (1,1,1))
    @test_throws ArgumentError PermutedDimsArray(a, (1,1,1))
    @test_throws ArgumentError PermutedDimsArray(s, (1,1,1))
    cp = PermutedDimsArray(c, (3,2,1))
    @test pointer(cp) == pointer(c)
    @test_throws ArgumentError pointer(cp, 2)
    @test strides(cp) == (9,3,1)
    ap = PermutedDimsArray(Array(a), (2,1,3))
    @test strides(ap) == (3,1,12)

    for A in [rand(1,2,3,4),rand(2,2,2,2),rand(5,6,5,6),rand(1,1,1,1)]
        perm = randperm(4)
        @test isequal(A,permutedims(permutedims(A,perm),invperm(perm)))
        @test isequal(A,permutedims(permutedims(A,invperm(perm)),perm))
    end

    m = [1 2; 3 4]
    @test permutedims(m) == [1 3; 2 4]

    v = [1,2,3]
    @test permutedims(v) == [1 2 3]
end

@testset "circshift" begin
    @test circshift(1:5, -1) == circshift(1:5, 4) == circshift(1:5, -6) == [2,3,4,5,1]
    @test circshift(1:5, 1) == circshift(1:5, -4) == circshift(1:5, 6)  == [5,1,2,3,4]
    a = [1:5;]
    @test_throws ArgumentError Base.circshift!(a, a, 1)
    b = copy(a)
    @test Base.circshift!(b, a, 1) == [5,1,2,3,4]
end

# unique across dim

# With hash collisions
struct HashCollision
    x::Float64
end
Base.hash(::HashCollision, h::UInt) = h

# All rows and columns unique
let A, B, C, D
    A = fill(1., 10, 10)
    A[diagind(A)] = shuffle!([1:10;])
    @test unique(A, dims=1) == A
    @test unique(A, dims=2) == A

    # 10 repeats of each row
    B = A[shuffle!(repeat(1:10, 10)), :]
    C = unique(B, dims=1)
    @test sortslices(C, dims=1) == sortslices(A, dims=1)
    @test unique(B, dims=2) == B
    @test unique(B', dims=2)' == C

    # Along third dimension
    D = cat(B, B, dims=3)
    @test unique(D, dims=1) == cat(C, C, dims=3)
    @test unique(D, dims=3) == cat(B, dims=3)

    # With hash collisions
    @test map(x -> x.x, unique(map(HashCollision, B), dims=1)) == C
end

@testset "large matrices transpose" begin
    for i = 1 : 3
        a = rand(200, 300)
        @test isequal(copy(a'), permutedims(a, [2, 1]))
    end
end

@testset "repeat" begin
    local A, A1, A2, A3, v, v2, cv, cv2, c, R, T
    A = fill(1,2,3,4)
    A1 = reshape(repeat([1,2],1,12),2,3,4)
    A2 = reshape(repeat([1 2 3],2,4),2,3,4)
    A3 = reshape(repeat([1 2 3 4],6,1),2,3,4)
    @test isequal(cumsum(A,dims=1),A1)
    @test isequal(cumsum(A,dims=2),A2)
    @test isequal(cumsum(A,dims=3),A3)

    # issue 20112
    A3 = reshape(repeat([1 2 3 4],UInt32(6),UInt32(1)),2,3,4)
    @test isequal(cumsum(A,dims=3),A3)
    @test repeat([1,2,3,4], UInt32(1)) == [1,2,3,4]
    @test repeat([1 2], UInt32(2)) == repeat([1 2], UInt32(2), UInt32(1))

    # issue 20564
    @test_throws MethodError repeat(1, 2, 3)
    @test repeat([1, 2], 1, 2, 3) == repeat([1, 2], outer = (1, 2, 3))

    # issue 29020
    @test repeat(collect(5), outer=(2, 2)) == [5 5;5 5]
    @test repeat(ones(Int64), inner=(1,2), outer=(2,2)) == [1 1 1 1;1 1 1 1]

    # issue 29614
    @test repeat(ones(2, 2), 1, 1, 1) == ones(2, 2, 1)
    @test repeat(ones(2, 2), 2, 2, 2) == ones(4, 4, 2)
    @test repeat(ones(2), 2, 2, 2) == ones(4, 2, 2)
    @test repeat(ones(2, 2), inner=(1, 1, 1), outer=(2, 2, 2)) == ones(4, 4, 2)

    R = repeat([1, 2])
    @test R == [1, 2]
    R = repeat([1, 2], inner=1)
    @test R == [1, 2]
    R = repeat([1, 2], outer=1)
    @test R == [1, 2]
    R = repeat([1, 2], inner=(1,))
    @test R == [1, 2]
    R = repeat([1, 2], outer=(1,))
    @test R == [1, 2]
    R = repeat([1, 2], inner=[1])
    @test R == [1, 2]
    R = repeat([1, 2], outer=[1])
    @test R == [1, 2]
    R = repeat([1, 2], inner=1, outer=1)
    @test R == [1, 2]
    R = repeat([1, 2], inner=(1,), outer=(1,))
    @test R == [1, 2]
    R = repeat([1, 2], inner=[1], outer=[1])
    @test R == [1, 2]

    R = repeat([1, 2], inner=2)
    @test R == [1, 1, 2, 2]
    R = repeat([1, 2], outer=2)
    @test R == [1, 2, 1, 2]
    R = repeat([1, 2], inner=(2,))
    @test R == [1, 1, 2, 2]
    R = repeat([1, 2], outer=(2,))
    @test R == [1, 2, 1, 2]
    R = repeat([1, 2], inner=[2])
    @test R == [1, 1, 2, 2]
    R = repeat([1, 2], outer=[2])
    @test R == [1, 2, 1, 2]

    R = repeat([1, 2], inner=2, outer=2)
    @test R == [1, 1, 2, 2, 1, 1, 2, 2]
    R = repeat([1, 2], inner=(2,), outer=(2,))
    @test R == [1, 1, 2, 2, 1, 1, 2, 2]
    R = repeat([1, 2], inner=[2], outer=[2])
    @test R == [1, 1, 2, 2, 1, 1, 2, 2]

    R = repeat([1, 2], inner = (1, 1), outer = (1, 1))
    @test R == reshape([1, 2], (2,1))
    R = repeat([1, 2], inner = (2, 1), outer = (1, 1))
    @test R == reshape([1, 1, 2, 2], (4,1))
    R = repeat([1, 2], inner = (1, 2), outer = (1, 1))
    @test R == [1 1; 2 2]
    R = repeat([1, 2], inner = (1, 1), outer = (2, 1))
    @test R == reshape([1, 2, 1, 2], (4,1))
    R = repeat([1, 2], inner = (1, 1), outer = (1, 2))
    @test R == [1 1; 2 2]

    R = repeat([1 2;
                3 4], inner = (1, 1), outer = (1, 1))
    @test R == [1 2;
                    3 4]
    R = repeat([1 2;
                3 4], inner = (1, 1), outer = (2, 1))
    @test R == [1 2;
                    3 4;
                    1 2;
                    3 4]
    R = repeat([1 2;
                3 4], inner = (1, 1), outer = (1, 2))
    @test R == [1 2 1 2;
                    3 4 3 4]
    R = repeat([1 2;
                3 4], inner = (1, 1), outer = (2, 2))
    @test R == [1 2 1 2;
                    3 4 3 4;
                    1 2 1 2;
                    3 4 3 4]
    R = repeat([1 2;
                3 4], inner = (2, 1), outer = (1, 1))
    @test R == [1 2;
                    1 2;
                    3 4;
                    3 4]
    R = repeat([1 2;
                3 4], inner = (2, 1), outer = (2, 1))
    @test R == [1 2;
                    1 2;
                    3 4;
                    3 4;
                    1 2;
                    1 2;
                    3 4;
                    3 4]
    R = repeat([1 2;
                3 4], inner = (2, 1), outer = (1, 2))
    @test R == [1 2 1 2;
                    1 2 1 2;
                    3 4 3 4;
                    3 4 3 4;]
    R = repeat([1 2;
                3 4], inner = (2, 1), outer = (2, 2))
    @test R == [1 2 1 2;
                    1 2 1 2;
                    3 4 3 4;
                    3 4 3 4;
                    1 2 1 2;
                    1 2 1 2;
                    3 4 3 4;
                    3 4 3 4]
    R = repeat([1 2;
                3 4], inner = (1, 2), outer = (1, 1))
    @test R == [1 1 2 2;
                    3 3 4 4]
    R = repeat([1 2;
                3 4], inner = (1, 2), outer = (2, 1))
    @test R == [1 1 2 2;
                    3 3 4 4;
                    1 1 2 2;
                    3 3 4 4]
    R = repeat([1 2;
                3 4], inner = (1, 2), outer = (1, 2))
    @test R == [1 1 2 2 1 1 2 2;
                    3 3 4 4 3 3 4 4]
    R = repeat([1 2;
                3 4], inner = (1, 2), outer = (2, 2))
    @test R == [1 1 2 2 1 1 2 2;
                    3 3 4 4 3 3 4 4;
                    1 1 2 2 1 1 2 2;
                    3 3 4 4 3 3 4 4]
    R = repeat([1 2;
                3 4], inner = (2, 2), outer = [1, 1])
    @test R == [1 1 2 2;
                    1 1 2 2;
                    3 3 4 4;
                    3 3 4 4]
    R = repeat([1 2;
                3 4], inner = (2, 2), outer = (2, 1))
    @test R == [1 1 2 2;
                    1 1 2 2;
                    3 3 4 4;
                    3 3 4 4;
                    1 1 2 2;
                    1 1 2 2;
                    3 3 4 4;
                    3 3 4 4]
    R = repeat([1 2;
                3 4], inner = (2, 2), outer = (1, 2))
    @test R == [1 1 2 2 1 1 2 2;
                    1 1 2 2 1 1 2 2;
                    3 3 4 4 3 3 4 4;
                    3 3 4 4 3 3 4 4]
    R = repeat([1 2;
                3 4], inner = (2, 2), outer = (2, 2))
    @test R == [1 1 2 2 1 1 2 2;
                    1 1 2 2 1 1 2 2;
                    3 3 4 4 3 3 4 4;
                    3 3 4 4 3 3 4 4;
                    1 1 2 2 1 1 2 2;
                    1 1 2 2 1 1 2 2;
                    3 3 4 4 3 3 4 4;
                    3 3 4 4 3 3 4 4]
    @test_throws ArgumentError repeat([1 2;
                                        3 4], inner=2, outer=(2, 2))
    @test_throws ArgumentError repeat([1 2;
                                        3 4], inner=(2, 2), outer=2)
    @test_throws ArgumentError repeat([1 2;
                                        3 4], inner=(2,), outer=(2, 2))
    @test_throws ArgumentError repeat([1 2;
                                        3 4], inner=(2, 2), outer=(2,))

    A = reshape(1:8, 2, 2, 2)
    R = repeat(A, inner = (1, 1, 2), outer = (1, 1, 1))
    T = reshape([1:4; 1:4; 5:8; 5:8], 2, 2, 4)
    @test R == T
    A = Array{Int}(undef, 2, 2, 2)
    A[:, :, 1] = [1 2;
                    3 4]
    A[:, :, 2] = [5 6;
                    7 8]
    R = repeat(A, inner = (2, 2, 2), outer = (2, 2, 2))
    @test R[1, 1, 1] == 1
    @test R[2, 2, 2] == 1
    @test R[3, 3, 3] == 8
    @test R[4, 4, 4] == 8
    @test R[5, 5, 5] == 1
    @test R[6, 6, 6] == 1
    @test R[7, 7, 7] == 8
    @test R[8, 8, 8] == 8

    R = repeat(1:2)
    @test R == [1, 2]
    R = repeat(1:2, inner=1)
    @test R == [1, 2]
    R = repeat(1:2, inner=2)
    @test R == [1, 1, 2, 2]
    R = repeat(1:2, outer=1)
    @test R == [1, 2]
    R = repeat(1:2, outer=2)
    @test R == [1, 2, 1, 2]
    R = repeat(1:2, inner=(3,), outer=(2,))
    @test R == [1, 1, 1, 2, 2, 2, 1, 1, 1, 2, 2, 2]

    # Arrays of arrays
    @test repeat([[1], [2]], inner=2) == [[1], [1], [2], [2]]
    @test repeat([[1], [2]], outer=2) == [[1], [2], [1], [2]]
    @test repeat([[1], [2]], inner=2, outer=2) == [[1], [1], [2], [2], [1], [1], [2], [2]]

    @test size(repeat([1], inner=(0,))) == (0,)
    @test size(repeat([1], outer=(0,))) == (0,)
    @test size(repeat([1 1], inner=(0, 1))) == (0, 2)
    @test size(repeat([1 1], outer=(1, 0))) == (1, 0)
    @test size(repeat([1 1], inner=(2, 0), outer=(2, 1))) == (4, 0)
    @test size(repeat([1 1], inner=(2, 0), outer=(0, 1))) == (0, 0)

    A = rand(4,4)
    for s in Any[A[1:2:4, 1:2:4], view(A, 1:2:4, 1:2:4)]
        c = cumsum(s, dims=1)
        @test c[1,1] == A[1,1]
        @test c[2,1] == A[1,1]+A[3,1]
        @test c[1,2] == A[1,3]
        @test c[2,2] == A[1,3]+A[3,3]

        c = cumsum(s, dims=2)
        @test c[1,1] == A[1,1]
        @test c[2,1] == A[3,1]
        @test c[1,2] == A[1,1]+A[1,3]
        @test c[2,2] == A[3,1]+A[3,3]
    end

    @test repeat(BitMatrix(Matrix(I, 2, 2)), inner = (2,1), outer = (1,2)) ==
            repeat(Matrix(I, 2, 2), inner = (2,1), outer = (1,2))
end

@testset "indexing with bools" begin
    @test (1:5)[[true,false,true,false,true]] == [1,3,5]
    @test [1:5;][[true,false,true,false,true]] == [1,3,5]
    @test_throws BoundsError (1:5)[[true,false,true,false]]
    @test_throws BoundsError (1:5)[[true,false,true,false,true,false]]
    @test_throws BoundsError [1:5;][[true,false,true,false]]
    @test_throws BoundsError [1:5;][[true,false,true,false,true,false]]
    a = [1:5;]
    a[[true,false,true,false,true]] .= 6
    @test a == [6,2,6,4,6]
    a[[true,false,true,false,true]] = [7,8,9]
    @test a == [7,2,8,4,9]
    @test_throws DimensionMismatch (a[[true,false,true,false,true]] = [7,8,9,10])
    A = reshape(1:15, 3, 5)
    @test A[[true, false, true], [false, false, true, true, false]] == [7 10; 9 12]
    @test_throws BoundsError A[[true, false], [false, false, true, true, false]]
    @test_throws BoundsError A[[true, false, true], [false, true, true, false]]
    @test_throws BoundsError A[[true, false, true, true], [false, false, true, true, false]]
    @test_throws BoundsError A[[true, false, true], [false, false, true, true, false, true]]
    A = fill(1, 3, 5)
    @test_throws DimensionMismatch A[2,[true, false, true, true, false]] = 2:5
    A[2,[true, false, true, true, false]] = 2:4
    @test A == [1 1 1 1 1; 2 1 3 4 1; 1 1 1 1 1]
    @test_throws DimensionMismatch A[[true,false,true], 5] = [19]
    @test_throws DimensionMismatch A[[true,false,true], 5] = 19:21
    A[[true,false,true], 5] .= 7
    @test A == [1 1 1 1 7; 2 1 3 4 1; 1 1 1 1 7]

    B = cat(1, 2, 3; dims=3)
    @test B[:,:,[true, false, true]] == reshape([1,3], 1, 1, 2)  # issue #5454
end

# issue #2342
@test isequal(cumsum([1 2 3], dims=1), [1 2 3])

@testset "set-like operations" begin
    @test isequal(union([1,2,3], [4,3,4]), [1,2,3,4])
    @test isequal(union(['e','c','a'], ['b','a','d']), ['e','c','a','b','d'])
    @test isequal(union([1,2,3], [4,3], [5]), [1,2,3,4,5])
    @test isequal(union([1,2,3]), [1,2,3])
    @test isequal(union([1,2,3], Int64[]), Int64[1,2,3])
    @test isequal(union([1,2,3], Float64[]), Float64[1.0,2,3])
    @test isequal(union(Int64[], [1,2,3]), Int64[1,2,3])
    @test isequal(union(Int64[]), Int64[])
    @test isequal(intersect([1,2,3], [4,3,4]), [3])
    @test isequal(intersect(['e','c','a'], ['b','a','d']), ['a'])
    @test isequal(intersect([1,2,3], [3,1], [2,1,3]), [1,3])
    @test isequal(intersect([1,2,3]), [1,2,3])
    @test isequal(intersect([1,2,3], Int64[]), Int64[])
    @test isequal(intersect([1,2,3], Float64[]), Float64[])
    @test isequal(intersect(Int64[], [1,2,3]), Int64[])
    @test isequal(intersect(Int64[]), Int64[])
    @test isequal(setdiff([1,2,3,4], [2,5,4]), [1,3])
    @test isequal(setdiff([1,2,3,4], [7,8,9]), [1,2,3,4])
    @test isequal(setdiff([1,2,3,4], Int64[]), Int64[1,2,3,4])
    @test isequal(setdiff([1,2,3,4], [1,2,3,4,5]), Int64[])
    @test isequal(symdiff([1,2,3], [4,3,4]), [1,2])
    @test isequal(symdiff(['e','c','a'], ['b','a','d']), ['e','c','b','d'])
    @test isequal(symdiff([1,2,3], [4,3], [5]), [1,2,4,5])
    @test isequal(symdiff([1,2,3,4,5], [1,2,3], [3,4]), [3,5])
    @test isequal(symdiff([1,2,3]), [1,2,3])
    @test isequal(symdiff([1,2,3], Int64[]), Int64[1,2,3])
    @test isequal(symdiff([1,2,3], Float64[]), Float64[1.0,2,3])
    @test isequal(symdiff(Int64[], [1,2,3]), Int64[1,2,3])
    @test isequal(symdiff(Int64[]), Int64[])
    @testset "tuples" begin # Issue #25338
        @test union((1, 2), (3)) == [1, 2, 3]
        u = union((1, 0x2), [3])
        @test eltype(u) == Integer
        @test u == [1, 2, 3]
        @test intersect((1, 2), (3, 2)) == [2]
        @test setdiff((1, 2), (3, 2)) == [1]
        @test symdiff((1, 2), (3, 2)) == [1, 3]
    end
end

@testset "mapslices" begin
    local a, b, c, m, h, s
    a = rand(5,5)
    s = mapslices(sort, a, dims=[1])
    S = mapslices(sort, a, dims=[2])
    for i = 1:5
        @test s[:,i] == sort(a[:,i])
        @test vec(S[i,:]) == sort(vec(a[i,:]))
    end

    # issue #3613
    b = mapslices(sum, fill(1.,2,3,4), dims=[1,2])
    @test size(b) === (1,1,4)
    @test all(b.==6)

    # issue #5141
    ## Update Removed the version that removes the dimensions when dims==1:ndims(A)
    c1 = mapslices(x-> maximum(-x), a, dims=[])
    @test c1 == -a

    # other types than Number
    @test mapslices(prod,["1" "2"; "3" "4"],dims=1) == ["13" "24"]
    @test mapslices(prod,["1"],dims=1) == ["1"]

    # issue #5177

    c = fill(1,2,3,4)
    m1 = mapslices(x-> fill(1,2,3), c, dims=[1,2])
    m2 = mapslices(x-> fill(1,2,4), c, dims=[1,3])
    m3 = mapslices(x-> fill(1,3,4), c, dims=[2,3])
    @test size(m1) == size(m2) == size(m3) == size(c)

    n1 = mapslices(x-> fill(1,6), c, dims=[1,2])
    n2 = mapslices(x-> fill(1,6), c, dims=[1,3])
    n3 = mapslices(x-> fill(1,6), c, dims=[2,3])
    n1a = mapslices(x-> fill(1,1,6), c, dims=[1,2])
    n2a = mapslices(x-> fill(1,1,6), c, dims=[1,3])
    n3a = mapslices(x-> fill(1,1,6), c, dims=[2,3])
    @test size(n1a) == (1,6,4) && size(n2a) == (1,3,6)  && size(n3a) == (2,1,6)
    @test size(n1) == (6,1,4) && size(n2) == (6,3,1)  && size(n3) == (2,6,1)

    # mutating functions
    o = fill(1, 3, 4)
    m = mapslices(x->fill!(x, 0), o, dims=2)
    @test m == zeros(3, 4)
    @test o == fill(1, 3, 4)

    # issue #18524
    m = mapslices(x->tuple(x), [1 2; 3 4], dims=1)
    @test m[1,1] == ([1,3],)
    @test m[1,2] == ([2,4],)

    # issue #21123
    @test mapslices(nnz, sparse(1.0I, 3, 3), dims=1) == [1 1 1]
end

@testset "single multidimensional index" begin
    a = rand(6,6)
    I = [1 4 5; 4 2 6; 5 6 3]
    a2 = a[I]
    @test size(a2) == size(I)
    for i = 1:length(a2)
        @test a2[i] == a[I[i]]
    end
    a = [1,3,5]
    b = [1 3]
    a[b] .= 8
    @test a == [8,3,8]
end

@testset "assigning an array into itself and other aliasing issues" begin
    a = [1,3,5]
    b = [3,1,2]
    a[b] = a
    @test a == [3,5,1]
    a = [3,2,1]
    a[a] = [4,5,6]
    @test a == [6,5,4]

    A = [1,2,3,4]
    V = view(A, A)
    @test V == A
    V[1] = 2
    @test V == A == [2,2,3,4]
    V[1] = 2^30
    @test V == A == [2^30, 2, 3, 4]

    A = [2,1,4,3]
    V = view(A, :)
    A[V] = (1:4) .+ 2^30
    @test A == [2,1,4,3] .+ 2^30

    A = [2,1,4,3]
    R = reshape(view(A, :), 2, 2)
    A[R] = (1:4) .+ 2^30
    @test A == [2,1,4,3] .+ 2^30

    A = [2,1,4,3]
    R = reshape(A, 2, 2)
    A[R] = (1:4) .+ 2^30
    @test A == [2,1,4,3] .+ 2^30

    # And broadcasting
    a = [1,3,5]
    b = [3,1,2]
    a[b] .= a
    @test a == [3,5,1]
    a = [3,2,1]
    a[a] .= [4,5,6]
    @test a == [6,5,4]

    A = [2,1,4,3]
    V = view(A, :)
    A[V] .= (1:4) .+ 2^30
    @test A == [2,1,4,3] .+ 2^30

    A = [2,1,4,3]
    R = reshape(view(A, :), 2, 2)
    A[R] .= reshape((1:4) .+ 2^30, 2, 2)
    @test A == [2,1,4,3] .+ 2^30

    A = [2,1,4,3]
    R = reshape(A, 2, 2)
    A[R] .= reshape((1:4) .+ 2^30, 2, 2)
    @test A == [2,1,4,3] .+ 2^30
end

@testset "Base.mightalias unit tests" begin
    using Base: mightalias
    A = rand(5,4)
    @test @views mightalias(A[:], A[:])
    @test @views mightalias(A[:,:], A[:,:])
    @test @views mightalias(A[1:2,1:2], A[1:2,1:2])
    @test @views !mightalias(A[3:4,1:2], A[1:2,:])
    @test @views mightalias(A[3,1:1], A)
    @test @views mightalias(A[3,1:1], A[:])
    @test @views mightalias(A[3,1:1], A[:,:])
    @test @views mightalias(A, A[3,1:1])
    @test @views mightalias(A[:], A[3,1:1])
    @test @views mightalias(A[:,:], A[3,1:1])

    B = reshape(A,10,2)
    @test mightalias(A, A)
    @test mightalias(A, B)
    @test mightalias(B, A)
    @test @views mightalias(B[:], A[:])
    @test @views mightalias(B[1:2], A[1:2])
    @test @views !mightalias(B[1:end÷2], A[end÷2+1:end])

    AA = [[1],[2]]
    @test @views mightalias(AA, AA[:])
    @test @views mightalias(AA[:], AA[:])
    @test @views mightalias(AA[1:1], AA[1:2])
end

@testset "lexicographic comparison" begin
    @test cmp([1.0], [1]) == 0
    @test cmp([1], [1.0]) == 0
    @test cmp([1, 1], [1, 1]) == 0
    @test cmp([1, 1], [2, 1]) == -1
    @test cmp([2, 1], [1, 1]) == 1
    @test cmp([1, 1], [1, 2]) == -1
    @test cmp([1, 2], [1, 1]) == 1
    @test cmp([1], [1, 1]) == -1
    @test cmp([1, 1], [1]) == 1
end

@testset "sort on arrays" begin
    local a = rand(3,3)

    asr = sortslices(a, dims=1)
    @test isless(asr[1,:],asr[2,:])
    @test isless(asr[2,:],asr[3,:])

    asc = sortslices(a, dims=2)
    @test isless(asc[:,1],asc[:,2])
    @test isless(asc[:,2],asc[:,3])

    # mutating functions
    o = fill(1, 3, 4)
    m = mapslices(x->fill!(x, 0), o, dims=2)
    @test m == zeros(3, 4)
    @test o == fill(1, 3, 4)

    asr = sortslices(a, dims=1, rev=true)
    @test isless(asr[2,:],asr[1,:])
    @test isless(asr[3,:],asr[2,:])

    asc = sortslices(a, dims=2, rev=true)
    @test isless(asc[:,2],asc[:,1])
    @test isless(asc[:,3],asc[:,2])

    as = sort(a, dims=1)
    @test issorted(as[:,1])
    @test issorted(as[:,2])
    @test issorted(as[:,3])
    @test sort!(copy(a), dims=1) == as

    as = sort(a, dims=2)
    @test issorted(as[1,:])
    @test issorted(as[2,:])
    @test issorted(as[3,:])
    @test sort!(copy(a), dims=2) == as

    local b = rand(21,21,2)

    bs = sort(b, dims=1)
    for i in 1:21
        @test issorted(bs[:,i,1])
        @test issorted(bs[:,i,2])
    end
    @test sort!(copy(b), dims=1) == bs

    bs = sort(b, dims=2)
    for i in 1:21
        @test issorted(bs[i,:,1])
        @test issorted(bs[i,:,2])
    end
    @test sort!(copy(b), dims=2) == bs

    bs = sort(b, dims=3)
    @test all(bs[:,:,1] .<= bs[:,:,2])
    @test sort!(copy(b), dims=3) == bs
end

@testset "higher dimensional sortslices" begin
    A = permutedims(reshape([4 3; 2 1; 'A' 'B'; 'C' 'D'], (2, 2, 2)), (1, 3, 2))
    @test sortslices(A, dims=(1, 2)) ==
        permutedims(reshape([1 3; 2 4; 'D' 'B'; 'C' 'A'], (2, 2, 2)), (1, 3, 2))
    @test sortslices(A, dims=(2, 1)) ==
        permutedims(reshape([1 2; 3 4; 'D' 'C'; 'B' 'A'], (2, 2, 2)), (1, 3, 2))
    B = reshape(1:8, (2,2,2))
    @test sortslices(B, dims=(3,1))[:, :, 1] == [
        1 3;
        5 7
    ]
    @test sortslices(B, dims=(1,3)) == B
end

@testset "fill" begin
    @test fill!(Float64[1.0], -0.0)[1] === -0.0
    A = fill(1.,3,3)
    S = view(A, 2, 1:3)
    fill!(S, 2)
    S = view(A, 1:2, 3)
    fill!(S, 3)
    @test A == [1 1 3; 2 2 3; 1 1 1]
    rt = Base.return_types(fill!, Tuple{Array{Int32, 3}, UInt8})
    @test length(rt) == 1 && rt[1] == Array{Int32, 3}
    A = Vector{Union{UInt8,Int8}}(undef, 3)
    fill!(A, UInt8(3))
    @test A == [0x03, 0x03, 0x03]
    # Issue #9964
    A = Array{Vector{Float64}}(undef, 2)
    fill!(A, [1, 2])
    @test A[1] == [1, 2]
    @test A[1] === A[2]
    # byte arrays
    @test_throws InexactError fill!(UInt8[0], -1)
    @test_throws InexactError fill!(UInt8[0], 300)
    @test_throws InexactError fill!(Int8[0], 200)
    @test fill!(UInt8[0,0], 200) == [200,200]
    @test fill!(Int8[0,0], -2) == [-2,-2]
end

@testset "splice!" begin
    for idx in Any[1, 2, 5, 9, 10, 1:0, 2:1, 1:1, 2:2, 1:2, 2:4, 9:8, 10:9, 9:9, 10:10,
                   8:9, 9:10, 6:9, 7:10]
        for repl in Any[[], [11], [11,22], [11,22,33,44,55]]
            local a
            a = [1:10;]
            acopy = copy(a)
            @test splice!(a, idx, repl) == acopy[idx]
            @test a == [acopy[1:(first(idx)-1)]; repl; acopy[(last(idx)+1):end]]
        end
    end
end

@testset "filter!" begin
    # base case w/ Vector
    a = Vector(1:10)
    filter!(x -> x > 5, a)
    @test a == 6:10

    # different subtype of AbstractVector
    ba = rand(10) .> 0.5
    @test isa(ba, BitArray)
    filter!(x -> x, ba)
    @test all(ba)

    # empty array
    ea = []
    filter!(x -> x > 5, ea)
    @test isempty(ea)

    # non-1-indexed array
    oa = OffsetArray(Vector(1:10), -5)
    filter!(x -> x > 5, oa)
    @test oa == OffsetArray(Vector(6:10), -5)

    # empty non-1-indexed array
    eoa = OffsetArray([], -5)
    filter!(x -> x > 5, eoa)
    @test isempty(eoa)
end

@testset "deleteat!" begin
    for idx in Any[1, 2, 5, 9, 10, 1:0, 2:1, 1:1, 2:2, 1:2, 2:4, 9:8, 10:9, 9:9, 10:10,
                   8:9, 9:10, 6:9, 7:10]
        # integer indexing with AbstractArray
        a = [1:10;]; acopy = copy(a)
        @test deleteat!(a, idx) == [acopy[1:(first(idx)-1)]; acopy[(last(idx)+1):end]]

        # integer indexing with non-AbstractArray iterable
        a = [1:10;]; acopy = copy(a)
        @test deleteat!(a, (i for i in idx)) == [acopy[1:(first(idx)-1)]; acopy[(last(idx)+1):end]]

        # logical indexing
        a = [1:10;]; acopy = copy(a)
        @test deleteat!(a, map(in(idx), 1:length(a))) == [acopy[1:(first(idx)-1)]; acopy[(last(idx)+1):end]]
    end
    a = [1:10;]
    @test deleteat!(a, 11:10) == [1:10;]
    @test deleteat!(a, [1,3,5,7:10...]) == [2,4,6]
    @test_throws BoundsError deleteat!(a, 13)
    @test_throws BoundsError deleteat!(a, [1,13])
    @test_throws ArgumentError deleteat!(a, [5,3])
    @test_throws BoundsError deleteat!(a, 5:20)
    @test_throws BoundsError deleteat!(a, Bool[])
    @test_throws BoundsError deleteat!(a, [true])
    @test_throws BoundsError deleteat!(a, falses(11))

    @test_throws BoundsError deleteat!([], 1)
    @test_throws BoundsError deleteat!([], [1])
    @test_throws BoundsError deleteat!([], [2])
    @test deleteat!([], []) == []
    @test deleteat!([], Bool[]) == []
end

@testset "comprehensions" begin
    X = [ i+2j for i=1:5, j=1:5 ]
    @test X[2,3] == 8
    @test X[4,5] == 14
    @test isequal(fill(3.,2,2), [3. 3.; 3. 3.])
    # @test isequal([ [1,2] for i=1:2, : ], [1 2; 1 2])
    # where element type is a Union. try to confuse type inference.
    foo32_64(x) = (x<2) ? Int32(x) : Int64(x)
    boo32_64() = [ foo32_64(i) for i=1:2 ]
    let a36 = boo32_64()
        @test a36[1]==1 && a36[2]==2
    end
    @test isequal([1,2,3], [a for (a,b) in enumerate(2:4)])
    @test isequal([2,3,4], [b for (a,b) in enumerate(2:4)])

    @test [s for s in Union{String, Nothing}["a", nothing]] isa Vector{Union{String, Nothing}}
    @test [s for s in Union{String, Missing}["a", missing]] isa Vector{Union{String, Missing}}

    @testset "comprehension in let-bound function" begin
        let x⊙y = sum([x[i]*y[i] for i=1:length(x)])
            @test [1,2] ⊙ [3,4] == 11
        end

        @test_throws DomainError (10 .^ [-1])[1] == 0.1
        @test (10 .^ [-1.])[1] == 0.1
    end
end

# issue #24002
module I24002
s1() = 1
y = Int[i for i in 1:10]
end
@test I24002.y == [1:10;]
@test I24002.s1() == 1

@testset "pairs" begin
    A14 = [11 13; 12 14]
    @test [a for (a,b) in pairs(IndexLinear(),    A14)] == LinearIndices(axes(A14)) == [1 3; 2 4]
    @test [a for (a,b) in pairs(IndexCartesian(), A14)] == CartesianIndices(axes(A14)) == CartesianIndex.(1:2, reshape(1:2, 1, :))
    @test [b for (a,b) in pairs(IndexLinear(),    A14)] == A14
    @test [b for (a,b) in pairs(IndexCartesian(), A14)] == A14
end

@testset "reverse" begin
    @test reverse([2,3,1]) == [1,3,2]
    @test reverse([1:10;],1,4) == [4,3,2,1,5,6,7,8,9,10]
    @test reverse([1:10;],3,6) == [1,2,6,5,4,3,7,8,9,10]
    @test reverse([1:10;],6,10) == [1,2,3,4,5,10,9,8,7,6]
    @test reverse(1:10,1,4) == [4,3,2,1,5,6,7,8,9,10]
    @test reverse(1:10,3,6) == [1,2,6,5,4,3,7,8,9,10]
    @test reverse(1:10,6,10) == [1,2,3,4,5,10,9,8,7,6]
    @test reverse!([1:10;]) == [10,9,8,7,6,5,4,3,2,1]
    @test reverse!([1:10;],1,4) == [4,3,2,1,5,6,7,8,9,10]
    @test reverse!([1:10;],3,6) == [1,2,6,5,4,3,7,8,9,10]
    @test reverse!([1:10;],6,10) == [1,2,3,4,5,10,9,8,7,6]
    @test reverse!([1:10;], 11) == [1:10;]
    @test_throws BoundsError reverse!([1:10;], 1, 11)
    @test reverse!(Any[]) == Any[]
end

@testset "reverse dim" begin
    @test isequal(reverse([2,3,1], dims=1), [1,3,2])
    @test_throws ArgumentError reverse([2,3,1], dims=2)
    @test isequal(reverse([2 3 1], dims=1), [2 3 1])
    @test isequal(reverse([2 3 1], dims=2), [1 3 2])
    @test_throws ArgumentError reverse([2,3,1], dims=-1)
    @test isequal(reverse(1:10, dims=1), 10:-1:1)
    @test_throws ArgumentError reverse(1:10, dims=2)
    @test_throws ArgumentError reverse(1:10, dims=-1)
    @test isequal(reverse(Matrix{Int}(undef, 0,0),dims=1), Matrix{Int}(undef, 0,0))  # issue #5872

    a = rand(5,3)
    @test reverse(reverse(a,dims=2),dims=2) == a
    @test_throws ArgumentError reverse(a,dims=3)
end

@testset "isdiag, istril, istriu" begin
    @test isdiag(3)
    @test istril(4)
    @test istriu(5)
    @test !isdiag([1 2; 3 4])
    @test !istril([1 2; 3 4])
    @test !istriu([1 2; 3 4])
    @test isdiag([1 0; 0 4])
    @test istril([1 0; 3 4])
    @test istriu([1 2; 0 4])
end

# issue 4228
let A = [[i i; i i] for i=1:2]
    @test cumsum(A) == Any[[1 1; 1 1], [3 3; 3 3]]
    @test cumprod(A) == Any[[1 1; 1 1], [4 4; 4 4]]
end

@testset "prepend/append" begin
    # PR #4627
    A = [1,2]
    @test append!(A, A) == [1,2,1,2]
    @test prepend!(A, A) == [1,2,1,2,1,2,1,2]

    # iterators with length:
    @test append!([1,2], (9,8)) == [1,2,9,8] == push!([1,2], (9,8)...)
    @test prepend!([1,2], (9,8)) == [9,8,1,2] == pushfirst!([1,2], (9,8)...)
    @test append!([1,2], ()) == [1,2] == prepend!([1,2], ())
    # iterators without length:
    g = (i for i = 1:10 if iseven(i))
    @test append!([1,2], g) == [1,2,2,4,6,8,10] == push!([1,2], g...)
    @test prepend!([1,2], g) == [2,4,6,8,10,1,2] == pushfirst!([1,2], g...)
    g = (i for i = 1:2:10 if iseven(i)) # isempty(g) == true
    @test append!([1,2], g) == [1,2] == push!([1,2], g...)
    @test prepend!([1,2], g) == [1,2] == pushfirst!([1,2], g...)

    # offset array
    @test append!([1,2], OffsetArray([9,8], (-3,))) == [1,2,9,8]
    @test prepend!([1,2], OffsetArray([9,8], (-3,))) == [9,8,1,2]
end

let A = [1,2]
    s = Set([1,2,3])
    @test sort(append!(A, s)) == [1,1,2,2,3]
end

@testset "cases where shared arrays can/can't be grown" begin
    A = [1 3;2 4]
    B = reshape(A, 4)
    @test push!(B,5) == [1,2,3,4,5]
    @test pop!(B) == 5
    C = reshape(B, 1, 4)
    @test_throws MethodError push!(C, 5)

    A = [NaN]; B = [NaN]
    @test !(A==A)
    @test isequal(A,A)
    @test A===A
    @test !(A==B)
    @test isequal(A,B)
    @test A!==B
end
# complete testsuite for reducedim

# Inferred types
Nmax = 3 # TODO: go up to CARTESIAN_DIMS+2 (currently this exposes problems)
for N = 1:Nmax
    #indexing with (UnitRange, UnitRange, UnitRange)
    args = ntuple(d->UnitRange{Int}, N)
    @test Base.return_types(getindex, Tuple{Array{Float32, N}, args...}) == [Array{Float32, N}]
    @test Base.return_types(getindex, Tuple{BitArray{N}, args...}) == Any[BitArray{N}]
    @test Base.return_types(setindex!, Tuple{Array{Float32, N}, Array{Int, 1}, args...}) == [Array{Float32, N}]
    # Indexing with (UnitRange, UnitRange, Int)
    args = ntuple(d->d<N ? UnitRange{Int} : Int, N)
    N > 1 && @test Base.return_types(getindex, Tuple{Array{Float32, N}, args...}) == [Array{Float32, N-1}]
    N > 1 && @test Base.return_types(getindex, Tuple{BitArray{N}, args...}) == [BitArray{N-1}]
    N > 1 && @test Base.return_types(setindex!, Tuple{Array{Float32, N}, Array{Int, 1}, args...}) == [Array{Float32, N}]
end

# issue #6645 (32-bit)
let x = Float64[]
    for i = 1:5
        push!(x, 1.0)
    end
    @test dot(zeros(5), x) == 0.0
end

# issue #6977
@test size([]') == (1,0)

# issue #6996
@test copy(adjoint(Any[ 1 2; 3 4 ])) == copy(transpose(Any[ 1 2; 3 4 ]))

# map with promotion (issue #6541)
@test map(join, ["z", "я"]) == ["z", "я"]

# Handle block matrices
let A = [randn(2, 2) for i = 1:2, j = 1:2]
    @test issymmetric(A'A)
end
let A = [complex.(randn(2, 2), randn(2, 2)) for i = 1:2, j = 1:2]
    @test ishermitian(A'A)
end

# issue #7197
function i7197()
    S = [1 2 3; 4 5 6; 7 8 9]
    Base._ind2sub(size(S), 5)
end
@test i7197() == (2,2)

# PR #8622 and general indexin tests
@test indexin([1,3,5,7], [5,4,3]) == [nothing,3,1,nothing]
@test indexin([1 3; 5 7], [5 4; 3 2]) == [nothing CartesianIndex(2, 1); CartesianIndex(1, 1) nothing]
@test indexin((2 * x + 1 for x in 0:3), [5,4,3,5,6]) == [nothing,3,1,nothing]
@test indexin(6, [1,3,6,6,2]) == fill(3, ())
@test indexin([6], [1,3,6,6,2]) == [3]
@test indexin([3], 2:5) == [2]
@test indexin([3.0], 2:5) == [2]

#6828 - size of specific dimensions
let a = Array{Float64}(undef, 10)
    @test size(a) == (10,)
    @test size(a, 1) == 10
    @test (size(a,2), size(a,1)) == (1,10)
    aa = Array{Float64}(undef, 2,3)
    @test size(aa) == (2,3)
    @test (size(aa,4), size(aa,3), size(aa,2), size(aa,1)) == (1,1,3,2)
    aaa = Array{Float64}(undef, 9,8,7,6,5,4,3,2,1)
    @test size(aaa,1) == 9
    @test size(aaa,4) == 6
    @test size(aaa) == (9,8,7,6,5,4,3,2,1)

    #18459 Test Array{T, N} constructor
    b = Vector{Float64}(undef, 10)
    @test size(a) == size(b)
    bb = Matrix{Float64}(undef, 2,3)
    @test size(aa) == size(bb)
    bbb = Array{Float64,9}(undef, 9,8,7,6,5,4,3,2,1)
    @test size(aaa) == size(bbb)
end

# Cartesian
function cartesian_foo()
    Base.@nexprs 2 d->(a_d_d = d)
    a_2_2
end
@test cartesian_foo() == 2

@testset "Multidimensional iterators" begin
    for a in ([1:5;], reshape([2]))
        counter = 0
        for I in eachindex(a)
            counter += 1
        end
        @test counter == length(a)
        counter = 0
        for aa in a
            counter += 1
        end
        @test counter == length(a)
    end
end

function mdsum(A)
    s = 0.0
    for a in A
        s += a
    end
    s
end

function mdsum2(A)
    s = 0.0
    @inbounds for I in eachindex(A)
        s += A[I]
    end
    s
end

@testset "linear indexing" begin
    a = [1:5;]
    @test isa(Base.IndexStyle(a), Base.IndexLinear)
    b = view(a, :)
    @test isa(Base.IndexStyle(b), Base.IndexLinear)
    @test isa(Base.IndexStyle(trues(2)), Base.IndexLinear)
    @test isa(Base.IndexStyle(BitArray{2}), Base.IndexLinear)
    aa = fill(99, 10)
    aa[1:2:9] = a
    shp = [5]
    for i = 1:10
        A = reshape(a, tuple(shp...))
        @test mdsum(A) == 15
        @test mdsum2(A) == 15
        AA = reshape(aa, tuple(2, shp...))
        B = view(AA, 1:1, ntuple(i->Colon(), i)...)
        @test isa(Base.IndexStyle(B), Base.IteratorsMD.IndexCartesian)
        @test mdsum(B) == 15
        @test mdsum2(B) == 15
        pushfirst!(shp, 1)
    end

    a = [1:10;]
    shp = [2,5]
    for i = 2:10
        A = reshape(a, tuple(shp...))
        @test mdsum(A) == 55
        @test mdsum2(A) == 55
        B = view(A, ntuple(i->Colon(), i)...)
        @test mdsum(B) == 55
        @test mdsum2(B) == 55
        insert!(shp, 2, 1)
    end

    a = reshape([2])
    @test mdsum(a) == 2
    @test mdsum2(a) == 2

    a = Matrix{Float64}(undef,0,5)
    b = view(a, :, :)
    @test mdsum(b) == 0
    a = Matrix{Float64}(undef,5,0)
    b = view(a, :, :)
    @test mdsum(b) == 0
end
@testset "CartesianIndex" begin
    for a in (copy(reshape(1:60, 3, 4, 5)),
              view(copy(reshape(1:60, 3, 4, 5)), 1:3, :, :),
              view(copy(reshape(1:60, 3, 4, 5)), CartesianIndex.(1:3, (1:4)'), :),
              view(copy(reshape(1:60, 3, 4, 5)), :, CartesianIndex.(1:4, (1:5)')))
        @test a[CartesianIndex{3}(2,3,4)] == 44
        a[CartesianIndex{3}(2,3,3)] = -1
        @test a[CartesianIndex{3}(2,3,3)] == -1
        @test a[2,CartesianIndex{2}(3,4)] == 44
        a[1,CartesianIndex{2}(3,4)] = -2
        @test a[1,CartesianIndex{2}(3,4)] == -2
        @test a[CartesianIndex{1}(2),3,CartesianIndex{1}(4)] == 44
        a[CartesianIndex{1}(2),3,CartesianIndex{1}(3)] = -3
        @test a[CartesianIndex{1}(2),3,CartesianIndex{1}(3)] == -3

        @test a[:, :, CartesianIndex((1,))] == (@view a[:, :, CartesianIndex((1,))]) == a[:,:,1]
        @test a[CartesianIndex((1,)), [1,2], :] == (@view a[CartesianIndex((1,)), [1,2], :]) == a[1,[1,2],:]
        @test a[CartesianIndex((2,)), 3:4, :] == (@view a[CartesianIndex((2,)), 3:4, :]) == a[2,3:4,:]
        @test a[[CartesianIndex(1,3),CartesianIndex(2,4)],3:3] ==
              (@view a[[CartesianIndex(1,3),CartesianIndex(2,4)],3:3]) == reshape([a[1,3,3]; a[2,4,3]], 2, 1)

        @test a[[CartesianIndex()], :, :, :] == (@view a[[CartesianIndex()], :, :, :]) == reshape(a, 1, 3, 4, 5)
        @test a[:, [CartesianIndex()], :, :] == (@view a[:, [CartesianIndex()], :, :]) == reshape(a, 3, 1, 4, 5)
        @test a[:, :, [CartesianIndex()], :] == (@view a[:, :, [CartesianIndex()], :]) == reshape(a, 3, 4, 1, 5)
        @test a[:, :, :, [CartesianIndex()]] == (@view a[:, :, :, [CartesianIndex()]]) == reshape(a, 3, 4, 5, 1)
        a2 = reshape(a, Val(2))
        @test a2[[CartesianIndex()], :, :]   == (@view a2[[CartesianIndex()], :, :])   == reshape(a, 1, 3, 20)
        @test a2[:, [CartesianIndex()], :]   == (@view a2[:, [CartesianIndex()], :])   == reshape(a, 3, 1, 20)
        @test a2[:, :, [CartesianIndex()]]   == (@view a2[:, :, [CartesianIndex()]])   == reshape(a, 3, 20, 1)
        a1 = reshape(a, Val(1))
        @test a1[[CartesianIndex()], :]      == (@view a1[[CartesianIndex()], :])      == reshape(a, 1, 60)
        @test a1[:, [CartesianIndex()]]      == (@view a1[:, [CartesianIndex()]])      == reshape(a, 60, 1)

        @test_throws BoundsError a[[CartesianIndex(1,5),CartesianIndex(2,4)],3:3]
        @test_throws BoundsError a[1:4, [CartesianIndex(1,3),CartesianIndex(2,4)]]
        @test_throws BoundsError @view a[[CartesianIndex(1,5),CartesianIndex(2,4)],3:3]
        @test_throws BoundsError @view a[1:4, [CartesianIndex(1,3),CartesianIndex(2,4)]]
    end

    for a in (view(zeros(3, 4, 5), :, :, :),
              view(zeros(3, 4, 5), 1:3, :, :))
        a[CartesianIndex{3}(2,3,3)] = -1
        @test a[CartesianIndex{3}(2,3,3)] == -1
        a[1,CartesianIndex{2}(3,4)] = -2
        @test a[1,CartesianIndex{2}(3,4)] == -2
        a[CartesianIndex{1}(2),3,CartesianIndex{1}(3)] = -3
        @test a[CartesianIndex{1}(2),3,CartesianIndex{1}(3)] == -3
        a[[CartesianIndex(1,3),CartesianIndex(2,4)],3:3] .= -4
        @test a[1,3,3] == -4
        @test a[2,4,3] == -4
    end

    I1 = CartesianIndex((2,3,0))
    I2 = CartesianIndex((-1,5,2))
    @test -I1 == CartesianIndex((-2,-3,0))
    @test I1 + I2 == CartesianIndex((1,8,2))
    @test I2 + I1 == CartesianIndex((1,8,2))
    @test I1 - I2 == CartesianIndex((3,-2,-2))
    @test I2 - I1 == CartesianIndex((-3,2,2))
    @test I1 + 1*oneunit(I1) == CartesianIndex((3,4,1))
    @test I1 - 2*oneunit(I1) == CartesianIndex((0,1,-2))

    @test zero(CartesianIndex{2}) == CartesianIndex((0,0))
    @test zero(CartesianIndex((2,3))) == CartesianIndex((0,0))
    @test oneunit(CartesianIndex{2}) == CartesianIndex((1,1))
    @test oneunit(CartesianIndex((2,3))) == CartesianIndex((1,1))

    @test min(CartesianIndex((2,3)), CartesianIndex((5,2))) == CartesianIndex((2,2))
    @test max(CartesianIndex((2,3)), CartesianIndex((5,2))) == CartesianIndex((5,3))

    @test Tuple(I1) == (2,3,0)

    # CartesianIndex allows construction at a particular dimensionality
    @test length(CartesianIndex{3}()) == 3
    @test length(CartesianIndex{3}(1,2)) == 3
    @test length(CartesianIndex{3}((1,2))) == 3
    @test length(CartesianIndex{3}(1,2,3)) == 3
    @test length(CartesianIndex{3}((1,2,3))) == 3
    @test_throws ArgumentError CartesianIndex{3}(1,2,3,4)
    @test_throws ArgumentError CartesianIndex{3}((1,2,3,4))

    @test length(I1) == 3

    @test isless(CartesianIndex((1,1)), CartesianIndex((2,1)))
    @test isless(CartesianIndex((1,1)), CartesianIndex((1,2)))
    @test isless(CartesianIndex((2,1)), CartesianIndex((1,2)))
    @test !isless(CartesianIndex((1,2)), CartesianIndex((2,1)))

    a = spzeros(2,3)
    @test CartesianIndices(size(a)) == eachindex(a)
    a[CartesianIndex{2}(2,3)] = 5
    @test a[2,3] == 5
    b = view(a, 1:2, 2:3)
    b[CartesianIndex{2}(1,1)] = 7
    @test a[1,2] == 7
    @test 2*CartesianIndex{3}(1,2,3) == CartesianIndex{3}(2,4,6)
    @test CartesianIndex{3}(1,2,3)*2 == CartesianIndex{3}(2,4,6)
    @test_throws ErrorException iterate(CartesianIndex{3}(1,2,3))
    @test CartesianIndices(CartesianIndex{3}(1,2,3)) == CartesianIndices((1, 2, 3))
    @test Tuple{}(CartesianIndices{0,Tuple{}}(())) == ()

    R = CartesianIndices(map(Base.IdentityUnitRange, (2:5, 3:5)))
    @test eltype(R) <: CartesianIndex{2}
    @test eltype(typeof(R)) <: CartesianIndex{2}
    @test eltype(CartesianIndices{2}) <: CartesianIndex{2}
    indices = collect(R)
    @test indices[1] == CartesianIndex{2}(2,3)
    @test indices[2] == CartesianIndex{2}(3,3)
    @test indices[4] == CartesianIndex{2}(5,3)
    @test indices[5] == CartesianIndex{2}(2,4)
    @test indices[12] == CartesianIndex{2}(5,5)
    @test length(indices) == 12
    @test length(R) == 12
    @test ndims(R) == 2
    @test in(CartesianIndex((2,3)), R)
    @test in(CartesianIndex((3,3)), R)
    @test in(CartesianIndex((3,5)), R)
    @test in(CartesianIndex((5,5)), R)
    @test !in(CartesianIndex((1,3)), R)
    @test !in(CartesianIndex((3,2)), R)
    @test !in(CartesianIndex((3,6)), R)
    @test !in(CartesianIndex((6,5)), R)

    @test @inferred(convert(NTuple{2,UnitRange}, R)) === (2:5, 3:5)
    @test @inferred(convert(Tuple{Vararg{UnitRange}}, R)) === (2:5, 3:5)

    I = CartesianIndex(2,3)
    J = CartesianIndex(5,4)
    @test I:J === CartesianIndices((2:5, 3:4))
end

# All we really care about is that we have an optimized
# implementation, but the seed is a useful way to check that.
@test hash(CartesianIndex()) == Base.IteratorsMD.cartindexhash_seed
@test hash(CartesianIndex(1, 2)) != hash((1, 2))

@testset "itr, iterate" begin
    r = 2:3
    itr = eachindex(r)
    y = iterate(itr)
    @test y !== nothing
    y = iterate(itr, y[2])
    @test y !== nothing
    val, _ = y
    y = iterate(itr, y[2])
    @test y === nothing
    @test r[val] == 3
    r = sparse(2:3:8)
    itr = eachindex(r)
    y = iterate(itr)
    @test y !== nothing
    y = iterate(itr, y[2])
    y = iterate(itr, y[2])
    @test y !== nothing
    val, state = y
    @test r[val] == 8
    @test iterate(itr, state) == nothing
end

R = CartesianIndices((1,3))
@test iterate(R) !== nothing
R = CartesianIndices((0,3))
@test iterate(R) === nothing
R = CartesianIndices((3,0))
@test iterate(R) === nothing

@testset "multi-array eachindex" begin
    local a = zeros(2,2)
    local b = view(zeros(3,2), 1:2, :)
    @test @inferred(eachindex(Base.IndexCartesian(), a, b)) == CartesianIndices((2,2))
    @test @inferred(eachindex(Base.IndexLinear(), a, b)) == 1:4
    @test @inferred(eachindex(a, b)) == CartesianIndices((2,2))
    @test @inferred(eachindex(a, a)) == 1:4
    @test_throws DimensionMismatch eachindex(a, rand(3,3))
    @test_throws DimensionMismatch eachindex(b, rand(3,3))
end

@testset "rotates" begin
    a = [1 0 0; 0 0 0]
    @test rotr90(a,1) == [0 1; 0 0; 0 0]
    @test rotr90(a,2) == rot180(a,1)
    @test rotr90(a,3) == rotl90(a,1)
    @test rotl90(a,3) == rotr90(a,1)
    @test rotl90(a,1) == rotr90(a,3)
    @test rotl90(a,4) == a
    @test rotr90(a,4) == a
    @test rot180(a,2) == a
end

# issue #9648
let x = fill(1.5f0, 10^7)
    @test abs(1.5f7 - cumsum(x)[end]) < 3*eps(1.5f7)
    @test cumsum(x) == cumsum!(similar(x), x)
end

# PR #10164
@test eltype(Array{Int}) == Int
@test eltype(Array{Int,1}) == Int

# PR #11080
let x = fill(0.9, 1000)
    @test prod(x) ≈ cumprod(x)[end]
end

@testset "binary ops on bool arrays" begin
    A = Array(trues(5))
    @test A .+ true == [2,2,2,2,2]
    A = Array(trues(5))
    @test A .+ false == [1,1,1,1,1]
    A = Array(trues(5))
    @test true .+ A == [2,2,2,2,2]
    A = Array(trues(5))
    @test false .+ A == [1,1,1,1,1]
    A = Array(trues(5))
    @test A .- true == [0,0,0,0,0]
    A = Array(trues(5))
    @test A .- false == [1,1,1,1,1]
    A = Array(trues(5))
    @test true .- A == [0,0,0,0,0]
    A = Array(trues(5))
    @test false .- A == [-1,-1,-1,-1,-1]
end

@testset "simple transposes" begin
    o5 = fill(1.0+0im,5); o1x5 = fill(1.0+0im,1,5);
    z5 = fill(0.0+0im,5); z1x5 = fill(0.0+0im,1,5);
    o2x5 = fill(1.0+0im,2,5)
    o6 = fill(1.0+0im,6)
    @test_throws DimensionMismatch transpose!(o1x5,o6)
    @test_throws DimensionMismatch transpose!(o6,o1x5)
    @test_throws DimensionMismatch adjoint!(o1x5,o6)
    @test_throws DimensionMismatch adjoint!(o6,o1x5)
    @test_throws DimensionMismatch transpose!(o5,o2x5)
    @test_throws DimensionMismatch adjoint!(o5,o2x5)
    @test_throws DimensionMismatch transpose!(o2x5,o5)
    @test_throws DimensionMismatch adjoint!(o2x5,o5)

    transpose!(z5,o1x5)
    @test z5 == o5
    transpose!(z1x5,o5)
    @test z1x5 == o1x5
    fill!(z5, 0);fill!(z1x5, 0)
    adjoint!(z5,o1x5)
    @test z5 == o5
    adjoint!(z1x5,o5)
    @test z1x5 == o1x5
end

@testset "bounds checking for copyto!" begin
    a = rand(5,3)
    b = rand(6,7)
    @test_throws BoundsError copyto!(a,b)
    @test_throws ArgumentError copyto!(a,2:3,1:3,b,1:5,2:7)
    @test_throws ArgumentError LinearAlgebra.copy_transpose!(a,2:3,1:3,b,1:5,2:7)
end

module RetTypeDecl
    using Test
    import Base: +, *, broadcast, convert

    struct MeterUnits{T,P} <: Number
        val::T
    end
    MeterUnits(val::T, pow::Int) where {T} = MeterUnits{T,pow}(val)

    m  = MeterUnits(1.0, 1)   # 1.0 meter, i.e. units of length
    m2 = MeterUnits(1.0, 2)   # 1.0 meter^2, i.e. units of area

    (+)(x::MeterUnits{T,pow}, y::MeterUnits{T,pow}) where {T,pow} = MeterUnits{T,pow}(x.val+y.val)
    (*)(x::Int, y::MeterUnits{T,pow}) where {T,pow} = MeterUnits{typeof(x*one(T)),pow}(x*y.val)
    (*)(x::MeterUnits{T,1}, y::MeterUnits{T,1}) where {T} = MeterUnits{T,2}(x.val*y.val)
    broadcast(::typeof(*), x::MeterUnits{T,1}, y::MeterUnits{T,1}) where {T} = MeterUnits{T,2}(x.val*y.val)
    convert(::Type{MeterUnits{T,pow}}, y::Real) where {T,pow} = MeterUnits{T,pow}(convert(T,y))

    @test @inferred(m .+ [m,m]) == [m+m,m+m]
    @test @inferred([m,m] .+ m) == [m+m,m+m]
    @test @inferred(broadcast(*,m,[m,m])) == [m2,m2]
    @test @inferred(broadcast(*,[m,m],m)) == [m2,m2]
    @test @inferred([m 2m; m m]*[m,m]) == [3m2,2m2]
    @test @inferred(broadcast(*,[m m],[m,m])) == [m2 m2; m2 m2]
end

# range, range ops
@test (1:5) + (1.5:5.5) == 2.5:2.0:10.5

@testset "selectdim" begin
    f26009(A, i) = selectdim(A, 1, i)
    for A in (reshape(Vector(1:20), 4, 5),
              reshape(1:20, 4, 5))
        local A
        @test selectdim(A, 1, 2) == 2:4:20
        @test selectdim(A, 2, 2) == 5:8
        @test_throws ArgumentError selectdim(A,0,1)
        @test selectdim(A, 3, 1) == A
        @test_throws BoundsError selectdim(A, 3, 2)
        @test @inferred(f26009(A, 2:2)) == reshape(2:4:20, 1, :)
        @test @inferred(f26009(A, 2)) == 2:4:20
    end
    A = reshape(1:24, 4, 3, 2)
    @test IndexStyle(selectdim(A, 1, 1)) == IndexStyle(view(A, 1, :, :)) == IndexLinear()
    @test IndexStyle(selectdim(A, 2, 1)) == IndexStyle(view(A, :, 1, :)) == IndexCartesian()
    @test IndexStyle(selectdim(A, 3, 1)) == IndexStyle(view(A, :, :, 1)) == IndexLinear()
end

# row/column/slice iterator tests
using Base: eachrow, eachcol
@testset "row/column/slice iterators" begin
    # Simple ones
    M = [1 2 3; 4 5 6; 7 8 9]
    @test collect(eachrow(M)) == collect(eachslice(M, dims = 1)) == [[1, 2, 3], [4, 5, 6], [7, 8, 9]]
    @test collect(eachcol(M)) == collect(eachslice(M, dims = 2)) == [[1, 4, 7], [2, 5, 8], [3, 6, 9]]
    @test_throws DimensionMismatch eachslice(M, dims = 4)

    # Higher-dimensional case
    M = reshape([(1:16)...], 2, 2, 2, 2)
    @test_throws MethodError collect(eachrow(M))
    @test_throws MethodError collect(eachcol(M))
    @test collect(eachslice(M, dims = 1))[1][:, :, 1] == [1 5; 3 7]
end

###
### IndexCartesian workout
###
struct LinSlowMatrix{T} <: DenseArray{T,2}
    data::Matrix{T}
end

# This is the default, but just to be sure
Base.IndexStyle(::Type{A}) where {A<:LinSlowMatrix} = Base.IndexCartesian()

Base.size(A::LinSlowMatrix) = size(A.data)

Base.getindex(A::LinSlowMatrix, i::Integer) = error("Not defined")
Base.getindex(A::LinSlowMatrix, i::Integer, j::Integer) = A.data[i,j]

Base.setindex!(A::LinSlowMatrix, v, i::Integer) = error("Not defined")
Base.setindex!(A::LinSlowMatrix, v, i::Integer, j::Integer) = A.data[i,j] = v

A = rand(3,5)
B = LinSlowMatrix(A)
S = view(A, :, :)

@test A == B
@test B == A
@test isequal(A, B)
@test isequal(B, A)

for (a,b) in zip(A, B)
    local a,b
    @test a == b
end
for (a,s) in zip(A, S)
    local a,s
    @test a == s
end

let C = copy(B)
    @test A == C
    @test B == C
end

@test vec(A) == vec(B) == vec(S)
@test minimum(A) == minimum(B) == minimum(S)
@test maximum(A) == maximum(B) == maximum(S)

let
    a, ai = findmin(A)
    b, bi = findmin(B)
    s, si = findmin(S)
    @test a == b == s
    @test ai == bi == si
end

let
    a, ai = findmax(A)
    b, bi = findmax(B)
    s, si = findmax(S)
    @test a == b == s
    @test ai == bi == si
end

for X in (A, B, S)
    @test findmin(X) == findmin(Dict(pairs(X)))
    @test findmax(X) == findmax(Dict(pairs(X)))
end

fill!(B, 2)
@test all(x->x==2, B)

copyto!(B, A)
copyto!(S, A)

@test cat(A, B, S; dims=1) == cat(A, A, A; dims=1)
@test cat(A, B, S; dims=2) == cat(A, A, A; dims=2)

@test cumsum(A, dims=1) == cumsum(B, dims=1) == cumsum(S, dims=1)
@test cumsum(A, dims=2) == cumsum(B, dims=2) == cumsum(S, dims=2)

@test mapslices(sort, A, dims=1) == mapslices(sort, B, dims=1) == mapslices(sort, S, dims=1)
@test mapslices(sort, A, dims=2) == mapslices(sort, B, dims=2) == mapslices(sort, S, dims=2)

@test reverse(A, dims=1) == reverse(B, dims=1) == reverse(S, dims=2)
@test reverse(A, dims=2) == reverse(B, dims=2) == reverse(S, dims=2)

@test A .+ 1 == B .+ 1 == S .+ 1
@test 2*A == 2*B == 2*S
@test A/3 == B/3 == S/3

# issue #13250
x13250 = zeros(3)
x13250[UInt(1):UInt(2)] .= 1.0
@test x13250[1] == 1.0
@test x13250[2] == 1.0
@test x13250[3] == 0.0

struct SquaresVector <: AbstractArray{Int, 1}
    count::Int
end
Base.size(S::SquaresVector) = (S.count,)
Base.IndexStyle(::Type{SquaresVector}) = Base.IndexLinear()
Base.getindex(S::SquaresVector, i::Int) = i*i
foo_squares = SquaresVector(5)
@test convert(Array{Int}, foo_squares) == [1,4,9,16,25]
@test convert(Array{Int, 1}, foo_squares) == [1,4,9,16,25]

# issue #13254
let A = zeros(Int, 2, 2), B = zeros(Float64, 2, 2)
    f1() = [1]
    f2() = [1;]
    f3() = [1;2]
    f4() = [1;2.0]
    f5() = [1 2]
    f6() = [1 2.0]
    f7() = Int[1]
    f8() = Float64[1]
    f9() = Int[1;]
    f10() = Float64[1;]
    f11() = Int[1;2]
    f12() = Float64[1;2]
    f13() = Int[1;2.0]
    f14() = Int[1 2]
    f15() = Float64[1 2]
    f16() = Int[1 2.0]
    f17() = [1:2;]
    f18() = Int[1:2;]
    f19() = Float64[1:2;]
    f20() = [1:2;1:2]
    f21() = Int[1:2;1:2]
    f22() = Float64[1:2;1:2]
    f23() = [1:2;1.0:2.0]
    f24() = Int[1:2;1.0:2.0]
    f25() = [1:2 1:2]
    f26() = Int[1:2 1:2]
    f27() = Float64[1:2 1:2]
    f28() = [1:2 1.0:2.0]
    f29() = Int[1:2 1.0:2.0]
    f30() = [A;]
    f31() = Int[A;]
    f32() = Float64[A;]
    f33() = [A;A]
    f34() = Int[A;A]
    f35() = Float64[A;A]
    f36() = [A;B]
    f37() = Int[A;B]
    f38() = [A A]
    f39() = Int[A A]
    f40() = Float64[A A]
    f41() = [A B]
    f42() = Int[A B]

    for f in [f1, f2, f3, f4, f5, f6, f7, f8, f9, f10, f11, f12, f13, f14, f15, f16,
              f17, f18, f19, f20, f21, f22, f23, f24, f25, f26, f27, f28, f29, f30,
              f31, f32, f33, f34, f35, f36, f37, f38, f39, f40, f41, f42]
        @test isconcretetype(Base.return_types(f, ())[1])
    end
end

# issue #14482
@inferred map(Int8, Int[0])

# make sure @inbounds isn't used too much
mutable struct OOB_Functor{T}; a::T; end
(f::OOB_Functor)(i::Int) = f.a[i]
let f = OOB_Functor([1,2])
    @test_throws BoundsError map(f, [1,2,3,4,5])
end

@testset "issue 15654" begin
    @test cumprod([5], dims=2) == [5]
    @test cumprod([1 2; 3 4], dims=3) == [1 2; 3 4]
    @test cumprod([1 2; 3 4], dims=1) == [1 2; 3 8]
    @test cumprod([1 2; 3 4], dims=2) == [1 2; 3 12]

    @test cumsum([5], dims=2) == [5]
    @test cumsum([1 2; 3 4], dims=1) == [1 2; 4 6]
    @test cumsum([1 2; 3 4], dims=2) == [1 3; 3 7]
    @test cumsum([1 2; 3 4], dims=3) == [1 2; 3 4]

    @test cumprod!(Vector{Int}(undef, 1), [5], dims=2) == [5]
    @test cumprod!(Matrix{Int}(undef, 2, 2), [1 2; 3 4], dims=3) == [1 2; 3 4]
    @test cumprod!(Matrix{Int}(undef, 2, 2), [1 2; 3 4], dims=1) == [1 2; 3 8]
    @test cumprod!(Matrix{Int}(undef, 2, 2), [1 2; 3 4], dims=2) == [1 2; 3 12]

    @test cumsum!(Vector{Int}(undef, 1), [5], dims=2) == [5]
    @test cumsum!(Matrix{Int}(undef, 2, 2), [1 2; 3 4], dims=1) == [1 2; 4 6]
    @test cumsum!(Matrix{Int}(undef, 2, 2), [1 2; 3 4], dims=2) == [1 3; 3 7]
    @test cumsum!(Matrix{Int}(undef, 2, 2), [1 2; 3 4], dims=3) == [1 2; 3 4]
end
@testset "issue #18363" begin
    @test_throws DimensionMismatch cumsum!([0,0], 1:4)
    @test cumsum(Any[])::Vector{Any} == Any[]
    @test cumsum(Any[1, 2.3]) == [1, 3.3] == cumsum(Real[1, 2.3])::Vector{Real}
    @test cumsum([true,true,true]) == [1,2,3]
    @test cumsum(0x00:0xff)[end] === UInt(255*(255+1)÷2) # no overflow
    @test accumulate(+, 0x00:0xff)[end] === 0x80         # overflow
    @test_throws InexactError cumsum!(similar(0x00:0xff), 0x00:0xff) # overflow

    @test cumsum([[true], [true], [false]])::Vector{Vector{Int}} == [[1], [2], [2]]
end
#issue #18336
@test cumsum([-0.0, -0.0])[1] === cumsum([-0.0, -0.0])[2] === -0.0
@test cumprod(-0.0im .+ (0:0))[1] === Complex(0.0, -0.0)

module TestNLoops15895

using Base.Cartesian
using Test

# issue 15894
function f15894(d)
    s = zero(eltype(d))
    @nloops 1 i d begin
        s += @nref 1 d i
    end
    s
end
@test f15894(fill(1, 100)) == 100
end

@testset "sign, conj[!], ~" begin
    local A, B, C
    A = [-10,0,3]
    B = [-10.0,0.0,3.0]
    C = [1,im,0]

    @test sign.(A) == [-1,0,1]
    @test sign.(B) == [-1,0,1]
    @test typeof(sign.(A)) == Vector{Int}
    @test typeof(sign.(B)) == Vector{Float64}

    @test conj(A) == A
    @test conj!(copy(A)) == A
    @test conj(B) == A
    @test conj(C) == [1,-im,0]
    @test typeof(conj(A)) == Vector{Int}
    @test typeof(conj(B)) == Vector{Float64}
    @test typeof(conj(C)) == Vector{Complex{Int}}

    @test .~A == [9,-1,-4]
    @test typeof(.~A) == Vector{Int}
end

# @inbounds is expression-like, returning its value; #15558
@testset "expression-like inbounds" begin
    local A = [1,2,3]
    @test (@inbounds A[1]) == 1
    f(A, i) = @inbounds i == 0 ? (return 0) : A[i]
    @test f(A, 0) == 0
    @test f(A, 1) == 1
    g(A, i) = (i == 0 ? (@inbounds return 0) : (@inbounds A[i]))
    @test g(A, 0) == 0
    @test g(A, 1) == 1
end

@testset "issue #16247" begin
    local A = zeros(3,3)
    @test size(A[:,0x1:0x2]) == (3, 2)
    @test size(A[:,UInt(1):UInt(2)]) == (3,2)
    @test size(similar(A, UInt(3), 0x3)) == size(similar(A, (UInt(3), 0x3))) == (3,3)
end

# issue 17254
module AutoRetType

using Test

struct Foo end
for op in (:+, :*, :÷, :%, :<<, :>>, :-, :/, :\, ://, :^)
    @eval import Base.$(op)
    @eval $(op)(::Foo, ::Foo) = Foo()
end
let A = fill(Foo(), 10, 10)
    @test isa(A + A, Matrix{Foo})
    @test isa(A - A, Matrix{Foo})
    for op in (:+, :*, :÷, :%, :<<, :>>, :-, :/, :\, ://, :^)
        @test isa(broadcast(eval(op), A, A), Matrix{Foo})
    end
end

end # module AutoRetType

@testset "concatenations of dense matrices/vectors yield dense matrices/vectors" begin
    N = 4
    densevec = fill(1., N)
    densemat = Matrix(1.0I, N, N)
    # Test that concatenations of homogeneous pairs of either dense matrices or dense vectors
    # (i.e., Matrix-Matrix concatenations, and Vector-Vector concatenations) yield dense arrays
    for densearray in (densevec, densemat)
        @test isa(vcat(densearray, densearray), Array)
        @test isa(hcat(densearray, densearray), Array)
        @test isa(hvcat((2,), densearray, densearray), Array)
        @test isa(cat(densearray, densearray; dims=(1,2)), Array)
    end
    @test isa([[1,2,3]'; [1,2,3]'], Matrix{Int})
    @test isa([[1,2,3]' [1,2,3]'], Adjoint{Int, Vector{Int}})
    @test isa([Any[1.0, 2]'; Any[2.0, 2]'], Matrix{Any})
    @test isa([Any[1.0, 2]' Any[2.0, 2]'], Adjoint{Any, Vector{Any}})
    # Test that concatenations of heterogeneous Matrix-Vector pairs yield dense matrices
    @test isa(hcat(densemat, densevec), Array)
    @test isa(hcat(densevec, densemat), Array)
    @test isa(hvcat((2,), densemat, densevec), Array)
    @test isa(hvcat((2,), densevec, densemat), Array)
    @test isa(cat(densemat, densevec; dims=(1,2)), Array)
    @test isa(cat(densevec, densemat; dims=(1,2)), Array)
end

@testset "type constructor Array{T, N}(undef, d...) works (especially for N>3)" begin
    a = Array{Float64}(undef, 10)
    b = Vector{Float64}(undef, 10)
    @test size(a) == (10,)
    @test size(a, 1) == 10
    @test size(a) == size(b)
    a = Array{Float64}(undef, 2,3)
    b = Matrix{Float64}(undef, 2,3)
    @test size(a) == (2,3)
    @test (size(a, 1), size(a, 2), size(a, 3)) == (2,3,1)
    @test size(a) == size(b)
    a = Array{Float64}(undef, 9,8,7,6,5,4,3,2,1)
    b = Array{Float64,9}(undef, 9,8,7,6,5,4,3,2,1)
    @test size(a,4) == 6
    @test size(a) == (9,8,7,6,5,4,3,2,1)
    @test size(a) == size(b)
end

@testset "type constructor Array{T, N}(nothing, d...) works (especially for N>3)" for T in (Int, String),
                                                                                      U in (Nothing, Missing)
    a = Array{Union{T, U}}(U(), 10)
    b = Vector{Union{T, U}}(U(), 10)
    @test size(a) == size(b) == (10,)
    @test all(x -> x isa U, a)
    @test all(x -> x isa U, b)
    a = Array{Union{T, U}}(U(), 2,3)
    b = Matrix{Union{T, U}}(U(), 2,3)
    @test size(a) ==  size(b) == (2,3)
    @test all(x -> x isa U, a)
    @test all(x -> x isa U, b)
    a = Array{Union{T, U}}(U(), 9,8,7,6,5,4,3,2,1)
    b = Array{Union{T, U},9}(U(), 9,8,7,6,5,4,3,2,1)
    @test size(a) ==  size(b) == (9,8,7,6,5,4,3,2,1)
    @test all(x -> x isa U, a)
    @test all(x -> x isa U, b)
end

@testset "diff" begin
    # test diff, throw ArgumentError for invalid dimension argument
    v = [7, 3, 5, 1, 9]
    @test diff(v) == [-4, 2, -4, 8]
    @test diff(v,dims=1) == [-4, 2, -4, 8]
    X = [3  9   5;
         7  4   2;
         2  1  10]
    @test diff(X,dims=1) == [4  -5 -3; -5  -3  8]
    @test diff(X,dims=2) == [6 -4; -3 -2; -1 9]
    @test diff(view(X, 1:2, 1:2),dims=1) == [4 -5]
    @test diff(view(X, 1:2, 1:2),dims=2) == reshape([6; -3], (2,1))
    @test diff(view(X, 2:3, 2:3),dims=1) == [-3 8]
    @test diff(view(X, 2:3, 2:3),dims=2) == reshape([-2; 9], (2,1))
    Y = cat([1 3; 4 3], [6 5; 1 4], dims=3)
    @test diff(Y, dims=3) == reshape([5 2; -3 1], (2, 2, 1))
    @test_throws UndefKeywordError diff(X)
    @test_throws ArgumentError diff(X,dims=3)
    @test_throws ArgumentError diff(X,dims=-1)
end

@testset "accumulate, accumulate!" begin
    @test accumulate(+, [1,2,3]) == [1, 3, 6]
    @test accumulate(min, [1 2; 3 4], dims=1) == [1 2; 1 2]
    @test accumulate(max, [1 2; 3 0], dims=2) == [1 2; 3 3]
    @test accumulate(+, Bool[]) == Int[]
    @test accumulate(*, Bool[]) == Bool[]
    @test accumulate(+, Float64[]) == Float64[]

    @test accumulate(min, [1, 2, 5, -1, 3, -2]) == [1, 1, 1, -1, -1, -2]
    @test accumulate(max, [1, 2, 5, -1, 3, -2]) == [1, 2, 5, 5, 5, 5]
    @test Base.accumulate_pairwise(min, [1, 2, 5, -1, 3, -2]) == [1, 1, 1, -1, -1, -2]
    @test Base.accumulate_pairwise(max, [1, 2, 5, -1, 3, -2]) == [1, 2, 5, 5, 5, 5]

    @test accumulate(max, [1 0; 0 1], dims=1) == [1 0; 1 1]
    @test accumulate(max, [1 0; 0 1], dims=2) == [1 1; 0 1]
    @test accumulate(min, [1 0; 0 1], dims=1) == [1 0; 0 0]
    @test accumulate(min, [1 0; 0 1], dims=2) == [1 0; 0 0]

    @test accumulate(min, [3 2 1; 3 2 1], dims=2) == [3 2 1; 3 2 1]
    @test accumulate(min, [3 2 1; 3 2 1], dims=2, init=2) == [2 2 1; 2 2 1]

    @test isa(accumulate(+, Int[]), Vector{Int})
    @test isa(accumulate(+, Int[]; init=1.), Vector{Float64})
    @test accumulate(+, [1,2]; init=1) == [2, 4]
    arr = randn(4)
    @test accumulate(*, arr; init=1) ≈ accumulate(*, arr)

    N = 5
    for arr in [rand(Float64, N), rand(Bool, N), rand(-2:2, N)]
        for (op, cumop) in [(+, cumsum), (*, cumprod)]
            @inferred accumulate(op, arr)
            accumulate_arr = accumulate(op, arr)
            @test accumulate_arr ≈ cumop(arr)
            @test accumulate_arr[end] ≈ reduce(op, arr)
            @test accumulate_arr[1] ≈ arr[1]
            @test accumulate(op, arr, dims=10) ≈ arr

            if eltype(arr) in [Int, Float64] # eltype of out easy
                out = similar(arr)
                @test accumulate!(op, out, arr) ≈ accumulate_arr
                @test out ≈ accumulate_arr
            end
        end
        arr_cop = similar(arr)
        cumprod!(arr_cop, arr)
        @test arr_cop ≈ cumprod(arr)
    end

    # exotic indexing
    arr = randn(4)
    oarr = OffsetArray(arr, (-3,))
    @test accumulate(+, oarr).parent == accumulate(+, arr)
    @test accumulate(+, oarr, init = 10).parent == accumulate(+, arr; init = 10)

    @inferred accumulate(+, randn(3))
    @inferred accumulate(+, randn(3); init=1)

    # asymmetric operation
    op(x,y) = 2x+y
    @test accumulate(op, [10,20, 30]) == [10, op(10, 20), op(op(10, 20), 30)] == [10, 40, 110]
    @test accumulate(op, [10 20 30], dims=2) == [10 op(10, 20) op(op(10, 20), 30)] == [10 40 110]

    #25506
    @test accumulate((acc, x) -> acc+x[1], [(1,2), (3,4), (5,6)]; init=0) == [1, 4, 9]
    @test accumulate(*, ['a', 'b']) == ["a", "ab"]
    @inferred accumulate(*, String[])
    @test accumulate(*, ['a' 'b'; 'c' 'd'], dims=1) == ["a" "b"; "ac" "bd"]
    @test accumulate(*, ['a' 'b'; 'c' 'd'], dims=2) == ["a" "ab"; "c" "cd"]
end

struct F21666{T <: Base.ArithmeticStyle}
    x::Float32
end

Base.ArithmeticStyle(::Type{F21666{T}}) where {T} = T()
Base.:+(x::F, y::F) where {F <: F21666} = F(x.x + y.x)
Float64(x::F21666) = Float64(x.x)
@testset "Exactness of cumsum # 21666" begin
    # test that cumsum uses more stable algorithm
    # for types with unknown/rounding arithmetic
    # we make v pretty large, because stable algorithm may have a large base case
    v = zeros(300); v[1] = 2; v[200:end] .= eps(Float32)

    f_rounds = Float64.(cumsum(F21666{Base.ArithmeticRounds}.(v)))
    f_unknown = Float64.(cumsum(F21666{Base.ArithmeticUnknown}.(v)))
    f_truth = cumsum(v)
    f_inexact = Float64.(accumulate(+, Float32.(v)))
    @test f_rounds == f_unknown
    @test f_rounds != f_inexact
    @test norm(f_truth - f_rounds) < norm(f_truth - f_inexact)
end

@testset "zeros and ones" begin
    @test ones(2) == ones(Int, 2) ==  [1,1]
    @test isa(ones(2), Vector{Float64})
    @test isa(ones(Int, 2), Vector{Int})

    function test_zeros(arr, T, s)
        @test all(arr .== 0)
        @test isa(arr, T)
        @test size(arr) == s
    end
    test_zeros(zeros(),      Array{Float64, 0}, ())
    test_zeros(zeros(2),     Vector{Float64},   (2,))
    test_zeros(zeros(2,3),   Matrix{Float64},   (2,3))
    test_zeros(zeros((2,3)), Matrix{Float64},   (2,3))

    test_zeros(zeros(Int, 6),      Vector{Int}, (6,))
    test_zeros(zeros(Int, 2, 3),   Matrix{Int}, (2,3))
    test_zeros(zeros(Int, (2, 3)), Matrix{Int}, (2,3))

    # #19265"
    @test_throws MethodError zeros(Float64, [1.])
    @test_throws MethodError ones(Float64, [0, 0])
end

# issue #11053
mutable struct T11053
    a::Float64
end
Base.:*(a::T11053, b::Real) = T11053(a.a*b)
Base.:(==)(a::T11053, b::T11053) = a.a == b.a
@test [T11053(1)] * 5 == [T11053(1)] .* 5 == [T11053(5.0)]

#15907
@test typeof(Array{Int,0}(undef)) == Array{Int,0}

# check a == b for arrays of Union type (#22403)
let TT = Union{UInt8, Int8}
    a = TT[0x0, 0x1]
    b = TT[0x0, 0x0]
    pa = pointer(a)
    pb = pointer(b)
    resize!(a, 1) # sets a[2] = 0
    resize!(b, 1)
    @assert pointer(a) == pa
    @assert pointer(b) == pb
    unsafe_store!(pa, 0x1, 2) # reset a[2] to 1
    @test length(a) == length(b) == 1
    @test a[1] == b[1] == 0x0
    @test a == b
end

let a = Vector{Int}[[1]],
    b = Vector{Float64}[[2.0]],
    c = Vector{Char}[['a']]
    @test eltype([a;b]) == Vector{Float64}
    @test eltype([a;c]) == Vector
end

# Issue #23629
@testset "issue 23629" begin
    @test_throws BoundsError zeros(2,3,0)[2,3]
    @test_throws BoundsError checkbounds(zeros(2,3,0), 2, 3)
end

@testset "indexing by Bool values" begin
    @test_throws ArgumentError zeros(Float64, 2)[false]
    @test_throws ArgumentError zeros(Float64, 2)[true]
end

@testset "issue 24707" begin
    @test eltype(Vector{Tuple{V}} where V<:Integer) >: Tuple{Integer}
end

@testset "inference hash array 22740" begin
    @test @inferred(hash([1,2,3])) == @inferred(hash(1:3))
end

@testset "hashing arrays of arrays" begin
    # issues #27865 and #26011
    @test hash([["asd"], ["asd"], ["asad"]]) == hash(Any[["asd"], ["asd"], ["asad"]])
    @test hash([["asd"], ["asd"], ["asad"]]) != hash([["asd"], ["asd"], ["asadq"]])
    @test hash([1,2,[3]]) == hash([1,2,Any[3]]) == hash([1,2,Int8[3]]) == hash([1,2,BigInt[3]]) == hash([1,2,[3.0]])
    @test hash([1,2,[3]]) != hash([1,2,[3,4]])
end

# Ensure we can hash strange custom structs — and they hash the same in arrays
struct totally_not_five26034 end
Base.isequal(::totally_not_five26034, x::Number)=isequal(5,x);
Base.isequal(x::Number, ::totally_not_five26034)=isequal(5,x);
Base.isequal(::totally_not_five26034, ::totally_not_five26034)=true;
Base.hash(::totally_not_five26034, h::UInt)=hash(5, h);
import Base.==
==(::totally_not_five26034, x::Number)= (5==x);
==(x::Number,::totally_not_five26034)= (5==x);
==(::totally_not_five26034,::totally_not_five26034)=true;
@testset "issue #26034" begin
    n5 = totally_not_five26034()
    @test hash(n5) == hash(5)
    @test isequal([4,n5,6], [4,5,6])
    @test isequal(hash([4,n5,6]), hash([4,5,6]))
    @test isequal(hash(Any[4,n5,6]), hash(Union{Int, totally_not_five26034}[4,5,6]))
    @test isequal(hash([n5,4,n5,6]), hash([n5,4,5,6]))
end

function f27079()
    X = rand(5)
    for x in X
        resize!(X, 0)
    end
    length(X)
end
@testset "iteration over resized vector" begin
    @test f27079() == 0
end

@testset "indices-related shape promotion errors" begin
    @test_throws DimensionMismatch Base.promote_shape((2,), (3,))
    @test_throws DimensionMismatch Base.promote_shape((2, 3), (2, 4))
    @test_throws DimensionMismatch Base.promote_shape((3, 2), (2, 2))
    inds_a = Base.Indices{2}([1:3, 1:2])
    inds_b = Base.Indices{2}([1:3, 1:6])
    @test_throws DimensionMismatch Base.promote_shape(inds_a, inds_b)
    inds_a = Base.Indices{2}([1:3, 1:2])
    inds_b = Base.Indices{2}([1:4, 1:2])
    @test_throws DimensionMismatch Base.promote_shape(inds_a, inds_b)
    # fails because ranges 3, 4 of inds_a are not 1:1
    inds_a = Base.Indices{4}([1:3, 1:2, 1:3, 1:2])
    inds_b = Base.Indices{2}([1:3, 1:2])
    @test_throws DimensionMismatch Base.promote_shape(inds_a, inds_b)
    # succeeds for converse reason
    inds_a = Base.Indices{2}([1:3, 1:1])
    inds_b = Base.Indices{1}([1:3])
    @test Base.promote_shape(inds_a, inds_b) == Base.promote_shape(inds_b, inds_a)
end

struct T25958
end
Base.lastindex(::T25958, args...) = (:lastindex, args...)
Base.getindex(::T25958, args...) = args
Base.view(::T25958, args...) = args
@testset "ensure @view and @views matches lowering" begin
    t = T25958()
    @test t[end]         == @view(t[end])         == @views t[end]
    @test t[1,end]       == @view(t[1,end])       == @views t[1,end]
    @test t[end,1]       == @view(t[end,1])       == @views t[end,1]
    @test t[end,end]     == @view(t[end,end])     == @views t[end,end]
    @test t[1,end,end]   == @view(t[1,end,end])   == @views t[1,end,end]
    @test t[end,1,end]   == @view(t[end,1,end])   == @views t[end,1,end]
    @test t[end,end,1]   == @view(t[end,end,1])   == @views t[end,end,1]
    @test t[end,end,end] == @view(t[end,end,end]) == @views t[end,end,end]
end

@testset "0-dimensional container operations" begin
    for op in (-, conj, real, imag)
        @test op(fill(2)) == fill(op(2))
        @test op(fill(1+2im)) == fill(op(1+2im))
    end
    for op in (+, -)
        @test op(fill(1), fill(2)) == fill(op(1, 2))
        @test op(fill(1), fill(2)) isa AbstractArray{Int, 0}
    end
    @test fill(1) + fill(2) + fill(3) == fill(1+2+3)
    @test fill(1) / 2 == fill(1/2)
    @test 2 \ fill(1) == fill(1/2)
    @test 2*fill(1) == fill(2)
    @test fill(1)*2 == fill(2)
end


# Fix oneunit bug for unitful arrays
@test oneunit([Second(1) Second(2); Second(3) Second(4)]) == [Second(1) Second(0); Second(0) Second(1)]

# Throws ArgumentError for negative dimensions in Array
@test_throws ArgumentError fill('a', -10)

<<<<<<< HEAD
@testset "setindex" begin
    ==ₜ(_, _) = false
    ==ₜ(x::T, y::T) where T = x == y

    @test Base.setindex(Int[1, 2], 3.0, 2) ==ₜ [1.0, 3.0]
    @test Base.setindex(Int[1, 2, 3], :two, 2) ==ₜ [1, :two, 3]
=======
@testset "Issue 33919" begin
    A = Array[rand(2, 3), rand(3, 1)]
    B = Array[rand(2, 2), rand(1, 4)]
    C = hcat(A, B)
    @test typeof(C) == Array{Array{Float64,2},2}
end

# issue #33974
let n = 12000000, k = 257000000
    # tests skipped since they use a lot of memory
    @test_skip filter(x -> x[2] < 1.0, collect(enumerate(vcat(fill(0.5, n), fill(NaN, k)))))[end] == (n, 0.5)
    @test_skip let v = collect(enumerate(vcat(fill(0.5, n), fill(NaN, k))))
        resize!(v, n)
        sizehint!(v, n)
        v[end] == (n, 0.5)
    end
>>>>>>> 7bc37429
end<|MERGE_RESOLUTION|>--- conflicted
+++ resolved
@@ -2651,14 +2651,14 @@
 # Throws ArgumentError for negative dimensions in Array
 @test_throws ArgumentError fill('a', -10)
 
-<<<<<<< HEAD
 @testset "setindex" begin
     ==ₜ(_, _) = false
     ==ₜ(x::T, y::T) where T = x == y
 
     @test Base.setindex(Int[1, 2], 3.0, 2) ==ₜ [1.0, 3.0]
     @test Base.setindex(Int[1, 2, 3], :two, 2) ==ₜ [1, :two, 3]
-=======
+end
+
 @testset "Issue 33919" begin
     A = Array[rand(2, 3), rand(3, 1)]
     B = Array[rand(2, 2), rand(1, 4)]
@@ -2675,5 +2675,4 @@
         sizehint!(v, n)
         v[end] == (n, 0.5)
     end
->>>>>>> 7bc37429
 end