# This file is a part of Julia. License is MIT: https://julialang.org/license

using Base.Iterators
using Random

@test Base.IteratorSize(Any) isa Base.SizeUnknown

# zip and filter iterators
# issue #4718
@test collect(Iterators.filter(x->x[1], zip([true, false, true, false],"abcd"))) == [(true,'a'),(true,'c')]

let z = zip(1:2)
    @test size(z) == (2,)
    @test collect(z) == [(1,), (2,)]
    # Issue #13979
    @test eltype(z) == Tuple{Int}
end

for z in (zip(1:2, 3:4), zip(1:2, 3:5))
    @test collect(z) == [(1,3), (2,4)]
    @test eltype(z) == Tuple{Int,Int}
    @test size(z) == (2,)
    @test axes(z) == (Base.OneTo(2),)
    @test length(z) == 2
end

let z = zip(1:2, Iterators.countfrom(3))
    @test collect(z) == [(1,3), (2,4)]
    @test eltype(z) == Tuple{Int,Int}
    @test_throws MethodError size(z) # by convention, the zip of a finite and
                         # an infinite iterator has only `length`
    @test_throws MethodError axes(z)
    @test length(z) == 2
end

let z = zip([i*j for i in 1:3, j in -1:2:1], 1:6)
    @test collect(z) == [(-1, 1)
                         (-2, 2)
                         (-3, 3)
                         (1, 4)
                         (2, 5)
                         (3, 6) ]
    @test eltype(z) == Tuple{Int,Int}
    @test_throws DimensionMismatch size(z)
    @test_throws DimensionMismatch axes(z)
    @test length(z) == 6
end

let z = zip([i*j for i in 1:3, j in -1:2:1], [i*j for i in 1:3, j in -1:2:1])
    @test collect(z) == [(-1, -1) (1, 1)
                        (-2, -2) (2, 2)
                        (-3, -3) (3, 3)]
    @test eltype(z) == Tuple{Int,Int}
    @test size(z) == (3, 2)
    @test axes(z) == (Base.OneTo(3), Base.OneTo(2))
    @test length(z) == 6
end

let z = zip(1:2, 3:4, 5:6)
    @test size(z) == (2,)
    @test collect(z) == [(1,3,5), (2,4,6)]
    @test eltype(z) == Tuple{Int,Int,Int}
end

@test eltype(Iterators.filter(isodd, 1:5)) == Int

# typed `collect`
@test collect(Float64, Iterators.filter(isodd, [1,2,3,4]))[1] === 1.0

# check direct EachLine constructor
let b = IOBuffer("foo\n")
    @test collect(Base.EachLine(b)) == ["foo"]
    seek(b, 0)
    @test collect(Base.EachLine(b, keep=true)) == ["foo\n"]
    seek(b, 0)
    @test collect(Base.EachLine(b, ondone=()->0)) == ["foo"]
    seek(b, 0)
    @test collect(Base.EachLine(b, keep=true, ondone=()->0)) == ["foo\n"]
end

# enumerate (issue #6284)
let b = IOBuffer("1\n2\n3\n"), a = []
    for (i,x) in enumerate(eachline(b))
        push!(a, (i,x))
    end
    @test a == [(1,"1"),(2,"2"),(3,"3")]
end

# zip eachline (issue #7369)
let zeb = IOBuffer("1\n2\n3\n4\n5\n"),
    letters = ['a', 'b', 'c', 'd', 'e'],
    res     = []
    for (number, letter) in zip(eachline(zeb), letters)
        push!(res, (parse(Int,strip(number)), letter))
    end
    @test res == [(1, 'a'), (2, 'b'), (3, 'c'), (4, 'd'), (5, 'e')]
end

@test length(zip(cycle(1:3), 1:7)) == 7
@test length(zip(cycle(1:3), 1:7, cycle(1:3))) == 7
@test length(zip(1:3,product(1:7,cycle(1:3)))) == 3
@test length(zip(1:3,product(1:7,cycle(1:3)),8)) == 1
@test_throws ArgumentError length(zip()) # length of zip of empty tuple

# rest
# ----
let s = "hello"
    _, st = iterate(s)
    c = collect(rest(s, st))
    @test c == ['e','l','l','o']
    @test c isa Vector{Char}
    @test rest(s, st) == rest(rest(s,4),st)
end

@test_throws MethodError collect(rest(countfrom(1), 5))

# countfrom
# ---------
let i = 0, k = 1
    for j = countfrom(0, 2)
        @test j == i*2
        i += 1
        i <= 10 || break
    end
    for j = countfrom()
        @test j == k
        k += 1
        k <= 10 || break
    end
end

# take
# ----
let t = take(0:2:8, 10), i = 0
    @test length(collect(t)) == 5 == length(t)

    for j = t
        @test j == i*2
        i += 1
    end
    @test i == 5
end

let i = 0
    for j = take(0:2:100, 10)
        @test j == i*2
        i += 1
    end
    @test i == 10
end

@test isempty(take(0:2:8, 0))
@test_throws ArgumentError take(0:2:8, -1)
@test length(take(1:3,typemax(Int))) == 3
@test length(take(countfrom(1),3)) == 3
@test length(take(1:6,3)) == 3

# drop
# ----
let i = 0
    for j = drop(0:2:10, 2)
        @test j == (i+2)*2
        i += 1
    end
    @test i == 4
end

@test isempty(drop(0:2:10, 100))
@test isempty(collect(drop(0:2:10, 100)))
@test_throws ArgumentError drop(0:2:8, -1)
@test length(drop(1:3,typemax(Int))) == 0
@test Base.IteratorSize(drop(countfrom(1),3)) == Base.IsInfinite()
@test_throws MethodError length(drop(countfrom(1), 3))
@test Base.IteratorSize(Iterators.drop(Iterators.filter(i -> i>0, 1:10), 2)) == Base.SizeUnknown()

let x = Iterators.drop(Iterators.Stateful("abc"), 2)
    @test !Base.isdone(x, nothing)
    iterate(x)
    @test Base.isdone(x, nothing)
end

# double take
# and take/drop canonicalization
# -----------
for xs in Any["abc", [1, 2, 3]]
    @test take(take(xs, 2), 3) === take(xs, 2)
    @test take(take(xs, 4), 2) === take(xs, 2)
    @test drop(drop(xs, 1), 1) === drop(xs, 2)
    @test take(drop(xs, 1), 1) === drop(take(xs, 2), 1)
    @test take(drop(xs, 3), 0) === drop(take(xs, 2), 3)
    @test isempty(drop(drop(xs, 2), 2))
    @test drop(take(drop(xs, 1), 2), 1) === take(drop(xs, 2), 1)
    @test take(drop(take(xs, 3), 1), 1) === take(drop(xs, 1), 1)
end

# takewhile
# --------
@testset begin
    @test collect(takewhile(<(4),1:10)) == [1,2,3]
    @test collect(takewhile(<(4),Iterators.countfrom(1))) == [1,2,3]
    @test collect(takewhile(<(4),5:10)) == []
    @test collect(takewhile(_->true,5:10)) == 5:10
    @test collect(takewhile(isodd,[1,1,2,3])) == [1,1]
    @test collect(takewhile(<(2), takewhile(<(3), [1,1,2,3]))) == [1,1]
end

# dropwhile
# --------
@testset begin
    @test collect(dropwhile(<(4), 1:10)) == 4:10
    @test collect(dropwhile(<(4), 1:10)) isa Vector{Int}
    @test isempty(dropwhile(<(4), []))
    @test collect(dropwhile(_->false,1:3)) == 1:3
    @test isempty(dropwhile(_->true, 1:3))
    @test collect(dropwhile(isodd,[1,1,2,3])) == [2,3]
    @test collect(dropwhile(iseven,dropwhile(isodd,[1,1,2,3]))) == [3]
end

# cycle
# -----
let i = 0
    for j = cycle(0:3)
        @test j == i % 4
        i += 1
        i <= 10 || break
    end
    @test Base.isdone(cycle(0:3)) === Base.isdone(0:3)
    @test !Base.isdone(cycle(0:3), 1)
end

# repeated
# --------
let i = 0
    for j = repeated(1, 10)
        @test j == 1
        i += 1
    end
    @test i == 10
end
let i = 0
    for j = repeated(1)
        @test j == 1
        i += 1
        i <= 10 || break
    end
end
@test eltype(repeated(0))    == Int
@test eltype(repeated(0, 5)) == Int
@test Base.IteratorSize(repeated(0))      == Base.IsInfinite()
@test Base.IteratorSize(repeated(0, 5))   == Base.HasLength()
@test Base.IteratorEltype(repeated(0))    == Base.HasEltype()
@test Base.IteratorEltype(repeated(0, 5)) == Base.HasEltype()
@test Base.IteratorSize(zip(repeated(0), repeated(0))) == Base.IsInfinite()

# product
# -------

# empty?
for itr in [product(1:0),
            product(1:2, 1:0),
            product(1:0, 1:2),
            product(1:0, 1:1, 1:2),
            product(1:1, 1:0, 1:2),
            product(1:1, 1:2 ,1:0)]
    @test isempty(itr)
    @test isempty(collect(itr))
end

# collect a product - first iterators runs faster
@test collect(product(1:2))           == [(i,)      for i=1:2]
@test collect(product(1:2, 3:4))      == [(i, j)    for i=1:2, j=3:4]
@test collect(product(1:2, 3:4, 5:6)) == [(i, j, k) for i=1:2, j=3:4, k=5:6]

# iteration order
let expected = [(1,3,5), (2,3,5), (1,4,5), (2,4,5), (1,3,6), (2,3,6), (1,4,6), (2,4,6)]
    actual = product(1:2, 3:4, 5:6)
    for (exp, act) in zip(expected, actual)
        @test exp == act
    end
end

# collect multidimensional array
let (a, b) = (1:3, [4 6;
                    5 7])
    p = product(a, b)
    @test size(p)    == (3, 2, 2)
    @test length(p)  == 12
    @test ndims(p)   == 3
    @test eltype(p)  == NTuple{2, Int}
    cp = collect(p)
    for i = 1:3
        @test cp[i, :, :] == [(i, 4) (i, 6);
                              (i, 5) (i, 7)]
    end
end

# with 1D inputs
let a = 1:2,
    b = 1.0:10.0,
    c = Int32(1):Int32(0)

    # length
    @test length(product(a))       == 2
    @test length(product(a, b))    == 20
    @test length(product(a, b, c)) == 0

    # size
    @test size(product(a))         == (2,)
    @test size(product(a, b))      == (2, 10)
    @test size(product(a, b, c))   == (2, 10, 0)

    # eltype
    @test eltype(product(a))       == Tuple{Int}
    @test eltype(product(a, b))    == Tuple{Int, Float64}
    @test eltype(product(a, b, c)) == Tuple{Int, Float64, Int32}

    # ndims
    @test ndims(product(a))        == 1
    @test ndims(product(a, b))     == 2
    @test ndims(product(a, b, c))  == 3
end

# with multidimensional inputs
let a = randn(4, 4),
    b = randn(3, 3, 3),
    c = randn(2, 2, 2, 2)

    args = Any[(a,),
               (a, a),
               (a, b),
               (a, a, a),
               (a, b, c)]
    sizes = Any[(4, 4),
                (4, 4, 4, 4),
                (4, 4, 3, 3, 3),
                (4, 4, 4, 4, 4, 4),
                (4, 4, 3, 3, 3, 2, 2, 2, 2)]
    for (method, fun) in zip([size, ndims, length], [x->x, length, prod])
        for i in 1:length(args)
            @test method(product(args[i]...)) == method(collect(product(args[i]...))) == fun(sizes[i])
        end
    end
end

# more tests on product with iterators of various type
let iters = (1:2,
             rand(2, 2, 2),
             take(1:4, 2),
             product(1:2, 1:3),
             product(rand(2, 2), rand(1, 1, 1)),
             repeated([1, -1], 2)  # 28497
             )
    for method in [size, length, ndims, eltype]
        for i = 1:length(iters)
            args = (iters[i],)
            @test method(product(args...)) == method(collect(product(args...)))
            for j = 1:length(iters)
                args = iters[i], iters[j]
                @test method(product(args...)) == method(collect(product(args...)))
                for k = 1:length(iters)
                    args = iters[i], iters[j], iters[k]
                    @test method(product(args...)) == method(collect(product(args...)))
                end
            end
        end
    end
end

# product of finite length and infinite length iterators
let a = 1:2,
    b = countfrom(1),
    ab = product(a, b),
    ba = product(b, a),
    abexp = [(1, 1), (2, 1), (1, 2), (2, 2), (1, 3), (2, 3)],
    baexp = [(1, 1), (2, 1), (3, 1), (4, 1), (5, 1), (6, 1)]
    for (expected, actual) in zip([abexp, baexp], [ab, ba])
        for (i, el) in enumerate(actual)
            @test el == expected[i]
            i == length(expected) && break
        end
        @test_throws ArgumentError length(actual)
        @test_throws ArgumentError size(actual)
        @test_throws ArgumentError ndims(actual)
    end

    # size infinite or unknown raises an error
    for itr in Any[countfrom(1), Iterators.filter(i->0, 1:10)]
        @test_throws ArgumentError length(product(itr))
        @test_throws ArgumentError   size(product(itr))
        @test_throws ArgumentError  ndims(product(itr))
    end
end

# IteratorSize trait business
let f1 = Iterators.filter(i->i>0, 1:10)
    @test Base.IteratorSize(product(f1))               == Base.SizeUnknown()
    @test Base.IteratorSize(product(1:2, f1))          == Base.SizeUnknown()
    @test Base.IteratorSize(product(f1, 1:2))          == Base.SizeUnknown()
    @test Base.IteratorSize(product(f1, f1))           == Base.SizeUnknown()
    @test Base.IteratorSize(product(f1, countfrom(1))) == Base.IsInfinite()
    @test Base.IteratorSize(product(countfrom(1), f1)) == Base.IsInfinite()
end
@test Base.IteratorSize(product(1:2, countfrom(1)))          == Base.IsInfinite()
@test Base.IteratorSize(product(countfrom(2), countfrom(1))) == Base.IsInfinite()
@test Base.IteratorSize(product(countfrom(1), 1:2))          == Base.IsInfinite()
@test Base.IteratorSize(product(1:2))                        == Base.HasShape{1}()
@test Base.IteratorSize(product(1:2, 1:2))                   == Base.HasShape{2}()
@test Base.IteratorSize(product(take(1:2, 1), take(1:2, 1))) == Base.HasShape{2}()
@test Base.IteratorSize(product(take(1:2, 2)))               == Base.HasShape{1}()
@test Base.IteratorSize(product([1 2; 3 4]))                 == Base.HasShape{2}()
@test Base.IteratorSize(product((1,2,3,4), (5, 6, 7, 8)))    == Base.HasShape{2}()  # product of ::HasLength and ::HasLength
@test Base.IteratorSize(product(1:2, 3:5, 5:6))              == Base.HasShape{3}()  # product of 3 iterators
@test Base.IteratorSize(product([1 2; 3 4], 1:4))            == Base.HasShape{3}()  # product of ::HasShape{2} with ::HasShape{1}
@test Base.IteratorSize(product([1 2; 3 4], (1,2)))          == Base.HasShape{3}()  # product of ::HasShape{2} with ::HasLength

# IteratorEltype trait business
let f1 = Iterators.filter(i->i>0, 1:10)
    @test Base.IteratorEltype(product(f1))               == Base.HasEltype() # FIXME? eltype(f1) is Any
    @test Base.IteratorEltype(product(1:2, f1))          == Base.HasEltype() # FIXME? eltype(f1) is Any
    @test Base.IteratorEltype(product(f1, 1:2))          == Base.HasEltype() # FIXME? eltype(f1) is Any
    @test Base.IteratorEltype(product(f1, f1))           == Base.HasEltype() # FIXME? eltype(f1) is Any
    @test Base.IteratorEltype(product(f1, countfrom(1))) == Base.HasEltype() # FIXME? eltype(f1) is Any
    @test Base.IteratorEltype(product(countfrom(1), f1)) == Base.HasEltype() # FIXME? eltype(f1) is Any
end
@test Base.IteratorEltype(product(1:2, countfrom(1)))          == Base.HasEltype()
@test Base.IteratorEltype(product(countfrom(1), 1:2))          == Base.HasEltype()
@test Base.IteratorEltype(product(1:2))                        == Base.HasEltype()
@test Base.IteratorEltype(product(1:2, 1:2))                   == Base.HasEltype()
@test Base.IteratorEltype(product(take(1:2, 1), take(1:2, 1))) == Base.HasEltype()
@test Base.IteratorEltype(product(take(1:2, 2)))               == Base.HasEltype()
@test Base.IteratorEltype(product([1 2; 3 4]))                 == Base.HasEltype()
@test Base.IteratorEltype(product())                           == Base.HasEltype()

@test collect(product(1:2,3:4)) == [(1,3) (1,4); (2,3) (2,4)]
@test isempty(collect(product(1:0,1:2)))
@test length(product(1:2,1:10,4:6)) == 60
@test Base.IteratorSize(product(1:2, countfrom(1))) == Base.IsInfinite()

@test Base.iterate(product()) == ((), true)
@test Base.iterate(product(), 1) == nothing

# flatten
# -------
@test collect(flatten(Any[1:2, 4:5])) == Any[1,2,4,5]
@test collect(flatten(Any[flatten(Any[1:2, 6:5]), flatten(Any[10:7, 10:9])])) == Any[1,2]
@test collect(flatten(Any[flatten(Any[1:2, 4:5]), flatten(Any[6:7, 8:9])])) == Any[1,2,4,5,6,7,8,9]
@test collect(flatten(Any[flatten(Any[1:2, 6:5]), flatten(Any[6:7, 8:9])])) == Any[1,2,6,7,8,9]
@test collect(flatten(Any[2:1])) == Any[]
@test eltype(flatten(UnitRange{Int8}[1:2, 3:4])) == Int8
@test length(flatten(zip(1:3, 4:6))) == 6
@test length(flatten(1:6)) == 6
@test collect(flatten(Any[])) == Any[]
@test collect(flatten(())) == Union{}[]
@test_throws ArgumentError length(flatten(NTuple[(1,), ()])) # #16680
@test_throws ArgumentError length(flatten([[1], [1]]))

@testset "IteratorSize trait for flatten" begin
    @test Base.IteratorSize(Base.Flatten((i for i=1:2) for j=1:1)) == Base.SizeUnknown()
    @test Base.IteratorSize(Base.Flatten((1,2))) == Base.HasLength()
    @test Base.IteratorSize(Base.Flatten(1:2:4)) == Base.HasLength()
end

@test Base.IteratorEltype(Base.Flatten((i for i=1:2) for j=1:1)) == Base.EltypeUnknown()
# see #29112, #29464, #29548
@test Base.return_types(Base.IteratorEltype, Tuple{Array}) == [Base.HasEltype]

# partition(c, n)
let v = collect(partition([1,2,3,4,5], 1))
    @test all(i->v[i][1] == i, v)
end

let v1 = collect(partition([1,2,3,4,5], 2)),
    v2 = collect(partition(flatten([[1,2],[3,4],5]), 2)) # collecting partition with SizeUnknown
    @test v1[1] == v2[1] == [1,2]
    @test v1[2] == v2[2] == [3,4]
    @test v1[3] == v2[3] == [5]
end

let v = collect(partition([1,2,3,4,5], 2))
    @test v[1] == [1,2]
    @test v[2] == [3,4]
    @test v[3] == [5]
end

let v = collect(partition(enumerate([1,2,3,4,5]), 3))
    @test v[1] == [(1,1),(2,2),(3,3)]
    @test v[2] == [(4,4),(5,5)]
end

for n in [5,6]
    @test collect(partition([1,2,3,4,5], n))[1] == [1,2,3,4,5]
    @test collect(partition(enumerate([1,2,3,4,5]), n))[1] ==
          [(1,1),(2,2),(3,3),(4,4),(5,5)]
end

function iterate_length(iter)
    n=0
    for i in iter
        n += 1
    end
    return n
end
function simd_iterate_length(iter)
    n=0
    @simd for i in iter
        n += 1
    end
    return n
end
function simd_trip_count(iter)
    return sum(Base.SimdLoop.simd_inner_length(iter, i) for i in Base.SimdLoop.simd_outer_range(iter))
end
function iterate_elements(iter)
    vals = Vector{eltype(iter)}(undef, length(iter))
    i = 1
    for v in iter
        @inbounds vals[i] = v
        i += 1
    end
    return vals
end
function simd_iterate_elements(iter)
    vals = Vector{eltype(iter)}(undef, length(iter))
    i = 1
    @simd for v in iter
        @inbounds vals[i] = v
        i += 1
    end
    return vals
end
function index_elements(iter)
    vals = Vector{eltype(iter)}(undef, length(iter))
    i = 1
    for j in eachindex(iter)
        @inbounds vals[i] = iter[j]
        i += 1
    end
    return vals
end

@testset "CartesianPartition optimizations" for dims in ((1,), (64,), (101,),
                                                         (1,1), (8,8), (11, 13),
                                                         (1,1,1), (8, 4, 2), (11, 13, 17)),
                                                part in (1, 7, 8, 11, 63, 64, 65, 142, 143, 144)
    P = partition(CartesianIndices(dims), part)
    for I in P
        @test length(I) == iterate_length(I) == simd_iterate_length(I) == simd_trip_count(I)
        @test collect(I) == iterate_elements(I) == simd_iterate_elements(I) == index_elements(I)
    end
    @test all(Base.splat(==), zip(Iterators.flatten(map(collect, P)), CartesianIndices(dims)))
end
@testset "empty/invalid partitions" begin
    @test_throws ArgumentError partition(1:10, 0)
    @test_throws ArgumentError partition(1:10, -1)
    @test_throws ArgumentError partition(1:0, 0)
    @test_throws ArgumentError partition(1:0, -1)
    @test isempty(partition(1:0, 1))
    @test isempty(partition(CartesianIndices((0,1)), 1))
end
@testset "exact partition eltypes" for a in (Base.OneTo(24), 1:24, 1:1:24, LinRange(1,10,24), .1:.1:2.4, Vector(1:24),
                                             CartesianIndices((4, 6)), Dict((1:24) .=> (1:24)))
    P = partition(a, 2)
    @test eltype(P) === typeof(first(P))
    @test Iterators.IteratorEltype(P) == Iterators.HasEltype()
    if a isa AbstractArray
        P = partition(vec(a), 2)
        @test eltype(P) === typeof(first(P))
        P = partition(reshape(a, 6, 4), 2)
        @test eltype(P) === typeof(first(P))
        P = partition(reshape(a, 2, 3, 4), 2)
        @test eltype(P) === typeof(first(P))
    end
end

@test join(map(x->string(x...), partition("Hello World!", 5)), "|") ==
      "Hello| Worl|d!"

let s = "Monkey 🙈🙊🙊"
    tf = (n)->join(map(x->string(x...), partition(s,n)), "|")
    @test tf(10) == s
    @test tf(9) == "Monkey 🙈🙊|🙊"
    @test tf(8) == "Monkey 🙈|🙊🙊"
    @test tf(7) == "Monkey |🙈🙊🙊"
    @test tf(6) == "Monkey| 🙈🙊🙊"
    @test tf(5) == "Monke|y 🙈🙊🙊"
    @test tf(4) == "Monk|ey 🙈|🙊🙊"
    @test tf(3) == "Mon|key| 🙈🙊|🙊"
    @test tf(2) == "Mo|nk|ey| 🙈|🙊🙊"
    @test tf(1) == "M|o|n|k|e|y| |🙈|🙊|🙊"
end

@test Base.IteratorEltype(partition([1,2,3,4], 2)) == Base.HasEltype()
@test Base.IteratorEltype(partition((2x for x in 1:3), 2)) == Base.EltypeUnknown()

# take and friends with arbitrary integers (#19214)
for T in (UInt8, UInt16, UInt32, UInt64, UInt128, Int8, Int16, Int128, BigInt)
    @test length(take(1:6, T(3))) == 3
    @test length(drop(1:6, T(3))) == 3
    @test length(repeated(1, T(5))) == 5
    @test collect(partition(1:5, T(5)))[1] == 1:5
end

@testset "collect finite iterators issue #12009" begin
    @test eltype(collect(enumerate(Iterators.Filter(x -> x>0, randn(10))))) == Tuple{Int, Float64}
end

@testset "product iterator infinite loop" begin
    @test collect(product(1:1, (1, "2"))) == [(1, 1) (1, "2")]
end

@testset "filter empty iterable #16704" begin
    arr = filter(n -> true, 1:0)
    @test length(arr) == 0
    @test eltype(arr) == Int
end

@testset "Pairs type" begin
    for A in ([4.0 5.0 6.0],
              [],
              (4.0, 5.0, 6.0),
              (a=4.0, b=5.0, c=6.0),
              (),
              NamedTuple(),
              (a=1.1, b=2.0),
             )
        d = pairs(A)
        @test d === pairs(d)
        @test isempty(d) == isempty(A)
        @test length(d) == length(A)
        @test keys(d) == keys(A)
        @test values(d) == A
        @test Base.IteratorSize(d) == Base.IteratorSize(A)
        @test Base.IteratorEltype(d) == Base.HasEltype()
        @test Base.IteratorSize(pairs([1 2;3 4])) isa Base.HasShape{2}
        @test isempty(d) || haskey(d, first(keys(d)))
        @test collect(v for (k, v) in d) == collect(A)
        if A isa NamedTuple
            K = isempty(d) ? Union{} : Symbol
            V = isempty(d) ? Union{} : Float64
            @test isempty(d) || haskey(d, :a)
            @test !haskey(d, :abc)
            @test !haskey(d, 1)
            @test get(A, :key) do; 99; end == 99
        elseif A isa Tuple
            K = Int
            V = isempty(d) ? Union{} : Float64
        else
            K = A isa AbstractVector ? Int : CartesianIndex{2}
            V = isempty(d) ? Any : Float64
            @test get(A, 4, "not found") === "not found"
            if !isempty(A)
                @test get(A, 2, "not found") === 5.0
                @test getindex(d, 3) === 6.0
                @test setindex!(d, 9, 3) === d
                @test A[3] === 9.0
            end
        end
        @test keytype(d) == K
        @test valtype(d) == V
        @test eltype(d) == Pair{K, V}
    end

    let io = IOBuffer()
        Base.showarg(io, pairs([1,2,3]), true)
        @test String(take!(io)) == "pairs(::Array{$Int,1})"
        Base.showarg(io, pairs((a=1, b=2)), true)
        @test String(take!(io)) == "pairs(::NamedTuple)"
        Base.showarg(io, pairs(IndexLinear(), zeros(3,3)), true)
        @test String(take!(io)) == "pairs(IndexLinear(), ::Array{Float64,2})"
        Base.showarg(io, pairs(IndexCartesian(), zeros(3)), true)
        @test String(take!(io)) == "pairs(IndexCartesian(), ::Array{Float64,1})"
    end
end

@testset "reverse iterators" begin
    squash(x::Number) = x
    squash(A) = reshape(A, length(A))
    Z = Array{Int,0}(undef); Z[] = 17 # zero-dimensional test case
    for itr in (2:10, "∀ϵ>0", 1:0, "", (2,3,5,7,11), [2,3,5,7,11], rand(5,6), Z, 3, true, 'x', 4=>5,
                eachindex("∀ϵ>0"), view(Z), view(rand(5,6),2:4,2:6), (x^2 for x in 1:10),
                Iterators.Filter(isodd, 1:10), flatten((1:10, 50:60)), enumerate("foo"),
                pairs(50:60), zip(1:10,21:30,51:60), product(1:3, 10:12), repeated(3.14159, 5))
        @test squash(collect(Iterators.reverse(itr))) == reverse(squash(collect(itr)))
    end
    @test collect(take(Iterators.reverse(cycle(1:3)), 7)) == collect(take(cycle(3:-1:1), 7))
    let r = repeated(3.14159)
        @test Iterators.reverse(r) === r
    end
    let t = (2,3,5,7,11)
        @test Iterators.reverse(Iterators.reverse(t)) === t
        @test first(Iterators.reverse(t)) === last(t)
        @test last(Iterators.reverse(t)) === first(t)
    end
end

@testset "Iterators.Stateful" begin
    let a = @inferred(Iterators.Stateful("abcdef"))
        @test !isempty(a)
        @test popfirst!(a) == 'a'
        @test collect(Iterators.take(a, 3)) == ['b','c','d']
        @test collect(a) == ['e', 'f']
        @test_throws EOFError popfirst!(a) # trying to pop from an empty stateful iterator.
    end
    let a = @inferred(Iterators.Stateful([1, 1, 1, 2, 3, 4]))
        for x in a; x == 1 || break; end
        @test Base.peek(a) == 3
        @test sum(a) == 7
    end
    @test eltype(Iterators.Stateful("a")) == Char
    # Interaction of zip/Stateful
    let a = Iterators.Stateful("a"), b = ""
	@test isempty(collect(zip(a,b)))
	@test !isempty(a)
	@test isempty(collect(zip(b,a)))
	@test !isempty(a)
    end
    let a = Iterators.Stateful("a"), b = "", c = Iterators.Stateful("c")
        @test isempty(collect(zip(a,b,c)))
        @test !isempty(a)
        @test !isempty(c)
        @test isempty(collect(zip(a,c,b)))
        @test !isempty(a)
        @test !isempty(c)
        @test isempty(collect(zip(b,a,c)))
        @test !isempty(a)
        @test !isempty(c)
        @test isempty(collect(zip(b,c,a)))
        @test !isempty(a)
        @test !isempty(c)
        @test isempty(collect(zip(c,a,b)))
        @test !isempty(a)
        @test !isempty(c)
        @test isempty(collect(zip(c,b,a)))
        @test !isempty(a)
        @test !isempty(c)
    end
    let a = Iterators.Stateful("aa"), b = "b", c = Iterators.Stateful("cc")
        @test length(collect(zip(a,b,c))) == 1
        @test !isempty(a)
        @test !isempty(c)
    end
    let a = Iterators.Stateful("aa"), b = "b", c = Iterators.Stateful("cc")
        @test length(collect(zip(a,c,b))) == 1
        @test !isempty(a)
        @test !isempty(c)
    end
    let a = Iterators.Stateful("aa"), b = "b", c = Iterators.Stateful("cc")
        @test length(collect(zip(b,a,c))) == 1
        @test !isempty(a)
        @test !isempty(c)
    end
    let a = Iterators.Stateful("aa"), b = "b", c = Iterators.Stateful("cc")
        @test length(collect(zip(b,c,a))) == 1
        @test !isempty(a)
        @test !isempty(c)
    end
    let a = Iterators.Stateful("aa"), b = "b", c = Iterators.Stateful("cc")
        @test length(collect(zip(c,a,b))) == 1
        @test !isempty(a)
        @test !isempty(c)
    end
    let a = Iterators.Stateful("aa"), b = "b", c = Iterators.Stateful("cc")
        @test length(collect(zip(c,b,a))) == 1
        @test !isempty(a)
        @test !isempty(c)
    end
    let z = zip(Iterators.Stateful("ab"), Iterators.Stateful("b"), Iterators.Stateful("c"))
        v, s = iterate(z)
        @test Base.isdone(z, s)
    end
end

@testset "pair for Svec" begin
    ps = pairs(Core.svec(:a, :b))
    @test ps isa Iterators.Pairs
    @test collect(ps) == [1 => :a, 2 => :b]
end

@testset "inference for large zip #26765" begin
    x = zip(1:2, ["a", "b"], (1.0, 2.0), Base.OneTo(2), Iterators.repeated("a"), 1.0:0.2:2.0,
            (1 for i in 1:2), Iterators.Stateful(["a", "b", "c"]), (1.0 for i in 1:2, j in 1:3))
    @test @inferred(length(x)) == 2
    z = Iterators.filter(x -> x[1] >= 1, x)
    @test @inferred(eltype(z)) <: Tuple{Int,String,Float64,Int,String,Float64,Any,String,Any}
    @test @inferred(first(z)) == (1, "a", 1.0, 1, "a", 1.0, 1, "a", 1.0)
    @test @inferred(first(Iterators.drop(z, 1))) == (2, "b", 2.0, 2, "a", 1.2, 1, "c", 1.0)
end

@testset "Stateful fix #30643" begin
    @test Base.IteratorSize(1:10) isa Base.HasShape
    a = Iterators.Stateful(1:10)
    @test Base.IteratorSize(a) isa Base.HasLength
    @test length(a) == 10
    @test length(collect(a)) == 10
    @test length(a) == 0
    b = Iterators.Stateful(Iterators.take(1:10,3))
    @test Base.IteratorSize(b) isa Base.HasLength
    @test length(b) == 3
    @test length(collect(b)) == 3
    @test length(b) == 0
    c = Iterators.Stateful(Iterators.countfrom(1))
    @test Base.IteratorSize(c) isa Base.IsInfinite
    @test length(Iterators.take(c,3)) == 3
    @test length(collect(Iterators.take(c,3))) == 3
    d = Iterators.Stateful(Iterators.filter(isodd,1:10))
    @test Base.IteratorSize(d) isa Base.SizeUnknown
    @test length(collect(Iterators.take(d,3))) == 3
    @test length(collect(d)) == 2
    @test length(collect(d)) == 0
end

@testset "only" begin
    @test only([3]) === 3
    @test_throws ArgumentError only([])
    @test_throws ArgumentError only([3, 2])

    @test only(fill(42)) === 42 # zero dimensional array containing a single value.

    @test @inferred(only((3,))) === 3
    @test_throws ArgumentError only(())
    @test_throws ArgumentError only((3, 2))

    @test only(Dict(1=>3)) === (1=>3)
    @test_throws ArgumentError only(Dict{Int,Int}())
    @test_throws ArgumentError only(Dict(1=>3, 2=>2))

    @test only(Set([3])) === 3
    @test_throws ArgumentError only(Set(Int[]))
    @test_throws ArgumentError only(Set([3,2]))

    @test @inferred(only((;a=1))) === 1
    @test_throws ArgumentError only(NamedTuple())
    @test_throws ArgumentError only((a=3, b=2.0))

    @test @inferred(only(1)) === 1
    @test @inferred(only('a')) === 'a'
    @test @inferred(only(Ref([1, 2]))) == [1, 2]
    @test_throws ArgumentError only(Pair(10, 20))

    @test only(1 for ii in 1:1) === 1
    @test only(1 for ii in 1:10 if ii < 2) === 1
    @test_throws ArgumentError only(1 for ii in 1:10)
    @test_throws ArgumentError only(1 for ii in 1:10 if ii > 2)
    @test_throws ArgumentError only(1 for ii in 1:10 if ii > 200)
end

@testset "flatten empty tuple" begin
    @test isempty(collect(Iterators.flatten(())))
end

@testset "Iterators.accumulate" begin
    @test collect(Iterators.accumulate(+, [])) == []
    @test collect(Iterators.accumulate(+, [1])) == [1]
    @test collect(Iterators.accumulate(+, [1,2])) == [1,3]
    @test collect(Iterators.accumulate(+, [1,2,3])) == [1,3,6]
    @test collect(Iterators.accumulate(=>, [:a,:b,:c])) == [:a, :a => :b, (:a => :b) => :c]
    @test collect(Iterators.accumulate(+, (x for x in [true])))::Vector{Int} == [1]
    @test collect(Iterators.accumulate(+, (x for x in [true, true, false])))::Vector{Int} == [1, 2, 2]
    @test collect(Iterators.accumulate(+, (x for x in [true]), init=10.0))::Vector{Float64} == [11.0]
    @test length(Iterators.accumulate(+, [10,20,30])) == 3
    @test size(Iterators.accumulate(max, rand(2,3))) == (2,3)
    @test Base.IteratorSize(Iterators.accumulate(max, rand(2,3))) === Base.IteratorSize(rand(2,3))
    @test Base.IteratorEltype(Iterators.accumulate(*, ())) isa Base.EltypeUnknown
end

<<<<<<< HEAD
@testset "Iterators.tail_if_any" begin
    @test Iterators.tail_if_any(()) == ()
    @test Iterators.tail_if_any((1, 2)) == (2, )
    @test Iterators.tail_if_any((1, )) == ()
end

@testset "IteratorSize trait for zip" begin
    @test Base.IteratorSize(zip()) == Base.IsInfinite()                     # for zip of empty tuple
    @test Base.IteratorSize(zip((1,2,3), repeated(0))) == Base.HasLength()  # for zip of ::HasLength and ::IsInfinite
    @test Base.IteratorSize(zip( 1:5, repeated(0) )) == Base.HasLength()    # for zip of ::HasShape and ::IsInfinite
    @test Base.IteratorSize(zip(repeated(0), (1,2,3))) == Base.HasLength()  # for zip of ::IsInfinite and ::HasLength
    @test Base.IteratorSize(zip(repeated(0), 1:5 )) == Base.HasLength()     # for zip of ::IsInfinite and ::HasShape
    @test Base.IteratorSize(zip((1,2,3), 1:5) ) == Base.HasLength()         # for zip of ::HasLength and ::HasShape
    @test Base.IteratorSize(zip(1:5, (1,2,3)) ) == Base.HasLength()         # for zip of ::HasShape and ::HasLength
=======
@testset "Base.accumulate" begin
    @test cumsum(x^2 for x in 1:3) == [1, 5, 14]
    @test cumprod(x + 1 for x in 1:3) == [2, 6, 24]
    @test accumulate(+, (x^2 for x in 1:3); init=100) == [101, 105, 114]
>>>>>>> 4efb718f
end<|MERGE_RESOLUTION|>--- conflicted
+++ resolved
@@ -863,7 +863,12 @@
     @test Base.IteratorEltype(Iterators.accumulate(*, ())) isa Base.EltypeUnknown
 end
 
-<<<<<<< HEAD
+@testset "Base.accumulate" begin
+    @test cumsum(x^2 for x in 1:3) == [1, 5, 14]
+    @test cumprod(x + 1 for x in 1:3) == [2, 6, 24]
+    @test accumulate(+, (x^2 for x in 1:3); init=100) == [101, 105, 114]
+end
+
 @testset "Iterators.tail_if_any" begin
     @test Iterators.tail_if_any(()) == ()
     @test Iterators.tail_if_any((1, 2)) == (2, )
@@ -878,10 +883,4 @@
     @test Base.IteratorSize(zip(repeated(0), 1:5 )) == Base.HasLength()     # for zip of ::IsInfinite and ::HasShape
     @test Base.IteratorSize(zip((1,2,3), 1:5) ) == Base.HasLength()         # for zip of ::HasLength and ::HasShape
     @test Base.IteratorSize(zip(1:5, (1,2,3)) ) == Base.HasLength()         # for zip of ::HasShape and ::HasLength
-=======
-@testset "Base.accumulate" begin
-    @test cumsum(x^2 for x in 1:3) == [1, 5, 14]
-    @test cumprod(x + 1 for x in 1:3) == [2, 6, 24]
-    @test accumulate(+, (x^2 for x in 1:3); init=100) == [101, 105, 114]
->>>>>>> 4efb718f
 end