--- conflicted
+++ resolved
@@ -688,7 +688,6 @@
     end
 end
 
-<<<<<<< HEAD
 @testset "invalid lt (#11429)" begin
     # lt must be a total linear order (e.g. < not <=) so this usage is
     # not allowed. Consequently, none of the behavior tested in this
@@ -727,7 +726,6 @@
 end
 
 # This testset is at the end of the file because it is slow
-=======
 @testset "sort(x; buffer)" begin
     for n in [1,10,100,1000]
         v = rand(n)
@@ -745,7 +743,6 @@
 end
 
 # This testset is at the end of the file because it is slow.
->>>>>>> fec6951a
 @testset "searchsorted" begin
     numTypes = [ Int8,  Int16,  Int32,  Int64,  Int128,
                 UInt8, UInt16, UInt32, UInt64, UInt128,
