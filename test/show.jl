--- conflicted
+++ resolved
@@ -1518,7 +1518,6 @@
 end
 
 let x = TypeVar(:_), y = TypeVar(:_)
-<<<<<<< HEAD
     @test repr(UnionAll(x, UnionAll(y, Pair{x,y}))) == "Pair"
     @test repr(UnionAll(x, UnionAll(y, Pair{UnionAll(x,Ref{x}),y}))) == "Pair{Ref}"
     x = TypeVar(:a)
@@ -1573,14 +1572,6 @@
     @test is_juliarepr(Tuple)
     @test is_juliarepr(Tuple{})
     @test is_juliarepr(Tuple{<:Any})
-=======
-    @test repr(UnionAll(x, UnionAll(y, Pair{x,y}))) == "Pair{_1, _2} where _2 where _1"
-    @test repr(UnionAll(x, UnionAll(y, Pair{UnionAll(x,Ref{x}),y}))) == "Pair{Ref{_1} where _1, _1} where _1"
-    x = TypeVar(:a)
-    y = TypeVar(:a)
-    z = TypeVar(:a)
-    @test repr(UnionAll(z, UnionAll(x, UnionAll(y, Tuple{x,y,z})))) == "Tuple{a1, a2, a} where a2 where a1 where a"
->>>>>>> b8df95fe
 end
 
 @testset "showarg" begin
@@ -1649,15 +1640,9 @@
     @test showstr([[Int16(1)]]) == "Vector{Int16}[[1]]"
     @test showstr(Set([[Int16(1)]])) == "Set(Vector{Int16}[[1]])"
     @test showstr([Float16(1)]) == "Float16[1.0]"
-<<<<<<< HEAD
-    @test showstr([[Float16(1)]]) == "Array{Float16,1}[[1.0]]"
-    @test replstr(Real[Float16(1)]) == "1-element Array{Real,1}:\n Float16(1.0)"
-    @test replstr(Array{Real}[Real[1]]) == "1-element Array{Array{Real},1}:\n [1]"
-=======
     @test showstr([[Float16(1)]]) == "Vector{Float16}[[1.0]]"
     @test replstr(Real[Float16(1)]) == "1-element Vector{Real}:\n Float16(1.0)"
-    @test replstr(Array{Real}[Real[1]]) == "1-element Vector{Array{Real, N} where N}:\n [1]"
->>>>>>> b8df95fe
+    @test replstr(Array{Real}[Real[1]]) == "1-element Vector{Array{Real}}:\n [1]"
     # printing tuples (Issue #25042)
     @test replstr(fill((Int64(1), zeros(Float16, 3)), 1)) ==
                  "1-element Vector{Tuple{Int64, Vector{Float16}}}:\n (1, [0.0, 0.0, 0.0])"
@@ -1684,11 +1669,7 @@
     end
 
     # issue #25857
-<<<<<<< HEAD
-    @test repr([(1,),(1,2),(1,2,3)]) == "Tuple{$Int,Vararg{$Int}}[(1,), (1, 2), (1, 2, 3)]"
-=======
-    @test repr([(1,),(1,2),(1,2,3)]) == "Tuple{$Int, Vararg{$Int, N} where N}[(1,), (1, 2), (1, 2, 3)]"
->>>>>>> b8df95fe
+    @test repr([(1,),(1,2),(1,2,3)]) == "Tuple{$Int, Vararg{$Int}}[(1,), (1, 2), (1, 2, 3)]"
 
     # issues #25466 & #26256
     @test replstr([:A => [1]]) == "1-element Vector{Pair{Symbol, Vector{$Int}}}:\n :A => [1]"
@@ -1708,15 +1689,9 @@
     @test replstr([[1.0]=>1.0]) == "1-element Vector{Pair{Vector{Float64}, Float64}}:\n [1.0] => 1.0"
 
     # issue #28159
-<<<<<<< HEAD
-    @test replstr([(a=1, b=2), (a=3,c=4)]) == "2-element Array{NamedTuple{<:Any,Tuple{$Int,$Int}},1}:\n (a = 1, b = 2)\n (a = 3, c = 4)"
-
-    @test replstr(Vector[Any[1]]) == "1-element Array{Array{<:Any,1},1}:\n Any[1]"
-=======
-    @test replstr([(a=1, b=2), (a=3,c=4)]) == "2-element Vector{NamedTuple{names, Tuple{$Int, $Int}} where names}:\n (a = 1, b = 2)\n (a = 3, c = 4)"
-
-    @test replstr(Vector[Any[1]]) == "1-element Vector{Vector{T} where T}:\n Any[1]"
->>>>>>> b8df95fe
+    @test replstr([(a=1, b=2), (a=3,c=4)]) == "2-element Vector{NamedTuple{<:Any, Tuple{$Int,$Int}}}:\n (a = 1, b = 2)\n (a = 3, c = 4)"
+
+    @test replstr(Vector[Any[1]]) == "1-element Vector{Vector{<:Any}}:\n Any[1]"
     @test replstr(AbstractDict{Integer,Integer}[Dict{Integer,Integer}(1=>2)]) ==
         "1-element Vector{AbstractDict{Integer, Integer}}:\n Dict(1 => 2)"
 
@@ -1937,11 +1912,7 @@
 
 @testset """printing "Any" is not skipped with nested arrays""" begin
     @test replstr(Union{X28004,Vector}[X28004(Any[X28004(1)])], :compact => true) ==
-<<<<<<< HEAD
-        "1-element Array{Union{X28004, Array{<:Any,1}},1}:\n X(Any[X(1)])"
-=======
-        "1-element Vector{Union{X28004, Vector{T} where T}}:\n X(Any[X(1)])"
->>>>>>> b8df95fe
+        "1-element Vector{Union{X28004, Vector{<:Any}}}:\n X(Any[X(1)])"
 end
 
 # Issue 25589 - Underlines in cmd printing
