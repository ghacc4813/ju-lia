# This file is a part of Julia. License is MIT: https://julialang.org/license

isdefined(Main, :OffsetArrays) || @eval Main include("testhelpers/OffsetArrays.jl")
using .Main.OffsetArrays

struct BitPerm_19352
    p::NTuple{8,UInt8}
    function BitPerm(p::NTuple{8,UInt8})
        sort(collect(p)) != 0:7 && error("$p is not a permutation of 0:7")
        new(p)
    end
    BitPerm_19352(xs::Vararg{Any,8}) = BitPerm(map(UInt8, xs))
end

@testset "conversion and construction" begin
    @test convert(Tuple, ()) === ()
    @test convert(Tuple, (1, 2)) === (1, 2)
    @test convert(Tuple, (1.0, 2)) === (1.0, 2)

    @test convert(NTuple, ()) === ()
    @test convert(Tuple{}, ()) === ()
    @test convert(Tuple{Vararg{Int}}, ()) === ()
    @test convert(Tuple{Vararg{T}} where T<:Integer, ()) === ()

    @test convert(NTuple{3, Int}, (1, 2, 3)) === (1, 2, 3)
    @test convert(NTuple, (1, 2, 3)) === (1, 2, 3)
    @test convert(Tuple{Vararg{Int}}, (1, 2, 3)) === (1, 2, 3)
    @test convert(Tuple{Int, Vararg{Int}}, (1, 2, 3)) === (1, 2, 3)
    @test convert(Tuple{Vararg{T}} where T<:Integer, (1, 2, 3)) === (1, 2, 3)
    @test convert(Tuple{T, Vararg{T}} where T<:Integer, (1, 2, 3)) === (1, 2, 3)
    @test convert(Tuple{Int, Int, Float64}, (1, 2, 3)) === (1, 2, 3.0)

    @test convert(Tuple{Float64, Int, UInt8}, (1.0, 2, 0x3)) === (1.0, 2, 0x3)
    @test convert(Tuple{Vararg{Real}}, (1.0, 2, 0x3)) === (1.0, 2, 0x3)
    @test convert(Tuple{Vararg{Integer}}, (1.0, 2, 0x3)) === (1, 2, 0x3)
    @test convert(Tuple{Vararg{Int}}, (1.0, 2, 0x3)) === (1, 2, 3)
    @test convert(Tuple{Int, Vararg{Int}}, (1.0, 2, 0x3)) === (1, 2, 3)
    @test convert(NTuple{3, Int}, (1.0, 2, 0x3)) === (1, 2, 3)
    @test convert(Tuple{Int, Int, Float64}, (1.0, 2, 0x3)) === (1, 2, 3.0)

    @test convert(Tuple{Vararg{AbstractFloat}}, (2,)) == (2.0,)
    @test convert(Tuple{Int, Vararg{AbstractFloat}}, (-9.0+0im, 2,)) == (-9, 2.0,)
    let x = @inferred(convert(Tuple{Integer, UInt8, UInt16, UInt32, Int, Vararg{Real}}, (2.0, 3, 5, 6.0, 42, 3.0+0im)))
        @test x == (2, 0x03, 0x0005, 0x00000006, 42, 3.0)
    end
    for x in (Int(2), UInt8(3), UInt16(5), UInt32(6), 42, 5.0, 3.0+0im)
        @test (x,) == @inferred Tuple(x)
    end

    @test_throws MethodError convert(Tuple{Int}, ())
    @test_throws MethodError convert(Tuple{Any}, ())
    @test_throws MethodError convert(Tuple{Int, Vararg{Int}}, ())
    @test_throws MethodError convert(Tuple{}, (1, 2, 3))
    @test_throws MethodError convert(Tuple{}, (1.0, 2, 3))
    @test_throws MethodError convert(NTuple{3, Int}, ())
    @test_throws MethodError convert(NTuple{3, Int}, (1, 2))
    @test_throws MethodError convert(NTuple{3, Int}, (1, 2, 3, 4))
    @test_throws MethodError convert(Tuple{Int, Int, Float64}, ())
    @test_throws MethodError convert(Tuple{Int, Int, Float64}, (1, 2))
    @test_throws MethodError convert(Tuple{Int, Int, Float64}, (1, 2, 3, 4))
    # #17198
    @test_throws MethodError convert(Tuple{Int}, (1.0, 2.0, 3.0))
    # #21238
    @test_throws MethodError convert(Tuple{Int, Int, Int}, (1, 2))
    # issue #26589
    @test_throws MethodError convert(NTuple{4}, (1.0,2.0,3.0,4.0,5.0))
    # issue #44179
    @test_throws TypeError NTuple{3}([1, nothing, nothing])
    @test_throws TypeError NTuple{3}([nothing, 1, nothing])
    # issue #31824
    @test convert(NTuple, (1, 1.0)) === (1, 1.0)
    let T = Tuple{Vararg{T}} where T<:Integer, v = (1.0, 2, 0x3)
        @test convert(T, v) === (1, 2, 0x3)
    end
    let T = Tuple{T, Vararg{T}} where T<:Integer, v = (1.0, 2, 0x3)
        @test convert(T, v) === (1, 2, 0x3)
    end
    function f31824(input...)
        b::NTuple = input
        return b
    end
    @test f31824(1, 2, 3) === (1, 2, 3)

    # PR #15516
    @test Tuple{Char,Char}("za") === ('z','a')
    @test_throws ArgumentError Tuple{Char,Char}("z")

    @test NTuple{20,Int}(Iterators.countfrom(2)) === (2,3,4,5,6,7,8,9,10,11,12,13,14,15,16,17,18,19,20,21)
    @test NTuple{20,Float64}(Iterators.countfrom(2)) === (2.,3.,4.,5.,6.,7.,8.,9.,10.,11.,12.,13.,14.,15.,16.,17.,18.,19.,20.,21.)
    @test_throws ArgumentError NTuple{20,Int}([1,2])

    @test Tuple{Vararg{Float32}}(Float64[1,2,3]) === (1.0f0, 2.0f0, 3.0f0)
    @test Tuple{Int,Vararg{Float32}}(Float64[1,2,3]) === (1, 2.0f0, 3.0f0)
    @test Tuple{Int,Vararg{Any}}(Float64[1,2,3]) === (1, 2.0, 3.0)
    @test Tuple(fill(1.,5)) === (1.0,1.0,1.0,1.0,1.0)
    @test_throws MethodError convert(Tuple, fill(1.,5))

    @testset "ambiguity between tuple constructors #20990" begin
        Tuple16Int = Tuple{Int,Int,Int,Int,Int,Int,Int,Int,Int,Int,Int,Int,Int,Int,Int,Int}
        tuple16int = (1, 1, 1, 1, 1, 1, 1, 1, 1, 1, 1, 1, 1, 1, 1, 1)
        @test Tuple16Int(tuple16int) isa Tuple16Int
    end

    @testset "side effect in tuple constructor #19352" begin
        @test BitPerm_19352(0,2,4,6,1,3,5,7).p[2] == 0x02
    end

    @testset "n_uninitialized" begin
        @test Tuple.name.n_uninitialized == 0
        @test Core.Compiler.datatype_min_ninitialized(Tuple{Int,Any}) == 2
        @test Core.Compiler.datatype_min_ninitialized(Tuple) == 0
        @test Core.Compiler.datatype_min_ninitialized(Tuple{Int,Vararg{Any}}) == 1
        @test Core.Compiler.datatype_min_ninitialized(Tuple{Any,Any,Vararg{Any}}) == 2
        @test Core.Compiler.datatype_min_ninitialized(Tuple{Any,Any,Vararg{Any,3}}) == 5
    end

    @test empty((1, 2.0, "c")) === ()

    # issue #28915
    @test convert(Union{Tuple{}, Tuple{Int}}, (1,)) === (1,)

    @testset "one-element containers" begin
        r = Ref(3)
        @test (3,) === @inferred Tuple(r)
        z = Array{Float64,0}(undef); z[] = 3.0
        @test (3.0,) === @inferred Tuple(z)
    end
end

@testset "size" begin
    @test length(()) == 0
    @test length((1,)) === 1
    @test length((1,2)) === 2

    @test_throws ArgumentError Base.front(())
    @test_throws ArgumentError Base.tail(())
    @test_throws ArgumentError first(())

    @test lastindex(()) === 0
    @test lastindex((1,)) === 1
    @test lastindex((1,2)) === 2

    @test size((), 1) === 0
    @test size((1,), 1) === 1
    @test size((1,2), 1) === 2

    # @test_throws ArgumentError size((), 2)
    # @test_throws ArgumentError size((1,), 2)
    # @test_throws ArgumentError size((1,2), 2)
end

@testset "indexing" begin
    @test getindex((1,), 1) === 1
    @test getindex((1,2), 2) === 2
    @test_throws BoundsError getindex((), 1)
    @test_throws BoundsError getindex((1,2), 0)
    @test_throws BoundsError getindex((1,2), -1)

    @test getindex((5,6,7,8), [1,2,3]) === (5,6,7)
    @test_throws BoundsError getindex((1,2), [3,4])

    @test getindex((5,6,7,8), [true, false, false, true]) === (5,8)
    @test_throws BoundsError getindex((5,6,7,8), [true, false, false, true, true])

    @test getindex((5,6,7,8), []) === ()
    @test getindex((1,9,9,3),:) === (1,9,9,3)
    @test getindex((),:) === ()
    @test getindex((1,),:) === (1,)

    @testset "boolean arrays" begin
        # issue #19719
        @test_throws BoundsError (1,2,3)[falses(4)]
        @test_throws BoundsError (1,2,3)[[false,false,true,true]]
        @test_throws BoundsError (1,2,3)[trues(2)]
        @test_throws BoundsError (1,2,3)[falses(2)]
        @test_throws BoundsError ()[[false]]
        @test_throws BoundsError ()[[true]]
    end

    @testset "Multidimensional indexing (issue #20453)" begin
        @test_throws MethodError (1,)[]
        @test_throws MethodError (1,1,1)[1,1]
    end

    @testset "get() method for Tuple (Issue #40809)" begin
        @test get((5, 6, 7), 1, 0) == 5
        @test get((), 5, 0) == 0
        @test get((1,), 3, 0) == 0
        @test get(()->0, (5, 6, 7), 1) == 5
        @test get(()->0, (), 4) == 0
        @test get(()->0, (1,), 3) == 0
    end
end

@testset "fill to length" begin
    ## filling to specified length
    @test @inferred(Base.fill_to_length((1,2,3), -1, Val(5))) == (1,2,3,-1,-1)
    @test_throws ArgumentError Base.fill_to_length((1,2,3), -1, Val(2))
end

@testset "iterating" begin
    @test iterate(()) === nothing
    t = (1,2,3)
    y1 = iterate(t)
    y2 = iterate(t, y1[2])
    y3 = iterate(t, y2[2])
    @test y3 !== nothing
    @test iterate(t, y3[2]) === nothing

    @test eachindex((2,5,"foo")) === Base.OneTo(3)
    @test eachindex((2,5,"foo"), (1,2,5,7)) === Base.OneTo(4)
end


@testset "elelement/value/key types" begin
    @test eltype((1,2,3)) === Int
    @test eltype((1.0,2.0,3.0)) <: AbstractFloat
    @test eltype((true, false)) === Bool
    @test eltype((1, 2.0, false)) === typejoin(Int, Float64, Bool)
    @test eltype(()) === Union{}
    @test eltype(Tuple{Int, Float64, Vararg{Bool}}) === typejoin(Int, Float64, Bool)
    @test eltype(Tuple{Int, T, Vararg{Bool}} where T <: AbstractFloat) ===
        typejoin(Int, AbstractFloat, Bool)
    @test eltype(Tuple{Int, Bool, Vararg{T}} where T <: AbstractFloat) ===
        typejoin(Int, AbstractFloat, Bool)
    @test eltype(Union{Tuple{Int, Float64}, Tuple{Vararg{Bool}}}) ===
        typejoin(Int, Float64, Bool)
    @test eltype(Tuple{Int, Missing}) === Union{Missing, Int}
    @test eltype(Tuple{Int, Nothing}) === Union{Nothing, Int}

    @test valtype((1,2,3)) === eltype((1,2,3))
    @test valtype(Tuple{Int, Missing}) === eltype(Tuple{Int, Missing})
    @test keytype((1,2,3)) === Int
    @test keytype(Tuple{Int, Missing}) === Int
end

@testset "map with Nothing and Missing" begin
    for T in (Nothing, Missing)
        x = [(1, T()), (1, 2)]
        y = map(v -> (v[1], v[2]), [(1, T()), (1, 2)])
        @test y isa Vector{Tuple{Int, Any}}
        @test isequal(x, y)
    end
    y = map(v -> (v[1], v[1] + v[2]), [(1, missing), (1, 2)])
    @test y isa Vector{Tuple{Int, Any}}
    @test isequal(y, [(1, missing), (1, 3)])
end

@testset "mapping" begin
    foo() = 2
    foo(x) = 2x
    foo(x, y) = x + y
    foo(x, y, z) = x + y + z
    longtuple = ntuple(identity, 20)
    vlongtuple = ntuple(identity, 33)

    @testset "1 argument" begin
        @test map(foo, ()) === ()
        @test map(foo, (1,)) === (2,)
        @test map(foo, (1,2)) === (2,4)
        @test map(foo, (1,2,3,4)) === (2,4,6,8)
        @test map(foo, longtuple) === ntuple(i->2i,20)
        @test map(foo, vlongtuple) === ntuple(i->2i,33)
    end

    @testset "2 arguments" begin
        @test map(foo, (), ()) === ()
        @test map(foo, (1,), (1,)) === (2,)
        @test map(foo, (1,2), (1,2)) === (2,4)
        @test map(foo, (1,2,3,4), (1,2,3,4)) === (2,4,6,8)
        @test map(foo, longtuple, longtuple) === ntuple(i->2i,20)
        @test map(foo, vlongtuple, vlongtuple) === ntuple(i->2i,33)
        @test map(foo, longtuple, vlongtuple) === ntuple(i->2i,20)
        @test map(foo, vlongtuple, longtuple) === ntuple(i->2i,20)
        @test map(foo, (), (1,)) === ()
        @test map(foo, (1,), ()) === ()
    end

    @testset "n arguments" begin
        @test map(foo, (), (), ()) === ()
        @test map(foo, (1,), (1,), (1,)) === (3,)
        @test map(foo, (1,2), (1,2), (1,2)) === (3,6)
        @test map(foo, (1,2,3,4), (1,2,3,4), (1,2,3,4)) === (3,6,9,12)
        @test map(foo, longtuple, longtuple, longtuple) === ntuple(i->3i,20)
        @test map(foo, vlongtuple, vlongtuple, vlongtuple) === ntuple(i->3i,33)
        @test map(foo, vlongtuple, longtuple, longtuple) === ntuple(i->3i,20)
        @test map(foo, longtuple, vlongtuple, longtuple) === ntuple(i->3i,20)
        @test map(foo, longtuple, vlongtuple, vlongtuple) === ntuple(i->3i,20)
        @test map(foo, (), (1,), (1,)) === ()
        @test map(foo, (1,), (1,), ()) === ()
    end
end

@testset "foreach" begin
    longtuple = ntuple(identity, 33)

    @testset "1 argument" begin
        foo(x) = push!(a, x)

        a = []
        foreach(foo, ())
        @test a == []

        a = []
        foreach(foo, (1,))
        @test a == [1]

        a = []
        foreach(foo, longtuple)
        @test a == [longtuple...]
    end

    @testset "n arguments" begin
        foo(x, y) = push!(a, (x, y))

        a = []
        foreach(foo, (), ())
        @test a == []

        a = []
        foreach(foo, (1,), (2,))
        @test a == [(1, 2)]

        a = []
        foreach(foo, longtuple, longtuple)
        @test a == [(x, x) for x in longtuple]
    end
end

@testset "mapfoldl" begin
    @test (((1=>2)=>3)=>4) == foldl(=>, (1,2,3,4)) ==
          mapfoldl(identity, =>, (1,2,3,4)) == mapfoldl(abs, =>, (-1,-2,-3,-4))
    @test mapfoldl(abs, =>, (-1,-2,-3,-4), init=-10) == ((((-10=>1)=>2)=>3)=>4)
    @test mapfoldl(abs, =>, (), init=-10) == -10
    @test mapfoldl(abs, Pair{Any,Any}, (-30:-1...,)) == mapfoldl(abs, Pair{Any,Any}, [-30:-1...,])
    @test_throws "reducing over an empty collection" mapfoldl(abs, =>, ())
end

@testset "filter" begin
    @test filter(isodd, (1,2,3)) == (1, 3)
    @test filter(isequal(2), (true, 2.0, 3)) === (2.0,)
    @test filter(Returns(true), ()) == ()
    @test filter(identity, (true,)) === (true,)
    longtuple = ntuple(identity, 20)
    @test filter(iseven, longtuple) == ntuple(i->2i, 10)
    @test filter(x -> x<2, (longtuple..., 1.5)) === (1, 1.5)
end

@testset "comparison and hash" begin
    @test isequal((), ())
    @test isequal((1,2,3), (1,2,3))
    @test !isequal((1,2,3), (1,2,4))
    @test !isequal((1,2,3), (1,2))

    @test ==((), ())
    @test ==((1,2,3), (1,2,3))
    @test !==((1,2,3), (1,2,4))
    @test !==((1,2,3), (1,2))

    @test (1,2) < (1,3)
    @test (1,) < (1,2)
    @test !((1,2) < (1,2))
    @test (2,1) > (1,2)

    @test isless((1,2), (1,3))
    @test isless((1,), (1,2))
    @test !isless((1,2), (1,2))
    @test !isless((2,1), (1,2))

    @test hash(()) === Base.tuplehash_seed
    @test hash((1,)) === hash(1, Base.tuplehash_seed)
    @test hash((1,2)) === hash(1, hash(2, Base.tuplehash_seed))

    # Test Any32 methods
    t = ntuple(identity, 32)
    @test isequal((t...,1,2,3), (t...,1,2,3))
    @test !isequal((t...,1,2,3), (t...,1,2,4))
    @test !isequal((t...,1,2,3), (t...,1,2))

    @test ==((t...,1,2,3), (t...,1,2,3))
    @test !==((t...,1,2,3), (t...,1,2,4))
    @test !==((t...,1,2,3), (t...,1,2))

    @test (t...,1,2) < (t...,1,3)
    @test (t...,1,) < (t...,1,2)
    @test !((t...,1,2) < (t...,1,2))
    @test (t...,2,1) > (t...,1,2)

    @test isless((t...,1,2), (t...,1,3))
    @test isless((t...,1,), (t...,1,2))
    @test !isless((t...,1,2), (t...,1,2))
    @test !isless((t...,2,1), (t...,1,2))

    @test hash(t) === foldr(hash, [1,2,3,4,5,6,7,8,9,10,11,12,13,14,15,16,17,18,19,20,21,22,23,24,25,26,27,28,29,30,31,32,(),UInt(0)])
end

@testset "functions" begin
    @test isempty(())
    @test !isempty((1,))

    @test reverse(()) === ()
    @test reverse((1,2,3)) === (3,2,1)
end
# issue #21697
@test_throws ArgumentError ntuple(identity, -1)


@testset "specialized reduction" begin
    @test sum((1,2,3)) === 6

    @test prod(()) === 1
    @test prod((1,2,3)) === 6

    # issue 39182
    @test sum((0xe1, 0x1f)) === sum([0xe1, 0x1f])
    @test sum((Int8(3),)) === Int(3)
    @test sum((UInt8(3),)) === UInt(3)
    @test sum((3,)) === Int(3)
    @test sum((3.0,)) === 3.0
    @test sum(("a",)) == sum(["a"])
    @test sum((0xe1, 0x1f), init=0x0) == sum([0xe1, 0x1f], init=0x0)

    # issue 39183
    @test prod((Int8(100), Int8(100))) === 10000
    @test prod((Int8(3),)) === Int(3)
    @test prod((UInt8(3),)) === UInt(3)
    @test prod((3,)) === Int(3)
    @test prod((3.0,)) === 3.0
    @test prod(("a",)) == prod(["a"])
    @test prod((0xe1, 0x1f), init=0x1) == prod([0xe1, 0x1f], init=0x1)

    @testset "all" begin
        @test all(()) === true
        @test all((false,)) === false
        @test all((true,)) === true
        @test all((true, true)) === true
        @test all((true, false)) === false
        @test all((false, false)) === false
        @test all((missing, true)) === missing
        @test all((true, missing)) === missing
        @test all((missing, false)) === false
        @test all((false, missing)) === false
        @test all((missing, true, false)) === false
        @test_throws TypeError all((missing, 3.2, true))
        ts = (missing, true, false)
        @test @allocated(all(ts)) == 0  # PR #44063
        @test (@inferred (()->all((missing, true)))()) === missing
        @test (@inferred (()->all((true, missing)))()) === missing
        @test (@inferred (()->all((missing, false)))()) === false
        @test (@inferred (()->all((false, missing)))()) === false
        @test (@inferred (()->all((missing, true, false)))()) === false
    end

    @testset "any" begin
        @test any(()) === false
        @test any((true,)) === true
        @test any((false,)) === false
        @test any((true, true)) === true
        @test any((true, false)) === true
        @test any((false, false)) === false
        @test any((false,false,false)) === false
        @test any((true,false,false)) === true
        @test any((false,true,false)) === true
        @test any((false,false,true)) === true
        @test any((true,true,false)) === true
        @test any((true,false,true)) === true
        @test any((true,true,false)) === true
        @test any((true,true,true)) === true
        @test any((missing, true)) === true
        @test any((true, missing)) === true
        @test any((missing, false)) === missing
        @test any((false, missing)) === missing
        @test any((missing, true, false)) === true
        @test any((missing, false, false)) === missing
        @test_throws TypeError any((missing, 3.2, true))
        ts = (missing, true, false)
        @test @allocated(any(ts)) == 0  # PR #44063
        @test (@inferred (()->any((missing, true)))()) === true
        @test (@inferred (()->any((true, missing)))()) === true
        @test (@inferred (()->any((missing, false)))()) === missing
        @test (@inferred (()->any((false, missing)))()) === missing
        @test (@inferred (()->any((missing, true, false)))()) === true
        @test (@inferred (()->any((missing, false, false)))()) === missing
    end
end

@testset "accumulate" begin
    @test @inferred(cumsum(())) == ()
    @test @inferred(cumsum((1, 2, 3))) == (1, 3, 6)
    @test @inferred(cumprod((1, 2, 3))) == (1, 2, 6)
    @test @inferred(accumulate(+, (1, 2, 3); init=10)) == (11, 13, 16)
    op(::Nothing, ::Any) = missing
    op(::Missing, ::Any) = nothing
    @test @inferred(accumulate(op, (1, 2, 3, 4); init = nothing)) ===
          (missing, nothing, missing, nothing)
end

@testset "ntuple" begin
    nttest1(x::NTuple{n, Int}) where {n} = n
    @test nttest1(()) == 0
    @test nttest1((1, 2)) == 2
    @test NTuple <: Tuple
    @test (NTuple{T, Int32} where T) <: Tuple{Vararg{Int32}}
    @test !((NTuple{T, Int32} where T) <: Tuple{Int32, Vararg{Int32}})
    @test Tuple{Vararg{Int32}} <: (NTuple{T, Int32} where T)
    @test Tuple{Int32, Vararg{Int32}} <: (NTuple{T, Int32} where T)
    @test @inferred(ntuple(abs2, Val(0))) == ()
    @test @inferred(ntuple(abs2, Val(2))) == (1, 4)
    @test @inferred(ntuple(abs2, Val(3))) == (1, 4, 9)
    @test @inferred(ntuple(abs2, Val(4))) == (1, 4, 9, 16)
    @test @inferred(ntuple(abs2, Val(5))) == (1, 4, 9, 16, 25)
    @test @inferred(ntuple(abs2, Val(6))) == (1, 4, 9, 16, 25, 36)
    # issue #21697
    @test_throws ArgumentError ntuple(abs2, Val(-1))

    # issue #12854
    @test_throws TypeError ntuple(identity, Val(1:2))

    for n = 0:20
        t = ntuple(identity, n)
        @test length(t) == n
        for i = 1:n
            @test t[i] == i
        end
    end
    # issue #21697
    @test_throws ArgumentError ntuple(identity, -1)

    # PR #21446
    for n = 0:15
        @test ntuple(identity, Val(n)) == ntuple(identity, n)
    end
end

struct A_15703{N}
    keys::NTuple{N, Int}
end

struct B_15703
    x::A_15703
end
@testset "issue #15703" begin
    function bug_15703(xs...)
        [x for x in xs]
    end

    function test_15703()
        s = (1,)
        a = A_15703(s)
        ss = B_15703(a).x.keys
        @test ss === s
        bug_15703(ss...)
    end

    test_15703()
end

@testset "#21026" begin
    # https://github.com/JuliaLang/julia/issues/21026#issuecomment-317113307
    VecTuple21026{T} = Tuple{VecElement{T}}
    @test convert(VecTuple21026, (1,)) === (VecElement(1),)

    @test convert(Tuple{Complex{T}, Complex{T}} where T<:Real, (1, 2)) ===
        (Complex(1), Complex(2))
    @test convert(Tuple{Complex{T}, Complex{T}} where T<:Real, (1, 2.0)) ===
        (Complex(1), Complex(2.0))
    @test convert(Tuple{Complex, Complex}, (1, 2)) ===
        (Complex(1), Complex(2))
    @test convert(Tuple{Complex, Complex}, (1, 2.0)) ===
        (Complex(1), Complex(2.0))
end

@testset "issue 24707" begin
    @test eltype(Tuple{Vararg{T}} where T<:Integer) >: Integer
end

@testset "find" begin
    @test findall(isequal(1), (1, 2)) == [1]
    @test findall(isequal(1), (1, 1)) == [1, 2]
    @test isempty(findall(isequal(1), ()))
    @test isempty(findall(isequal(1), (2, 3)))

    @test findfirst(isequal(1), (1, 2)) == 1
    @test findlast(isequal(1), (1, 2)) == 1
    @test findfirst(isequal(1), (1, 1)) == 1
    @test findlast(isequal(1), (1, 1)) == 2
    @test findfirst(isequal(1), ()) === nothing
    @test findlast(isequal(1), ()) === nothing
    @test findfirst(isequal(1), (2, 3)) === nothing
    @test findlast(isequal(1), (2, 3)) === nothing

    @test findnext(isequal(1), (1, 2), 1) == 1
    @test findprev(isequal(1), (1, 2), 2) == 1
    @test findnext(isequal(1), (1, 1), 2) == 2
    @test findprev(isequal(1), (1, 1), 1) == 1
    @test findnext(isequal(1), (2, 3), 1) === nothing
    @test findprev(isequal(1), (2, 3), 2) === nothing
<<<<<<< HEAD

    @testset "issue 32568" begin
        @test findnext(isequal(1), (1, 2), big(1)) isa Int
        @test findprev(isequal(1), (1, 2), big(2)) isa Int
        @test findnext(isequal(1), (1, 1), UInt(2)) isa Int
        @test findprev(isequal(1), (1, 1), UInt(1)) isa Int
    end

    # recursive implementation should allow constant-folding for small tuples
    @test Base.return_types() do
        findfirst(==(2), (1.0,2,3f0))
    end == Any[Int]
    @test Base.return_types() do
        findfirst(==(0), (1.0,2,3f0))
    end == Any[Nothing]
    @test Base.return_types() do
        findlast(==(2), (1.0,2,3f0))
    end == Any[Int]
    @test Base.return_types() do
        findlast(==(0), (1.0,2,3f0))
    end == Any[Nothing]

    @testset "long tuples" begin
        longtuple = ntuple(i -> i in (15,17) ? 1 : 0, 40)
        @test findfirst(isequal(1), longtuple) == 15
        @test findlast(isequal(1), longtuple) == 17
    end
end

@testset "properties" begin
    ttest = (:a, :b, :c)
    @test propertynames(ttest) == (1, 2, 3)
    @test getproperty(ttest, 2) === :b
    @test map(p->getproperty(ttest, p), propertynames(ttest)) == ttest
    @test_throws ErrorException setproperty!(ttest, 1, :d)
end

# tuple_type_tail on non-normalized vararg tuple
@test Base.tuple_type_tail(Tuple{Vararg{T, 3}} where T<:Real) == Tuple{Vararg{T, 2}} where T<:Real
@test Base.tuple_type_tail(Tuple{Vararg{Int}}) == Tuple{Vararg{Int}}

@testset "setindex" begin
    @test Base.setindex((1, ), 2, 1) === (2, )
    @test Base.setindex((1, 2), 3, 1) === (3, 2)
    @test_throws BoundsError Base.setindex((), 1, 1)
    @test_throws BoundsError Base.setindex((1, ), 2, 2)
    @test_throws BoundsError Base.setindex((1, 2), 2, 0)
    @test_throws BoundsError Base.setindex((1, 2, 3), 2, -1)

    @test_throws BoundsError Base.setindex((1, 2), 2, 3)
    @test_throws BoundsError Base.setindex((1, 2), 2, 4)

    @test Base.setindex((1, 2, 4), 4, true) === (4, 2, 4)
    @test_throws BoundsError Base.setindex((1, 2), 2, false)

    f() = Base.setindex((1:1, 2:2, 3:3), 9, 1)
    @test @inferred(f()) == (9, 2:2, 3:3)
end

@testset "inferable range indexing with constant values" begin
    whole(t) = t[1:end]
    tail(t) = t[2:end]
    ttail(t) = t[3:end]
    front(t) = t[1:end-1]
    ffront(t) = t[1:end-2]

    @test @inferred( whole(())) == ()
    @test @inferred(  tail(())) == ()
    @test @inferred( ttail(())) == ()
    @test @inferred( front(())) == ()
    @test @inferred(ffront(())) == ()

    @test @inferred( whole((1,))) == (1,)
    @test @inferred(  tail((1,))) == ()
    @test @inferred( ttail((1,))) == ()
    @test @inferred( front((1,))) == ()
    @test @inferred(ffront((1,))) == ()

    @test @inferred( whole((1,2.0))) == (1,2.0)
    @test @inferred(  tail((1,2.0))) == (2.0,)
    @test @inferred( ttail((1,2.0))) == ()
    @test @inferred( front((1,2.0))) == (1.0,)
    @test @inferred(ffront((1,2.0))) == ()

    @test @inferred( whole((1,2.0,3//1))) == (1,2.0,3//1)
    @test @inferred(  tail((1,2.0,3//1))) == (2.0,3//1)
    @test @inferred( ttail((1,2.0,3//1))) == (3//1,)
    @test @inferred( front((1,2.0,3//1))) == (1,2.0)
    @test @inferred(ffront((1,2.0,3//1))) == (1,)

    @test @inferred( whole((1,2.0,3//1,0x04))) == (1,2.0,3//1,0x04)
    @test @inferred(  tail((1,2.0,3//1,0x04))) == (2.0,3//1,0x04)
    @test @inferred( ttail((1,2.0,3//1,0x04))) == (3//1,0x04)
    @test @inferred( front((1,2.0,3//1,0x04))) == (1,2.0,3//1)
    @test @inferred(ffront((1,2.0,3//1,0x04))) == (1,2.0)

    @test (1,)[0:-1] == ()
    @test (1,)[1:0] == ()
    @test (1,)[2:1] == ()
    @test (1,2.0)[0:-1] == ()
    @test (1,2.0)[1:0] == ()
    @test (1,2.0)[2:1] == ()
    @test (1,2.0)[3:2] == ()

    @test_throws BoundsError (1,)[2:2]
    @test_throws BoundsError (1,)[1:2]
    @test_throws BoundsError (1,)[0:1]
    @test_throws BoundsError (1,)[0:0]
    @test_throws BoundsError (1,2.0)[3:3]
    @test_throws BoundsError (1,2.0)[1:3]
    @test_throws BoundsError (1,2.0)[0:2]
    @test_throws BoundsError (1,2.0)[0:1]
    @test_throws BoundsError (1,2.0)[0:0]
end

@testset "Base.rest" begin
    t = (1, 2.0, 0x03, 4f0)
    @test Base.rest(t) === t
    @test Base.rest(t, 2) === (2.0, 0x03, 4f0)

    a = [1 2; 3 4]
    @test Base.rest(a) == a[:]
    @test pointer(Base.rest(a)) != pointer(a)
    @test Base.rest(a, 3) == [2, 4]

    itr = (-i for i in a)
    @test Base.rest(itr) == itr
    _, st = iterate(itr)
    r = Base.rest(itr, st)
    @test r isa Iterators.Rest
    @test collect(r) == -[3, 2, 4]
end

# issue #38837
f38837(xs) = map((F,x)->F(x), (Float32, Float64), xs)
@test @inferred(f38837((1,2))) === (1.0f0, 2.0)

@testset "indexing with UnitRanges" begin
    f(t) = t[3:end-2]
    @test @inferred(f(Tuple(1:10))) === Tuple(3:8)
    @test @inferred(f((true, 2., 3, 4f0, 0x05, 6, 7.))) === (3, 4f0, 0x05)

    f2(t) = t[Base.OneTo(5)]
    @test @inferred(f2(Tuple(1:10))) === Tuple(1:5)
    @test @inferred(f2((true, 2., 3, 4f0, 0x05, 6, 7.))) === (true, 2., 3, 4f0, 0x05)

    @test @inferred((t -> t[1:end])(Tuple(1:15))) === Tuple(1:15)
    @test @inferred((t -> t[2:end])(Tuple(1:15))) === Tuple(2:15)
    @test @inferred((t -> t[3:end])(Tuple(1:15))) === Tuple(3:15)
    @test @inferred((t -> t[1:end-1])(Tuple(1:15))) === Tuple(1:14)
    @test @inferred((t -> t[1:end-2])(Tuple(1:15))) === Tuple(1:13)
    @test @inferred((t -> t[3:2])(Tuple(1:15))) === ()

    @test_throws BoundsError (1, 2)[1:4]
    @test_throws BoundsError (1, 2)[0:2]
    @test_throws ArgumentError (1, 2)[OffsetArrays.IdOffsetRange(1:2, -1)]
end

# https://github.com/JuliaLang/julia/issues/40814
@test Base.return_types(NTuple{3,Int}, (Vector{Int},)) == Any[NTuple{3,Int}]

# issue #42457
f42457(a::NTuple{3,Int}, b::Tuple)::Bool = Base.isequal(a, Base.inferencebarrier(b)::Tuple)
@test f42457((1, 1, 1), (1, 1, 1))
@test !isempty(methods(Base._isequal, (NTuple{3, Int}, Tuple)))
g42457(a, b) = Base.isequal(a, b) ? 1 : 2.0
@test only(Base.return_types(g42457, (NTuple{3, Int}, Tuple))) === Union{Float64, Int}
@test only(Base.return_types(g42457, (NTuple{3, Int}, NTuple))) === Union{Float64, Int}
@test only(Base.return_types(g42457, (NTuple{3, Int}, NTuple{4}))) === Float64

# issue #46049: setindex(::Tuple) regression
@inferred Base.setindex((1,2,3,4,5,6,7,8,9,10,11,12,13,14,15,16), 42, 1)

# issue #50562
f50562(r) = in(:i_backward, r[])
r50562 = Ref((:b_back, :foofakgka, :i_backw))
f50562(r50562)
@test @allocated(f50562(r50562)) == 0

# issue #47326
function fun1_47326(args...)
    head..., tail = args
    head
end
function fun2_47326(args...)
    head, tail... = args
    tail
end
@test @inferred(fun1_47326(1,2,3)) === (1, 2)
@test @inferred(fun2_47326(1,2,3)) === (2, 3)

f47326(x::Union{Tuple, NamedTuple}) = Base.split_rest(x, 1)
tup = (1, 2, 3)
namedtup = (;a=1, b=2, c=3)
@test only(Base.return_types(f47326, (typeof(tup),))) == Tuple{Tuple{Int, Int}, Tuple{Int}}
@test only(Base.return_types(f47326, (typeof(namedtup),))) ==
    Tuple{
        NamedTuple{(:a, :b), Tuple{Int, Int}},
        NamedTuple{(:c,), Tuple{Int}},
    }

# Make sure that tuple iteration is foldable
@test Core.Compiler.is_foldable(Base.infer_effects(iterate, Tuple{NTuple{4, Float64}, Int}))
@test Core.Compiler.is_foldable(Base.infer_effects(eltype, Tuple{Tuple}))

# some basic equivalence handling tests for Union{} appearing in Tuple Vararg parameters
@test Tuple{} <: Tuple{Vararg{Union{}}}
@test Tuple{Int} <: Tuple{Int, Vararg{Union{}}}
@test_throws ErrorException("Tuple field type cannot be Union{}") Tuple{Int, Vararg{Union{},1}}
@test_throws ErrorException("Tuple field type cannot be Union{}") Tuple{Vararg{Union{},1}}
@test Tuple{} <: Tuple{Vararg{Union{},N}} where N
@test !(Tuple{} >: Tuple{Vararg{Union{},N}} where N)

@test Val{Tuple{T,T,T} where T} === Val{Tuple{Vararg{T,3}} where T}
@test Val{Tuple{Vararg{T,4}} where T} === Val{Tuple{T,T,T,T} where T}
@test Val{Tuple{Int64, Vararg{Int32,N}} where N} === Val{Tuple{Int64, Vararg{Int32}}}
@test Val{Tuple{Int32, Vararg{Int64}}} === Val{Tuple{Int32, Vararg{Int64,N}} where N}

@testset "from Pair, issue #52636" begin
    pair = (1 => "2")
    @test (1, "2") == @inferred Tuple(pair)
    @test (1, "2") == @inferred Tuple{Int,String}(pair)
=======
end

@testset "isassigned" begin
    t = (1, 2, 3)
    @test isassigned(t, 0) === false
    @test isassigned(t, 1) === true
    @test isassigned(t, 3) === true
    @test isassigned(t, 4) === false
>>>>>>> b3114118
end<|MERGE_RESOLUTION|>--- conflicted
+++ resolved
@@ -595,7 +595,6 @@
     @test findprev(isequal(1), (1, 1), 1) == 1
     @test findnext(isequal(1), (2, 3), 1) === nothing
     @test findprev(isequal(1), (2, 3), 2) === nothing
-<<<<<<< HEAD
 
     @testset "issue 32568" begin
         @test findnext(isequal(1), (1, 2), big(1)) isa Int
@@ -818,7 +817,6 @@
     pair = (1 => "2")
     @test (1, "2") == @inferred Tuple(pair)
     @test (1, "2") == @inferred Tuple{Int,String}(pair)
-=======
 end
 
 @testset "isassigned" begin
@@ -827,5 +825,4 @@
     @test isassigned(t, 1) === true
     @test isassigned(t, 3) === true
     @test isassigned(t, 4) === false
->>>>>>> b3114118
 end