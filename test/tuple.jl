# This file is a part of Julia. License is MIT: https://julialang.org/license

isdefined(Main, :OffsetArrays) || @eval Main include("testhelpers/OffsetArrays.jl")
using .Main.OffsetArrays

struct BitPerm_19352
    p::NTuple{8,UInt8}
    function BitPerm(p::NTuple{8,UInt8})
        sort(collect(p)) != 0:7 && error("$p is not a permutation of 0:7")
        new(p)
    end
    BitPerm_19352(xs::Vararg{Any,8}) = BitPerm(map(UInt8, xs))
end

@testset "conversion and construction" begin
    @test convert(Tuple, ()) === ()
    @test convert(Tuple, (1, 2)) === (1, 2)
    @test convert(Tuple, (1.0, 2)) === (1.0, 2)

    @test convert(NTuple, ()) === ()
    @test convert(Tuple{}, ()) === ()
    @test convert(Tuple{Vararg{Int}}, ()) === ()
    @test convert(Tuple{Vararg{T}} where T<:Integer, ()) === ()

    @test convert(NTuple{3, Int}, (1, 2, 3)) === (1, 2, 3)
    @test convert(NTuple, (1, 2, 3)) === (1, 2, 3)
    @test convert(Tuple{Vararg{Int}}, (1, 2, 3)) === (1, 2, 3)
    @test convert(Tuple{Int, Vararg{Int}}, (1, 2, 3)) === (1, 2, 3)
    @test convert(Tuple{Vararg{T}} where T<:Integer, (1, 2, 3)) === (1, 2, 3)
    @test convert(Tuple{T, Vararg{T}} where T<:Integer, (1, 2, 3)) === (1, 2, 3)
    @test convert(Tuple{Int, Int, Float64}, (1, 2, 3)) === (1, 2, 3.0)

    @test convert(Tuple{Float64, Int, UInt8}, (1.0, 2, 0x3)) === (1.0, 2, 0x3)
    @test convert(Tuple{Vararg{Real}}, (1.0, 2, 0x3)) === (1.0, 2, 0x3)
    @test convert(Tuple{Vararg{Integer}}, (1.0, 2, 0x3)) === (1, 2, 0x3)
    @test convert(Tuple{Vararg{Int}}, (1.0, 2, 0x3)) === (1, 2, 3)
    @test convert(Tuple{Int, Vararg{Int}}, (1.0, 2, 0x3)) === (1, 2, 3)
    @test convert(NTuple{3, Int}, (1.0, 2, 0x3)) === (1, 2, 3)
    @test convert(Tuple{Int, Int, Float64}, (1.0, 2, 0x3)) === (1, 2, 3.0)

    @test convert(Tuple{Vararg{AbstractFloat}}, (2,)) == (2.0,)
    @test convert(Tuple{Int, Vararg{AbstractFloat}}, (-9.0+0im, 2,)) == (-9, 2.0,)
    let x = @inferred(convert(Tuple{Integer, UInt8, UInt16, UInt32, Int, Vararg{Real}}, (2.0, 3, 5, 6.0, 42, 3.0+0im)))
        @test x == (2, 0x03, 0x0005, 0x00000006, 42, 3.0)
    end
    for x in (Int(2), UInt8(3), UInt16(5), UInt32(6), 42, 5.0, 3.0+0im)
        @test (x,) == @inferred Tuple(x)
    end

    @test_throws MethodError convert(Tuple{Int}, ())
    @test_throws MethodError convert(Tuple{Any}, ())
    @test_throws MethodError convert(Tuple{Int, Vararg{Int}}, ())
    @test_throws MethodError convert(Tuple{}, (1, 2, 3))
    @test_throws MethodError convert(Tuple{}, (1.0, 2, 3))
    @test_throws MethodError convert(NTuple{3, Int}, ())
    @test_throws MethodError convert(NTuple{3, Int}, (1, 2))
    @test_throws MethodError convert(NTuple{3, Int}, (1, 2, 3, 4))
    @test_throws MethodError convert(Tuple{Int, Int, Float64}, ())
    @test_throws MethodError convert(Tuple{Int, Int, Float64}, (1, 2))
    @test_throws MethodError convert(Tuple{Int, Int, Float64}, (1, 2, 3, 4))
    # #17198
    @test_throws MethodError convert(Tuple{Int}, (1.0, 2.0, 3.0))
    # #21238
    @test_throws MethodError convert(Tuple{Int, Int, Int}, (1, 2))
    # issue #26589
    @test_throws MethodError convert(NTuple{4}, (1.0,2.0,3.0,4.0,5.0))
    # issue #44179
    @test_throws TypeError NTuple{3}([1, nothing, nothing])
    @test_throws TypeError NTuple{3}([nothing, 1, nothing])
    # issue #31824
    @test convert(NTuple, (1, 1.0)) === (1, 1.0)
    let T = Tuple{Vararg{T}} where T<:Integer, v = (1.0, 2, 0x3)
        @test convert(T, v) === (1, 2, 0x3)
    end
    let T = Tuple{T, Vararg{T}} where T<:Integer, v = (1.0, 2, 0x3)
        @test convert(T, v) === (1, 2, 0x3)
    end
    function f31824(input...)
        b::NTuple = input
        return b
    end
    @test f31824(1, 2, 3) === (1, 2, 3)

    # PR #15516
    @test Tuple{Char,Char}("za") === ('z','a')
    @test_throws ArgumentError Tuple{Char,Char}("z")

    @test NTuple{20,Int}(Iterators.countfrom(2)) === (2,3,4,5,6,7,8,9,10,11,12,13,14,15,16,17,18,19,20,21)
    @test NTuple{20,Float64}(Iterators.countfrom(2)) === (2.,3.,4.,5.,6.,7.,8.,9.,10.,11.,12.,13.,14.,15.,16.,17.,18.,19.,20.,21.)
    @test_throws ArgumentError NTuple{20,Int}([1,2])

    @test Tuple{Vararg{Float32}}(Float64[1,2,3]) === (1.0f0, 2.0f0, 3.0f0)
    @test Tuple{Int,Vararg{Float32}}(Float64[1,2,3]) === (1, 2.0f0, 3.0f0)
    @test Tuple{Int,Vararg{Any}}(Float64[1,2,3]) === (1, 2.0, 3.0)
    @test Tuple(fill(1.,5)) === (1.0,1.0,1.0,1.0,1.0)
    @test_throws MethodError convert(Tuple, fill(1.,5))

    @testset "ambiguity between tuple constructors #20990" begin
        Tuple16Int = Tuple{Int,Int,Int,Int,Int,Int,Int,Int,Int,Int,Int,Int,Int,Int,Int,Int}
        tuple16int = (1, 1, 1, 1, 1, 1, 1, 1, 1, 1, 1, 1, 1, 1, 1, 1)
        @test Tuple16Int(tuple16int) isa Tuple16Int
    end

    @testset "side effect in tuple constructor #19352" begin
        @test BitPerm_19352(0,2,4,6,1,3,5,7).p[2] == 0x02
    end

    @testset "n_uninitialized" begin
        @test Tuple.name.n_uninitialized == 0
        @test Core.Compiler.datatype_min_ninitialized(Tuple{Int,Any}) == 2
        @test Core.Compiler.datatype_min_ninitialized(Tuple) == 0
        @test Core.Compiler.datatype_min_ninitialized(Tuple{Int,Vararg{Any}}) == 1
        @test Core.Compiler.datatype_min_ninitialized(Tuple{Any,Any,Vararg{Any}}) == 2
        @test Core.Compiler.datatype_min_ninitialized(Tuple{Any,Any,Vararg{Any,3}}) == 5
    end

    @test empty((1, 2.0, "c")) === ()

    # issue #28915
    @test convert(Union{Tuple{}, Tuple{Int}}, (1,)) === (1,)

    @testset "one-element containers" begin
        r = Ref(3)
        @test (3,) === @inferred Tuple(r)
        z = Array{Float64,0}(undef); z[] = 3.0
        @test (3.0,) === @inferred Tuple(z)
    end
end

@testset "size" begin
    @test length(()) == 0
    @test length((1,)) === 1
    @test length((1,2)) === 2

    @test_throws ArgumentError Base.front(())
    @test_throws ArgumentError Base.tail(())
    @test_throws ArgumentError first(())

    @test lastindex(()) === 0
    @test lastindex((1,)) === 1
    @test lastindex((1,2)) === 2

    @test size((), 1) === 0
    @test size((1,), 1) === 1
    @test size((1,2), 1) === 2

    # @test_throws ArgumentError size((), 2)
    # @test_throws ArgumentError size((1,), 2)
    # @test_throws ArgumentError size((1,2), 2)
end

@testset "indexing" begin
    @test getindex((1,), 1) === 1
    @test getindex((1,2), 2) === 2
    @test_throws BoundsError getindex((), 1)
    @test_throws BoundsError getindex((1,2), 0)
    @test_throws BoundsError getindex((1,2), -1)

    @test getindex((5,6,7,8), [1,2,3]) === (5,6,7)
    @test_throws BoundsError getindex((1,2), [3,4])

    @test getindex((5,6,7,8), [true, false, false, true]) === (5,8)
    @test_throws BoundsError getindex((5,6,7,8), [true, false, false, true, true])

    @test getindex((5,6,7,8), []) === ()
    @test getindex((1,9,9,3),:) === (1,9,9,3)
    @test getindex((),:) === ()
    @test getindex((1,),:) === (1,)

    @testset "boolean arrays" begin
        # issue #19719
        @test_throws BoundsError (1,2,3)[falses(4)]
        @test_throws BoundsError (1,2,3)[[false,false,true,true]]
        @test_throws BoundsError (1,2,3)[trues(2)]
        @test_throws BoundsError (1,2,3)[falses(2)]
        @test_throws BoundsError ()[[false]]
        @test_throws BoundsError ()[[true]]
    end

    @testset "Multidimensional indexing (issue #20453)" begin
        @test_throws MethodError (1,)[]
        @test_throws MethodError (1,1,1)[1,1]
    end

    @testset "get() method for Tuple (Issue #40809)" begin
        @test get((5, 6, 7), 1, 0) == 5
        @test get((), 5, 0) == 0
        @test get((1,), 3, 0) == 0
        @test get(()->0, (5, 6, 7), 1) == 5
        @test get(()->0, (), 4) == 0
        @test get(()->0, (1,), 3) == 0
    end
end

@testset "fill to length" begin
    ## filling to specified length
    @test @inferred(Base.fill_to_length((1,2,3), -1, Val(5))) == (1,2,3,-1,-1)
    @test_throws ArgumentError Base.fill_to_length((1,2,3), -1, Val(2))
end

@testset "iterating" begin
    @test iterate(()) === nothing
    t = (1,2,3)
    y1 = iterate(t)
    y2 = iterate(t, y1[2])
    y3 = iterate(t, y2[2])
    @test y3 !== nothing
    @test iterate(t, y3[2]) === nothing

    @test eachindex((2,5,"foo")) === Base.OneTo(3)
    @test eachindex((2,5,"foo"), (1,2,5,7)) === Base.OneTo(4)
end


@testset "element type" begin
    @test eltype((1,2,3)) === Int
    @test eltype((1.0,2.0,3.0)) <: AbstractFloat
    @test eltype((true, false)) === Bool
    @test eltype((1, 2.0, false)) === typejoin(Int, Float64, Bool)
    @test eltype(()) === Union{}
    @test eltype(Tuple{Int, Float64, Vararg{Bool}}) === typejoin(Int, Float64, Bool)
    @test eltype(Tuple{Int, T, Vararg{Bool}} where T <: AbstractFloat) ===
        typejoin(Int, AbstractFloat, Bool)
    @test eltype(Tuple{Int, Bool, Vararg{T}} where T <: AbstractFloat) ===
        typejoin(Int, AbstractFloat, Bool)
    @test eltype(Union{Tuple{Int, Float64}, Tuple{Vararg{Bool}}}) ===
        typejoin(Int, Float64, Bool)
    @test eltype(Tuple{Int, Missing}) === Union{Missing, Int}
    @test eltype(Tuple{Int, Nothing}) === Union{Nothing, Int}
end

@testset "map with Nothing and Missing" begin
    for T in (Nothing, Missing)
        x = [(1, T()), (1, 2)]
        y = map(v -> (v[1], v[2]), [(1, T()), (1, 2)])
        @test y isa Vector{Tuple{Int, Any}}
        @test isequal(x, y)
    end
    y = map(v -> (v[1], v[1] + v[2]), [(1, missing), (1, 2)])
    @test y isa Vector{Tuple{Int, Any}}
    @test isequal(y, [(1, missing), (1, 3)])
end

@testset "mapping" begin
    foo() = 2
    foo(x) = 2x
    foo(x, y) = x + y
    foo(x, y, z) = x + y + z
    longtuple = ntuple(identity, 20)
    vlongtuple = ntuple(identity, 33)

    @testset "1 argument" begin
        @test map(foo, ()) === ()
        @test map(foo, (1,)) === (2,)
        @test map(foo, (1,2)) === (2,4)
        @test map(foo, (1,2,3,4)) === (2,4,6,8)
        @test map(foo, longtuple) === ntuple(i->2i,20)
        @test map(foo, vlongtuple) === ntuple(i->2i,33)
    end

    @testset "2 arguments" begin
        @test map(foo, (), ()) === ()
        @test map(foo, (1,), (1,)) === (2,)
        @test map(foo, (1,2), (1,2)) === (2,4)
        @test map(foo, (1,2,3,4), (1,2,3,4)) === (2,4,6,8)
        @test map(foo, longtuple, longtuple) === ntuple(i->2i,20)
        @test map(foo, vlongtuple, vlongtuple) === ntuple(i->2i,33)
        @test_throws BoundsError map(foo, (), (1,))
        @test_throws BoundsError map(foo, (1,), ())
    end

    @testset "n arguments" begin
        @test map(foo, (), (), ()) === ()
        @test map(foo, (1,), (1,), (1,)) === (3,)
        @test map(foo, (1,2), (1,2), (1,2)) === (3,6)
        @test map(foo, (1,2,3,4), (1,2,3,4), (1,2,3,4)) === (3,6,9,12)
        @test map(foo, longtuple, longtuple, longtuple) === ntuple(i->3i,20)
        @test map(foo, vlongtuple, vlongtuple, vlongtuple) === ntuple(i->3i,33)
        @test_throws BoundsError map(foo, (), (1,), (1,))
        @test_throws BoundsError map(foo, (1,), (1,), ())
    end
end

@testset "foreach" begin
    longtuple = ntuple(identity, 33)

    @testset "1 argument" begin
        foo(x) = push!(a, x)

        a = []
        foreach(foo, ())
        @test a == []

        a = []
        foreach(foo, (1,))
        @test a == [1]

        a = []
        foreach(foo, longtuple)
        @test a == [longtuple...]
    end

    @testset "n arguments" begin
        foo(x, y) = push!(a, (x, y))

        a = []
        foreach(foo, (), ())
        @test a == []

        a = []
        foreach(foo, (1,), (2,))
        @test a == [(1, 2)]

        a = []
        foreach(foo, longtuple, longtuple)
        @test a == [(x, x) for x in longtuple]
    end
end

@testset "mapfoldl" begin
    @test (((1=>2)=>3)=>4) == foldl(=>, (1,2,3,4)) ==
          mapfoldl(identity, =>, (1,2,3,4)) == mapfoldl(abs, =>, (-1,-2,-3,-4))
    @test mapfoldl(abs, =>, (-1,-2,-3,-4), init=-10) == ((((-10=>1)=>2)=>3)=>4)
    @test mapfoldl(abs, =>, (), init=-10) == -10
    @test mapfoldl(abs, Pair{Any,Any}, (-30:-1...,)) == mapfoldl(abs, Pair{Any,Any}, [-30:-1...,])
    @test_throws "reducing over an empty collection" mapfoldl(abs, =>, ())
end

@testset "filter" begin
    @test filter(isodd, (1,2,3)) == (1, 3)
    @test filter(isequal(2), (true, 2.0, 3)) === (2.0,)
    @test filter(Returns(true), ()) == ()
    @test filter(identity, (true,)) === (true,)
    longtuple = ntuple(identity, 20)
    @test filter(iseven, longtuple) == ntuple(i->2i, 10)
    @test filter(x -> x<2, (longtuple..., 1.5)) === (1, 1.5)
end

@testset "comparison and hash" begin
    @test isequal((), ())
    @test isequal((1,2,3), (1,2,3))
    @test !isequal((1,2,3), (1,2,4))
    @test !isequal((1,2,3), (1,2))

    @test ==((), ())
    @test ==((1,2,3), (1,2,3))
    @test !==((1,2,3), (1,2,4))
    @test !==((1,2,3), (1,2))

    @test (1,2) < (1,3)
    @test (1,) < (1,2)
    @test !((1,2) < (1,2))
    @test (2,1) > (1,2)

    @test isless((1,2), (1,3))
    @test isless((1,), (1,2))
    @test !isless((1,2), (1,2))
    @test !isless((2,1), (1,2))

    @test hash(()) === Base.tuplehash_seed
    @test hash((1,)) === hash(1, Base.tuplehash_seed)
    @test hash((1,2)) === hash(1, hash(2, Base.tuplehash_seed))

    # Test Any32 methods
    t = ntuple(identity, 32)
    @test isequal((t...,1,2,3), (t...,1,2,3))
    @test !isequal((t...,1,2,3), (t...,1,2,4))
    @test !isequal((t...,1,2,3), (t...,1,2))

    @test ==((t...,1,2,3), (t...,1,2,3))
    @test !==((t...,1,2,3), (t...,1,2,4))
    @test !==((t...,1,2,3), (t...,1,2))

    @test (t...,1,2) < (t...,1,3)
    @test (t...,1,) < (t...,1,2)
    @test !((t...,1,2) < (t...,1,2))
    @test (t...,2,1) > (t...,1,2)

    @test isless((t...,1,2), (t...,1,3))
    @test isless((t...,1,), (t...,1,2))
    @test !isless((t...,1,2), (t...,1,2))
    @test !isless((t...,2,1), (t...,1,2))

    @test hash(t) === foldr(hash, [1,2,3,4,5,6,7,8,9,10,11,12,13,14,15,16,17,18,19,20,21,22,23,24,25,26,27,28,29,30,31,32,(),UInt(0)])
end

@testset "functions" begin
    @test isempty(())
    @test !isempty((1,))

    @test reverse(()) === ()
    @test reverse((1,2,3)) === (3,2,1)
end
# issue #21697
@test_throws ArgumentError ntuple(identity, -1)


@testset "specialized reduction" begin
    @test sum((1,2,3)) === 6

    @test prod(()) === 1
    @test prod((1,2,3)) === 6

    # issue 39182
    @test sum((0xe1, 0x1f)) === sum([0xe1, 0x1f])
    @test sum((Int8(3),)) === Int(3)
    @test sum((UInt8(3),)) === UInt(3)
    @test sum((3,)) === Int(3)
    @test sum((3.0,)) === 3.0
    @test sum(("a",)) == sum(["a"])
    @test sum((0xe1, 0x1f), init=0x0) == sum([0xe1, 0x1f], init=0x0)

    # issue 39183
    @test prod((Int8(100), Int8(100))) === 10000
    @test prod((Int8(3),)) === Int(3)
    @test prod((UInt8(3),)) === UInt(3)
    @test prod((3,)) === Int(3)
    @test prod((3.0,)) === 3.0
    @test prod(("a",)) == prod(["a"])
    @test prod((0xe1, 0x1f), init=0x1) == prod([0xe1, 0x1f], init=0x1)

    @testset "all" begin
        @test all(()) === true
        @test all((false,)) === false
        @test all((true,)) === true
        @test all((true, true)) === true
        @test all((true, false)) === false
        @test all((false, false)) === false
        @test all((missing, true)) === missing
        @test all((true, missing)) === missing
        @test all((missing, false)) === false
        @test all((false, missing)) === false
        @test all((missing, true, false)) === false
        @test_throws TypeError all((missing, 3.2, true))
        ts = (missing, true, false)
        @test @allocated(all(ts)) == 0  # PR #44063
        @test (@inferred (()->all((missing, true)))()) === missing
        @test (@inferred (()->all((true, missing)))()) === missing
        @test (@inferred (()->all((missing, false)))()) === false
        @test (@inferred (()->all((false, missing)))()) === false
        @test (@inferred (()->all((missing, true, false)))()) === false
    end

    @testset "any" begin
        @test any(()) === false
        @test any((true,)) === true
        @test any((false,)) === false
        @test any((true, true)) === true
        @test any((true, false)) === true
        @test any((false, false)) === false
        @test any((false,false,false)) === false
        @test any((true,false,false)) === true
        @test any((false,true,false)) === true
        @test any((false,false,true)) === true
        @test any((true,true,false)) === true
        @test any((true,false,true)) === true
        @test any((true,true,false)) === true
        @test any((true,true,true)) === true
        @test any((missing, true)) === true
        @test any((true, missing)) === true
        @test any((missing, false)) === missing
        @test any((false, missing)) === missing
        @test any((missing, true, false)) === true
        @test any((missing, false, false)) === missing
        @test_throws TypeError any((missing, 3.2, true))
        ts = (missing, true, false)
        @test @allocated(any(ts)) == 0  # PR #44063
        @test (@inferred (()->any((missing, true)))()) === true
        @test (@inferred (()->any((true, missing)))()) === true
        @test (@inferred (()->any((missing, false)))()) === missing
        @test (@inferred (()->any((false, missing)))()) === missing
        @test (@inferred (()->any((missing, true, false)))()) === true
        @test (@inferred (()->any((missing, false, false)))()) === missing
    end
end

@testset "accumulate" begin
    @test @inferred(cumsum(())) == ()
    @test @inferred(cumsum((1, 2, 3))) == (1, 3, 6)
    @test @inferred(cumprod((1, 2, 3))) == (1, 2, 6)
    @test @inferred(accumulate(+, (1, 2, 3); init=10)) == (11, 13, 16)
    op(::Nothing, ::Any) = missing
    op(::Missing, ::Any) = nothing
    @test @inferred(accumulate(op, (1, 2, 3, 4); init = nothing)) ===
          (missing, nothing, missing, nothing)
end

@testset "ntuple" begin
    nttest1(x::NTuple{n, Int}) where {n} = n
    @test nttest1(()) == 0
    @test nttest1((1, 2)) == 2
    @test NTuple <: Tuple
    @test (NTuple{T, Int32} where T) <: Tuple{Vararg{Int32}}
    @test !((NTuple{T, Int32} where T) <: Tuple{Int32, Vararg{Int32}})
    @test Tuple{Vararg{Int32}} <: (NTuple{T, Int32} where T)
    @test Tuple{Int32, Vararg{Int32}} <: (NTuple{T, Int32} where T)
    @test @inferred(ntuple(abs2, Val(0))) == ()
    @test @inferred(ntuple(abs2, Val(2))) == (1, 4)
    @test @inferred(ntuple(abs2, Val(3))) == (1, 4, 9)
    @test @inferred(ntuple(abs2, Val(4))) == (1, 4, 9, 16)
    @test @inferred(ntuple(abs2, Val(5))) == (1, 4, 9, 16, 25)
    @test @inferred(ntuple(abs2, Val(6))) == (1, 4, 9, 16, 25, 36)
    # issue #21697
    @test_throws ArgumentError ntuple(abs2, Val(-1))

    # issue #12854
    @test_throws TypeError ntuple(identity, Val(1:2))

    for n = 0:20
        t = ntuple(identity, n)
        @test length(t) == n
        for i = 1:n
            @test t[i] == i
        end
    end
    # issue #21697
    @test_throws ArgumentError ntuple(identity, -1)

    # PR #21446
    for n = 0:15
        @test ntuple(identity, Val(n)) == ntuple(identity, n)
    end
end

struct A_15703{N}
    keys::NTuple{N, Int}
end

struct B_15703
    x::A_15703
end
@testset "issue #15703" begin
    function bug_15703(xs...)
        [x for x in xs]
    end

    function test_15703()
        s = (1,)
        a = A_15703(s)
        ss = B_15703(a).x.keys
        @test ss === s
        bug_15703(ss...)
    end

    test_15703()
end

@testset "#21026" begin
    # https://github.com/JuliaLang/julia/issues/21026#issuecomment-317113307
    VecTuple21026{T} = Tuple{VecElement{T}}
    @test convert(VecTuple21026, (1,)) === (VecElement(1),)

    @test convert(Tuple{Complex{T}, Complex{T}} where T<:Real, (1, 2)) ===
        (Complex(1), Complex(2))
    @test convert(Tuple{Complex{T}, Complex{T}} where T<:Real, (1, 2.0)) ===
        (Complex(1), Complex(2.0))
    @test convert(Tuple{Complex, Complex}, (1, 2)) ===
        (Complex(1), Complex(2))
    @test convert(Tuple{Complex, Complex}, (1, 2.0)) ===
        (Complex(1), Complex(2.0))
end

@testset "issue 24707" begin
    @test eltype(Tuple{Vararg{T}} where T<:Integer) >: Integer
end

@testset "find" begin
    @test findall(isequal(1), (1, 2)) == [1]
    @test findall(isequal(1), (1, 1)) == [1, 2]
    @test isempty(findall(isequal(1), ()))
    @test isempty(findall(isequal(1), (2, 3)))

    @test findfirst(isequal(1), (1, 2)) == 1
    @test findlast(isequal(1), (1, 2)) == 1
    @test findfirst(isequal(1), (1, 1)) == 1
    @test findlast(isequal(1), (1, 1)) == 2
    @test findfirst(isequal(1), ()) === nothing
    @test findlast(isequal(1), ()) === nothing
    @test findfirst(isequal(1), (2, 3)) === nothing
    @test findlast(isequal(1), (2, 3)) === nothing

    @test findnext(isequal(1), (1, 2), 1) == 1
    @test findprev(isequal(1), (1, 2), 2) == 1
    @test findnext(isequal(1), (1, 1), 2) == 2
    @test findprev(isequal(1), (1, 1), 1) == 1
    @test findnext(isequal(1), (2, 3), 1) === nothing
    @test findprev(isequal(1), (2, 3), 2) === nothing

    @testset "issue 32568" begin
        @test findnext(isequal(1), (1, 2), big(1)) isa Int
        @test findprev(isequal(1), (1, 2), big(2)) isa Int
        @test findnext(isequal(1), (1, 1), UInt(2)) isa Int
        @test findprev(isequal(1), (1, 1), UInt(1)) isa Int
    end

    # recursive implementation should allow constant-folding for small tuples
    @test Base.return_types() do
        findfirst(==(2), (1.0,2,3f0))
    end == Any[Int]
    @test Base.return_types() do
        findfirst(==(0), (1.0,2,3f0))
    end == Any[Nothing]
    @test Base.return_types() do
        findlast(==(2), (1.0,2,3f0))
    end == Any[Int]
    @test Base.return_types() do
        findlast(==(0), (1.0,2,3f0))
    end == Any[Nothing]

    @testset "long tuples" begin
        longtuple = ntuple(i -> i in (15,17) ? 1 : 0, 40)
        @test findfirst(isequal(1), longtuple) == 15
        @test findlast(isequal(1), longtuple) == 17
    end
end

@testset "properties" begin
    ttest = (:a, :b, :c)
    @test propertynames(ttest) == (1, 2, 3)
    @test getproperty(ttest, 2) === :b
    @test map(p->getproperty(ttest, p), propertynames(ttest)) == ttest
    @test_throws ErrorException setproperty!(ttest, 1, :d)
end

# tuple_type_tail on non-normalized vararg tuple
@test Base.tuple_type_tail(Tuple{Vararg{T, 3}} where T<:Real) == Tuple{Vararg{T, 2}} where T<:Real
@test Base.tuple_type_tail(Tuple{Vararg{Int}}) == Tuple{Vararg{Int}}

@testset "setindex" begin
    @test Base.setindex((1, ), 2, 1) === (2, )
    @test Base.setindex((1, 2), 3, 1) === (3, 2)
    @test_throws BoundsError Base.setindex((), 1, 1)
    @test_throws BoundsError Base.setindex((1, ), 2, 2)
    @test_throws BoundsError Base.setindex((1, 2), 2, 0)
    @test_throws BoundsError Base.setindex((1, 2, 3), 2, -1)

    @test_throws BoundsError Base.setindex((1, 2), 2, 3)
    @test_throws BoundsError Base.setindex((1, 2), 2, 4)

    @test Base.setindex((1, 2, 4), 4, true) === (4, 2, 4)
    @test_throws BoundsError Base.setindex((1, 2), 2, false)

    f() = Base.setindex((1:1, 2:2, 3:3), 9, 1)
    @test @inferred(f()) == (9, 2:2, 3:3)

    @test Base.setindex((1,), [2], 1:1) === (2, )
    @test Base.setindex((1, 2, 3, 4), [3, 2], 2:3) === (1, 3, 2, 4)
    @test Base.setindex((1, 2, 3, 4), [4, 3, 2, 1], 1:4) === (4, 3, 2, 1)
    @test Base.setindex((1,), [2], [1]) === (2, )
    @test Base.setindex((1, 2, 3, 4), [3, 2], [2,3]) === (1, 3, 2, 4)
    @test Base.setindex((1, 2, 3, 4), [4, 3, 2, 1], [1,2,3,4]) === (4, 3, 2, 1)
end

@testset "inferable range indexing with constant values" begin
    whole(t) = t[1:end]
    tail(t) = t[2:end]
    ttail(t) = t[3:end]
    front(t) = t[1:end-1]
    ffront(t) = t[1:end-2]

    @test @inferred( whole(())) == ()
    @test @inferred(  tail(())) == ()
    @test @inferred( ttail(())) == ()
    @test @inferred( front(())) == ()
    @test @inferred(ffront(())) == ()

    @test @inferred( whole((1,))) == (1,)
    @test @inferred(  tail((1,))) == ()
    @test @inferred( ttail((1,))) == ()
    @test @inferred( front((1,))) == ()
    @test @inferred(ffront((1,))) == ()

    @test @inferred( whole((1,2.0))) == (1,2.0)
    @test @inferred(  tail((1,2.0))) == (2.0,)
    @test @inferred( ttail((1,2.0))) == ()
    @test @inferred( front((1,2.0))) == (1.0,)
    @test @inferred(ffront((1,2.0))) == ()

    @test @inferred( whole((1,2.0,3//1))) == (1,2.0,3//1)
    @test @inferred(  tail((1,2.0,3//1))) == (2.0,3//1)
    @test @inferred( ttail((1,2.0,3//1))) == (3//1,)
    @test @inferred( front((1,2.0,3//1))) == (1,2.0)
    @test @inferred(ffront((1,2.0,3//1))) == (1,)

    @test @inferred( whole((1,2.0,3//1,0x04))) == (1,2.0,3//1,0x04)
    @test @inferred(  tail((1,2.0,3//1,0x04))) == (2.0,3//1,0x04)
    @test @inferred( ttail((1,2.0,3//1,0x04))) == (3//1,0x04)
    @test @inferred( front((1,2.0,3//1,0x04))) == (1,2.0,3//1)
    @test @inferred(ffront((1,2.0,3//1,0x04))) == (1,2.0)

    @test (1,)[0:-1] == ()
    @test (1,)[1:0] == ()
    @test (1,)[2:1] == ()
    @test (1,2.0)[0:-1] == ()
    @test (1,2.0)[1:0] == ()
    @test (1,2.0)[2:1] == ()
    @test (1,2.0)[3:2] == ()

    @test_throws BoundsError (1,)[2:2]
    @test_throws BoundsError (1,)[1:2]
    @test_throws BoundsError (1,)[0:1]
    @test_throws BoundsError (1,)[0:0]
    @test_throws BoundsError (1,2.0)[3:3]
    @test_throws BoundsError (1,2.0)[1:3]
    @test_throws BoundsError (1,2.0)[0:2]
    @test_throws BoundsError (1,2.0)[0:1]
    @test_throws BoundsError (1,2.0)[0:0]
end

@testset "Base.rest" begin
    t = (1, 2.0, 0x03, 4f0)
    @test Base.rest(t) === t
    @test Base.rest(t, 2) === (2.0, 0x03, 4f0)

    a = [1 2; 3 4]
    @test Base.rest(a) == a[:]
    @test pointer(Base.rest(a)) != pointer(a)
    @test Base.rest(a, 3) == [2, 4]

    itr = (-i for i in a)
    @test Base.rest(itr) == itr
    _, st = iterate(itr)
    r = Base.rest(itr, st)
    @test r isa Iterators.Rest
    @test collect(r) == -[3, 2, 4]
end

# issue #38837
f38837(xs) = map((F,x)->F(x), (Float32, Float64), xs)
@test @inferred(f38837((1,2))) === (1.0f0, 2.0)

@testset "indexing with UnitRanges" begin
    f(t) = t[3:end-2]
    @test @inferred(f(Tuple(1:10))) === Tuple(3:8)
    @test @inferred(f((true, 2., 3, 4f0, 0x05, 6, 7.))) === (3, 4f0, 0x05)

    f2(t) = t[Base.OneTo(5)]
    @test @inferred(f2(Tuple(1:10))) === Tuple(1:5)
    @test @inferred(f2((true, 2., 3, 4f0, 0x05, 6, 7.))) === (true, 2., 3, 4f0, 0x05)

    @test @inferred((t -> t[1:end])(Tuple(1:15))) === Tuple(1:15)
    @test @inferred((t -> t[2:end])(Tuple(1:15))) === Tuple(2:15)
    @test @inferred((t -> t[3:end])(Tuple(1:15))) === Tuple(3:15)
    @test @inferred((t -> t[1:end-1])(Tuple(1:15))) === Tuple(1:14)
    @test @inferred((t -> t[1:end-2])(Tuple(1:15))) === Tuple(1:13)
    @test @inferred((t -> t[3:2])(Tuple(1:15))) === ()

    @test_throws BoundsError (1, 2)[1:4]
    @test_throws BoundsError (1, 2)[0:2]
    @test_throws ArgumentError (1, 2)[OffsetArrays.IdOffsetRange(1:2, -1)]
end

# https://github.com/JuliaLang/julia/issues/40814
@test Base.return_types(NTuple{3,Int}, (Vector{Int},)) == Any[NTuple{3,Int}]

# issue #42457
f42457(a::NTuple{3,Int}, b::Tuple)::Bool = Base.isequal(a, Base.inferencebarrier(b)::Tuple)
@test f42457((1, 1, 1), (1, 1, 1))
@test !isempty(methods(Base._isequal, (NTuple{3, Int}, Tuple)))
g42457(a, b) = Base.isequal(a, b) ? 1 : 2.0
@test only(Base.return_types(g42457, (NTuple{3, Int}, Tuple))) === Union{Float64, Int}
@test only(Base.return_types(g42457, (NTuple{3, Int}, NTuple))) === Union{Float64, Int}
@test only(Base.return_types(g42457, (NTuple{3, Int}, NTuple{4}))) === Float64

# issue #46049: setindex(::Tuple) regression
@inferred Base.setindex((1,2,3,4,5,6,7,8,9,10,11,12,13,14,15,16), 42, 1)

<<<<<<< HEAD
@testset "insert" begin
    @test insert((1,2), 1, "here") == ("here", 1, 2)
    @test insert((1,2), 2, "here") == (1, "here", 2)
    @test insert((1,2), 3, "here") == (1, 2, "here")
end
=======
# issue #47326
function fun1_47326(args...)
    head..., tail = args
    head
end
function fun2_47326(args...)
    head, tail... = args
    tail
end
@test @inferred(fun1_47326(1,2,3)) === (1, 2)
@test @inferred(fun2_47326(1,2,3)) === (2, 3)

f47326(x::Union{Tuple, NamedTuple}) = Base.split_rest(x, 1)
tup = (1, 2, 3)
namedtup = (;a=1, b=2, c=3)
@test only(Base.return_types(f47326, (typeof(tup),))) == Tuple{Tuple{Int, Int}, Tuple{Int}}
@test only(Base.return_types(f47326, (typeof(namedtup),))) ==
    Tuple{
        NamedTuple{(:a, :b), Tuple{Int, Int}},
        NamedTuple{(:c,), Tuple{Int}},
    }
>>>>>>> b1c67ea8
<|MERGE_RESOLUTION|>--- conflicted
+++ resolved
@@ -765,13 +765,11 @@
 # issue #46049: setindex(::Tuple) regression
 @inferred Base.setindex((1,2,3,4,5,6,7,8,9,10,11,12,13,14,15,16), 42, 1)
 
-<<<<<<< HEAD
 @testset "insert" begin
     @test insert((1,2), 1, "here") == ("here", 1, 2)
     @test insert((1,2), 2, "here") == (1, "here", 2)
     @test insert((1,2), 3, "here") == (1, 2, "here")
 end
-=======
 # issue #47326
 function fun1_47326(args...)
     head..., tail = args
@@ -792,5 +790,4 @@
     Tuple{
         NamedTuple{(:a, :b), Tuple{Int, Int}},
         NamedTuple{(:c,), Tuple{Int}},
-    }
->>>>>>> b1c67ea8
+    }