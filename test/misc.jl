--- conflicted
+++ resolved
@@ -1470,7 +1470,6 @@
 @testset "Base/timing.jl" begin
     @test Base.jit_total_bytes() >= 0
 
-<<<<<<< HEAD
     # sanity check `@allocations` returns what we expect in some very simple cases.
     # These are inside functions because `@allocations` uses `Experimental.@force_compile`
     # so can be affected by other code in the same scope.
@@ -1530,10 +1529,6 @@
 
 @testset "Base.Libc docstrings" begin
     @test isempty(Docs.undocumented_names(Libc))
-=======
-    # sanity check `@allocations` returns what we expect in some very simple cases
-    @test (@allocations "a") == 0
-    @test (@allocations "a" * "b") == 1
 end
 
 @testset "features" begin
@@ -1546,5 +1541,4 @@
     g() = Base.has_feature("nonexisting_feature")
     code = sprint(code_warntype, g, Tuple{})
     @test occursin("(\"nonexisting_feature\")::Core.Const(false)", code)
->>>>>>> f005d119
 end