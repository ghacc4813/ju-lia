--- conflicted
+++ resolved
@@ -724,7 +724,13 @@
    end
 end
 
-<<<<<<< HEAD
+@testset "ordering UUIDs" begin
+    a = Base.UUID("dbd321ed-e87e-4f33-9511-65b7d01cdd55")
+    b = Base.UUID("2832b20a-2ad5-46e9-abb1-2d20c8c31dd3")
+    @test isless(b, a)
+    @test sort([a, b]) == [b, a]
+end
+
 # Test `./base/util.jl`: prettyprint_getunits() with *mem_units*
 @testset "issue#19039: 1024 bytes should be 1 KiB" begin
     const _num_units = length(Base._mem_units)
@@ -769,11 +775,4 @@
     
     # Limit to _cnt_units[4] = "G"
     @test Base.prettyprint_getunits(1000^4, 4, 1000) == (1000.0, 4)
-=======
-@testset "ordering UUIDs" begin
-    a = Base.UUID("dbd321ed-e87e-4f33-9511-65b7d01cdd55")
-    b = Base.UUID("2832b20a-2ad5-46e9-abb1-2d20c8c31dd3")
-    @test isless(b, a)
-    @test sort([a, b]) == [b, a]
->>>>>>> 68db8714
 end