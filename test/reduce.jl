--- conflicted
+++ resolved
@@ -242,14 +242,9 @@
 
 # maximum & minimum & extrema
 
-<<<<<<< HEAD
-@test_throws ArgumentError maximum(Int[])
-@test_throws ArgumentError minimum(Int[])
-@test_throws ArgumentError extrema(Int[])
-=======
 @test_throws "reducing over an empty" maximum(Int[])
 @test_throws "reducing over an empty" minimum(Int[])
->>>>>>> 5e2894ba
+@test_throws "reducing over an empty" extrema(Int[])
 
 @test maximum(Int[]; init=-1) == -1
 @test minimum(Int[]; init=-1) == -1
