# This file is a part of Julia. License is MIT: https://julialang.org/license

using Random, LinearAlgebra, SparseArrays

A = rand(5,4,3)
@testset "Bounds checking" begin
    @test checkbounds(Bool, A, 1, 1, 1) == true
    @test checkbounds(Bool, A, 5, 4, 3) == true
    @test checkbounds(Bool, A, 0, 1, 1) == false
    @test checkbounds(Bool, A, 1, 0, 1) == false
    @test checkbounds(Bool, A, 1, 1, 0) == false
    @test checkbounds(Bool, A, 6, 4, 3) == false
    @test checkbounds(Bool, A, 5, 5, 3) == false
    @test checkbounds(Bool, A, 5, 4, 4) == false
    @test checkbounds(Bool, A, 1) == true           # linear indexing
    @test checkbounds(Bool, A, 60) == true
    @test checkbounds(Bool, A, 61) == false
    @test checkbounds(Bool, A, 2, 2, 2, 1) == true  # extra indices
    @test checkbounds(Bool, A, 2, 2, 2, 2) == false
    @test checkbounds(Bool, A, 1, 1)  == false
    @test checkbounds(Bool, A, 1, 12) == false
    @test checkbounds(Bool, A, 5, 12) == false
    @test checkbounds(Bool, A, 1, 13) == false
    @test checkbounds(Bool, A, 6, 12) == false
end

@testset "single CartesianIndex" begin
    @test checkbounds(Bool, A, CartesianIndex((1, 1, 1))) == true
    @test checkbounds(Bool, A, CartesianIndex((5, 4, 3))) == true
    @test checkbounds(Bool, A, CartesianIndex((0, 1, 1))) == false
    @test checkbounds(Bool, A, CartesianIndex((1, 0, 1))) == false
    @test checkbounds(Bool, A, CartesianIndex((1, 1, 0))) == false
    @test checkbounds(Bool, A, CartesianIndex((6, 4, 3))) == false
    @test checkbounds(Bool, A, CartesianIndex((5, 5, 3))) == false
    @test checkbounds(Bool, A, CartesianIndex((5, 4, 4))) == false
    @test checkbounds(Bool, A, CartesianIndex((1,))) == false
    @test checkbounds(Bool, A, CartesianIndex((60,))) == false
    @test checkbounds(Bool, A, CartesianIndex((61,))) == false
    @test checkbounds(Bool, A, CartesianIndex((2, 2, 2, 1,))) == true
    @test checkbounds(Bool, A, CartesianIndex((2, 2, 2, 2,))) == false
    @test checkbounds(Bool, A, CartesianIndex((1, 1,)))  == false
    @test checkbounds(Bool, A, CartesianIndex((1, 12,))) == false
    @test checkbounds(Bool, A, CartesianIndex((5, 12,))) == false
    @test checkbounds(Bool, A, CartesianIndex((1, 13,))) == false
    @test checkbounds(Bool, A, CartesianIndex((6, 12,))) == false
end

@testset "mix of CartesianIndex and Int" begin
    @test checkbounds(Bool, A, CartesianIndex((1,)), 1, CartesianIndex((1,))) == true
    @test checkbounds(Bool, A, CartesianIndex((5, 4)), 3)  == true
    @test checkbounds(Bool, A, CartesianIndex((0, 1)), 1)  == false
    @test checkbounds(Bool, A, 1, CartesianIndex((0, 1)))  == false
    @test checkbounds(Bool, A, 1, 1, CartesianIndex((0,))) == false
    @test checkbounds(Bool, A, 6, CartesianIndex((4, 3)))  == false
    @test checkbounds(Bool, A, 5, CartesianIndex((5,)), 3) == false
    @test checkbounds(Bool, A, CartesianIndex((5,)), CartesianIndex((4,)), CartesianIndex((4,)))  == false
end

@testset "vector indices" begin
    @test checkbounds(Bool, A, 1:5, 1:4, 1:3) == true
    @test checkbounds(Bool, A, 0:5, 1:4, 1:3) == false
    @test checkbounds(Bool, A, 1:5, 0:4, 1:3) == false
    @test checkbounds(Bool, A, 1:5, 1:4, 0:3) == false
    @test checkbounds(Bool, A, 1:6, 1:4, 1:3) == false
    @test checkbounds(Bool, A, 1:5, 1:5, 1:3) == false
    @test checkbounds(Bool, A, 1:5, 1:4, 1:4) == false
    @test checkbounds(Bool, A, 1:60) == true
    @test checkbounds(Bool, A, 1:61) == false
    @test checkbounds(Bool, A, 2, 2, 2, 1:1) == true  # extra indices
    @test checkbounds(Bool, A, 2, 2, 2, 1:2) == false
    @test checkbounds(Bool, A, 1:5, 1:4) == false
    @test checkbounds(Bool, A, 1:5, 1:12) == false
    @test checkbounds(Bool, A, 1:5, 1:13) == false
    @test checkbounds(Bool, A, 1:6, 1:12) == false
end

@testset "logical" begin
    @test checkbounds(Bool, A, trues(5), trues(4), trues(3)) == true
    @test checkbounds(Bool, A, trues(6), trues(4), trues(3)) == false
    @test checkbounds(Bool, A, trues(5), trues(5), trues(3)) == false
    @test checkbounds(Bool, A, trues(5), trues(4), trues(4)) == false
    @test checkbounds(Bool, A, trues(60)) == true
    @test checkbounds(Bool, A, trues(61)) == false
    @test checkbounds(Bool, A, 2, 2, 2, trues(1)) == true  # extra indices
    @test checkbounds(Bool, A, 2, 2, 2, trues(2)) == false
    @test checkbounds(Bool, A, trues(5), trues(12)) == false
    @test checkbounds(Bool, A, trues(5), trues(13)) == false
    @test checkbounds(Bool, A, trues(6), trues(12)) == false
    @test checkbounds(Bool, A, trues(5, 4, 3)) == true
    @test checkbounds(Bool, A, trues(5, 4, 2)) == false
    @test checkbounds(Bool, A, trues(5, 12)) == false
    @test checkbounds(Bool, A, trues(1, 5), trues(1, 4, 1), trues(1, 1, 3)) == false
    @test checkbounds(Bool, A, trues(1, 5), trues(1, 4, 1), trues(1, 1, 2)) == false
    @test checkbounds(Bool, A, trues(1, 5), trues(1, 5, 1), trues(1, 1, 3)) == false
    @test checkbounds(Bool, A, trues(1, 5), :, 2) == false
    @test checkbounds(Bool, A, trues(5, 4), trues(3)) == true
    @test checkbounds(Bool, A, trues(4, 4), trues(3)) == true
    @test checkbounds(Bool, A, trues(5, 4), trues(2)) == false
    @test checkbounds(Bool, A, trues(6, 4), trues(3)) == false
    @test checkbounds(Bool, A, trues(5, 4), trues(4)) == false
end

@testset "array of CartesianIndex" begin
    @test checkbounds(Bool, A, [CartesianIndex((1, 1, 1))]) == true
    @test checkbounds(Bool, A, [CartesianIndex((5, 4, 3))]) == true
    @test checkbounds(Bool, A, [CartesianIndex((0, 1, 1))]) == false
    @test checkbounds(Bool, A, [CartesianIndex((1, 0, 1))]) == false
    @test checkbounds(Bool, A, [CartesianIndex((1, 1, 0))]) == false
    @test checkbounds(Bool, A, [CartesianIndex((6, 4, 3))]) == false
    @test checkbounds(Bool, A, [CartesianIndex((5, 5, 3))]) == false
    @test checkbounds(Bool, A, [CartesianIndex((5, 4, 4))]) == false
    @test checkbounds(Bool, A, [CartesianIndex((1, 1))], 1) == true
    @test checkbounds(Bool, A, [CartesianIndex((5, 4))], 3) == true
    @test checkbounds(Bool, A, [CartesianIndex((0, 1))], 1) == false
    @test checkbounds(Bool, A, [CartesianIndex((1, 0))], 1) == false
    @test checkbounds(Bool, A, [CartesianIndex((1, 1))], 0) == false
    @test checkbounds(Bool, A, [CartesianIndex((6, 4))], 3) == false
    @test checkbounds(Bool, A, [CartesianIndex((5, 5))], 3) == false
    @test checkbounds(Bool, A, [CartesianIndex((5, 4))], 4) == false
end

@testset "index conversion" begin
    @testset "0-dimensional" begin
        for i in ((), fill(0))
            @test LinearIndices(i)[1] == 1
            @test_throws BoundsError LinearIndices(i)[2]
            @test_throws BoundsError LinearIndices(i)[1:2]
            @test LinearIndices(i)[1,1] == 1
            @test LinearIndices(i)[] == 1
            @test size(LinearIndices(i)) == ()
            @test CartesianIndices(i)[1] == CartesianIndex()
            @test_throws BoundsError CartesianIndices(i)[2]
            @test_throws BoundsError CartesianIndices(i)[1:2]
        end
    end

    @testset "1-dimensional" begin
        for i = 1:3
            @test LinearIndices((3,))[i] == i
            @test CartesianIndices((3,))[i] == CartesianIndex(i,)
        end
        @test LinearIndices((3,))[2,1] == 2
        @test LinearIndices((3,))[[1]] == [1]
        @test size(LinearIndices((3,))) == (3,)
        @test LinearIndices((3,))[1:2] === 1:2
        @test LinearIndices((3,))[1:2:3] === 1:2:3
        @test_throws BoundsError LinearIndices((3,))[2:4]
        @test_throws BoundsError CartesianIndices((3,))[2,2]
        #   ambiguity btw cartesian indexing and linear indexing in 1d when
        #   indices may be nontraditional
        @test_throws ArgumentError Base._sub2ind((1:3,), 2)
        @test_throws ArgumentError Base._ind2sub((1:3,), 2)

        ci = CartesianIndices((2:4,))
        @test first(ci) == ci[1] == CartesianIndex(2)
        @test last(ci)  == ci[end] == ci[3] == CartesianIndex(4)
        li = LinearIndices(ci)
        @test collect(li) == [1,2,3]
        @test first(li) == li[1] == 1
        @test last(li)  == li[3] == 3
        io = IOBuffer()
        show(io, ci)
        @test String(take!(io)) == "CartesianIndex{1}[CartesianIndex(2,), CartesianIndex(3,), CartesianIndex(4,)]"
    end

    @testset "2-dimensional" begin
        k = 0
        cartesian = CartesianIndices((4,3))
        linear = LinearIndices(cartesian)
        @test size(cartesian) == size(linear) == (4, 3)
        for j = 1:3, i = 1:4
            k += 1
            @test linear[i,j] == linear[k] == k
            @test cartesian[k] == CartesianIndex(i,j)
            @test LinearIndices(map(Base.Slice, (0:3,3:5)))[i-1,j+2] == k
            @test CartesianIndices(map(Base.Slice, (0:3,3:5)))[k] == CartesianIndex(i-1,j+2)
        end
        @test linear[linear] == linear
        @test linear[vec(linear)] == vec(linear)
        @test linear[cartesian] == linear
        @test linear[vec(cartesian)] == vec(linear)
        @test cartesian[linear] == cartesian
        @test cartesian[vec(linear)] == vec(cartesian)
        @test cartesian[cartesian] == cartesian
        @test cartesian[vec(cartesian)] == vec(cartesian)
        @test linear[2:3] === 2:3
        @test linear[3:-1:1] === 3:-1:1
        @test_throws BoundsError linear[4:13]
    end

    @testset "3-dimensional" begin
        l = 0
        for k = 1:2, j = 1:3, i = 1:4
            l += 1
            @test LinearIndices((4,3,2))[i,j,k] == l
            @test LinearIndices((4,3,2))[l] == l
            @test CartesianIndices((4,3,2))[i,j,k] == CartesianIndex(i,j,k)
            @test CartesianIndices((4,3,2))[l] == CartesianIndex(i,j,k)
            @test LinearIndices((1:4,1:3,1:2))[i,j,k] == l
            @test LinearIndices((1:4,1:3,1:2))[l] == l
            @test CartesianIndices((1:4,1:3,1:2))[i,j,k] == CartesianIndex(i,j,k)
            @test CartesianIndices((1:4,1:3,1:2))[l] == CartesianIndex(i,j,k)
        end

        l = 0
        for k = -101:-100, j = 3:5, i = 0:3
            l += 1
            @test LinearIndices(map(Base.Slice, (0:3,3:5,-101:-100)))[i,j,k] == l
            @test LinearIndices(map(Base.Slice, (0:3,3:5,-101:-100)))[l] == l
            @test CartesianIndices(map(Base.Slice, (0:3,3:5,-101:-100)))[i,j,k] == CartesianIndex(i,j,k)
            @test CartesianIndices(map(Base.Slice, (0:3,3:5,-101:-100)))[l] == CartesianIndex(i,j,k)
        end

        local A = reshape(Vector(1:9), (3,3))
        @test CartesianIndices(size(A))[6] == CartesianIndex(3,2)
        @test LinearIndices(size(A))[3, 2] == 6
        @test CartesianIndices(A)[6] == CartesianIndex(3,2)
        @test LinearIndices(A)[3, 2] == 6
        for i in 1:length(A)
            @test LinearIndices(A)[CartesianIndices(A)[i]] == i
        end

        @testset "PR #9256" begin
            function pr9256()
                m = [1 2 3; 4 5 6; 7 8 9]
                Base._ind2sub(m, 6)
            end
            @test pr9256() == (3,2)
        end
    end
end

@testset "LinearIndices" begin
    @testset "constructors" begin
        for oinds in [
            (2, 3),
            (UInt8(2), 3),
            (2, UInt8(3)),
            (2, 1:3),
            (Base.OneTo(2), 1:3)
        ]
            R = LinearIndices(oinds)
            @test size(R) == (2, 3)
            @test axes(R) == (Base.OneTo(2), Base.OneTo(3))
            @test R[begin] == 1
            @test R[end] == 6
        end

        for oinds in [(2, ), (2, 3), (2, 3, 4)]
            R = CartesianIndices(oinds)
            @test size(R) == oinds
        end
    end

    @testset "IdentityUnitRange" begin
        function _collect(A)
            rst = eltype(A)[]
            for i in A
                push!(rst, i)
            end
            rst
        end
        function _simd_collect(A)
            rst = eltype(A)[]
            @simd for i in A
                push!(rst, i)
            end
            rst
        end

        for oinds in [
            (Base.IdentityUnitRange(0:1),),
            (Base.IdentityUnitRange(0:1), Base.IdentityUnitRange(0:2)),
            (Base.IdentityUnitRange(0:1), Base.OneTo(3)),
        ]
            R = LinearIndices(oinds)
            @test axes(R) === oinds
            @test _collect(R) == _simd_collect(R) == vec(collect(R))
        end
        R = LinearIndices((Base.IdentityUnitRange(0:1), 0:1))
        @test axes(R) == (Base.IdentityUnitRange(0:1), Base.OneTo(2))
    end
end

# token type on which to dispatch testing methods in order to avoid potential
# name conflicts elsewhere in the base test suite
mutable struct TestAbstractArray end

## Tests for the abstract array interfaces with minimally defined array types

if !isdefined(@__MODULE__, :T24Linear)
    include("testhelpers/arrayindexingtypes.jl")
end

const can_inline = Base.JLOptions().can_inline != 0
function test_scalar_indexing(::Type{T}, shape, ::Type{TestAbstractArray}) where T
    N = prod(shape)
    A = reshape(Vector(1:N), shape)
    B = T(A)
    @test A == B
    # Test indexing up to 5 dimensions
    trailing5 = CartesianIndex(ntuple(x->1, max(ndims(B)-5, 0)))
    trailing4 = CartesianIndex(ntuple(x->1, max(ndims(B)-4, 0)))
    trailing3 = CartesianIndex(ntuple(x->1, max(ndims(B)-3, 0)))
    trailing2 = CartesianIndex(ntuple(x->1, max(ndims(B)-2, 0)))
    i=0
    for i5 = 1:size(B, 5)
        for i4 = 1:size(B, 4)
            for i3 = 1:size(B, 3)
                for i2 = 1:size(B, 2)
                    for i1 = 1:size(B, 1)
                        i += 1
                        @test A[i1,i2,i3,i4,i5,trailing5] == B[i1,i2,i3,i4,i5,trailing5] == i
                        @test A[i1,i2,i3,i4,i5,trailing5] ==
                              Base.unsafe_getindex(B, i1, i2, i3, i4, i5, trailing5) == i
                    end
                end
            end
        end
    end
    # Test linear indexing and partial linear indexing
    i=0
    for i1 = 1:length(B)
        i += 1
        @test A[i1] == B[i1] == i
    end
    i=0
    for i2 = 1:size(B, 2)
        for i1 = 1:size(B, 1)
            i += 1
            @test A[i1,i2,trailing2] == B[i1,i2,trailing2] == i
        end
    end
    @test A == B
    i=0
    for i3 = 1:size(B, 3)
        for i2 = 1:size(B, 2)
            for i1 = 1:size(B, 1)
                i += 1
                @test A[i1,i2,i3,trailing3] == B[i1,i2,i3,trailing3] == i
            end
        end
    end
    # Test zero-dimensional accesses
    @test A[1] == B[1] == 1
    # Test multidimensional scalar indexed assignment
    C = T(Int, shape)
    D1 = T(Int, shape)
    D2 = T(Int, shape)
    D3 = T(Int, shape)
    i=0
    for i5 = 1:size(B, 5)
        for i4 = 1:size(B, 4)
            for i3 = 1:size(B, 3)
                for i2 = 1:size(B, 2)
                    for i1 = 1:size(B, 1)
                        i += 1
                        C[i1,i2,i3,i4,i5,trailing5] = i
                        # test general unsafe_setindex!
                        Base.unsafe_setindex!(D1, i, i1,i2,i3,i4,i5,trailing5)
                        # test for dropping trailing dims
                        Base.unsafe_setindex!(D2, i, i1,i2,i3,i4,i5,trailing5, 1, 1, 1)
                        # test for expanding index argument to appropriate dims
                        Base.unsafe_setindex!(D3, i, i1,i2,i3,i4,trailing4)
                    end
                end
            end
        end
    end
    @test D1 == D2 == C == B == A
    @test D3[:, :, :, :, 1, trailing5] == D2[:, :, :, :, 1, trailing5]
    # Test linear indexing and partial linear indexing
    C = T(Int, shape)
    fill!(C, 0)
    @test C != B && C != A
    i=0
    for i1 = 1:length(C)
        i += 1
        C[i1] = i
    end
    @test C == B == A
    C = T(Int, shape)
    i=0
    C2 = reshape(C, Val(2))
    for i2 = 1:size(C2, 2)
        for i1 = 1:size(C2, 1)
            i += 1
            C2[i1,i2,trailing2] = i
        end
    end
    @test C == B == A
    C = T(Int, shape)
    i=0
    C3 = reshape(C, Val(3))
    for i3 = 1:size(C3, 3)
        for i2 = 1:size(C3, 2)
            for i1 = 1:size(C3, 1)
                i += 1
                C3[i1,i2,i3,trailing3] = i
            end
        end
    end
    @test C == B == A
    # Test zero-dimensional setindex
    if length(A) == 1
        A[] = 0; B[] = 0
        @test A[] == B[] == 0
        @test A == B
    else
        @test_throws BoundsError A[] = 0
        @test_throws BoundsError B[] = 0
        @test_throws BoundsError A[]
        @test_throws BoundsError B[]
    end
end

function test_vector_indexing(::Type{T}, shape, ::Type{TestAbstractArray}) where T
    @testset "test_vector_indexing{$(T)}" begin
        N = prod(shape)
        A = reshape(Vector(1:N), shape)
        B = T(A)
        trailing5 = CartesianIndex(ntuple(x->1, max(ndims(B)-5, 0)))
        trailing4 = CartesianIndex(ntuple(x->1, max(ndims(B)-4, 0)))
        trailing3 = CartesianIndex(ntuple(x->1, max(ndims(B)-3, 0)))
        trailing2 = CartesianIndex(ntuple(x->1, max(ndims(B)-2, 0)))
        idxs = rand(1:N, 3, 3, 3)
        @test B[idxs] == A[idxs] == idxs
        @test B[vec(idxs)] == A[vec(idxs)] == vec(idxs)
        @test B[:] == A[:] == 1:N
        @test B[1:end] == A[1:end] == 1:N
        @test B[:,:,trailing2] == A[:,:,trailing2] == B[:,:,1,trailing3] == A[:,:,1,trailing3]
            B[1:end,1:end,trailing2] == A[1:end,1:end,trailing2] == B[1:end,1:end,1,trailing3] == A[1:end,1:end,1,trailing3]

        @testset "Test with containers that aren't Int[]" begin
            @test B[[]] == A[[]] == []
            @test B[convert(Array{Any}, idxs)] == A[convert(Array{Any}, idxs)] == idxs
        end

        idx1 = rand(1:size(A, 1), 3)
        idx2 = rand(1:size(A, 2), 4, 5)
        @testset "Test adding dimensions with matrices" begin
            @test B[idx1, idx2, trailing2] == A[idx1, idx2, trailing2] == reshape(A[idx1, vec(idx2), trailing2], 3, 4, 5) == reshape(B[idx1, vec(idx2), trailing2], 3, 4, 5)
            @test B[1, idx2, trailing2] == A[1, idx2, trailing2] == reshape(A[1, vec(idx2), trailing2], 4, 5) == reshape(B[1, vec(idx2), trailing2], 4, 5)
        end
            # test removing dimensions with 0-d arrays
        @testset "test removing dimensions with 0-d arrays" begin
            idx0 = reshape([rand(1:size(A, 1))])
            @test B[idx0, idx2, trailing2] == A[idx0, idx2, trailing2] == reshape(A[idx0[], vec(idx2), trailing2], 4, 5) == reshape(B[idx0[], vec(idx2), trailing2], 4, 5)
            @test B[reshape([end]), reshape([end]), trailing2] == A[reshape([end]), reshape([end]), trailing2] == reshape([A[end,end,trailing2]]) == reshape([B[end,end,trailing2]])
        end

        mask = bitrand(shape)
        @testset "test logical indexing" begin
            @test B[mask] == A[mask] == B[findall(mask)] == A[findall(mask)] == LinearIndices(mask)[findall(mask)]
            @test B[vec(mask)] == A[vec(mask)] == LinearIndices(mask)[findall(mask)]
            mask1 = bitrand(size(A, 1))
            mask2 = bitrand(size(A, 2))
            @test B[mask1, mask2, trailing2] == A[mask1, mask2, trailing2] ==
                B[LinearIndices(mask1)[findall(mask1)], LinearIndices(mask2)[findall(mask2)], trailing2]
            @test B[mask1, 1, trailing2] == A[mask1, 1, trailing2] == LinearIndices(mask)[findall(mask1)]

            if ndims(B) > 1
                maskfront = bitrand(shape[1:end-1])
                Bslice = B[ntuple(i->(:), ndims(B)-1)..., 1]
                @test B[maskfront,1] == Bslice[maskfront]
                @test size(B[maskfront, 1:1]) == (sum(maskfront), 1)
            end
        end
    end
end

function test_primitives(::Type{T}, shape, ::Type{TestAbstractArray}) where T
    N = prod(shape)
    A = reshape(Vector(1:N), shape)
    B = T(A)

    # last(a)
    @test last(B) == B[lastindex(B)] == B[end] == A[end]
    @test lastindex(B) == lastindex(A) == last(LinearIndices(B))
    @test lastindex(B, 1) == lastindex(A, 1) == last(axes(B, 1))
    @test lastindex(B, 2) == lastindex(A, 2) == last(axes(B, 2))

    # first(a)
    @test first(B) == B[firstindex(B)] == B[begin] == B[1] == A[1] == A[begin]
    @test firstindex(B) == firstindex(A) == first(LinearIndices(B))
    @test firstindex(B, 1) == firstindex(A, 1) == first(axes(B, 1))
    @test firstindex(B, 2) == firstindex(A, 2) == first(axes(B, 2))

    # isassigned(a::AbstractArray, i::Int...)
    j = rand(1:length(B))
    @test isassigned(B, j) == true
    if T == T24Linear
        @test isassigned(B, length(B) + 1) == false
    end

    # reshape(a::AbstractArray, dims::Dims)
    @test_throws DimensionMismatch reshape(B, (0, 1))

    # copyto!(dest::AbstractArray, src::AbstractArray)
    @test_throws BoundsError copyto!(Vector{Int}(undef, 10), [1:11...])

    # convert{T, N}(::Type{Array}, A::AbstractArray{T, N})
    X = [1:10...]
    Y = [1 2; 3 4]
    @test convert(Array, X) == X
    @test convert(Array, Y) == Y

    # convert{T}(::Type{Vector}, A::AbstractVector{T})
    @test convert(Vector, X) == X
    @test convert(Vector, view(X, 2:4)) == [2,3,4]
    @test_throws MethodError convert(Vector, Y)

    # convert{T}(::Type{Matrix}, A::AbstractMatrix{T})
    @test convert(Matrix, Y) == Y
    @test convert(Matrix, view(Y, 1:2, 1:2)) == Y
    @test_throws MethodError convert(Matrix, X)
end

mutable struct TestThrowNoGetindex{T} <: AbstractVector{T} end
@testset "ErrorException if getindex is not defined" begin
    Base.length(::TestThrowNoGetindex) = 2
    Base.size(::TestThrowNoGetindex) = (2,)
    @test_throws ErrorException isassigned(TestThrowNoGetindex{Float64}(), 1)
end

function test_in_bounds(::Type{TestAbstractArray})
    n = rand(2:5)
    sz = rand(2:5, n)
    len = prod(sz)
    A = zeros(sz...)
    for i in 1:len
        @test checkbounds(Bool, A, i) == true
    end
    @test checkbounds(Bool, A, len + 1) == false
end

mutable struct UnimplementedFastArray{T, N} <: AbstractArray{T, N} end
Base.IndexStyle(::UnimplementedFastArray) = Base.IndexLinear()

mutable struct UnimplementedSlowArray{T, N} <: AbstractArray{T, N} end
Base.IndexStyle(::UnimplementedSlowArray) = Base.IndexCartesian()

mutable struct UnimplementedArray{T, N} <: AbstractArray{T, N} end

function test_getindex_internals(::Type{T}, shape, ::Type{TestAbstractArray}) where T
    N = prod(shape)
    A = reshape(Vector(1:N), shape)
    B = T(A)

    @test getindex(A, 1) == 1
    @test getindex(B, 1) == 1
    @test Base.unsafe_getindex(A, 1) == 1
    @test Base.unsafe_getindex(B, 1) == 1
end

function test_getindex_internals(::Type{TestAbstractArray})
    U = UnimplementedFastArray{Int, 2}()
    V = UnimplementedSlowArray{Int, 2}()
    @test_throws ErrorException getindex(U, 1)
    @test_throws ErrorException Base.unsafe_getindex(U, 1)
    @test_throws ErrorException getindex(V, 1, 1)
    @test_throws ErrorException Base.unsafe_getindex(V, 1, 1)
end

function test_setindex!_internals(::Type{T}, shape, ::Type{TestAbstractArray}) where T
    N = prod(shape)
    A = reshape(Vector(1:N), shape)
    B = T(A)

    Base.unsafe_setindex!(B, 2, 1)
    @test B[1] == 2
end

function test_setindex!_internals(::Type{TestAbstractArray})
    U = UnimplementedFastArray{Int, 2}()
    V = UnimplementedSlowArray{Int, 2}()
    @test_throws ErrorException setindex!(U, 0, 1)
    @test_throws ErrorException Base.unsafe_setindex!(U, 0, 1)
    @test_throws ErrorException setindex!(V, 0, 1, 1)
    @test_throws ErrorException Base.unsafe_setindex!(V, 0, 1, 1)
end

function test_get(::Type{TestAbstractArray})
    A = T24Linear(reshape([1:24...], 4, 3, 2))
    B = TSlow(reshape([1:24...], 4, 3, 2))

    @test get(A, (), 0) == 0
    @test get(B, (), 0) == 0
    @test get(A, (1,), 0) == get(A, 1, 0) == A[1] == 1
    @test get(B, (1,), 0) == get(B, 1, 0) == B[1] == 1
    @test get(A, (25,), 0) == get(A, 25, 0) == 0
    @test get(B, (25,), 0) == get(B, 25, 0) == 0
    @test get(A, (1,1,1), 0) == A[1,1,1] == 1
    @test get(B, (1,1,1), 0) == B[1,1,1] == 1
    @test get(A, (1,1,3), 0) == 0
    @test get(B, (1,1,3), 0) == 0

    @test get(TSlow([]), (), 0) == 0
    @test get(TSlow([1]), (), 0) == 1
    @test get(TSlow(fill(1)), (), 0) == 1
end

function test_cat(::Type{TestAbstractArray})
    A = T24Linear([1:24...])
    b_int = reshape([1:27...], 3, 3, 3)
    b_float = reshape(Float64[1:27...], 3, 3, 3)
    b2hcat = Array{Float64}(undef, 3, 6, 3)
    b2vcat = Array{Float64}(undef, 6, 3, 3)
    b1 = reshape([1:9...], 3, 3)
    b2 = reshape([10:18...], 3, 3)
    b3 = reshape([19:27...], 3, 3)
    b2hcat[:, :, 1] = hcat(b1, b1)
    b2hcat[:, :, 2] = hcat(b2, b2)
    b2hcat[:, :, 3] = hcat(b3, b3)
    b2vcat[:, :, 1] = vcat(b1, b1)
    b2vcat[:, :, 2] = vcat(b2, b2)
    b2vcat[:, :, 3] = vcat(b3, b3)
    b3hcat = Array{Float64}(undef, 3, 9, 3)
    b3hcat[:, :, 1] = hcat(b1, b1, b1)
    b3hcat[:, :, 2] = hcat(b2, b2, b2)
    b3hcat[:, :, 3] = hcat(b3, b3, b3)
    b3vcat = Array{Float64}(undef, 9, 3, 3)
    b3vcat[:, :, 1] = vcat(b1, b1, b1)
    b3vcat[:, :, 2] = vcat(b2, b2, b2)
    b3vcat[:, :, 3] = vcat(b3, b3, b3)
    B = TSlow(b_int)
    B1 = TSlow([1:24...])
    B2 = TSlow([1:25...])
    C1 = TSlow([1 2; 3 4])
    C2 = TSlow([1 2 3; 4 5 6])
    C3 = TSlow([1 2; 3 4; 5 6])
    D = [1:24...]
    i = rand(1:10)

    @test cat(;dims=i) == Any[]
    @test Base.typed_hcat(Float64) == Vector{Float64}()
    @test Base.typed_vcat(Float64) == Vector{Float64}()
    @test vcat() == Any[]
    @test hcat() == Any[]
    @test vcat(1, 1.0, 3, 3.0) == [1.0, 1.0, 3.0, 3.0]
    @test hcat(1, 1.0, 3, 3.0) == [1.0 1.0 3.0 3.0]
    @test_throws ArgumentError hcat(B1, B2)
    @test_throws ArgumentError vcat(C1, C2)

    @test vcat(B) == B
    @test hcat(B) == B
    @test Base.typed_vcat(Float64, B) == TSlow(b_float)
    @test Base.typed_vcat(Float64, B, B) == TSlow(b2vcat)
    @test Base.typed_vcat(Float64, B, B, B) == TSlow(b3vcat)
    @test Base.typed_hcat(Float64, B) == TSlow(b_float)
    @test Base.typed_hcat(Float64, B, B) == TSlow(b2hcat)
    @test Base.typed_hcat(Float64, B, B, B) == TSlow(b3hcat)

    @test vcat(B1, B2) == TSlow(vcat([1:24...], [1:25...]))
    @test hcat(C1, C2) == TSlow([1 2 1 2 3; 3 4 4 5 6])
    @test hcat(C1, C2, C1) == TSlow([1 2 1 2 3 1 2; 3 4 4 5 6 3 4])

    # hvcat
    for nbc in (1, 2, 3, 4, 5, 6)
        @test hvcat(nbc, 1:120...) == reshape([1:120...], nbc, round(Int, 120 / nbc))'
    end

    @test_throws ArgumentError hvcat(7, 1:20...)
    @test_throws ArgumentError hvcat((2), C1, C3)
    @test_throws ArgumentError hvcat((1), C1, C2)
    @test_throws ArgumentError hvcat((1), C2, C3)

    tup = tuple(rand(1:10, i)...)
    @test hvcat(tup) == []

    # check for shape mismatch
    @test_throws ArgumentError hvcat((2, 2), 1, 2, 3, 4, 5)
    @test_throws ArgumentError Base.typed_hvcat(Int, (2, 2), 1, 2, 3, 4, 5)
    # check for # of columns mismatch b/w rows
    @test_throws ArgumentError hvcat((3, 2), 1, 2, 3, 4, 5, 6)
    @test_throws ArgumentError Base.typed_hvcat(Int, (3, 2), 1, 2, 3, 4, 5, 6)

    # 18395
    @test isa(Any["a" 5; 2//3 1.0][2,1], Rational{Int})

    # 13665, 19038
    @test @inferred(hcat([1.0 2.0], 3))::Array{Float64,2} == [1.0 2.0 3.0]
    @test @inferred(vcat([1.0, 2.0], 3))::Array{Float64,1} == [1.0, 2.0, 3.0]

    @test @inferred(vcat(["a"], "b"))::Vector{String} == ["a", "b"]
    @test @inferred(vcat((1,), (2.0,)))::Vector{Tuple{Real}} == [(1,), (2.0,)]

    # 29172
    @test_throws ArgumentError cat([1], [2], dims=0)
    @test_throws ArgumentError cat([1], [2], dims=[5, -3])

    # 36041
    @test_throws MethodError cat(["a"], ["b"], dims=[1, 2])
    @test cat([1], [1], dims=[1, 2]) == I(2)
end

function test_ind2sub(::Type{TestAbstractArray})
    n = rand(2:5)
    dims = tuple(rand(1:5, n)...)
    len = prod(dims)
    A = reshape(Vector(1:len), dims...)
    I = CartesianIndices(dims)
    for i in 1:len
        @test A[I[i]] == A[i]
    end
end

# A custom linear slow array that insists upon Cartesian indexing
mutable struct TSlowNIndexes{T,N} <: AbstractArray{T,N}
    data::Array{T,N}
end
Base.IndexStyle(::Type{A}) where {A<:TSlowNIndexes} = Base.IndexCartesian()
Base.size(A::TSlowNIndexes) = size(A.data)
Base.getindex(A::TSlowNIndexes, index::Int...) = error("Must use $(ndims(A)) indices")
Base.getindex(A::TSlowNIndexes{T,2}, i::Int, j::Int) where {T} = A.data[i,j]


@testset "issue #15689, mapping an abstract type" begin
    @test isa(map(Set, Array[[1,2],[3,4]]), Vector{Set{Int}})
end

@testset "mapping over scalars and empty arguments:" begin
    @test map(sin, 1) === sin(1)
    @test map(()->1234) === 1234
end

function test_UInt_indexing(::Type{TestAbstractArray})
    A = [1:100...]
    _A = Expr(:quote, A)
    for i in 1:100
        _i8 = convert(UInt8, i)
        _i16 = convert(UInt16, i)
        _i32 = convert(UInt32, i)
        for _i in (_i8, _i16, _i32)
            @eval begin
                @test $_A[$_i] == $i
            end
        end
    end
end

# Issue 13315
function test_13315(::Type{TestAbstractArray})
    U = UInt(1):UInt(2)
    @test [U;[U;]] == [UInt(1), UInt(2), UInt(1), UInt(2)]
end

# checksquare
function test_checksquare()
    @test LinearAlgebra.checksquare(zeros(2,2)) == 2
    @test LinearAlgebra.checksquare(zeros(2,2),zeros(3,3)) == [2,3]
    @test_throws DimensionMismatch LinearAlgebra.checksquare(zeros(2,3))
end

#----- run tests -------------------------------------------------------------#

@testset for T in (T24Linear, TSlow), shape in ((24,), (2, 12), (2,3,4), (1,2,3,4), (4,3,2,1))
    test_scalar_indexing(T, shape, TestAbstractArray)
    test_vector_indexing(T, shape, TestAbstractArray)
    test_primitives(T, shape, TestAbstractArray)
    test_getindex_internals(T, shape, TestAbstractArray)
    test_setindex!_internals(T, shape, TestAbstractArray)
end
test_in_bounds(TestAbstractArray)
test_getindex_internals(TestAbstractArray)
test_setindex!_internals(TestAbstractArray)
test_get(TestAbstractArray)
test_cat(TestAbstractArray)
test_ind2sub(TestAbstractArray)

include("generic_map_tests.jl")
generic_map_tests(map, map!)
@test_throws ArgumentError map!(-, [1])

test_UInt_indexing(TestAbstractArray)
test_13315(TestAbstractArray)
test_checksquare()

A = TSlowNIndexes(rand(2,2))
@test_throws ErrorException A[1]
@test A[1,1] == A.data[1]
@test first(A) == A.data[1]

@testset "#16381" begin
    @inferred size(rand(3,2,1))
    @inferred size(rand(3,2,1), 2)

    @test @inferred(axes(rand(3,2)))    == (1:3,1:2)
    @test @inferred(axes(rand(3,2,1)))  == (1:3,1:2,1:1)
    @test @inferred(axes(rand(3,2), 1)) == 1:3
    @test @inferred(axes(rand(3,2), 2)) == 1:2
    @test @inferred(axes(rand(3,2), 3)) == 1:1
end

@testset "#17088" begin
    n = 10
    M = rand(n, n)
    @testset "vector of vectors" begin
        v = [[M]; [M]] # using vcat
        @test size(v) == (2,)
        @test !issparse(v)
    end
    @testset "matrix of vectors" begin
        m1 = [[M] [M]] # using hcat
        m2 = [[M] [M];] # using hvcat
        @test m1 == m2
        @test size(m1) == (1,2)
        @test !issparse(m1)
        @test !issparse(m2)
    end
end

@testset "isinteger and isreal" begin
    @test all(isinteger, Diagonal(rand(1:5,5)))
    @test isreal(Diagonal(rand(5)))
end

@testset "unary ops" begin
    let A = Diagonal(rand(1:5,5))
        @test +(A) == A
        @test *(A) == A
    end
end

@testset "reverse dim on empty" begin
    @test reverse(Diagonal([]),dims=1) == Diagonal([])
end

@testset "ndims and friends" begin
    @test ndims(Diagonal(rand(1:5,5))) == 2
    @test ndims(Diagonal{Float64}) == 2
end

@testset "Issue #17811" begin
    A17811 = Integer[]
    I = [abs(x) for x in A17811]
    @test isa(I, Array{Any,1})
    push!(I, 1)
    @test I == Any[1]
    @test isa(map(abs, A17811), Array{Any,1})
end

@testset "copymutable for itrs" begin
    @test Base.copymutable((1,2,3)) == [1,2,3]
end

@testset "_sub2ind for empty tuple" begin
    @test Base._sub2ind(()) == 1
end

@testset "to_shape" begin
    @test Base.to_shape(()) === ()
    @test Base.to_shape(1) === 1
end

@testset "issue #19267" begin
    @test ndims((1:3)[:]) == 1
    @test ndims((1:3)[:,:]) == 2
    @test ndims((1:3)[:,[1],:]) == 3
    @test ndims((1:3)[:,[1],:,[1]]) == 4
    @test ndims((1:3)[:,[1],1:1,:]) == 4
    @test ndims((1:3)[:,:,1:1,:]) == 4
    @test ndims((1:3)[:,:,1:1]) == 3
    @test ndims((1:3)[:,:,1:1,:,:,[1]]) == 6
end

@testset "issue #38192" begin
    img = cat([1 2; 3 4], [1 5; 6 7]; dims=3)
    mask = img[:,:,1] .== img[:,:,2]
    img[mask,2] .= 0
    @test img == cat([1 2; 3 4], [0 5; 6 7]; dims=3)
end

@testset "dispatch loop introduced in #19305" begin
    Z22, O33 = fill(0, 2, 2), fill(1, 3, 3)
    @test [(1:2) Z22; O33] == [[1,2] Z22; O33] == [[1 2]' Z22; O33]
end

@testset "checkbounds_indices method ambiguities #20989" begin
    @test Base.checkbounds_indices(Bool, (1:1,), ([CartesianIndex(1)],))
end

# keys, values, pairs
for A in (rand(2), rand(2,3))
    local A
    for (i, v) in pairs(A)
        @test A[i] == v
    end
    @test Array(values(A)) == A

     @test keytype(A) == keytype(typeof(A)) == eltype(keys(A))
     @test valtype(A) == valtype(typeof(A)) == eltype(values(A))
end

# nextind and prevind
@test nextind(zeros(4), 2) == 3
@test nextind(zeros(2,3), CartesianIndex(2,1)) == CartesianIndex(1, 2)
@test prevind(zeros(4), 2) == 1
@test prevind(zeros(2,3), CartesianIndex(2,1)) == CartesianIndex(1, 1)

@testset "ImageCore #40" begin
    Base.convert(::Type{Array{T,n}}, a::Array{T,n}) where {T<:Number,n} = a
    Base.convert(::Type{Array{T,n}}, a::Array) where {T<:Number,n} =
        copyto!(Array{T,n}(undef, size(a)), a)
    @test isa(empty(Dict(:a=>1, :b=>2.0), Union{}, Union{}), Dict{Union{}, Union{}})
end

@testset "zero-dimensional copy" begin
    Z = Array{Int,0}(undef); Z[] = 17
    @test Z == Array(Z) == copy(Z)
end

@testset "empty" begin
    @test isempty([])
    v = [1, 2, 3]
    v2 = empty(v)
    v3 = empty(v, Float64)
    @test !isempty(v)
    empty!(v)
    @test isempty(v)
    @test isempty(v2::Vector{Int})
    @test isempty(v3::Vector{Float64})
end

@testset "CartesianIndices" begin
    xrng = 2:4
    yrng = 1:5
    CR = CartesianIndices(map(Base.Slice, (xrng,yrng)))

    for i in xrng, j in yrng
        @test CR[i,j] == CartesianIndex(i,j)
    end

    for i_lin in LinearIndices(CR)
        i = (i_lin-1) % length(xrng) + 1
        j = (i_lin-i) ÷ length(xrng) + 1
        @test CR[i_lin] == CartesianIndex(xrng[i],yrng[j])
    end

    @test CartesianIndices(fill(1., 2, 3)) == CartesianIndices((2,3))
    @test LinearIndices((2,3)) == [1 3 5; 2 4 6]

    for IType in (CartesianIndices, LinearIndices)
        I1 = IType((Base.OneTo(3),))
        I2 = IType((1:3,))
        @test !(I1 === I2)
        J1, J2 = @inferred(promote(I1, I2))
        @test J1 === J2
    end

    i = CartesianIndex(17,-2)
    @test CR .+ i === i .+ CR === CartesianIndices((19:21, -1:3))
    @test CR .- i === CartesianIndices((-15:-13, 3:7))
    @test collect(i .- CR) == Ref(i) .- collect(CR)
end

@testset "issue #25770" begin
    @test vcat(1:3, fill(1, (2,1))) == vcat([1:3;], fill(1, (2,1))) == reshape([1,2,3,1,1], 5,1)
    @test hcat(1:2, fill(1, (2,1))) == hcat([1:2;], fill(1, (2,1))) == reshape([1,2,1,1],2,2)
    @test [(1:3) (4:6); fill(1, (3,2))] == reshape([1,2,3,1,1,1,4,5,6,1,1,1], 6,2)
end

@testset "copy!" begin
    @testset "AbstractVector" begin
        s = Vector([1, 2])
        for a = ([1], UInt[1], [3, 4, 5], UInt[3, 4, 5])
            @test s === copy!(s, Vector(a)) == Vector(a)
            @test s === copy!(s, SparseVector(a)) == Vector(a)
        end
        # issue #35649
        s = [1, 2, 3, 4]
        s2 = reshape(s, 2, 2) # shared data
        @test s === copy!(s, 11:14) == 11:14
    end
    @testset "AbstractArray" begin
        @test_throws ArgumentError copy!(zeros(2, 3), zeros(3, 2))
        s = zeros(2, 2)
        @test s === copy!(s, fill(1, 2, 2)) == fill(1, 2, 2)
        @test s === copy!(s, fill(1.0, 2, 2)) == fill(1.0, 2, 2)
    end
end

@testset "map on Dicts/Sets is forbidden" begin
    @test_throws ErrorException map(identity, Set([1,2,3]))
    @test_throws ErrorException map(identity, Dict("a"=>"b"))
end

@testset "Issue 30145" begin
    X = [1,2,3]
    @test isempty(X[Union{}[]])
end

@testset "Issue 30259" begin
    A = randn(1,2,3)
    @test get(A, CartesianIndex(1,2,3), :some_default) === A[1,2,3]
    @test get(A, CartesianIndex(2,2,3), :some_default) === :some_default
    @test get(11:15, CartesianIndex(6), nothing) === nothing
    @test get(11:15, CartesianIndex(5), nothing) === 15
end

@testset "IndexStyle for various types" begin
    @test Base.IndexStyle(UpperTriangular) == IndexCartesian() # subtype of AbstractArray, not of Array
    @test Base.IndexStyle(Vector) == IndexLinear()
    @test Base.IndexStyle(UnitRange) == IndexLinear()
    @test Base.IndexStyle(UpperTriangular(rand(3, 3)), [1; 2; 3]) == IndexCartesian()
    @test Base.IndexStyle(UpperTriangular(rand(3, 3)), rand(3, 3), [1; 2; 3]) == IndexCartesian()
    @test Base.IndexStyle(rand(3, 3), [1; 2; 3]) == IndexLinear()
end

@testset "promote_shape for Tuples and Dims" begin
    @test promote_shape((2, 1), (2,)) == (2, 1)
    @test_throws DimensionMismatch promote_shape((2, 3), (2,))
    @test promote_shape(Dims((2, 1)), Dims((2,))) == (2, 1)
    @test_throws DimensionMismatch promote_shape(Dims((2, 2)), Dims((2,)))
    @test_throws DimensionMismatch promote_shape(Dims((2, 3, 1)), Dims((2,2)))
end

@testset "getindex and setindex! for Ref" begin
    for x in [Ref(1), Ref([1,2,3], 1)]
        @test getindex(x) == getindex(x, CartesianIndex()) == 1
        x[CartesianIndex()] = 10
        @test getindex(x) == getindex(x, CartesianIndex()) == 10
    end
end

@testset "vcat with mixed elements" begin
    @test vcat(Nothing[], [missing], [1.0], [Int8(1)]) isa Vector{Union{Missing, Nothing, Float64}}
end

@testset "sizeof" begin
    let arrUInt8 = zeros(UInt8, 10)
        @test sizeof(arrUInt8) == 10
        @test Core.sizeof(arrUInt8) == 10
    end

    let arrUInt32 = zeros(UInt32, 10)
        @test sizeof(arrUInt32) == 40
        @test Core.sizeof(arrUInt32) == 40
    end

    let arrFloat64 = zeros(Float64, 10, 10)
        @test sizeof(arrFloat64) == 800
        @test Core.sizeof(arrFloat64) == 800
    end

    # Test union arrays (Issue #23321)
    let arrUnion = Union{Int64, Cvoid}[rand(Bool) ? k : nothing for k = 1:10]
        @test sizeof(arrUnion) == 80
        @test Core.sizeof(arrUnion) == 80
    end

    # Test non-power of 2 types (Issue #35884)
    primitive type UInt48 48 end
    UInt48(x::UInt64) = Core.Intrinsics.trunc_int(UInt48, x)
    UInt48(x::UInt32) = Core.Intrinsics.zext_int(UInt48, x)

    a = UInt48(0x00000001);
    b = UInt48(0x00000002);
    c = UInt48(0x00000003);
    let arrayOfUInt48 = [a, b, c]
        f35884(x) = sizeof(x)
        @test f35884(arrayOfUInt48) == 24
        @test Core.sizeof(arrayOfUInt48) == 24
    end
end

struct Strider{T,N} <: AbstractArray{T,N}
    data::Vector{T}
    offset::Int
    strides::NTuple{N,Int}
    size::NTuple{N,Int}
end
function Strider{T}(strides::NTuple{N}, size::NTuple{N}) where {T,N}
    offset = 1-sum(strides .* (strides .< 0) .* (size .- 1))
    data = Array{T}(undef, sum(abs.(strides) .* (size .- 1)) + 1)
    return Strider{T, N, Vector{T}}(data, offset, strides, size)
end
function Strider(vec::AbstractArray{T}, strides::NTuple{N}, size::NTuple{N}) where {T,N}
    offset = 1-sum(strides .* (strides .< 0) .* (size .- 1))
    @assert length(vec) >= sum(abs.(strides) .* (size .- 1)) + 1
    return Strider{T, N}(vec, offset, strides, size)
end
Base.size(S::Strider) = S.size
function Base.getindex(S::Strider{<:Any,N}, I::Vararg{Int,N}) where {N}
    return S.data[sum(S.strides .* (I .- 1)) + S.offset]
end
Base.strides(S::Strider) = S.strides
Base.elsize(::Type{<:Strider{T}}) where {T} = Base.elsize(Vector{T})
Base.unsafe_convert(::Type{Ptr{T}}, S::Strider{T}) where {T} = pointer(S.data, S.offset)

@testset "Simple 3d strided views and permutes" for sz in ((5, 3, 2), (7, 11, 13))
    A = collect(reshape(1:prod(sz), sz))
    S = Strider(vec(A), strides(A), sz)
    @test pointer(A) == pointer(S)
    for i in 1:prod(sz)
        @test pointer(A, i) == pointer(S, i)
        @test A[i] == S[i]
    end
    for idxs in ((1:sz[1], 1:sz[2], 1:sz[3]),
                 (1:sz[1], 2:2:sz[2], sz[3]:-1:1),
                 (2:2:sz[1]-1, sz[2]:-1:1, sz[3]:-2:2),
                 (sz[1]:-1:1, sz[2]:-1:1, sz[3]:-1:1),
                 (sz[1]-1:-3:1, sz[2]:-2:3, 1:sz[3]),)
        Ai = A[idxs...]
        Av = view(A, idxs...)
        Sv = view(S, idxs...)
        Ss = Strider{Int, 3}(vec(A), sum((first.(idxs).-1).*strides(A))+1, strides(Av), length.(idxs))
        @test pointer(Av) == pointer(Sv) == pointer(Ss)
        for i in 1:length(Av)
            @test pointer(Av, i) == pointer(Sv, i) == pointer(Ss, i)
            @test Ai[i] == Av[i] == Sv[i] == Ss[i]
        end
        for perm in ((3, 2, 1), (2, 1, 3), (3, 1, 2))
            P = permutedims(A, perm)
            Ap = Base.PermutedDimsArray(A, perm)
            Sp = Base.PermutedDimsArray(S, perm)
            Ps = Strider{Int, 3}(vec(A), 1, strides(A)[collect(perm)], sz[collect(perm)])
            @test pointer(Ap) == pointer(Sp) == pointer(Ps)
            for i in 1:length(Ap)
                # This is intentionally disabled due to ambiguity
                @test_broken pointer(Ap, i) == pointer(Sp, i) == pointer(Ps, i)
                @test P[i] == Ap[i] == Sp[i] == Ps[i]
            end
            Pv = view(P, idxs[collect(perm)]...)
            Pi = P[idxs[collect(perm)]...]
            Apv = view(Ap, idxs[collect(perm)]...)
            Spv = view(Sp, idxs[collect(perm)]...)
            Pvs = Strider{Int, 3}(vec(A), sum((first.(idxs).-1).*strides(A))+1, strides(Apv), size(Apv))
            @test pointer(Apv) == pointer(Spv) == pointer(Pvs)
            for i in 1:length(Apv)
                @test pointer(Apv, i) == pointer(Spv, i) == pointer(Pvs, i)
                @test Pi[i] == Pv[i] == Apv[i] == Spv[i] == Pvs[i]
            end
            Vp = permutedims(Av, perm)
            Ip = permutedims(Ai, perm)
            Avp = Base.PermutedDimsArray(Av, perm)
            Svp = Base.PermutedDimsArray(Sv, perm)
            @test pointer(Avp) == pointer(Svp)
            for i in 1:length(Avp)
                # This is intentionally disabled due to ambiguity
                @test_broken pointer(Avp, i) == pointer(Svp, i)
                @test Ip[i] == Vp[i] == Avp[i] == Svp[i]
            end
        end
    end
end

@testset "simple 2d strided views, permutes, transposes" for sz in ((5, 3), (7, 11))
    A = collect(reshape(1:prod(sz), sz))
    S = Strider(vec(A), strides(A), sz)
    @test pointer(A) == pointer(S)
    for i in 1:prod(sz)
        @test pointer(A, i) == pointer(S, i)
        @test A[i] == S[i]
    end
    for idxs in ((1:sz[1], 1:sz[2]),
                 (1:sz[1], 2:2:sz[2]),
                 (2:2:sz[1]-1, sz[2]:-1:1),
                 (sz[1]:-1:1, sz[2]:-1:1),
                 (sz[1]-1:-3:1, sz[2]:-2:3),)
        Av = view(A, idxs...)
        Sv = view(S, idxs...)
        Ss = Strider{Int, 2}(vec(A), sum((first.(idxs).-1).*strides(A))+1, strides(Av), length.(idxs))
        @test pointer(Av) == pointer(Sv) == pointer(Ss)
        for i in 1:length(Av)
            @test pointer(Av, i) == pointer(Sv, i) == pointer(Ss, i)
            @test Av[i] == Sv[i] == Ss[i]
        end
        perm = (2, 1)
        P = permutedims(A, perm)
        Ap = Base.PermutedDimsArray(A, perm)
        At = transpose(A)
        Aa = adjoint(A)
        St = transpose(A)
        Sa = adjoint(A)
        Sp = Base.PermutedDimsArray(S, perm)
        Ps = Strider{Int, 2}(vec(A), 1, strides(A)[collect(perm)], sz[collect(perm)])
        @test pointer(Ap) == pointer(Sp) == pointer(Ps) == pointer(At) == pointer(Aa)
        for i in 1:length(Ap)
            # This is intentionally disabled due to ambiguity
            @test_broken pointer(Ap, i) == pointer(Sp, i) == pointer(Ps, i) == pointer(At, i) == pointer(Aa, i) == pointer(St, i) == pointer(Sa, i)
            @test pointer(Ps, i) == pointer(At, i) == pointer(Aa, i) == pointer(St, i) == pointer(Sa, i)
            @test P[i] == Ap[i] == Sp[i] == Ps[i] == At[i] == Aa[i] == St[i] == Sa[i]
        end
        Pv = view(P, idxs[collect(perm)]...)
        Apv = view(Ap, idxs[collect(perm)]...)
        Atv = view(At, idxs[collect(perm)]...)
        Ata = view(Aa, idxs[collect(perm)]...)
        Stv = view(St, idxs[collect(perm)]...)
        Sta = view(Sa, idxs[collect(perm)]...)
        Spv = view(Sp, idxs[collect(perm)]...)
        Pvs = Strider{Int, 2}(vec(A), sum((first.(idxs).-1).*strides(A))+1, strides(Apv), size(Apv))
        @test pointer(Apv) == pointer(Spv) == pointer(Pvs) == pointer(Atv) == pointer(Ata)
        for i in 1:length(Apv)
            @test pointer(Apv, i) == pointer(Spv, i) == pointer(Pvs, i) == pointer(Atv, i) == pointer(Ata, i) == pointer(Stv, i) == pointer(Sta, i)
            @test Pv[i] == Apv[i] == Spv[i] == Pvs[i] == Atv[i] == Ata[i] == Stv[i] == Sta[i]
        end
        Vp = permutedims(Av, perm)
        Avp = Base.PermutedDimsArray(Av, perm)
        Avt = transpose(Av)
        Ava = adjoint(Av)
        Svt = transpose(Sv)
        Sva = adjoint(Sv)
        Svp = Base.PermutedDimsArray(Sv, perm)
        @test pointer(Avp) == pointer(Svp) == pointer(Avt) == pointer(Ava)
        for i in 1:length(Avp)
            # This is intentionally disabled due to ambiguity
            @test_broken pointer(Avp, i) == pointer(Svp, i) == pointer(Avt, i) == pointer(Ava, i) == pointer(Svt, i) == pointer(Sva, i)
            @test pointer(Avt, i) == pointer(Ava, i) == pointer(Svt, i) == pointer(Sva, i)
            @test Vp[i] == Avp[i] == Svp[i] == Avt[i] == Ava[i] == Svt[i] == Sva[i]
        end
    end
end

@testset "first/last n elements of $(typeof(itr))" for itr in (collect(1:9),
                                                               [1 4 7; 2 5 8; 3 6 9],
                                                               ntuple(identity, 9))
    @test first(itr, 6) == [itr[1:6]...]
    @test first(itr, 25) == [itr[:]...]
    @test first(itr, 25) !== itr
    @test first(itr, 1) == [itr[1]]
    @test_throws ArgumentError first(itr, -6)
    @test last(itr, 6) == [itr[end-5:end]...]
    @test last(itr, 25) == [itr[:]...]
    @test last(itr, 25) !== itr
    @test last(itr, 1) == [itr[end]]
    @test_throws ArgumentError last(itr, -6)
end

@testset "Base.rest" begin
    a = reshape(1:4, 2, 2)'
    @test Base.rest(a) == a[:]
    _, st = iterate(a)
    @test Base.rest(a, st) == [3, 2, 4]
end

<<<<<<< HEAD
@testset "issue #37741, non-int cat" begin
    @test [1; 1:BigInt(5)] == [1; 1:5]
    @test [1:BigInt(5); 1] == [1:5; 1]
=======
@testset "Base.isstored" begin
    a = rand(3, 4, 5)
    @test Base.isstored(a, 1, 2, 3)
    @test_throws BoundsError Base.isstored(a, 4, 4, 5)
    @test_throws BoundsError Base.isstored(a, 3, 5, 5)
    @test_throws BoundsError Base.isstored(a, 3, 4, 6)
>>>>>>> f184f05f
end<|MERGE_RESOLUTION|>--- conflicted
+++ resolved
@@ -1234,16 +1234,15 @@
     @test Base.rest(a, st) == [3, 2, 4]
 end
 
-<<<<<<< HEAD
 @testset "issue #37741, non-int cat" begin
     @test [1; 1:BigInt(5)] == [1; 1:5]
     @test [1:BigInt(5); 1] == [1:5; 1]
-=======
+end
+
 @testset "Base.isstored" begin
     a = rand(3, 4, 5)
     @test Base.isstored(a, 1, 2, 3)
     @test_throws BoundsError Base.isstored(a, 4, 4, 5)
     @test_throws BoundsError Base.isstored(a, 3, 5, 5)
     @test_throws BoundsError Base.isstored(a, 3, 4, 6)
->>>>>>> f184f05f
 end