--- conflicted
+++ resolved
@@ -1399,7 +1399,6 @@
         @test [v v;;; fill(v, 1, 2)] == fill(v, 1, 2, 2)
     end
 
-<<<<<<< HEAD
     # output dimensions are maximum of input dimensions and concatenation dimension
     begin
         v1 = fill(1, 1, 1)
@@ -1417,7 +1416,7 @@
         @test [v1 1 ;;; v3] == [1 1 ;;; 1 1 ;;;;]
         @test [v2 1 ;;; v1 v1] == [1 1 ;;; 1 1 ;;;;]
         @test [v1 1 ;;; v1 v2] == [1 1 ;;; 1 1 ;;;;]
-=======
+
     # dims form
     for v ∈ ((), (1,), ([1],), (1, [1]), ([1], 1), ([1], [1]))
         # reject dimension < 0
@@ -1479,7 +1478,6 @@
             @test_throws ArgumentError [v1 ;;; v2]
             @test_throws ArgumentError [v1 v1 ;;; v2 v3]
         end
->>>>>>> e6aca892
     end
 
     # 0-dimension behaviors
