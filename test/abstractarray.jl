--- conflicted
+++ resolved
@@ -1390,7 +1390,6 @@
         @test [v v;;; fill(v, 1, 2)] == fill(v, 1, 2, 2)
     end
 
-<<<<<<< HEAD
     # output dimensions are maximum of input dimensions and concatenation dimension
     begin
         v1 = fill(1, 1, 1)
@@ -1409,7 +1408,7 @@
         @test [v2 1 ;;; v1 v1] == [1 1 ;;; 1 1 ;;;;]
         @test [v1 1 ;;; v1 v2] == [1 1 ;;; 1 1 ;;;;]
     end
-=======
+
     # 0-dimension behaviors
     # exactly one argument, placed in an array
     # if already an array, copy, with type conversion as necessary
@@ -1472,7 +1471,6 @@
     @test Int[] == typed_hvncat(Int, 1) isa Array{Int, 1}
     @test Array{Int, 2}(undef, 0, 0) == typed_hvncat(Int, 2) isa Array{Int, 2}
     @test Array{Int, 3}(undef, 0, 0, 0) == typed_hvncat(Int, 3) isa Array{Int, 3}
->>>>>>> 97f817a3
 end
 
 @testset "keepat!" begin
