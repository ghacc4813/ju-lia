--- conflicted
+++ resolved
@@ -2114,7 +2114,6 @@
     struct Mat <: AbstractMatrix{Int}
         p::Matrix{Int}
     end
-<<<<<<< HEAD
     Base.size(m::Mat) = size(m.p)
     Base.IndexStyle(::Type{<:Mat}) = IndexLinear()
     Base.getindex(m::Mat, i::Int) = m.p[i]
@@ -2123,9 +2122,6 @@
 
     @test one(Mat([1 2; 3 4])) == Mat([1 0; 0 1])
     @test one(Mat([1 2; 3 4])) isa Mat
-=======
-    test_unsetindex(MyMatrixUnsetIndexCartInds)
-    test_unsetindex(MyMatrixUnsetIndexLinInds)
 end
 
 @testset "map on a ReshapedArray (PR #40678)" begin
@@ -2156,5 +2152,4 @@
         RR = map(f, R)
         @test RR == map(f, collect(R))
     end
->>>>>>> 5fdd73e7
 end