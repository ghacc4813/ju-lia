# This file is a part of Julia. License is MIT: https://julialang.org/license

# Test integer conversion routines from int.jl

using Random

@testset "flipsign/copysign" begin
    for y in (-4, Float32(-4), -4.0, big(-4.0))
        @test flipsign(3, y)  == -3
        @test flipsign(-3, y) == 3
        @test copysign(3, y)  == -3
        @test copysign(-3, y) == -3
    end

    for y in (4, Float32(4), 4.0, big(4.0))
        @test flipsign(3, y)  == 3
        @test flipsign(-3, y) == -3
        @test copysign(3, y)  == 3
        @test copysign(-3, y) == 3
    end

    # Result type must be type of first argument, except for Bool
    for U in (Base.BitInteger_types..., BigInt,
              Rational{Int}, Rational{BigInt},
              Float16, Float32, Float64)
        for T in (Base.BitInteger_types..., BigInt,
                  Rational{Int}, Rational{BigInt},
                  Float16, Float32, Float64)
            @test typeof(copysign(T(3), U(4))) === T
            @test typeof(flipsign(T(3), U(4))) === T
        end
        # Bool promotes to Int
        U <: Unsigned && continue
        for x in [true, false]
            @test flipsign(x, U(4)) === Int(x)
            @test flipsign(x, U(-1)) === -Int(x)
            @test copysign(x, U(4)) === Int(x)
            @test copysign(x, U(-1)) === -Int(x)
        end
    end

    @testset "flipsign/copysign(typemin($T), -1)" for T in Base.BitInteger_types
        for U in (Base.BitSigned_types..., BigInt, Float16, Float32, Float64)
            @test flipsign(typemin(T), U(-1)) == typemin(T)
            @test copysign(typemin(T), U(-1)) == typemin(T)
        end
    end

    @testset "flipsign with Float types" begin
        for s1 in (-1,+1), s2 in (-1,+1)
            @test flipsign(Int16(3s1), Float16(3s2)) === Int16(3s1*s2)
            @test flipsign(Int32(3s1), Float32(3s2)) === Int32(3s1*s2)
            @test flipsign(Int64(3s1), Float64(3s2)) === Int64(3s1*s2)
        end
    end
end
<<<<<<< HEAD
@testset "signed" begin
    @test signed(3) === 3
    @test signed(UInt(3)) === 3
    @test isa(signed(UInt(3)), Int)
    @test signed(UInt(0) - 1) === -1
    @test_throws InexactError signed(UInt(-3))  # Note that UInt() throws, not signed().
end
@testset "unsigned" begin
    @test unsigned(3) === UInt(3)
    @test unsigned(UInt(3)) === UInt(3)
    @test isa(unsigned(3), UInt)
    @test unsigned(-1) === typemax(UInt)
    @test_throws InexactError unsigned(Int(typemax(UInt)))  # Int(0xffffffff...) throws
end
@testset "[un]signed(::Type{T})" begin
    @testset for (T,UT) in ((Int8,UInt8), (Int,UInt), (Int128,UInt128))
        @test unsigned(T) === UT
        @test unsigned(UT) === UT
        @test signed(T) === T
        @test signed(UT) === T
    end
    @test unsigned(typeof(3))(3) === unsigned(3)
=======
@testset "signed and unsigned" begin
    @test signed(3) == 3
    @test signed(UInt(3)) == 3
    @test isa(signed(UInt(3)), Int)
    @test signed(UInt(0) - 1) == -1
    @test_throws InexactError signed(UInt(-3))
    @test signed(true) == 1
    @test unsigned(true) isa Unsigned
    @test unsigned(true) == unsigned(1)
>>>>>>> 4c583699
end
@testset "bswap" begin
    @test bswap(Int8(3)) == 3
    @test bswap(UInt8(3)) == 3
    @test bswap(Int16(3)) == 256*3
    @test bswap(Int16(256)) == 1
    @test bswap(Int16(257)) == 257
    @test bswap(Int32(1)) == 2^(3*8)
    @test bswap(Int32(2)^(3*8)) == 1
    @test bswap(Int64(1)) == Int64(2)^(7*8)
    @test bswap(Int64(2)^(7*8)) == 1
    @test bswap(Int128(1)) == Int128(2)^(15*8)
    @test bswap(Int128(2)^(15*8)) == Int128(1)
    @test bswap(UInt128(2)^(15*8)) == UInt128(1)
end
@testset "count_zeros" begin
    @test count_zeros(10) == Sys.WORD_SIZE - 2
    @test count_zeros(UInt8(10)) == 6
end
@testset "Conversions" begin
    @test convert(Signed, UInt128(3)) === Int128(3)
    @test convert(Signed, false) === 0
    @test convert(Signed, true) === 1

    for (II, UU) in ((Int8,UInt8), (Int16,UInt16),
                     (Int32,UInt32), (Int64,UInt64),
                     (Int128,UInt128))
        @test convert(Unsigned, II(3)) === UU(3)
    end

    for T in (Float32, Float64)
        @test convert(Unsigned, T(3.0)) === UInt(3)
    end
end

@testset "trunc, floor, ceil" begin
    @test trunc(3) == 3
    @test trunc(Integer, 3) == 3

    @test floor(3) == 3
    @test ceil(3) == 3
end

@testset "big" begin
    @test big"2"^100 == BigInt(2)^100
    @test isa(big"2", BigInt)
    @test big"1.0" == BigFloat(1.0)
    @test_throws ArgumentError big"1.0.3"
    @test_throws ArgumentError big"pi"
end

@test round(UInt8, 123) == 123
@test mod(123, UInt8) == 0x7b

primitive type MyBitsType <: Integer 8 end
@test_throws MethodError ~reinterpret(MyBitsType, 0x7b)

UItypes = Base.BitUnsigned_types
SItypes = Base.BitSigned_types

@testset "promotions" begin
    for T in UItypes, S in UItypes
        @test promote(S(3), T(3)) === (sizeof(T) < sizeof(S) ? (S(3), S(3)) : (T(3), T(3)))
    end

    for T in SItypes, S in SItypes
        @test promote(S(3), T(3)) === (sizeof(T) < sizeof(S) ? (S(3), S(3)) : (T(3), T(3)))
    end

    for T in SItypes, S in UItypes
        R = sizeof(S) < sizeof(Int) ? Int : S
        @test promote(R(3), T(3)) === (sizeof(R) < sizeof(T) ? (T(3), T(3)) : (R(3), R(3)))
    end
end
@testset "limiting conversions" begin
    for T in (Int8, Int16, Int32, Int64)
        max_val = Int128(typemax(T))
        @test convert(T, max_val) == max_val
        @test_throws InexactError convert(T, max_val+1)

        min_val = Int128(typemin(T))
        @test convert(T, min_val) == min_val
        @test_throws InexactError convert(T, min_val-1)
    end

    for T in (UInt8, UInt16, UInt32, UInt64)
        max_val = Int128(typemax(T))
        @test convert(T, max_val) == max_val
        @test_throws InexactError convert(T, max_val+1)
        @test_throws InexactError convert(T, -1)
    end
end
@testset "bit shifts" begin
    for T in Base.BitInteger_types
        nbits = 8*sizeof(T)
        issigned = typemin(T) < 0
        highbit = T(2) ^ (nbits-1)
        val1 = 0x1234567890abcdef % T % highbit
        val2 = val1 + highbit
        for val in (val1, val2)
            for count in 0:nbits+1
                ucount, scount = unsigned(count), signed(count)
                # Note: We assume modulo semantics for the arithmetic operations
                # used here
                if count < nbits
                    @test val << ucount === val * T(2)^count
                    @test val >>> ucount ===
                        fld(unsigned(val), unsigned(T(2))^count) % T
                else
                    @test val << ucount === T(0)
                    @test val >>> ucount === T(0)
                end
                @test val << scount === val << ucount
                @test val << -scount === val >> ucount
                @test val >>> scount === val >>> ucount
                @test val >>> -scount === val << ucount
                if count < (issigned ? nbits-1 : nbits)
                    @test val >> ucount === fld(val, T(2)^count)
                else
                    @test val >> ucount === T(val<0 ? -1 : 0)
                end
                @test val >> scount === val >> ucount
                @test val >> -scount === val << ucount
            end
        end
    end
end
@testset "widen/widemul" begin
    @test widen(UInt8(3)) === UInt16(3)
    @test widen(UInt16(3)) === UInt32(3)
    @test widen(UInt32(3)) === UInt64(3)
    @test widen(UInt64(3)) === UInt128(3)
    @test widen(UInt128(3)) == 3

    @test typeof(widen(UInt8(3))) == UInt16
    @test typeof(widen(UInt16(3))) == UInt32
    @test typeof(widen(UInt32(3))) == UInt64
    @test typeof(widen(UInt64(3))) == UInt128
    @test typeof(widen(UInt128(3))) == BigInt

    @test widen(Int8(-3)) === Int16(-3)
    @test widen(Int16(-3)) === Int32(-3)
    @test widen(Int32(-3)) === Int64(-3)
    @test widen(Int64(-3)) === Int128(-3)
    @test widen(Int128(-3)) == -3

    @test typeof(widen(Int8(-3))) == Int16
    @test typeof(widen(Int16(-3))) == Int32
    @test typeof(widen(Int32(-3))) == Int64
    @test typeof(widen(Int64(-3))) == Int128
    @test typeof(widen(Int128(-3))) == BigInt

    @test widemul(false, false) == false
    @test widemul(false, 3) == 0
    @test widemul(3, true) == widemul(true, 3) == 3

    let i=Int64(2)^63-1, k=widemul(i,i)
        @test widemul(i,i)==85070591730234615847396907784232501249
        j=div(k,2)
        @test div(k,j)==2
        j=div(k,5)
        @test rem(k,j)==4
    end
end
@testset "issue #3596" begin
    @test Int128(1)<<0 == 1
    @test repr(Int128(1)<<1) == "2"
end
# issue #16700
@test_throws MethodError 1.0 >> 8

@testset "PR #16988" begin
    @test true << 2 === 1 << 2
    @test true >> 2 === 1 >> 2
    @test true >>> 2 === 1 >>> 2
end
@testset "unsafe_trunc" begin
    @test @inferred(unsafe_trunc(Int8, 127)) === Int8(127)
    @test unsafe_trunc(Int8, 128) === Int8(-128)
    @test unsafe_trunc(Int8, -127) === Int8(-127)
    @test unsafe_trunc(Int8, -128) === Int8(-128)
    @test unsafe_trunc(Int8, -129) === Int8(127)
end
@testset "x % T returns a T, T = $T" for T in [Base.BitInteger_types..., BigInt],
    U in [Base.BitInteger_types..., BigInt]
    @test typeof(rand(U(0):U(127)) % T) === T
end

@testset "issue #15489" begin
    @test 0x00007ffea27edaa0 + (-40) === (-40) + 0x00007ffea27edaa0 === 0x00007ffea27eda78
    @test UInt64(1) * Int64(-1) === typemax(UInt64)
    @test UInt(1) - (-1) == 2
    @test UInt64(15) & -4 === UInt64(12)
    @test UInt64(15) | -4 === typemax(UInt64)
    @test UInt64(15) ⊻ -4 === 0xfffffffffffffff3
end

@testset "left shift with Vector{Int} on BigInt-scalar #13832" begin
    x = BigInt(1) .<< [1:70;]
    @test x[end] == 1180591620717411303424
    @test eltype(x) == BigInt
end

# issue #9292
@testset "mixed signedness arithmetic" begin
    for T in Base.BitInteger_types
        for S in Base.BitInteger_types
            a, b = one(T), one(S)
            for c in (a+b, a-b, a*b)
                if T === S
                    @test c isa T
                elseif sizeof(T) > sizeof(S)
                    # larger type wins
                    @test c isa T
                elseif sizeof(S) > sizeof(T)
                    @test c isa S
                else
                    # otherwise Unsigned wins
                    @test c isa (T <: Unsigned ? T : S)
                end
            end
        end
    end
end

@testset "issue #21092" begin
    @test big"1_0_0_0" == BigInt(1000)
    @test_throws ArgumentError big"1_0_0_0_"
    @test_throws ArgumentError big"_1_0_0_0"
end

# issue #26779
struct MyInt26779 <: Integer
    x::Int
end
@test promote_type(MyInt26779, Int) == Integer
@test_throws ErrorException MyInt26779(1) + 1
let i = MyInt26779(1)
    @test_throws MethodError i >> 1
    @test_throws MethodError i << 1
    @test_throws MethodError i >>> 1
end

@testset "rounding division" begin
    for x = -100:100
        for y = 1:100
            for rnd in (RoundNearest, RoundNearestTiesAway, RoundNearestTiesUp)
                @test div(x,y,rnd) == round(x/y,rnd)
                @test div(x,-y,rnd) == round(x/-y,rnd)
            end
        end
    end
    for (a, b, nearest, away, up) in (
            (3, 2, 2, 2, 2),
            (5, 3, 2, 2, 2),
            (-3, 2, -2, -2, -1),
            (5, 2, 2, 3, 3),
            (-5, 2, -2, -3, -2),
            (-5, 3, -2, -2, -2),
            (5, -3, -2, -2, -2))
        for sign in (+1, -1)
            (a, b) = (a*sign, b*sign)
            @test div(a, b, RoundNearest) == nearest
            @test div(a, b, RoundNearestTiesAway) == away
            @test div(a, b, RoundNearestTiesUp) == up
        end
    end

    @test div(typemax(Int64), typemax(Int64)-1, RoundNearest) == 1
    @test div(-typemax(Int64), typemax(Int64)-1, RoundNearest) == -1
    @test div(typemax(Int64), 2, RoundNearest) == 4611686018427387904
    @test div(-typemax(Int64), 2, RoundNearestTiesUp) == -4611686018427387903
    @test div(typemax(Int)-2, typemax(Int), RoundNearest) == 1

    # Exhaustively test (U)Int8 to catch any overflow-style issues
    for r in (RoundNearest, RoundNearestTiesAway, RoundNearestTiesUp)
        for T in (UInt8, Int8)
            for x in typemin(T):typemax(T)
                for y in typemin(T):typemax(T)
                    if y == 0 || (T <: Signed && x == typemin(T) && y == -1)
                        @test_throws DivideError div(x, y, r)
                    else
                        @test div(x, y, r) == T(div(widen(T)(x), widen(T)(y), r))
                    end
                end
            end
        end
    end
end<|MERGE_RESOLUTION|>--- conflicted
+++ resolved
@@ -54,13 +54,13 @@
         end
     end
 end
-<<<<<<< HEAD
 @testset "signed" begin
     @test signed(3) === 3
     @test signed(UInt(3)) === 3
     @test isa(signed(UInt(3)), Int)
     @test signed(UInt(0) - 1) === -1
     @test_throws InexactError signed(UInt(-3))  # Note that UInt() throws, not signed().
+    @test signed(true) == 1
 end
 @testset "unsigned" begin
     @test unsigned(3) === UInt(3)
@@ -68,6 +68,8 @@
     @test isa(unsigned(3), UInt)
     @test unsigned(-1) === typemax(UInt)
     @test_throws InexactError unsigned(Int(typemax(UInt)))  # Int(0xffffffff...) throws
+    @test unsigned(true) isa Unsigned
+    @test unsigned(true) == unsigned(1)
 end
 @testset "[un]signed(::Type{T})" begin
     @testset for (T,UT) in ((Int8,UInt8), (Int,UInt), (Int128,UInt128))
@@ -76,18 +78,8 @@
         @test signed(T) === T
         @test signed(UT) === T
     end
+    @test signed(typeof(0x3))(0x3) === signed(0x3)
     @test unsigned(typeof(3))(3) === unsigned(3)
-=======
-@testset "signed and unsigned" begin
-    @test signed(3) == 3
-    @test signed(UInt(3)) == 3
-    @test isa(signed(UInt(3)), Int)
-    @test signed(UInt(0) - 1) == -1
-    @test_throws InexactError signed(UInt(-3))
-    @test signed(true) == 1
-    @test unsigned(true) isa Unsigned
-    @test unsigned(true) == unsigned(1)
->>>>>>> 4c583699
 end
 @testset "bswap" begin
     @test bswap(Int8(3)) == 3
