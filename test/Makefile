--- conflicted
+++ resolved
@@ -5,11 +5,7 @@
 include $(JULIAHOME)/Make.inc
 # TODO: this Makefile ignores BUILDDIR, except for computing JULIA_EXECUTABLE
 
-<<<<<<< HEAD
-TESTGROUPS = linalg unicode strings
-=======
-TESTGROUPS = sparse unicode strings dates
->>>>>>> 808e828b
+TESTGROUPS = unicode strings
 TESTS = all stdlib $(TESTGROUPS) \
         $(patsubst $(STDLIBDIR)/%/,%,$(dir $(wildcard $(STDLIBDIR)/*/.))) \
 		$(filter-out TestHelpers runtests testdefs, \
