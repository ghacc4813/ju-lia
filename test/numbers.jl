# This file is a part of Julia. License is MIT: http://julialang.org/license

const ≣ = isequal # convenient for comparing NaNs

# basic booleans
@test true
@test !false
@test !!true
@test !!!false

@test true  == true
@test false == false
@test true  != false
@test false != true

@test ~true == false
@test ~false == true

@test false & false == false
@test true  & false == false
@test false & true  == false
@test true  & true  == true

@test false | false == false
@test true  | false == true
@test false | true  == true
@test true  | true  == true

@test false ⊻ false == false
@test true  ⊻ false == true
@test false ⊻ true  == true
@test true  ⊻ true  == false
@test xor(false, false) == false
@test xor(true,  false) == true
@test xor(false, true)  == true
@test xor(true,  true)  == false

# the bool operator
@test Bool(false) == false
@test Bool(true) == true
@test Bool(0) == false
@test Bool(1) == true
@test_throws InexactError Bool(-1)
@test Bool(0.0) == false
@test Bool(1.0) == true
@test_throws InexactError Bool(0.1)
@test_throws InexactError Bool(-1.0)
@test Bool(Complex(0,0)) == false
@test Bool(Complex(1,0)) == true
@test_throws InexactError Bool(Complex(0,1))
@test Bool(0//1) == false
@test Bool(1//1) == true
@test_throws InexactError Bool(1//2)

@test iszero(false) && !iszero(true)

# basic arithmetic
@test 2 + 3 == 5
@test 2.0 + 3.0 == 5.
@test 2 * 3 == 6
@test 2.0 * 3 == 6
@test 2.0 * 3.0 == 6.
@test min(1.0,1) == 1

# min, max and minmax
@test min(1) === 1
@test max(1) === 1
@test minmax(1) === (1, 1)
@test minmax(5, 3) == (3, 5)
@test minmax(3., 5.) == (3., 5.)
@test minmax(5., 3.) == (3., 5.)
@test minmax(3., NaN) ≣ (NaN, NaN)
@test minmax(NaN, 3) ≣ (NaN, NaN)
@test minmax(Inf, NaN) ≣ (NaN, NaN)
@test minmax(NaN, Inf) ≣ (NaN, NaN)
@test minmax(-Inf, NaN) ≣ (NaN, NaN)
@test minmax(NaN, -Inf) ≣ (NaN, NaN)
@test minmax(NaN, NaN) ≣ (NaN, NaN)
@test min(-0.0,0.0) === min(0.0,-0.0)
@test max(-0.0,0.0) === max(0.0,-0.0)
@test minmax(-0.0,0.0) === minmax(0.0,-0.0)
@test max(-3.2, 5.1) == max(5.1, -3.2) == 5.1
@test min(-3.2, 5.1) == min(5.1, -3.2) == -3.2
@test max(-3.2, Inf) == max(Inf, -3.2) == Inf
@test max(-3.2, NaN) ≣ max(NaN, -3.2) ≣ NaN
@test min(5.1, Inf) == min(Inf, 5.1) == 5.1
@test min(5.1, -Inf) == min(-Inf, 5.1) == -Inf
@test min(5.1, NaN) ≣ min(NaN, 5.1) ≣ NaN
@test min(5.1, -NaN) ≣ min(-NaN, 5.1) ≣ NaN
@test minmax(-3.2, 5.1) == (min(-3.2, 5.1), max(-3.2, 5.1))
@test minmax(-3.2, Inf) == (min(-3.2, Inf), max(-3.2, Inf))
@test minmax(-3.2, NaN) ≣ (min(-3.2, NaN), max(-3.2, NaN))
@test (max(Inf,NaN), max(-Inf,NaN), max(Inf,-NaN), max(-Inf,-NaN)) ≣ (NaN,NaN,NaN,NaN)
@test (max(NaN,Inf), max(NaN,-Inf), max(-NaN,Inf), max(-NaN,-Inf)) ≣ (NaN,NaN,NaN,NaN)
@test (min(Inf,NaN), min(-Inf,NaN), min(Inf,-NaN), min(-Inf,-NaN)) ≣ (NaN,NaN,NaN,NaN)
@test (min(NaN,Inf), min(NaN,-Inf), min(-NaN,Inf), min(-NaN,-Inf)) ≣ (NaN,NaN,NaN,NaN)
@test minmax(-Inf,NaN) ≣ (min(-Inf,NaN), max(-Inf,NaN))

# fma
let x = Int64(7)^7
    @test fma(x-1, x-2, x-3) == (x-1) * (x-2) + (x-3)
    @test (fma((x-1)//(x-2), (x-3)//(x-4), (x-5)//(x-6)) ==
           (x-1)//(x-2) * (x-3)//(x-4) + (x-5)//(x-6))
end

let x = BigInt(7)^77
    @test fma(x-1, x-2, x-3) == (x-1) * (x-2) + (x-3)
    @test (fma((x-1)//(x-2), (x-3)//(x-4), (x-5)//(x-6)) ==
           (x-1)//(x-2) * (x-3)//(x-4) + (x-5)//(x-6))
end

let eps = 1//BigInt(2)^30, one_eps = 1+eps,
    eps64 = Float64(eps), one_eps64 = Float64(one_eps)
    @test eps64 == Float64(eps)
    @test rationalize(BigInt, eps64, tol=0) == eps
    @test one_eps64 == Float64(one_eps)
    @test rationalize(BigInt, one_eps64, tol=0) == one_eps
    @test one_eps64 * one_eps64 - 1 != Float64(one_eps * one_eps - 1)
    @test fma(one_eps64, one_eps64, -1) == Float64(one_eps * one_eps - 1)
end

let eps = 1//BigInt(2)^15, one_eps = 1+eps,
    eps32 = Float32(eps), one_eps32 = Float32(one_eps)
    @test eps32 == Float32(eps)
    @test rationalize(BigInt, eps32, tol=0) == eps
    @test one_eps32 == Float32(one_eps)
    @test rationalize(BigInt, one_eps32, tol=0) == one_eps
    @test one_eps32 * one_eps32 - 1 != Float32(one_eps * one_eps - 1)
    @test fma(one_eps32, one_eps32, -1) == Float32(one_eps * one_eps - 1)
end

let eps = 1//BigInt(2)^7, one_eps = 1+eps,
    eps16 = Float16(Float32(eps)), one_eps16 = Float16(Float32(one_eps))
    @test eps16 == Float16(Float32(eps))
    @test rationalize(BigInt, eps16, tol=0) == eps
    @test one_eps16 == Float16(Float32(one_eps))
    @test rationalize(BigInt, one_eps16, tol=0) == one_eps
    @test one_eps16 * one_eps16 - 1 != Float16(Float32(one_eps * one_eps - 1))
    @test (fma(one_eps16, one_eps16, -1) ==
           Float16(Float32(one_eps * one_eps - 1)))
end

let eps = 1//BigInt(2)^200, one_eps = 1+eps,
    eps256 = BigFloat(eps), one_eps256 = BigFloat(one_eps)
    @test eps256 == BigFloat(eps)
    @test rationalize(BigInt, eps256, tol=0) == eps
    @test one_eps256 == BigFloat(one_eps)
    @test rationalize(BigInt, one_eps256, tol=0) == one_eps
    @test one_eps256 * one_eps256 - 1 != BigFloat(one_eps * one_eps - 1)
    @test fma(one_eps256, one_eps256, -1) == BigFloat(one_eps * one_eps - 1)
end

# muladd

let eps = 1//BigInt(2)^30, one_eps = 1+eps,
    eps64 = Float64(eps), one_eps64 = Float64(one_eps)
    @test eps64 == Float64(eps)
    @test one_eps64 == Float64(one_eps)
    @test one_eps64 * one_eps64 - 1 != Float64(one_eps * one_eps - 1)
    @test muladd(one_eps64, one_eps64, -1) ≈ Float64(one_eps * one_eps - 1)
end

let eps = 1//BigInt(2)^15, one_eps = 1+eps,
    eps32 = Float32(eps), one_eps32 = Float32(one_eps)
    @test eps32 == Float32(eps)
    @test one_eps32 == Float32(one_eps)
    @test one_eps32 * one_eps32 - 1 != Float32(one_eps * one_eps - 1)
    @test muladd(one_eps32, one_eps32, -1) ≈ Float32(one_eps * one_eps - 1)
end

let eps = 1//BigInt(2)^7, one_eps = 1+eps,
    eps16 = Float16(Float32(eps)), one_eps16 = Float16(Float32(one_eps))
    @test eps16 == Float16(Float32(eps))
    @test one_eps16 == Float16(Float32(one_eps))
    @test one_eps16 * one_eps16 - 1 != Float16(Float32(one_eps * one_eps - 1))
    @test muladd(one_eps16, one_eps16, -1) ≈ Float16(Float32(one_eps * one_eps - 1))
end

@test muladd(1,2,3) == 1*2+3
@test muladd(big(1),2,3) == big(1)*2+3
@test muladd(UInt(1),2,3) == UInt(1)*2+3
@test muladd(1//1,2,3) == (1//1)*2+3
@test muladd(big(1//1),2,3) == big(1//1)*2+3
@test muladd(1.0,2,3) == 1.0*2+3
@test muladd(big(1.0),2,3) == big(1.0)*2+3

# lexing typemin(Int64)
@test (-9223372036854775808)^1 == -9223372036854775808
@test [1 -1 -9223372036854775808] == [1 -1 typemin(Int64)]

# large integer literals
@test isa(-170141183460469231731687303715884105729,BigInt)
@test isa(-170141183460469231731687303715884105728,Int128)
@test isa(-9223372036854775809,Int128)
@test isa(-9223372036854775808,Int64)
@test isa(9223372036854775807,Int64)
@test isa(9223372036854775808,Int128)
@test isa(170141183460469231731687303715884105727,Int128)
@test isa(170141183460469231731687303715884105728,BigInt)

@test isa(0170141183460469231731687303715884105728,BigInt)

# exponentiating with a negative base
@test -3^2 == -9
@test -9223372036854775808^2 == -(9223372036854775808^2)
@test -10000000000000000000^2 == -(10000000000000000000^2)
@test -170141183460469231731687303715884105728^2 ==
    -(170141183460469231731687303715884105728^2)

# numeric literal coefficients
let x = 10
    @test 2x == 20
    @test 9223372036854775808x == 92233720368547758080
    @test 170141183460469231731687303715884105728x ==
        1701411834604692317316873037158841057280
end

@test 2(10) == 20
@test 9223372036854775808(10) == 92233720368547758080
@test 170141183460469231731687303715884105728(10) ==
    1701411834604692317316873037158841057280

# definition and printing of extreme integers
@test bin(typemin(UInt8)) == "0"
@test bin(typemax(UInt8)) == "1"^8
@test oct(typemin(UInt8)) == "0"
@test oct(typemax(UInt8)) == "377"
@test dec(typemin(UInt8)) == "0"
@test dec(typemax(UInt8)) == "255"
@test hex(typemin(UInt8)) == "0"
@test hex(typemax(UInt8)) == "ff"
@test repr(typemin(UInt8)) == "0x00"
@test string(typemin(UInt8)) == "0"
@test repr(typemax(UInt8)) == "0xff"
@test string(typemax(UInt8)) == "255"
@test base(3,typemin(UInt8)) == "0"
@test base(3,typemax(UInt8)) == "100110"
@test base(12,typemin(UInt8)) == "0"
@test base(12,typemax(UInt8)) == "193"

@test bin(typemin(UInt16)) == "0"
@test bin(typemax(UInt16)) == "1"^16
@test oct(typemin(UInt16)) == "0"
@test oct(typemax(UInt16)) == "177777"
@test dec(typemin(UInt16)) == "0"
@test dec(typemax(UInt16)) == "65535"
@test hex(typemin(UInt16)) == "0"
@test hex(typemax(UInt16)) == "ffff"
@test repr(typemin(UInt16)) == "0x0000"
@test string(typemin(UInt16)) == "0"
@test repr(typemax(UInt16)) == "0xffff"
@test string(typemax(UInt16)) == "65535"
@test base(3,typemin(UInt16)) == "0"
@test base(3,typemax(UInt16)) == "10022220020"
@test base(12,typemin(UInt16)) == "0"
@test base(12,typemax(UInt16)) == "31b13"

@test bin(typemin(UInt32)) == "0"
@test bin(typemax(UInt32)) == "1"^32
@test oct(typemin(UInt32)) == "0"
@test oct(typemax(UInt32)) == "37777777777"
@test dec(typemin(UInt32)) == "0"
@test dec(typemax(UInt32)) == "4294967295"
@test hex(typemin(UInt32)) == "0"
@test hex(typemax(UInt32)) == "ffffffff"
@test repr(typemin(UInt32)) == "0x00000000"
@test string(typemin(UInt32)) == "0"
@test repr(typemax(UInt32)) == "0xffffffff"
@test string(typemax(UInt32)) == "4294967295"
@test base(3,typemin(UInt32)) == "0"
@test base(3,typemax(UInt32)) == "102002022201221111210"
@test base(12,typemin(UInt32)) == "0"
@test base(12,typemax(UInt32)) == "9ba461593"

@test bin(typemin(UInt64)) == "0"
@test bin(typemax(UInt64)) == "1"^64
@test oct(typemin(UInt64)) == "0"
@test oct(typemax(UInt64)) == "1777777777777777777777"
@test dec(typemin(UInt64)) == "0"
@test dec(typemax(UInt64)) == "18446744073709551615"
@test hex(typemin(UInt64)) == "0"
@test hex(typemax(UInt64)) == "ffffffffffffffff"
@test repr(typemin(UInt64)) == "0x0000000000000000"
@test string(typemin(UInt64)) == "0"
@test repr(typemax(UInt64)) == "0xffffffffffffffff"
@test string(typemax(UInt64)) == "18446744073709551615"
@test base(3,typemin(UInt64)) == "0"
@test base(3,typemax(UInt64)) == "11112220022122120101211020120210210211220"
@test base(12,typemin(UInt64)) == "0"
@test base(12,typemax(UInt64)) == "839365134a2a240713"

@test bin(typemin(UInt128)) == "0"
@test bin(typemax(UInt128)) == "1"^128
@test oct(typemin(UInt128)) == "0"
@test oct(typemax(UInt128)) == "3777777777777777777777777777777777777777777"
@test hex(typemin(UInt128)) == "0"
@test hex(typemax(UInt128)) == "ffffffffffffffffffffffffffffffff"
@test repr(typemin(UInt128)) == "0x00000000000000000000000000000000"
@test string(typemin(UInt128)) == "0"
@test repr(typemax(UInt128)) == "0xffffffffffffffffffffffffffffffff"
@test string(typemax(UInt128)) == "340282366920938463463374607431768211455"

@test dec(typemin(UInt128)) == "0"
@test dec(typemax(UInt128)) == "340282366920938463463374607431768211455"
@test base(3,typemin(UInt128)) == "0"
@test base(3,typemax(UInt128)) ==
    "202201102121002021012000211012011021221022212021111001022110211020010021100121010"
@test base(12,typemin(UInt128)) == "0"
@test base(12,typemax(UInt128)) == "5916b64b41143526a777873841863a6a6993"

@test bin(typemin(Int8)) == "-1"*"0"^7
@test bin(typemax(Int8)) == "1"^7
@test oct(typemin(Int8)) == "-200"
@test oct(typemax(Int8)) == "177"
@test dec(typemin(Int8)) == "-128"
@test dec(typemax(Int8)) == "127"
@test hex(typemin(Int8)) == "-80"
@test hex(typemax(Int8)) == "7f"
@test string(typemin(Int8)) == "-128"
@test string(typemax(Int8)) == "127"
@test base(3,typemin(Int8)) == "-11202"
@test base(3,typemax(Int8)) == "11201"
@test base(12,typemin(Int8)) == "-a8"
@test base(12,typemax(Int8)) == "a7"

@test bin(typemin(Int16)) == "-1"*"0"^15
@test bin(typemax(Int16)) == "1"^15
@test oct(typemin(Int16)) == "-100000"
@test oct(typemax(Int16)) == "77777"
@test dec(typemin(Int16)) == "-32768"
@test dec(typemax(Int16)) == "32767"
@test hex(typemin(Int16)) == "-8000"
@test hex(typemax(Int16)) == "7fff"
@test string(typemin(Int16)) == "-32768"
@test string(typemax(Int16)) == "32767"
@test base(3,typemin(Int16)) == "-1122221122"
@test base(3,typemax(Int16)) == "1122221121"
@test base(12,typemin(Int16)) == "-16b68"
@test base(12,typemax(Int16)) == "16b67"

@test bin(typemin(Int32)) == "-1"*"0"^31
@test bin(typemax(Int32)) == "1"^31
@test oct(typemin(Int32)) == "-20000000000"
@test oct(typemax(Int32)) == "17777777777"
@test dec(typemin(Int32)) == "-2147483648"
@test dec(typemax(Int32)) == "2147483647"
@test hex(typemin(Int32)) == "-80000000"
@test hex(typemax(Int32)) == "7fffffff"
@test string(typemin(Int32)) == "-2147483648"
@test string(typemax(Int32)) == "2147483647"
@test base(3,typemin(Int32)) == "-12112122212110202102"
@test base(3,typemax(Int32)) == "12112122212110202101"
@test base(12,typemin(Int32)) == "-4bb2308a8"
@test base(12,typemax(Int32)) == "4bb2308a7"

@test bin(typemin(Int64)) == "-1"*"0"^63
@test bin(typemax(Int64)) == "1"^63
@test oct(typemin(Int64)) == "-1000000000000000000000"
@test oct(typemax(Int64)) == "777777777777777777777"
@test dec(typemin(Int64)) == "-9223372036854775808"
@test dec(typemax(Int64)) == "9223372036854775807"
@test hex(typemin(Int64)) == "-8000000000000000"
@test hex(typemax(Int64)) == "7fffffffffffffff"
@test string(typemin(Int64)) == "-9223372036854775808"
@test string(typemax(Int64)) == "9223372036854775807"
@test base(3,typemin(Int64)) == "-2021110011022210012102010021220101220222"
@test base(3,typemax(Int64)) == "2021110011022210012102010021220101220221"
@test base(12,typemin(Int64)) == "-41a792678515120368"
@test base(12,typemax(Int64)) == "41a792678515120367"

@test bin(typemin(Int128)) == "-1"*"0"^127
@test bin(typemax(Int128)) == "1"^127
@test oct(typemin(Int128)) == "-2000000000000000000000000000000000000000000"
@test oct(typemax(Int128)) == "1777777777777777777777777777777777777777777"
@test hex(typemin(Int128)) == "-80000000000000000000000000000000"
@test hex(typemax(Int128)) == "7fffffffffffffffffffffffffffffff"

@test dec(typemin(Int128)) == "-170141183460469231731687303715884105728"
@test dec(typemax(Int128)) == "170141183460469231731687303715884105727"
@test string(typemin(Int128)) == "-170141183460469231731687303715884105728"
@test string(typemax(Int128)) == "170141183460469231731687303715884105727"
@test base(3,typemin(Int128)) ==
    "-101100201022001010121000102002120122110122221010202000122201220121120010200022002"
@test base(3,typemax(Int128)) ==
    "101100201022001010121000102002120122110122221010202000122201220121120010200022001"
@test base(12,typemin(Int128)) == "-2a695925806818735399a37a20a31b3534a8"
@test base(12,typemax(Int128)) == "2a695925806818735399a37a20a31b3534a7"

@test hex2num("3ff0000000000000") == 1.
@test hex2num("bff0000000000000") == -1.
@test hex2num("4000000000000000") == 2.
@test hex2num("7ff0000000000000") == Inf
@test hex2num("fff0000000000000") == -Inf
@test isnan(hex2num("7ff8000000000000"))
@test isnan(hex2num("fff8000000000000"))
@test hex2num("3f800000") == 1.0f0
@test hex2num("bf800000") == -1.0f0
@test hex2num("7f800000") == Inf32
@test hex2num("ff800000") == -Inf32
@test isnan(hex2num("7fc00000"))
@test isnan(hex2num("ffc00000"))

# floating-point printing
@test repr(1.0) == "1.0"
@test repr(-1.0) == "-1.0"
@test repr(0.0) == "0.0"
@test repr(-0.0) == "-0.0"
@test repr(0.1) == "0.1"
@test repr(0.2) == "0.2"
@test repr(0.3) == "0.3"
@test repr(0.1+0.2) != "0.3"
@test repr(Inf) == "Inf"
@test repr(-Inf) == "-Inf"
@test repr(NaN) == "NaN"
@test repr(-NaN) == "NaN"
@test repr(Float64(pi)) == "3.141592653589793"
# issue 6608
@test sprint(showcompact, 666666.6) == "6.66667e5"
@test sprint(showcompact, 666666.049) == "666666.0"
@test sprint(showcompact, 666665.951) == "666666.0"
@test sprint(showcompact, 66.66666) == "66.6667"
@test sprint(showcompact, -666666.6) == "-6.66667e5"
@test sprint(showcompact, -666666.049) == "-666666.0"
@test sprint(showcompact, -666665.951) == "-666666.0"
@test sprint(showcompact, -66.66666) == "-66.6667"

@test repr(1.0f0) == "1.0f0"
@test repr(-1.0f0) == "-1.0f0"
@test repr(0.0f0) == "0.0f0"
@test repr(-0.0f0) == "-0.0f0"
@test repr(0.1f0) == "0.1f0"
@test repr(0.2f0) == "0.2f0"
@test repr(0.3f0) == "0.3f0"
@test repr(0.1f0+0.2f0) == "0.3f0"
@test repr(Inf32) == "Inf32"
@test repr(-Inf32) == "-Inf32"
@test repr(NaN32) == "NaN32"
@test repr(-NaN32) == "NaN32"
@test repr(Float32(pi)) == "3.1415927f0"

# signs
@test sign(1) == 1
@test sign(-1) == -1
@test sign(0) == 0
@test sign(1.0) == 1
@test sign(-1.0) == -1
@test sign(0.0) == 0
@test sign(-0.0) == 0
@test sign( 1.0/0.0) == 1
@test sign(-1.0/0.0) == -1
@test sign(Inf) == 1
@test sign(-Inf) == -1
@test isequal(sign(NaN), NaN)
@test isequal(sign(-NaN), NaN)
@test sign(2//3) == 1
@test sign(-2//3) == -1
@test sign(0//1) == 0
@test sign(-0//1) == 0
@test sign(1//0) == 1
@test sign(-1//0) == -1
@test isa(sign(2//3), Rational{Int})
@test isa(2//3 + 2//3im, Complex{Rational{Int}})
@test isa(sign(2//3 + 2//3im), Complex{Float64})
@test sign(one(UInt)) == 1
@test sign(zero(UInt)) == 0

@test signbit(1) == 0
@test signbit(0) == 0
@test signbit(-1) == 1
@test signbit(1.0) == 0
@test signbit(0.0) == 0
@test signbit(-0.0) == 1
@test signbit(-1.0) == 1
@test signbit(1.0/0.0) == 0
@test signbit(-1.0/0.0) == 1
@test signbit(Inf) == 0
@test signbit(-Inf) == 1
@test signbit(NaN) == 0
@test signbit(-NaN) == 1
@test signbit(2//3) == 0
@test signbit(-2//3) == 1
@test signbit(0//1) == 0
@test signbit(-0//1) == 0
@test signbit(1//0) == 0
@test signbit(-1//0) == 1

@test copysign(big(1.0),big(-2.0)) == big(-1.0)

#copysign
@test copysign(-1,1) == 1
@test copysign(1,-1) == -1

@test copysign(-1,1.0) == 1
@test copysign(1,-1.0) == -1

@test copysign(-1,1//2) == 1
@test copysign(1,-1//2) == -1

@test copysign(1.0,-1) == -1.0
@test copysign(-1.0,1) == 1.0

@test copysign(1.0,-1.0) == -1.0
@test copysign(-1.0,1.0) == 1.0

@test copysign(1.0,-1//2) == -1.0
@test copysign(-1.0,1//2) == 1.0

@test copysign(1//2,-1) == -1//2
@test copysign(-1//2,1) == 1//2

@test copysign(1//2,-1//2) == -1//2
@test copysign(-1//2,1//2) == 1//2

@test copysign(1//2,-1.0) == -1//2
@test copysign(-1//2,1.0) == 1//2

# verify type stability with integer (x is negative)
@test eltype(copysign(-1,1)) <: Integer
@test eltype(copysign(-1,BigInt(1))) <: Integer
@test eltype(copysign(-1,1.0)) <: Integer
@test eltype(copysign(-1,1//2)) <: Integer
@test eltype(copysign(-BigInt(1),1)) <: Integer
@test eltype(copysign(-BigInt(1),1.0)) <: Integer
@test eltype(copysign(-BigInt(1),1//2)) <: Integer
@test eltype(copysign(-BigInt(1),BigInt(1))) <: Integer
@test eltype(copysign(-1,-1)) <: Integer
@test eltype(copysign(-1,-BigInt(1))) <: Integer
@test eltype(copysign(-1,-1.0)) <: Integer
@test eltype(copysign(-1,-1//2)) <: Integer
@test eltype(copysign(-BigInt(1),-1)) <: Integer
@test eltype(copysign(-BigInt(1),-1.0)) <: Integer
@test eltype(copysign(-BigInt(1),-1//2)) <: Integer
@test eltype(copysign(-BigInt(1),-BigInt(1))) <: Integer

# verify type stability with integer (x is positive)
@test eltype(copysign(1,1)) <: Integer
@test eltype(copysign(1,BigInt(1))) <: Integer
@test eltype(copysign(1,1.0)) <: Integer
@test eltype(copysign(1,1//2)) <: Integer
@test eltype(copysign(BigInt(1),1)) <: Integer
@test eltype(copysign(BigInt(1),1.0)) <: Integer
@test eltype(copysign(BigInt(1),1//2)) <: Integer
@test eltype(copysign(BigInt(1),BigInt(1))) <: Integer
@test eltype(copysign(1,-1)) <: Integer
@test eltype(copysign(1,-BigInt(1))) <: Integer
@test eltype(copysign(1,-1.0)) <: Integer
@test eltype(copysign(1,-1//2)) <: Integer
@test eltype(copysign(BigInt(1),-1)) <: Integer
@test eltype(copysign(BigInt(1),-1.0)) <: Integer
@test eltype(copysign(BigInt(1),-1//2)) <: Integer
@test eltype(copysign(BigInt(1),-BigInt(1))) <: Integer

# verify type stability with real (x is negative)
@test eltype(copysign(-1.0,1)) <: Real
@test eltype(copysign(-1.0,BigInt(1))) <: Real
@test eltype(copysign(-1.0,1.0)) <: Real
@test eltype(copysign(-1.0,1//2)) <: Real
@test eltype(copysign(-1.0,-1)) <: Real
@test eltype(copysign(-1.0,-BigInt(1))) <: Real
@test eltype(copysign(-1.0,-1.0)) <: Real
@test eltype(copysign(-1.0,-1//2)) <: Real

# Verify type stability with real (x is positive)
@test eltype(copysign(1.0,1)) <: Real
@test eltype(copysign(1.0,BigInt(1))) <: Real
@test eltype(copysign(1.0,1.0)) <: Real
@test eltype(copysign(1.0,1//2)) <: Real
@test eltype(copysign(1.0,-1)) <: Real
@test eltype(copysign(1.0,-BigInt(1))) <: Real
@test eltype(copysign(1.0,-1.0)) <: Real
@test eltype(copysign(1.0,-1//2)) <: Real

# Verify type stability with rational (x is negative)
@test eltype(copysign(-1//2,1)) <: Rational
@test eltype(copysign(-1//2,BigInt(1))) <: Rational
@test eltype(copysign(-1//2,1.0)) <: Rational
@test eltype(copysign(-1//2,1//2)) <: Rational
@test eltype(copysign(-1//2,-1)) <: Rational
@test eltype(copysign(-1//2,-BigInt(1))) <: Rational
@test eltype(copysign(-1//2,-1.0)) <: Rational
@test eltype(copysign(-1//2,-1//2)) <: Rational

# Verify type stability with rational (x is positive)
@test eltype(copysign(-1//2,1)) <: Rational
@test eltype(copysign(-1//2,BigInt(1))) <: Rational
@test eltype(copysign(-1//2,1.0)) <: Rational
@test eltype(copysign(-1//2,1//2)) <: Rational
@test eltype(copysign(-1//2,-1)) <: Rational
@test eltype(copysign(-1//2,-BigInt(1))) <: Rational
@test eltype(copysign(-1//2,-1.0)) <: Rational
@test eltype(copysign(-1//2,-1//2)) <: Rational

# test x = NaN
@test isnan(copysign(0/0,1))
@test isnan(copysign(0/0,-1))

# test x = Inf
@test isinf(copysign(1/0,1))
@test isinf(copysign(1/0,-1))

@test isnan(1)     == false
@test isnan(1.0)   == false
@test isnan(-1.0)  == false
@test isnan(Inf)   == false
@test isnan(-Inf)  == false
@test isnan(NaN)   == true
@test isnan(1//2)  == false
@test isnan(-2//3) == false
@test isnan(5//0)  == false
@test isnan(-3//0) == false

@test isinf(1)     == false
@test isinf(1.0)   == false
@test isinf(-1.0)  == false
@test isinf(Inf)   == true
@test isinf(-Inf)  == true
@test isinf(NaN)   == false
@test isinf(1//2)  == false
@test isinf(-2//3) == false
@test isinf(5//0)  == true
@test isinf(-3//0) == true

@test isfinite(1)     == true
@test isfinite(1.0)   == true
@test isfinite(-1.0)  == true
@test isfinite(Inf)   == false
@test isfinite(-Inf)  == false
@test isfinite(NaN)   == false
@test isfinite(1//2)  == true
@test isfinite(-2//3) == true
@test isfinite(5//0)  == false
@test isfinite(-3//0) == false
@test isfinite(pi)    == true

@test isequal(-Inf,-Inf)
@test isequal(-1.0,-1.0)
@test isequal(-0.0,-0.0)
@test isequal(+0.0,+0.0)
@test isequal(+1.0,+1.0)
@test isequal(+Inf,+Inf)
@test isequal(-NaN,-NaN)
@test isequal(-NaN,+NaN)
@test isequal(+NaN,-NaN)
@test isequal(+NaN,+NaN)

@test !isequal(-Inf,+Inf)
@test !isequal(-1.0,+1.0)
@test !isequal(-0.0,+0.0)
@test !isequal(+0.0,-0.0)
@test !isequal(+1.0,-1.0)
@test !isequal(+Inf,-Inf)

@test  isequal(-0.0f0,-0.0)
@test  isequal( 0.0f0, 0.0)
@test !isequal(-0.0f0, 0.0)
@test !isequal(0.0f0 ,-0.0)

@test !isless(-Inf,-Inf)
@test  isless(-Inf,-1.0)
@test  isless(-Inf,-0.0)
@test  isless(-Inf,+0.0)
@test  isless(-Inf,+1.0)
@test  isless(-Inf,+Inf)
@test  isless(-Inf,-NaN)
@test  isless(-Inf,+NaN)

@test !isless(-1.0,-Inf)
@test !isless(-1.0,-1.0)
@test  isless(-1.0,-0.0)
@test  isless(-1.0,+0.0)
@test  isless(-1.0,+1.0)
@test  isless(-1.0,+Inf)
@test  isless(-1.0,-NaN)
@test  isless(-1.0,+NaN)

@test !isless(-0.0,-Inf)
@test !isless(-0.0,-1.0)
@test !isless(-0.0,-0.0)
@test  isless(-0.0,+0.0)
@test  isless(-0.0,+1.0)
@test  isless(-0.0,+Inf)
@test  isless(-0.0,-NaN)
@test  isless(-0.0,+NaN)

@test !isless(+0.0,-Inf)
@test !isless(+0.0,-1.0)
@test !isless(+0.0,-0.0)
@test !isless(+0.0,+0.0)
@test  isless(+0.0,+1.0)
@test  isless(+0.0,+Inf)
@test  isless(+0.0,-NaN)
@test  isless(+0.0,+NaN)

@test !isless(+1.0,-Inf)
@test !isless(+1.0,-1.0)
@test !isless(+1.0,-0.0)
@test !isless(+1.0,+0.0)
@test !isless(+1.0,+1.0)
@test  isless(+1.0,+Inf)
@test  isless(+1.0,-NaN)
@test  isless(+1.0,+NaN)

@test !isless(+Inf,-Inf)
@test !isless(+Inf,-1.0)
@test !isless(+Inf,-0.0)
@test !isless(+Inf,+0.0)
@test !isless(+Inf,+1.0)
@test !isless(+Inf,+Inf)
@test  isless(+Inf,-NaN)
@test  isless(+Inf,+NaN)

@test !isless(-NaN,-Inf)
@test !isless(-NaN,-1.0)
@test !isless(-NaN,-0.0)
@test !isless(-NaN,+0.0)
@test !isless(-NaN,+1.0)
@test !isless(-NaN,+Inf)
@test !isless(-NaN,-NaN)
@test !isless(-NaN,+NaN)

@test !isless(+NaN,-Inf)
@test !isless(+NaN,-1.0)
@test !isless(+NaN,-0.0)
@test !isless(+NaN,+0.0)
@test !isless(+NaN,+1.0)
@test !isless(+NaN,+Inf)
@test !isless(+NaN,-NaN)
@test !isless(+NaN,+NaN)

@test  isequal(   0, 0.0)
@test  isequal( 0.0,   0)
@test !isequal(   0,-0.0)
@test !isequal(-0.0,   0)
@test   isless(-0.0,   0)
@test  !isless(   0,-0.0)

@test isless(-0.0, 0.0f0)
@test lexcmp(-0.0, 0.0f0) == -1
@test lexcmp(0.0, -0.0f0) == 1
@test lexcmp(NaN, 1) == 1
@test lexcmp(1, NaN) == -1
@test lexcmp(NaN, NaN) == 0

for x=-5:5, y=-5:5
    @test (x==y)==(Float64(x)==Int64(y))
    @test (x!=y)==(Float64(x)!=Int64(y))
    @test (x< y)==(Float64(x)< Int64(y))
    @test (x> y)==(Float64(x)> Int64(y))
    @test (x<=y)==(Float64(x)<=Int64(y))
    @test (x>=y)==(Float64(x)>=Int64(y))

    @test (x==y)==(Int64(x)==Float64(y))
    @test (x!=y)==(Int64(x)!=Float64(y))
    @test (x< y)==(Int64(x)< Float64(y))
    @test (x> y)==(Int64(x)> Float64(y))
    @test (x<=y)==(Int64(x)<=Float64(y))
    @test (x>=y)==(Int64(x)>=Float64(y))

    if x >= 0
        @test (x==y)==(UInt64(x)==Float64(y))
        @test (x!=y)==(UInt64(x)!=Float64(y))
        @test (x< y)==(UInt64(x)< Float64(y))
        @test (x> y)==(UInt64(x)> Float64(y))
        @test (x<=y)==(UInt64(x)<=Float64(y))
        @test (x>=y)==(UInt64(x)>=Float64(y))
    end
    if y >= 0
        @test (x==y)==(Float64(x)==UInt64(y))
        @test (x!=y)==(Float64(x)!=UInt64(y))
        @test (x< y)==(Float64(x)< UInt64(y))
        @test (x> y)==(Float64(x)> UInt64(y))
        @test (x<=y)==(Float64(x)<=UInt64(y))
        @test (x>=y)==(Float64(x)>=UInt64(y))
    end
end

function _cmp_(x::Union{Int64,UInt64}, y::Float64)
    if x==Int64(2)^53-2 && y==2.0^53-2; return  0; end
    if x==Int64(2)^53-2 && y==2.0^53-1; return -1; end
    if x==Int64(2)^53-2 && y==2.0^53  ; return -1; end
    if x==Int64(2)^53-2 && y==2.0^53+2; return -1; end
    if x==Int64(2)^53-2 && y==2.0^53+3; return -1; end
    if x==Int64(2)^53-2 && y==2.0^53+4; return -1; end

    if x==Int64(2)^53-1 && y==2.0^53-2; return +1; end
    if x==Int64(2)^53-1 && y==2.0^53-1; return  0; end
    if x==Int64(2)^53-1 && y==2.0^53  ; return -1; end
    if x==Int64(2)^53-1 && y==2.0^53+2; return -1; end
    if x==Int64(2)^53-1 && y==2.0^53+3; return -1; end
    if x==Int64(2)^53-1 && y==2.0^53+4; return -1; end

    if x==Int64(2)^53   && y==2.0^53-2; return +1; end
    if x==Int64(2)^53   && y==2.0^53-1; return +1; end
    if x==Int64(2)^53   && y==2.0^53  ; return  0; end
    if x==Int64(2)^53   && y==2.0^53+2; return -1; end
    if x==Int64(2)^53   && y==2.0^53+4; return -1; end

    if x==Int64(2)^53+1 && y==2.0^53-2; return +1; end
    if x==Int64(2)^53+1 && y==2.0^53-1; return +1; end
    if x==Int64(2)^53+1 && y==2.0^53  ; return +1; end
    if x==Int64(2)^53+1 && y==2.0^53+2; return -1; end
    if x==Int64(2)^53+1 && y==2.0^53+4; return -1; end

    if x==Int64(2)^53+2 && y==2.0^53-2; return +1; end
    if x==Int64(2)^53+2 && y==2.0^53-1; return +1; end
    if x==Int64(2)^53+2 && y==2.0^53  ; return +1; end
    if x==Int64(2)^53+2 && y==2.0^53+2; return  0; end
    if x==Int64(2)^53+2 && y==2.0^53+4; return -1; end

    if x==Int64(2)^53+3 && y==2.0^53-2; return +1; end
    if x==Int64(2)^53+3 && y==2.0^53-1; return +1; end
    if x==Int64(2)^53+3 && y==2.0^53  ; return +1; end
    if x==Int64(2)^53+3 && y==2.0^53+2; return +1; end
    if x==Int64(2)^53+3 && y==2.0^53+4; return -1; end

    if x==Int64(2)^53+4 && y==2.0^53-2; return +1; end
    if x==Int64(2)^53+4 && y==2.0^53-1; return +1; end
    if x==Int64(2)^53+4 && y==2.0^53  ; return +1; end
    if x==Int64(2)^53+4 && y==2.0^53+2; return +1; end
    if x==Int64(2)^53+4 && y==2.0^53+4; return  0; end

    if x==Int64(2)^53+5 && y==2.0^53-2; return +1; end
    if x==Int64(2)^53+5 && y==2.0^53-1; return +1; end
    if x==Int64(2)^53+5 && y==2.0^53  ; return +1; end
    if x==Int64(2)^53+5 && y==2.0^53+2; return +1; end
    if x==Int64(2)^53+5 && y==2.0^53+4; return +1; end

    error("invalid: _cmp_($x,$y)")
end

for x=Int64(2)^53-2:Int64(2)^53+5,
    y=[2.0^53-2 2.0^53-1 2.0^53 2.0^53+2 2.0^53+4]
    u = UInt64(x)
    @test y == Float64(trunc(Int64,y))

    @test (x==y)==(y==x)
    @test (x!=y)==!(x==y)
    @test (-x==-y)==(-y==-x)
    @test (-x!=-y)==!(-x==-y)

    @test (x<y)==(x<=y)&(x!=y)
    @test (x<=y)==(x<y)|(x==y)
    @test (x==y)==(x<=y)&!(x<y)

    @test -x != x
    @test -y != y
    @test -x != y
    @test -y != x
    @test -x <  x
    @test -y <  y
    @test -x <  y
    @test -y <  x
    @test -x <= x
    @test -y <= y
    @test -x <= y
    @test -y <= x

    @test -y != u
    @test -y <  u
    @test -y <= u

    c = _cmp_(x,y)
    if c < 0
        @test !(x == y)
        @test  (x <  y)
        @test !(y <  x)
        @test  (x <= y)
        @test !(y <= x)

        @test !(u == y)
        @test  (u <  y)
        @test !(y <  u)
        @test  (u <= y)
        @test !(y <= u)

        @test !(-x == -y)
        @test !(-x <  -y)
        @test  (-y <  -x)
        @test !(-x <= -y)
        @test  (-y <= -x)
    elseif c > 0
        @test !(x == y)
        @test !(x <  y)
        @test  (y <  x)
        @test !(x <= y)
        @test  (y <= x)

        @test !(u == y)
        @test !(u <  y)
        @test  (y <  u)
        @test !(u <= y)
        @test  (y <= u)

        @test !(-x == -y)
        @test  (-x <  -y)
        @test !(-y <  -x)
        @test  (-x <= -y)
        @test !(-y <= -x)
    else
        @test  (x == y)
        @test !(x <  y)
        @test !(y <  x)
        @test  (x <= y)
        @test  (y <= x)

        @test  (u == y)
        @test !(u <  y)
        @test !(y <  u)
        @test  (u <= y)
        @test  (y <= u)

        @test  (-x == -y)
        @test !(-x <  -y)
        @test !(-y <  -x)
        @test  (-x <= -y)
        @test  (-y <= -x)
    end
end

@test Int64(2)^62-1 != 2.0^62
@test Int64(2)^62   == 2.0^62
@test Int64(2)^62+1 != 2.0^62
@test 2.0^62 != Int64(2)^62-1
@test 2.0^62 == Int64(2)^62
@test 2.0^62 != Int64(2)^62+1

@test typemax(Int64)   != +2.0^63
@test typemin(Int64)   == -2.0^63
@test typemin(Int64)+1 != -2.0^63

@test UInt64(2)^60-1 != 2.0^60
@test UInt64(2)^60   == 2.0^60
@test UInt64(2)^60+1 != 2.0^60
@test 2.0^60 != UInt64(2)^60-1
@test 2.0^60 == UInt64(2)^60
@test 2.0^60 != UInt64(2)^60+1

@test UInt64(2)^63-1 != 2.0^63
@test UInt64(2)^63   == 2.0^63
@test UInt64(2)^63+1 != 2.0^63
@test 2.0^63 != UInt64(2)^63-1
@test 2.0^63 == UInt64(2)^63
@test 2.0^63 != UInt64(2)^63+1

@test typemax(UInt64) != 2.0^64
# issue #9085
f9085() = typemax(UInt64) != 2.0^64
@test f9085()

@test typemax(UInt64) < Float64(typemax(UInt64))
@test typemax(Int64) < Float64(typemax(Int64))
@test typemax(UInt64) <= Float64(typemax(UInt64))
@test typemax(Int64) <= Float64(typemax(Int64))

@test Float64(typemax(UInt64)) > typemax(UInt64)
@test Float64(typemax(Int64)) > typemax(Int64)
@test Float64(typemax(UInt64)) >= typemax(UInt64)
@test Float64(typemax(Int64)) >= typemax(Int64)

@test Float64(Int128(0)) == 0.0
@test Float32(Int128(0)) == 0.0f0
@test Float64(Int128(-1)) == -1.0
@test Float32(Int128(-1)) == -1.0f0
@test Float64(Int128(3)) == 3.0
@test Float32(Int128(3)) == 3.0f0
@test Float64(UInt128(10121)) == 10121.0
@test Float32(UInt128(10121)) == 10121.0f0
@test Float64(typemin(Int128)) == -2.0^127
@test Float32(typemin(Int128)) == -2.0f0^127
@test Float64(typemax(Int128)) == 2.0^127
@test Float32(typemax(Int128)) == 2.0f0^127
@test Float64(typemin(UInt128)) == 0.0
@test Float32(typemin(UInt128)) == 0.0f0
@test Float64(typemax(UInt128)) == 2.0^128
@test Float32(typemax(UInt128)) == 2.0f0^128

# check for double rounding in conversion
@test Float64(10633823966279328163822077199654060032) == 1.0633823966279327e37 #0x1p123
@test Float64(10633823966279328163822077199654060033) == 1.063382396627933e37 #nextfloat(0x1p123)
@test Float64(-10633823966279328163822077199654060032) == -1.0633823966279327e37
@test Float64(-10633823966279328163822077199654060033) == -1.063382396627933e37

# check Float vs Int128 comparisons
@test Int128(1e30) == 1e30
@test Int128(1e30)+1 > 1e30

@test Int128(-2.0^127) == typemin(Int128)
@test Float64(UInt128(3.7e19)) == 3.7e19
@test Float64(UInt128(3.7e30)) == 3.7e30

@test !(NaN <= 1)
@test !(NaN >= 1)
@test !(NaN < 1)
@test !(NaN > 1)
@test !(1 <= NaN)
@test !(1 >= NaN)
@test !(1 < NaN)
@test !(1 > NaN)

@test 1//1 == 1
@test 2//2 == 1
@test 1//1 == 1//1
@test 2//2 == 1//1
@test 2//4 == 3//6
@test 1//2 + 1//2 == 1
@test (-1)//3 == -(1//3)
@test 1//2 + 3//4 == 5//4
@test 1//3 * 3//4 == 1//4
@test 1//2 / 3//4 == 2//3
@test 1//0 == 1//0
@test 5//0 == 1//0
@test -1//0 == -1//0
@test -7//0 == -1//0

@test_throws OverflowError -(0x01//0x0f)
@test_throws OverflowError -(typemin(Int)//1)
@test_throws OverflowError (typemax(Int)//3) + 1
@test_throws OverflowError (typemax(Int)//3) * 2
@test (typemax(Int)//1) * (1//typemax(Int)) == 1
@test (typemax(Int)//1) / (typemax(Int)//1) == 1
@test (1//typemax(Int)) / (1//typemax(Int)) == 1
@test_throws OverflowError (1//2)^63

<<<<<<< HEAD
for op in (+, -, *, /, ÷, %)
    for (xfl, xra) in ((Inf, 1//0), (-Inf, -1//0)),
        (yfl, yra) in ((Inf, 1//0), (-Inf, -1//0))
        if isnan(op(xfl, yfl))
            if isa(op(1//1, 1//1), Integer)
                @test_throws DivideError op(xra, yra)
            else
                @test_throws ArgumentError op(xra, yra)
            end
        else
            @test op(xra, yra) == op(xfl, yfl)
        end
    end
end
=======
@test @inferred(rationalize(Int, 3.0, 0.0)) === 3//1
@test @inferred(rationalize(Int, 3.0, 0)) === 3//1
@test_throws ArgumentError rationalize(Int, big(3.0), -1.)
>>>>>>> b1242dff

for a = -5:5, b = -5:5
    if a == b == 0; continue; end
    if ispow2(b)
        @test a//b == a/b
        @test convert(Rational,a/b) == a//b
    end
    @test rationalize(a/b) == a//b
    @test a//b == a//b
    if b == 0
        @test_throws DivideError round(Integer,a//b) == round(Integer,a/b)
    else
        @test round(Integer,a//b) == round(Integer,a/b)
    end
    for c = -5:5
        @test (a//b == c) == (a/b == c)
        @test (a//b != c) == (a/b != c)
        @test (a//b <= c) == (a/b <= c)
        @test (a//b <  c) == (a/b <  c)
        @test (a//b >= c) == (a/b >= c)
        @test (a//b >  c) == (a/b >  c)
        for d = -5:5
            if c == d == 0; continue; end
            @test (a//b == c//d) == (a/b == c/d)
            @test (a//b != c//d) == (a/b != c/d)
            @test (a//b <= c//d) == (a/b <= c/d)
            @test (a//b <  c//d) == (a/b <  c/d)
            @test (a//b >= c//d) == (a/b >= c/d)
            @test (a//b >  c//d) == (a/b >  c/d)
        end
    end
end

@test 0.5 == 1//2
@test 0.1 != 1//10
@test 0.1 == 3602879701896397//36028797018963968
@test Inf == 1//0 == 2//0 == typemax(Int)//0
@test -Inf == -1//0 == -2//0 == -typemax(Int)//0
@test realmin() != 1//(BigInt(2)^1022+1)
@test realmin() == 1//(BigInt(2)^1022)
@test realmin() != 1//(BigInt(2)^1022-1)
@test realmin()/2 != 1//(BigInt(2)^1023+1)
@test realmin()/2 == 1//(BigInt(2)^1023)
@test realmin()/2 != 1//(BigInt(2)^1023-1)
@test nextfloat(0.0) != 1//(BigInt(2)^1074+1)
@test nextfloat(0.0) == 1//(BigInt(2)^1074)
@test nextfloat(0.0) != 1//(BigInt(2)^1074-1)

@test 1/3 < 1//3
@test !(1//3 < 1/3)
@test -1/3 < 1//3
@test -1/3 > -1//3
@test 1/3 > -1//3
@test 1/5 > 1//5
@test 1//3 < Inf
@test 0//1 < Inf
@test 1//0 == Inf
@test -1//0 == -Inf
@test -1//0 != Inf
@test 1//0 != -Inf
@test !(1//0 < Inf)
@test !(1//3 < NaN)
@test !(1//3 == NaN)
@test !(1//3 > NaN)

@test Float64(pi,RoundDown) < pi
@test Float64(pi,RoundUp) > pi
@test !(Float64(pi,RoundDown) > pi)
@test !(Float64(pi,RoundUp) < pi)
@test Float64(pi,RoundDown) <= pi
@test Float64(pi,RoundUp) >= pi
@test Float64(pi,RoundDown) != pi
@test Float64(pi,RoundUp) != pi

@test Float32(pi,RoundDown) < pi
@test Float32(pi,RoundUp) > pi
@test !(Float32(pi,RoundDown) > pi)
@test !(Float32(pi,RoundUp) < pi)

# issue #6365
for T in (Float32, Float64)
    for i = 9007199254740992:9007199254740996
        @test T(i) == T(BigFloat(i))
        @test T(-i) == T(BigFloat(-i))
        for r in (RoundNearest,RoundUp,RoundDown,RoundToZero)
            @test T(i,r) == T(BigFloat(i),r)
            @test T(-i,r) == T(BigFloat(-i),r)
        end
    end
end

@test prevfloat(big(pi)) < pi
@test nextfloat(big(pi)) > pi
@test !(prevfloat(big(pi)) > pi)
@test !(nextfloat(big(pi)) < pi)

@test 2646693125139304345//842468587426513207 < pi
@test !(2646693125139304345//842468587426513207 > pi)
@test 2646693125139304345//842468587426513207 != pi

@test sqrt(2) == 1.4142135623730951

@test 1+1.5 == 2.5
@test 1.5+1 == 2.5
@test 1+1.5+2 == 4.5
@test isa(convert(Complex{Int16},1), Complex{Int16})
@test Complex(1,2)+1 == Complex(2,2)
@test Complex(1,2)+1.5 == Complex(2.5,2.0)
@test 1/Complex(2,2) == Complex(.25,-.25)
@test Complex(1.5,1.0) + 1//2 == Complex(2.0,1.0)
@test real(Complex(1//2,2//3)) == 1//2
@test imag(Complex(1//2,2//3)) == 2//3
@test Complex(1,2) + 1//2 == Complex(3//2,2//1)
@test Complex(1,2) + 1//2 * 0.5 == Complex(1.25,2.0)
@test (Complex(1,2) + 1//2) * 0.5 == Complex(0.75,1.0)
@test (Complex(1,2)/Complex(2.5,3.0))*Complex(2.5,3.0) ≈ Complex(1,2)
@test 0.7 < real(sqrt(Complex(0,1))) < 0.707107

for T in Base.BitSigned_types
    @test abs(typemin(T)) == -typemin(T)
    #for x in (typemin(T),convert(T,-1),zero(T),one(T),typemax(T))
    #    @test signed(unsigned(x)) == x
    #end
end

#for T in (UInt8,UInt16,UInt32,UInt64,UInt128)
#    x in (typemin(T),one(T),typemax(T))
#    @test unsigned(signed(x)) == x
#end

for S = Base.BitSigned64_types,
    U = Base.BitUnsigned64_types
    @test !(-one(S) == typemax(U))
    @test -one(S) != typemax(U)
    @test -one(S) < typemax(U)
    @test !(typemax(U) <= -one(S))
end

# check type of constructed rationals
int_types = Base.BitInteger64_types
for N = int_types, D = int_types
    T = promote_type(N,D)
    @test typeof(convert(N,2)//convert(D,3)) <: Rational{T}
end

# issue #7564
@test typeof(convert(Rational{Integer},1)) === Rational{Integer}

# check type of constructed complexes
real_types = [Base.BitInteger64_types...,
              [Rational{T} for T in Base.BitInteger64_types]...,
              Float32, Float64]
for A = real_types, B = real_types
    T = promote_type(A,B)
    @test typeof(Complex(convert(A,2),convert(B,3))) <: Complex{T}
end

# comparison should fail on complex
@test_throws MethodError complex(1,2) > 0
@test_throws MethodError complex(1,2) > complex(0,0)

# div, fld, cld, rem, mod
for yr = Any[
    1:6,
    0.25:0.25:6.0,
    1//4:1//4:6//1
], xr = Any[
    0:6,
    0.0:0.25:6.0,
    0//1:1//4:6//1
]
    for y = yr, x = xr
        # check basic div functionality
        if 0 <= x < 1y
            @test div(+x,+y) == 0
            @test div(+x,-y) == 0
            @test div(-x,+y) == 0
            @test div(-x,-y) == 0
        end
        if 1y <= x < 2y
            @test div(+x,+y) == +1
            @test div(+x,-y) == -1
            @test div(-x,+y) == -1
            @test div(-x,-y) == +1
        end
        if 2y <= x < 3y
            @test div(+x,+y) == +2
            @test div(+x,-y) == -2
            @test div(-x,+y) == -2
            @test div(-x,-y) == +2
        end

        # check basic fld functionality
        if 0 == x
            @test fld(+x,+y) == 0
            @test fld(+x,-y) == 0
            @test fld(-x,+y) == 0
            @test fld(-x,-y) == 0
        end
        if 0 < x < 1y
            @test fld(+x,+y) == +0
            @test fld(+x,-y) == -1
            @test fld(-x,+y) == -1
            @test fld(-x,-y) == +0
        end
        if 1y == x
            @test fld(+x,+y) == +1
            @test fld(+x,-y) == -1
            @test fld(-x,+y) == -1
            @test fld(-x,-y) == +1
        end
        if 1y < x < 2y
            @test fld(+x,+y) == +1
            @test fld(+x,-y) == -2
            @test fld(-x,+y) == -2
            @test fld(-x,-y) == +1
        end
        if 2y == x
            @test fld(+x,+y) == +2
            @test fld(+x,-y) == -2
            @test fld(-x,+y) == -2
            @test fld(-x,-y) == +2
        end
        if 2y < x < 3y
            @test fld(+x,+y) == +2
            @test fld(+x,-y) == -3
            @test fld(-x,+y) == -3
            @test fld(-x,-y) == +2
        end

        # check basic cld functionality
        if 0 == x
            @test cld(+x,+y) == 0
            @test cld(+x,-y) == 0
            @test cld(-x,+y) == 0
            @test cld(-x,-y) == 0
        end
        if 0 < x < 1y
            @test cld(+x,+y) == +1
            @test cld(+x,-y) == +0
            @test cld(-x,+y) == +0
            @test cld(-x,-y) == +1
        end
        if 1y == x
            @test cld(+x,+y) == +1
            @test cld(+x,-y) == -1
            @test cld(-x,+y) == -1
            @test cld(-x,-y) == +1
        end
        if 1y < x < 2y
            @test cld(+x,+y) == +2
            @test cld(+x,-y) == -1
            @test cld(-x,+y) == -1
            @test cld(-x,-y) == +2
        end
        if 2y == x
            @test cld(+x,+y) == +2
            @test cld(+x,-y) == -2
            @test cld(-x,+y) == -2
            @test cld(-x,-y) == +2
        end
        if 2y < x < 3y
            @test cld(+x,+y) == +3
            @test cld(+x,-y) == -2
            @test cld(-x,+y) == -2
            @test cld(-x,-y) == +3
        end

        # check everything else in terms of div, fld, cld
        d = div(x,y)
        f = fld(x,y)
        c = cld(x,y)
        r = rem(x,y)
        m = mod(x,y)
        d2, r2 = divrem(x,y)
        f2, m2 = fldmod(x,y)

        t1 = isa(x,Rational) && isa(y,Rational) ?
                               promote_type(typeof(numerator(x)),typeof(numerator(y))) :
             isa(x,Rational) ? promote_type(typeof(numerator(x)),typeof(y)) :
             isa(y,Rational) ? promote_type(typeof(x),typeof(numerator(y))) :
                               promote_type(typeof(x),typeof(y))

        t2 = promote_type(typeof(x),typeof(y))

        @test typeof(d) <: t1
        @test typeof(f) <: t1
        @test typeof(c) <: t1
        @test typeof(r) <: t2
        @test typeof(m) <: t2

        @test d == f
        @test c == f + (m == 0 ? 0 : 1)
        @test r == m
        @test 0 <= r < y
        @test x == y*d + r

        @test typeof(d2) == typeof(d)
        @test typeof(r2) == typeof(r)
        @test typeof(f2) == typeof(f)
        @test typeof(m2) == typeof(m)

        @test d2 == d
        @test r2 == r
        @test f2 == f
        @test m2 == m

        for X=[-1,1], Y=[-1,1]
            sx = X*x
            sy = Y*y

            sd = div(sx,sy)
            sf = fld(sx,sy)
            sc = cld(sx,sy)
            sr = rem(sx,sy)
            sm = mod(sx,sy)
            sd2, sr2 = divrem(sx,sy)
            sf2, sm2 = fldmod(sx,sy)

            @test typeof(sd) <: t1
            @test typeof(sf) <: t1
            @test typeof(sc) <: t1
            @test typeof(sr) <: t2
            @test typeof(sm) <: t2

            @test sx < 0 ? -y < sr <= 0 : 0 <= sr < +y
            @test sy < 0 ? -y < sm <= 0 : 0 <= sm < +y
            @test sx == sy*sd + sr
            @test sx == sy*sf + sm

            @test typeof(sd2) == typeof(sd)
            @test typeof(sr2) == typeof(sr)
            @test typeof(sf2) == typeof(sf)
            @test typeof(sm2) == typeof(sm)

            @test sd2 == sd
            @test sr2 == sr
            @test sf2 == sf
            @test sm2 == sm
        end
    end
end

@test div(typemax(Int64)  , 1) ==  9223372036854775807
@test div(typemax(Int64)  , 2) ==  4611686018427387903
@test div(typemax(Int64)  , 7) ==  1317624576693539401
@test div(typemax(Int64)  ,-1) == -9223372036854775807
@test div(typemax(Int64)  ,-2) == -4611686018427387903
@test div(typemax(Int64)  ,-7) == -1317624576693539401
@test div(typemax(Int64)-1, 1) ==  9223372036854775806
@test div(typemax(Int64)-1, 2) ==  4611686018427387903
@test div(typemax(Int64)-1, 7) ==  1317624576693539400
@test div(typemax(Int64)-1,-1) == -9223372036854775806
@test div(typemax(Int64)-1,-2) == -4611686018427387903
@test div(typemax(Int64)-1,-7) == -1317624576693539400
@test div(typemax(Int64)-2, 1) ==  9223372036854775805
@test div(typemax(Int64)-2, 2) ==  4611686018427387902
@test div(typemax(Int64)-2, 7) ==  1317624576693539400
@test div(typemax(Int64)-2,-1) == -9223372036854775805
@test div(typemax(Int64)-2,-2) == -4611686018427387902
@test div(typemax(Int64)-2,-7) == -1317624576693539400

@test div(typemin(Int64)  , 1) == -9223372036854775807-1
@test div(typemin(Int64)  , 2) == -4611686018427387904
@test div(typemin(Int64)  , 7) == -1317624576693539401
@test div(typemin(Int64)  ,-2) ==  4611686018427387904
@test div(typemin(Int64)  ,-7) ==  1317624576693539401
@test div(typemin(Int64)+1, 1) == -9223372036854775807
@test div(typemin(Int64)+1, 2) == -4611686018427387903
@test div(typemin(Int64)+1, 7) == -1317624576693539401
@test div(typemin(Int64)+1,-1) ==  9223372036854775807
@test div(typemin(Int64)+1,-2) ==  4611686018427387903
@test div(typemin(Int64)+1,-7) ==  1317624576693539401
@test div(typemin(Int64)+2, 1) == -9223372036854775806
@test div(typemin(Int64)+2, 2) == -4611686018427387903
@test div(typemin(Int64)+2, 7) == -1317624576693539400
@test div(typemin(Int64)+2,-1) ==  9223372036854775806
@test div(typemin(Int64)+2,-2) ==  4611686018427387903
@test div(typemin(Int64)+2,-7) ==  1317624576693539400
@test div(typemin(Int64)+3, 1) == -9223372036854775805
@test div(typemin(Int64)+3, 2) == -4611686018427387902
@test div(typemin(Int64)+3, 7) == -1317624576693539400
@test div(typemin(Int64)+3,-1) ==  9223372036854775805
@test div(typemin(Int64)+3,-2) ==  4611686018427387902
@test div(typemin(Int64)+3,-7) ==  1317624576693539400

@test fld(typemax(Int64)  , 1) ==  9223372036854775807
@test fld(typemax(Int64)  , 2) ==  4611686018427387903
@test fld(typemax(Int64)  , 7) ==  1317624576693539401
@test fld(typemax(Int64)  ,-1) == -9223372036854775807
@test fld(typemax(Int64)  ,-2) == -4611686018427387904
@test fld(typemax(Int64)  ,-7) == -1317624576693539401
@test fld(typemax(Int64)-1, 1) ==  9223372036854775806
@test fld(typemax(Int64)-1, 2) ==  4611686018427387903
@test fld(typemax(Int64)-1, 7) ==  1317624576693539400
@test fld(typemax(Int64)-1,-1) == -9223372036854775806
@test fld(typemax(Int64)-1,-2) == -4611686018427387903
@test fld(typemax(Int64)-1,-7) == -1317624576693539401
@test fld(typemax(Int64)-2, 1) ==  9223372036854775805
@test fld(typemax(Int64)-2, 2) ==  4611686018427387902
@test fld(typemax(Int64)-2, 7) ==  1317624576693539400
@test fld(typemax(Int64)-2,-1) == -9223372036854775805
@test fld(typemax(Int64)-2,-2) == -4611686018427387903
@test fld(typemax(Int64)-2,-7) == -1317624576693539401

@test fld(typemin(Int64)  , 1) == -9223372036854775807-1
@test fld(typemin(Int64)  , 2) == -4611686018427387904
@test fld(typemin(Int64)  , 7) == -1317624576693539402
@test fld(typemin(Int64)  ,-2) ==  4611686018427387904
@test fld(typemin(Int64)  ,-7) ==  1317624576693539401
@test fld(typemin(Int64)+1, 1) == -9223372036854775807
@test fld(typemin(Int64)+1, 2) == -4611686018427387904
@test fld(typemin(Int64)+1, 7) == -1317624576693539401
@test fld(typemin(Int64)+1,-1) ==  9223372036854775807
@test fld(typemin(Int64)+1,-2) ==  4611686018427387903
@test fld(typemin(Int64)+1,-7) ==  1317624576693539401
@test fld(typemin(Int64)+2, 1) == -9223372036854775806
@test fld(typemin(Int64)+2, 2) == -4611686018427387903
@test fld(typemin(Int64)+2, 7) == -1317624576693539401
@test fld(typemin(Int64)+2,-1) ==  9223372036854775806
@test fld(typemin(Int64)+2,-2) ==  4611686018427387903
@test fld(typemin(Int64)+2,-7) ==  1317624576693539400
@test fld(typemin(Int64)+3, 1) == -9223372036854775805
@test fld(typemin(Int64)+3, 2) == -4611686018427387903
@test fld(typemin(Int64)+3, 7) == -1317624576693539401
@test fld(typemin(Int64)+3,-1) ==  9223372036854775805
@test fld(typemin(Int64)+3,-2) ==  4611686018427387902
@test fld(typemin(Int64)+3,-7) ==  1317624576693539400

@test cld(typemax(Int64)  , 1) ==  9223372036854775807
@test cld(typemax(Int64)  , 2) ==  4611686018427387904
@test cld(typemax(Int64)  , 7) ==  1317624576693539401
@test cld(typemax(Int64)  ,-1) == -9223372036854775807
@test cld(typemax(Int64)  ,-2) == -4611686018427387903
@test cld(typemax(Int64)  ,-7) == -1317624576693539401
@test cld(typemax(Int64)-1, 1) ==  9223372036854775806
@test cld(typemax(Int64)-1, 2) ==  4611686018427387903
@test cld(typemax(Int64)-1, 7) ==  1317624576693539401
@test cld(typemax(Int64)-1,-1) == -9223372036854775806
@test cld(typemax(Int64)-1,-2) == -4611686018427387903
@test cld(typemax(Int64)-1,-7) == -1317624576693539400
@test cld(typemax(Int64)-2, 1) ==  9223372036854775805
@test cld(typemax(Int64)-2, 2) ==  4611686018427387903
@test cld(typemax(Int64)-2, 7) ==  1317624576693539401
@test cld(typemax(Int64)-2,-1) == -9223372036854775805
@test cld(typemax(Int64)-2,-2) == -4611686018427387902
@test cld(typemax(Int64)-2,-7) == -1317624576693539400

@test cld(typemin(Int64)  , 1) == -9223372036854775807-1
@test cld(typemin(Int64)  , 2) == -4611686018427387904
@test cld(typemin(Int64)  , 7) == -1317624576693539401
@test cld(typemin(Int64)  ,-2) ==  4611686018427387904
@test cld(typemin(Int64)  ,-7) ==  1317624576693539402
@test cld(typemin(Int64)+1, 1) == -9223372036854775807
@test cld(typemin(Int64)+1, 2) == -4611686018427387903
@test cld(typemin(Int64)+1, 7) == -1317624576693539401
@test cld(typemin(Int64)+1,-1) ==  9223372036854775807
@test cld(typemin(Int64)+1,-2) ==  4611686018427387904
@test cld(typemin(Int64)+1,-7) ==  1317624576693539401
@test cld(typemin(Int64)+2, 1) == -9223372036854775806
@test cld(typemin(Int64)+2, 2) == -4611686018427387903
@test cld(typemin(Int64)+2, 7) == -1317624576693539400
@test cld(typemin(Int64)+2,-1) ==  9223372036854775806
@test cld(typemin(Int64)+2,-2) ==  4611686018427387903
@test cld(typemin(Int64)+2,-7) ==  1317624576693539401
@test cld(typemin(Int64)+3, 1) == -9223372036854775805
@test cld(typemin(Int64)+3, 2) == -4611686018427387902
@test cld(typemin(Int64)+3, 7) == -1317624576693539400
@test cld(typemin(Int64)+3,-1) ==  9223372036854775805
@test cld(typemin(Int64)+3,-2) ==  4611686018427387903
@test cld(typemin(Int64)+3,-7) ==  1317624576693539401

for x=Any[typemin(Int64), -typemax(Int64), -typemax(Int64)+1, -typemax(Int64)+2,
          typemax(Int64)-2, typemax(Int64)-1, typemax(Int64),
          typemax(UInt64)-1, typemax(UInt64)-2, typemax(UInt64)],
    y=[-7,-2,-1,1,2,7]
    if x >= 0
        @test div(unsigned(x),y) == unsigned(div(x,y))
        @test fld(unsigned(x),y) == unsigned(fld(x,y))
        @test cld(unsigned(x),y) == unsigned(cld(x,y))
    end
    if isa(x,Signed) && y >= 0
        @test div(x,unsigned(y)) == div(x,y)
        @test fld(x,unsigned(y)) == fld(x,y)
        @test cld(x,unsigned(y)) == cld(x,y)
    end
end

for x=0:5, y=1:5
    @test div(UInt(x),UInt(y)) == div(x,y)
    @test div(UInt(x),y) == div(x,y)
    @test div(x,UInt(y)) == div(x,y)
    @test div(UInt(x),-y) == reinterpret(UInt,div(x,-y))
    @test div(-x,UInt(y)) == div(-x,y)

    @test fld(UInt(x),UInt(y)) == fld(x,y)
    @test fld(UInt(x),y) == fld(x,y)
    @test fld(x,UInt(y)) == fld(x,y)
    @test fld(UInt(x),-y) == reinterpret(UInt,fld(x,-y))
    @test fld(-x,UInt(y)) == fld(-x,y)

    @test cld(UInt(x),UInt(y)) == cld(x,y)
    @test cld(UInt(x),y) == cld(x,y)
    @test cld(x,UInt(y)) == cld(x,y)
    @test cld(UInt(x),-y) == reinterpret(UInt,cld(x,-y))
    @test cld(-x,UInt(y)) == cld(-x,y)

    @test rem(UInt(x),UInt(y)) == rem(x,y)
    @test rem(UInt(x),y) == rem(x,y)
    @test rem(x,UInt(y)) == rem(x,y)
    @test rem(UInt(x),-y) == rem(x,-y)
    @test rem(-x,UInt(y)) == rem(-x,y)

    @test mod(UInt(x),UInt(y)) == mod(x,y)
    @test mod(UInt(x),y) == mod(x,y)
    @test mod(x,UInt(y)) == mod(x,y)
    @test mod(UInt(x),-y) == mod(x,-y)
    @test mod(-x,UInt(y)) == mod(-x,y)
end

@test div(typemax(UInt64)  , 1) ==  typemax(UInt64)
@test div(typemax(UInt64)  ,-1) == -typemax(UInt64)
@test div(typemax(UInt64)-1, 1) ==  typemax(UInt64)-1
@test div(typemax(UInt64)-1,-1) == -typemax(UInt64)+1
@test div(typemax(UInt64)-2, 1) ==  typemax(UInt64)-2
@test div(typemax(UInt64)-2,-1) == -typemax(UInt64)+2

@test signed(div(unsigned(typemax(Int64))+2, 1)) ==  typemax(Int64)+2
@test signed(div(unsigned(typemax(Int64))+2,-1)) == -typemax(Int64)-2
@test signed(div(unsigned(typemax(Int64))+1, 1)) ==  typemax(Int64)+1
@test signed(div(unsigned(typemax(Int64))+1,-1)) == -typemax(Int64)-1
@test signed(div(unsigned(typemax(Int64))  , 1)) ==  typemax(Int64)
@test signed(div(unsigned(typemax(Int64))  ,-1)) == -typemax(Int64)

@test signed(div(typemax(UInt),typemax(Int)))        ==  2
@test signed(div(typemax(UInt),(typemax(Int)>>1)+1)) ==  3
@test signed(div(typemax(UInt),typemax(Int)>>1))     ==  4
@test signed(div(typemax(UInt),typemin(Int)))        == -1
@test signed(div(typemax(UInt),typemin(Int)+1))      == -2
@test signed(div(typemax(UInt),typemin(Int)>>1))     == -3
@test signed(div(typemax(UInt),(typemin(Int)>>1)+1)) == -4

@test fld(typemax(UInt64)  , 1) ==  typemax(UInt64)
@test fld(typemax(UInt64)  ,-1) == -typemax(UInt64)
@test fld(typemax(UInt64)-1, 1) ==  typemax(UInt64)-1
@test fld(typemax(UInt64)-1,-1) == -typemax(UInt64)+1
@test fld(typemax(UInt64)-2, 1) ==  typemax(UInt64)-2
@test fld(typemax(UInt64)-2,-1) == -typemax(UInt64)+2

@test signed(fld(unsigned(typemax(Int64))+2, 1)) ==  typemax(Int64)+2
@test signed(fld(unsigned(typemax(Int64))+2,-1)) == -typemax(Int64)-2
@test signed(fld(unsigned(typemax(Int64))+1, 1)) ==  typemax(Int64)+1
@test signed(fld(unsigned(typemax(Int64))+1,-1)) == -typemax(Int64)-1
@test signed(fld(unsigned(typemax(Int64))  , 1)) ==  typemax(Int64)
@test signed(fld(unsigned(typemax(Int64))  ,-1)) == -typemax(Int64)

@test signed(fld(typemax(UInt),typemax(Int)))        ==  2
@test signed(fld(typemax(UInt),(typemax(Int)>>1)+1)) ==  3
@test signed(fld(typemax(UInt),typemax(Int)>>1))     ==  4
@test signed(fld(typemax(UInt),typemin(Int)))        == -2
@test signed(fld(typemax(UInt),typemin(Int)+1))      == -3
@test signed(fld(typemax(UInt),typemin(Int)>>1))     == -4
@test signed(fld(typemax(UInt),(typemin(Int)>>1)+1)) == -5

@test cld(typemax(UInt64)  , 1) ==  typemax(UInt64)
@test cld(typemax(UInt64)  ,-1) == -typemax(UInt64)
@test cld(typemax(UInt64)-1, 1) ==  typemax(UInt64)-1
@test cld(typemax(UInt64)-1,-1) == -typemax(UInt64)+1
@test cld(typemax(UInt64)-2, 1) ==  typemax(UInt64)-2
@test cld(typemax(UInt64)-2,-1) == -typemax(UInt64)+2

@test signed(cld(unsigned(typemax(Int64))+2, 1)) ==  typemax(Int64)+2
@test signed(cld(unsigned(typemax(Int64))+2,-1)) == -typemax(Int64)-2
@test signed(cld(unsigned(typemax(Int64))+1, 1)) ==  typemax(Int64)+1
@test signed(cld(unsigned(typemax(Int64))+1,-1)) == -typemax(Int64)-1
@test signed(cld(unsigned(typemax(Int64))  , 1)) ==  typemax(Int64)
@test signed(cld(unsigned(typemax(Int64))  ,-1)) == -typemax(Int64)

@test signed(cld(typemax(UInt),typemax(Int)))        ==  3
@test signed(cld(typemax(UInt),(typemax(Int)>>1)+1)) ==  4
@test signed(cld(typemax(UInt),typemax(Int)>>1))     ==  5
@test signed(cld(typemax(UInt),typemin(Int)))        == -1
@test signed(cld(typemax(UInt),typemin(Int)+1))      == -2
@test signed(cld(typemax(UInt),typemin(Int)>>1))     == -3
@test signed(cld(typemax(UInt),(typemin(Int)>>1)+1)) == -4

# Test exceptions and special cases
for T in (Int8,Int16,Int32,Int64,Int128, UInt8,UInt16,UInt32,UInt64,UInt128)
    @test_throws DivideError div(T(1), T(0))
    @test_throws DivideError fld(T(1), T(0))
    @test_throws DivideError cld(T(1), T(0))
    @test_throws DivideError rem(T(1), T(0))
    @test_throws DivideError mod(T(1), T(0))
end
for T in (Int8,Int16,Int32,Int64,Int128)
    @test_throws DivideError div(typemin(T), T(-1))
    @test_throws DivideError fld(typemin(T), T(-1))
    @test_throws DivideError cld(typemin(T), T(-1))
    @test rem(typemin(T), T(-1)) === T(0)
    @test mod(typemin(T), T(-1)) === T(0)
end

# Test return types
for T in (Int8,Int16,Int32,Int64,Int128, UInt8,UInt16,UInt32,UInt64,UInt128)
    z, o = T(0), T(1)
    @test typeof(+z) === T
    @test typeof(-z) === T
    @test typeof(abs(z)) === T
    @test typeof(sign(z)) === T
    @test typeof(copysign(z,z)) === T
    @test typeof(flipsign(z,z)) === T
    @test typeof(z+z) === T
    @test typeof(z-z) === T
    @test typeof(z*z) === T
    @test typeof(z÷o) === T
    @test typeof(z%o) === T
    @test typeof(fld(z,o)) === T
    @test typeof(mod(z,o)) === T
    @test typeof(cld(z,o)) === T
end

# issue #4156
@test fld(1.4,0.35667494393873234) == 3.0
@test div(1.4,0.35667494393873234) == 3.0
@test fld(0.3,0.01) == 29.0
@test div(0.3,0.01) == 29.0
# see https://github.com/JuliaLang/julia/issues/3127

# issue #8831
@test rem(prevfloat(1.0),1.0) == prevfloat(1.0)
@test mod(prevfloat(1.0),1.0) == prevfloat(1.0)

# issue #3046
@test mod(Int64(2),typemax(Int64)) == 2

# things related to floating-point epsilon
@test eps() == eps(Float64)
@test eps(Float64) == eps(1.0)
@test eps(Float64) == eps(1.5)
@test eps(Float32) == eps(1f0)
@test eps(float(0)) == 5e-324
@test eps(-float(0)) == 5e-324
@test eps(nextfloat(float(0))) == 5e-324
@test eps(-nextfloat(float(0))) == 5e-324
@test eps(realmin()) == 5e-324
@test eps(-realmin()) == 5e-324
@test eps(realmax()) ==  2.0^(1023-52)
@test eps(-realmax()) ==  2.0^(1023-52)
@test isnan(eps(NaN))
@test isnan(eps(Inf))
@test isnan(eps(-Inf))

@test .1+.1+.1 != .3
@test .1+.1+.1 ≈ .3
@test .1+.1+.1-.3 ≉ 0
@test .1+.1+.1-.3 ≈ 0 atol=eps(.3)
@test 1.1 ≈ 1.1f0

@test div(1e50,1) == 1e50
@test fld(1e50,1) == 1e50
@test cld(1e50,1) == 1e50

# rounding difficult values

for x = 2^53-10:2^53+10
    y = Float64(x)
    i = trunc(Int64,y)
    @test Int64(trunc(y)) == i
    @test Int64(round(y)) == i
    @test Int64(floor(y)) == i
    @test Int64(ceil(y))  == i

    @test round(Int64,y)       == i
    @test floor(Int64,y)       == i
    @test ceil(Int64,y)        == i
end

for x = 2^24-10:2^24+10
    y = Float32(x)
    i = trunc(Int,y)
    @test Int(trunc(y)) == i
    @test Int(round(y)) == i
    @test Int(floor(y)) == i
    @test Int(ceil(y))  == i
    @test round(Int,y)     == i
    @test floor(Int,y)     == i
    @test ceil(Int,y)      == i
end

# rounding vectors
let ≈(x,y) = x==y && typeof(x)==typeof(y)
    for t in [Float32,Float64]
        # try different vector lengths
        for n in [0,3,255,256]
            r = (1:n)-div(n,2)
            y = t[x/4 for x in r]
            @test trunc.(y) ≈ t[div(i,4) for i in r]
            @test floor.(y) ≈ t[i>>2 for i in r]
            @test ceil.(y)  ≈ t[(i+3)>>2 for i in r]
            @test round.(y) ≈ t[(i+1+isodd(i>>2))>>2 for i in r]
            @test broadcast(x -> round(x, RoundNearestTiesAway), y) ≈ t[(i+1+(i>=0))>>2 for i in r]
            @test broadcast(x -> round(x, RoundNearestTiesUp), y) ≈ t[(i+2)>>2 for i in r]
        end
    end
end

@test_throws InexactError round(Int,Inf)
@test_throws InexactError round(Int,NaN)
@test round(Int,2.5) == 2
@test round(Int,1.5) == 2
@test round(Int,-2.5) == -2
@test round(Int,-1.5) == -2
@test round(Int,2.5,RoundNearestTiesAway) == 3
@test round(Int,1.5,RoundNearestTiesAway) == 2
@test round(Int,2.5,RoundNearestTiesUp) == 3
@test round(Int,1.5,RoundNearestTiesUp) == 2
@test round(Int,-2.5,RoundNearestTiesAway) == -3
@test round(Int,-1.5,RoundNearestTiesAway) == -2
@test round(Int,-2.5,RoundNearestTiesUp) == -2
@test round(Int,-1.5,RoundNearestTiesUp) == -1
@test round(Int,-1.9) == -2
@test_throws InexactError round(Int64, 9.223372036854776e18)
@test       round(Int64, 9.223372036854775e18) == 9223372036854774784
@test_throws InexactError round(Int64, -9.223372036854778e18)
@test       round(Int64, -9.223372036854776e18) == typemin(Int64)
@test_throws InexactError round(UInt64, 1.8446744073709552e19)
@test       round(UInt64, 1.844674407370955e19) == 0xfffffffffffff800
@test_throws InexactError round(Int32, 2.1474836f9)
@test       round(Int32, 2.1474835f9) == 2147483520
@test_throws InexactError round(Int32, -2.147484f9)
@test       round(Int32, -2.1474836f9) == typemin(Int32)
@test_throws InexactError round(UInt32, 4.2949673f9)
@test       round(UInt32, 4.294967f9) == 0xffffff00


for Ti in [Int,UInt]
    for Tf in [Float16,Float32,Float64]

        @test round(Ti,Tf(-0.0)) == 0
        @test round(Ti,Tf(-0.0),RoundNearestTiesAway) == 0
        @test round(Ti,Tf(-0.0),RoundNearestTiesUp) == 0

        @test round(Ti, Tf(0.5)) == 0
        @test round(Ti, Tf(0.5), RoundNearestTiesAway) == 1
        @test round(Ti, Tf(0.5), RoundNearestTiesUp) == 1

        @test round(Ti, prevfloat(Tf(0.5))) == 0
        @test round(Ti, prevfloat(Tf(0.5)), RoundNearestTiesAway) == 0
        @test round(Ti, prevfloat(Tf(0.5)), RoundNearestTiesUp) == 0

        @test round(Ti, nextfloat(Tf(0.5))) == 1
        @test round(Ti, nextfloat(Tf(0.5)), RoundNearestTiesAway) == 1
        @test round(Ti, nextfloat(Tf(0.5)), RoundNearestTiesUp) == 1

        @test round(Ti, Tf(-0.5)) == 0
        @test round(Ti, Tf(-0.5), RoundNearestTiesUp) == 0

        @test round(Ti, nextfloat(Tf(-0.5))) == 0
        @test round(Ti, nextfloat(Tf(-0.5)), RoundNearestTiesAway) == 0
        @test round(Ti, nextfloat(Tf(-0.5)), RoundNearestTiesUp) == 0

        if Ti <: Signed
            @test round(Ti, Tf(-0.5), RoundNearestTiesAway) == -1
            @test round(Ti, prevfloat(Tf(-0.5))) == -1
            @test round(Ti, prevfloat(Tf(-0.5)), RoundNearestTiesAway) == -1
            @test round(Ti, prevfloat(Tf(-0.5)), RoundNearestTiesUp) == -1
        else
            @test_throws InexactError round(Ti, Tf(-0.5), RoundNearestTiesAway)
            @test_throws InexactError round(Ti, prevfloat(Tf(-0.5)))
            @test_throws InexactError round(Ti, prevfloat(Tf(-0.5)), RoundNearestTiesAway)
            @test_throws InexactError round(Ti, prevfloat(Tf(-0.5)), RoundNearestTiesUp)
        end
    end
end

# numbers that can't be rounded by trunc(x+0.5)
@test round(Int64, 2.0^52 + 1) == 4503599627370497
@test round(Int32, 2.0f0^23 + 1) == 8388609

# binary literals

@test 0b1010101 == 0x55
@test isa(0b00000000,UInt8)
@test isa(0b000000000,UInt16)
@test isa(0b0000000000000000,UInt16)
@test isa(0b00000000000000000,UInt32)
@test isa(0b00000000000000000000000000000000,UInt32)
@test isa(0b000000000000000000000000000000000,UInt64)
@test isa(0b0000000000000000000000000000000000000000000000000000000000000000,UInt64)
@test isa(0b00000000000000000000000000000000000000000000000000000000000000000,UInt128)
@test isa(0b00000000000000000000000000000000000000000000000000000000000000000000000000000000000000000000000000000000000000000000000000000000,UInt128)
# remove BigInt unsigned integer literals #11105
@test_throws ParseError parse("0b000000000000000000000000000000000000000000000000000000000000000000000000000000000000000000000000000000000000000000000000000000000")
@test isa(0b11111111,UInt8)
@test isa(0b111111111,UInt16)
@test isa(0b1111111111111111,UInt16)
@test isa(0b11111111111111111,UInt32)
@test isa(0b11111111111111111111111111111111,UInt32)
@test isa(0b111111111111111111111111111111111,UInt64)
@test isa(0b1111111111111111111111111111111111111111111111111111111111111111,UInt64)
@test isa(0b11111111111111111111111111111111111111111111111111111111111111111,UInt128)
@test isa(0b11111111111111111111111111111111111111111111111111111111111111111111111111111111111111111111111111111111111111111111111111111111,UInt128)
# remove BigInt unsigned integer literals #11105
@test_throws ParseError parse("0b111111111111111111111111111111111111111111111111111111111111111111111111111111111111111111111111111111111111111111111111111111111")

# octal literals

@test 0o10 == 0x8
@test 0o100 == 0x40
@test 0o1000 == 0x200
@test 0o724 == 0x1d4
@test isa(0o377,UInt8)
@test isa(0o00,UInt8)
@test isa(0o000,UInt16)
@test isa(0o00000,UInt16)
@test isa(0o000000,UInt32)
@test isa(0o0000000000,UInt32)
@test isa(0o00000000000,UInt64)
@test isa(0o000000000000000000000,UInt64)
@test isa(0o0000000000000000000000,UInt128)
@test isa(0o000000000000000000000000000000000000000000,UInt128)
# remove BigInt unsigned integer literals #11105
@test_throws ParseError parse("0o0000000000000000000000000000000000000000000")
@test isa(0o11,UInt8)
@test isa(0o111,UInt8)
@test isa(0o11111,UInt16)
@test isa(0o111111,UInt16)
@test isa(0o1111111111,UInt32)
@test isa(0o11111111111,UInt32)
@test isa(0o111111111111111111111,UInt64)
@test isa(0o1111111111111111111111,UInt64)
@test isa(0o111111111111111111111111111111111111111111,UInt128)
@test isa(0o1111111111111111111111111111111111111111111,UInt128)
# remove BigInt unsigned integer literals #11105
@test_throws ParseError parse("0o11111111111111111111111111111111111111111111")

# hexadecimal literals

@test isa(0x00,UInt8)
@test isa(0x000,UInt16)
@test isa(0x0000,UInt16)
@test isa(0x00000,UInt32)
@test isa(0x00000000,UInt32)
@test isa(0x000000000,UInt64)
@test isa(0x0000000000000000,UInt64)
@test isa(0x00000000000000000,UInt128)
@test isa(0x00000000000000000000000000000000,UInt128)
# remove BigInt unsigned integer literals #11105
@test_throws ParseError parse("0x000000000000000000000000000000000")

@test isa(0x11,UInt8)
@test isa(0x111,UInt16)
@test isa(0x1111,UInt16)
@test isa(0x11111,UInt32)
@test isa(0x11111111,UInt32)
@test isa(0x111111111,UInt64)
@test isa(0x1111111111111111,UInt64)
@test isa(0x11111111111111111,UInt128)
@test isa(0x11111111111111111111111111111111,UInt128)
# remove BigInt unsigned integer literals #11105
@test_throws ParseError parse("0x111111111111111111111111111111111")

# "-" is not part of unsigned literals
@test -0x10 == -(0x10)
@test -0b10 == -(0b10)
@test -0o10 == -(0o10)
@test -0x0010 == -(0x0010)
@test -0b0010 == -(0b0010)
@test -0o0010 == -(0o0010)
@test -0x00000000000000001 == -(0x00000000000000001)
@test -0o0000000000000000000001 == -(0o0000000000000000000001)
@test -0b00000000000000000000000000000000000000000000000000000000000000001 ==
    -(0b00000000000000000000000000000000000000000000000000000000000000001)

@test isa(-0x00,UInt8)
@test isa(-0x0000000000000000,UInt64)
@test isa(-0x00000000000000000,UInt128)
@test isa(-0x00000000000000000000000000000000,UInt128)
# remove BigInt unsigned integer literals #11105
@test_throws ParseError parse("-0x000000000000000000000000000000000")

# Float32 literals
@test isa(1f0,Float32)
@test isa(1.f0,Float32)
@test isa(1.0f0,Float32)
@test 1f0 == 1.
@test isa(1f1,Float32)
@test 1f1 == 10.

# hexadecimal float literals
@test 0x1p0   === 1.
@test 0x1p1   === 2.
@test 0x.1p0  === 0.0625
@test 0x.1p1  === 0.125
@test 0xfp0   === 15.
@test 0xfp1   === 30.
@test 0x.fp0  === 0.9375
@test 0x.fp1  === 1.875
@test 0x1.p0  === 1.
@test 0x1.p1  === 2.
@test 0xf.p0  === 15.
@test 0xf.p1  === 30.
@test 0x1.0p0 === 1.
@test 0x1.0p1 === 2.
@test 0x1.1p0 === 1.0625
@test 0x1.1p1 === 2.125
@test 0x1.fp0 === 1.9375
@test 0x1.fp1 === 3.875
@test 0xf.0p0 === 15.
@test 0xf.0p1 === 30.
@test 0xf.1p0 === 15.0625
@test 0xf.1p1 === 30.125
@test 0xf.fp0 === 15.9375
@test 0xf.fp1 === 31.875
@test 0x1P0   === 1.
@test 0x1P1   === 2.
@test 0x.1P0  === 0.0625
@test 0x.1P1  === 0.125
@test 0xfP0   === 15.
@test 0xfP1   === 30.
@test 0x.fP0  === 0.9375
@test 0x.fP1  === 1.875
@test 0x1.P0  === 1.
@test 0x1.P1  === 2.
@test 0xf.P0  === 15.
@test 0xf.P1  === 30.
@test 0x1.0P0 === 1.
@test 0x1.0P1 === 2.
@test 0x1.1P0 === 1.0625
@test 0x1.1P1 === 2.125
@test 0x1.fP0 === 1.9375
@test 0x1.fP1 === 3.875
@test 0xf.0P0 === 15.
@test 0xf.0P1 === 30.
@test 0xf.1P0 === 15.0625
@test 0xf.1P1 === 30.125
@test 0xf.fP0 === 15.9375
@test 0xf.fP1 === 31.875

@test -0x1.0p2 === -4.0

# eps / realmin / realmax
@test 0x1p-52 == eps()
@test 0x1p-52 + 1 != 1
@test 0x1p-53 + 1 == 1
@test 0x1p-1022 == realmin()
@test 0x1.fffffffffffffp1023 == realmax()
@test isinf(nextfloat(0x1.fffffffffffffp1023))

# custom rounding and significant-digit ops
function approx_eq(a, b, tol)
    abs(a - b) < tol
end
approx_eq(a, b) = approx_eq(a, b, 1e-6)
# rounding to digits relative to the decimal point
@test approx_eq(round(pi,0), 3.)
@test approx_eq(round(pi,1), 3.1)
@test approx_eq(round(10*pi,-1), 30.)
@test round(.1,0) == 0.
@test round(-.1,0) == -0.
@test isnan(round(NaN, 2))
@test isinf(round(Inf,2))
@test isinf(round(-Inf,2))
# round vs trunc vs floor vs ceil
@test approx_eq(round(123.456,1), 123.5)
@test approx_eq(round(-123.456,1), -123.5)
@test approx_eq(trunc(123.456,1), 123.4)
@test approx_eq(trunc(-123.456,1), -123.4)
@test approx_eq(ceil(123.456,1), 123.5)
@test approx_eq(ceil(-123.456,1), -123.4)
@test approx_eq(floor(123.456,1), 123.4)
@test approx_eq(floor(-123.456,1), -123.5)
# rounding with too much (or too few) precision
for x in (12345.6789, 0, -12345.6789)
    y = float(x)
    @test y == trunc(x, 1000)
    @test y == round(x, 1000)
    @test y == floor(x, 1000)
    @test y == ceil(x, 1000)
end
x = 12345.6789
@test 0.0 == trunc(x, -1000)
@test 0.0 == round(x, -1000)
@test 0.0 == floor(x, -1000)
@test Inf == ceil(x, -1000)
x = -12345.6789
@test -0.0 == trunc(x, -1000)
@test -0.0 == round(x, -1000)
@test -Inf == floor(x, -1000)
@test -0.0 == ceil(x, -1000)
x = 0.0
@test 0.0 == trunc(x, -1000)
@test 0.0 == round(x, -1000)
@test 0.0 == floor(x, -1000)
@test 0.0 == ceil(x, -1000)
# rounding in other bases
@test approx_eq(round(pi,2,2), 3.25)
@test approx_eq(round(pi,3,2), 3.125)
@test approx_eq(round(pi,3,5), 3.144)
# vectorized trunc/round/floor/ceil with digits/base argument
a = rand(2, 2, 2)
for f in (round, trunc, floor, ceil)
    @test f.(a[:, 1, 1], 2) == map(x->f(x, 2), a[:, 1, 1])
    @test f.(a[:, :, 1], 2) == map(x->f(x, 2), a[:, :, 1])
    @test f.(a, 9, 2) == map(x->f(x, 9, 2), a)
    @test f.(a[:, 1, 1], 9, 2) == map(x->f(x, 9, 2), a[:, 1, 1])
    @test f.(a[:, :, 1], 9, 2) == map(x->f(x, 9, 2), a[:, :, 1])
    @test f.(a, 9, 2) == map(x->f(x, 9, 2), a)
end
# significant digits (would be nice to have a smart vectorized
# version of signif)
@test approx_eq(signif(123.456,1), 100.)
@test approx_eq(signif(123.456,3), 123.)
@test approx_eq(signif(123.456,5), 123.46)
@test approx_eq(signif(123.456,8,2), 123.5)
@test signif(0.0, 1) === 0.0
@test signif(-0.0, 1) === -0.0
@test signif(1.2, 2) === 1.2
@test signif(1.0, 6) === 1.0
@test signif(0.6, 1) === 0.6
@test signif(7.262839104539736, 2) === 7.3
@test isinf(signif(Inf, 3))
@test isnan(signif(NaN, 3))
@test signif(1.12312, 1000) === 1.12312
@test signif(Float32(7.262839104539736), 3) === Float32(7.26)
@test signif(Float32(7.262839104539736), 4) === Float32(7.263)
@test signif(Float32(1.2), 3) === Float32(1.2)
@test signif(Float32(1.2), 5) === Float32(1.2)
@test signif(Float16(0.6), 2) === Float16(0.6)
@test signif(Float16(1.1), 70) === Float16(1.1)

# issue #1308
@test hex(~UInt128(0)) == "f"^32
@test (~0)%UInt128 == ~UInt128(0)
@test Int128(~0) == ~Int128(0)

# issue 1552
@test isa(rationalize(Int8, float(pi)), Rational{Int8})
@test rationalize(Int8, float(pi)) == 22//7
@test rationalize(Int64, 0.957762604052997) == 42499549//44373782
@test rationalize(Int16, 0.929261477046077) == 11639//12525
@test rationalize(Int16, 0.2264705884044309) == 77//340
@test rationalize(Int16, 0.39999899264235683) == 2//5
@test rationalize(Int16, 1.1264233500618559e-5) == 0//1
@test rationalize(UInt16, 0.6666652791223875) == 2//3
@test rationalize(Int8, 0.9374813124660655) == 15//16
@test rationalize(Int8, 0.003803032342443835) == 0//1

# issue 3412
@test convert(Rational{Int32},0.5) === Int32(1)//Int32(2)

# issue 6712
@test convert(Rational{BigInt},Float64(pi)) == Float64(pi)
@test convert(Rational{BigInt},big(pi)) == big(pi)

@test convert(Rational,0.0) == 0
@test convert(Rational,-0.0) == 0
@test convert(Rational,zero(BigFloat)) == 0
@test convert(Rational,-zero(BigFloat)) == 0
@test convert(Rational{BigInt},0.0) == 0
@test convert(Rational{BigInt},-0.0) == 0
@test convert(Rational{BigInt},zero(BigFloat)) == 0
@test convert(Rational{BigInt},-zero(BigFloat)) == 0
@test convert(Rational{BigInt},5e-324) == 5e-324
@test convert(Rational{BigInt},realmin(Float64)) == realmin(Float64)
@test convert(Rational{BigInt},realmax(Float64)) == realmax(Float64)

@test isa(convert(Float64, big(1)//2), Float64)

# issue 16513
@test convert(Rational{Int32}, pi) == 1068966896 // 340262731
@test convert(Rational{Int64}, pi) == 2646693125139304345 // 842468587426513207
@test convert(Rational{Int128}, pi) == 60728338969805745700507212595448411044 // 19330430665609526556707216376512714945
@test_throws ArgumentError convert(Rational{BigInt}, pi)

# issue 5935
@test rationalize(Int8,  nextfloat(0.1)) == 1//10
@test rationalize(Int64, nextfloat(0.1)) == 300239975158034//3002399751580339
@test rationalize(Int128,nextfloat(0.1)) == 300239975158034//3002399751580339
@test rationalize(BigInt,nextfloat(0.1)) == 300239975158034//3002399751580339
@test rationalize(Int8,  nextfloat(0.1),tol=0.5eps(0.1)) == 1//10
@test rationalize(Int64, nextfloat(0.1),tol=0.5eps(0.1)) == 379250494936463//3792504949364629
@test rationalize(Int128,nextfloat(0.1),tol=0.5eps(0.1)) == 379250494936463//3792504949364629
@test rationalize(BigInt,nextfloat(0.1),tol=0.5eps(0.1)) == 379250494936463//3792504949364629
@test rationalize(Int8,  nextfloat(0.1),tol=1.5eps(0.1)) == 1//10
@test rationalize(Int64, nextfloat(0.1),tol=1.5eps(0.1)) == 1//10
@test rationalize(Int128,nextfloat(0.1),tol=1.5eps(0.1)) == 1//10
@test rationalize(BigInt,nextfloat(0.1),tol=1.5eps(0.1)) == 1//10
@test rationalize(BigInt,nextfloat(parse(BigFloat,"0.1")),tol=1.5eps(big(0.1))) == 1//10
@test rationalize(Int64, nextfloat(0.1),tol=0) == 7205759403792795//72057594037927936
@test rationalize(Int128,nextfloat(0.1),tol=0) == 7205759403792795//72057594037927936
@test rationalize(BigInt,nextfloat(0.1),tol=0) == 7205759403792795//72057594037927936

@test rationalize(Int8,  prevfloat(0.1)) == 1//10
@test rationalize(Int64, prevfloat(0.1)) == 1//10
@test rationalize(Int128,prevfloat(0.1)) == 1//10
@test rationalize(BigInt,prevfloat(0.1)) == 1//10
@test rationalize(BigInt,prevfloat(parse(BigFloat,"0.1"))) == 1//10
@test rationalize(Int64, prevfloat(0.1),tol=0) == 7205759403792793//72057594037927936
@test rationalize(Int128,prevfloat(0.1),tol=0) == 7205759403792793//72057594037927936
@test rationalize(BigInt,prevfloat(0.1),tol=0) == 7205759403792793//72057594037927936

@test rationalize(BigInt,nextfloat(parse(BigFloat,"0.1")),tol=0) == 46316835694926478169428394003475163141307993866256225615783033603165251855975//463168356949264781694283940034751631413079938662562256157830336031652518559744


@test rationalize(Int8, 200f0) == 1//0
@test rationalize(Int8, -200f0) == -1//0

@test [rationalize(1pi,tol=0.1^n) for n=1:10] == [
             16//5
             22//7
            201//64
            333//106
            355//113
            355//113
          75948//24175
         100798//32085
         103993//33102
         312689//99532 ]

# issue 16311
rationalize(nextfloat(0.0)) == 0//1

# rational-exponent promotion rules (issue #3155):
@test 2.0f0^(1//3) == 2.0f0^(1.0f0/3)
@test 2^(1//3) == 2^(1/3)
# no loss of precision for rational powers (issue #18114)
@test BigFloat(2)^(BigFloat(1)/BigFloat(3)) == BigFloat(2)^(1//3)

# large shift amounts
@test Int32(-1)>>31 == -1
@test Int32(-1)>>32 == -1
@test Int32(-1)>>33 == -1
@test 10>>64 == 0
@test 10>>>64 == 0
@test 10<<64 == 0

# issue #3520 - certain int literals on 32-bit systems
@test -536870913 === -536870912-1

# overflow in rational comparison
@test 3//2 < typemax(Int)
@test 3//2 <= typemax(Int)

# check gcd and related functions against GMP
for T in (Int32,Int64), ii = -20:20, jj = -20:20
    i::T, j::T = ii, jj
    local d = gcd(i,j)
    @test d >= 0
    @test lcm(i,j) >= 0
    local ib = big(i)
    local jb = big(j)
    @test d == gcd(ib,jb)
    @test lcm(i,j) == lcm(ib,jb)
    @test gcdx(i,j) == gcdx(ib,jb)
    if j == 0 || d != 1
        @test_throws DomainError invmod(i,j)
        @test_throws DomainError invmod(ib,jb)
    else
        n = invmod(i,j)
        @test div(n, j) == 0
        @test n == invmod(ib,jb)
        @test mod(n*i,j) == mod(1,j)
    end
end

# check powermod function against few types (in particular [U]Int128 and BigInt)
for i = -10:10, p = 0:5, m = -10:10
    m == 0 && continue
    x = powermod(i, p, m)
    for T in [Int32, Int64, Int128, UInt128, BigInt]
        T <: Unsigned && m < 0 && continue
        let xT = powermod(i, p, T(m))
            @test x == xT
            @test isa(xT, T)
        end
        T <: Unsigned && i < 0 && continue
        @test x == mod(T(i)^p, T(m))
    end
end

# with m==1 should give 0
@test powermod(1,0,1) == 0
@test powermod(1,0,big(1)) == 0
@test powermod(1,0,-1) == 0
@test powermod(1,0,big(-1)) == 0
# divide by zero error
@test_throws DivideError powermod(1,0,0)
@test_throws DivideError powermod(1,0,big(0))
# negative powers perform modular inversion before exponentiation
@test powermod(1, -1, 1) == 0
@test powermod(1, -1, big(1)) == 0
# additional BigInt powermod tests
@test powermod(0, 1, big(6)) == 0
@test powermod(1, 0, big(6)) == 1
@test powermod(big(6), big(6), big(6)) == 0
@test powermod(10, 50, big(10)^50 - 1) == 1

@test powermod(-1, 1, big(6)) == 5
@test powermod(-1, 0, big(6)) == 1
@test powermod(-1, -1, big(6)) == 5
@test powermod(-1, 1, big(-6)) == -1
@test powermod(-1, 0, big(-6)) == -5
@test powermod(-1, -1, big(-6)) == -1

@test_throws DivideError powermod(2, -1, big(6))
@test_throws DivideError powermod(-2, -1, big(6))

# other divide-by-zero errors
@test_throws DivideError div(1,0)
@test_throws DivideError rem(1,0)
@test_throws DivideError divrem(1,0)
@test_throws DivideError fld(1,0)
@test_throws DivideError mod(1,0)
@test_throws DivideError fldmod(1,0)
@test_throws DivideError cld(1,0)

@test_throws DivideError div(-1,0)
@test_throws DivideError rem(-1,0)
@test_throws DivideError divrem(-1,0)
@test_throws DivideError fld(-1,0)
@test_throws DivideError mod(-1,0)
@test_throws DivideError fldmod(-1,0)
@test_throws DivideError cld(-1,0)

@test_throws DivideError div(UInt(1),UInt(0))
@test_throws DivideError rem(UInt(1),UInt(0))
@test_throws DivideError divrem(UInt(1),UInt(0))
@test_throws DivideError fld(UInt(1),UInt(0))
@test_throws DivideError mod(UInt(1),UInt(0))
@test_throws DivideError fldmod(UInt(1),UInt(0))
@test_throws DivideError cld(UInt(1),UInt(0))

@test_throws DivideError div(typemin(Int),-1)
@test_throws DivideError fld(typemin(Int),-1)
@test_throws DivideError cld(typemin(Int),-1)
@test_throws DivideError divrem(typemin(Int),-1)
@test_throws DivideError fldmod(typemin(Int),-1)
@test rem(typemin(Int),-1) == 0
@test mod(typemin(Int),-1) == 0

# prevpow2/nextpow2:
@test nextpow2(0) == prevpow2(0) == 0
for i = -2:2
    @test nextpow2(i) == prevpow2(i) == i
end
@test nextpow2(56789) == -nextpow2(-56789) == 65536
@test prevpow2(56789) == -prevpow2(-56789) == 32768
for i = -100:100
    @test nextpow2(i) == nextpow2(big(i))
    @test prevpow2(i) == prevpow2(big(i))
end
for T in (Int8, UInt8, Int16, UInt16, Int32, UInt32, Int64, UInt64)
    @test nextpow2(T(42)) === T(64)
    @test prevpow2(T(42)) === T(32)
end

@test  ispow2(64)
@test !ispow2(42)
@test !ispow2(~typemax(Int))

@test nextpow(2,1) == 1
@test prevpow(2,1) == 1
@test nextpow(3,243) == 243
@test prevpow(3,243) == 243
@test nextpow(3,241) == 243
@test prevpow(3,244) == 243
for a = -1:1
    @test_throws DomainError nextpow(a, 2)
    @test_throws DomainError prevpow(a, 2)
end
@test_throws DomainError nextpow(2,0)
@test_throws DomainError prevpow(2,0)

@test_throws ArgumentError nextprod([2,3,5],Int128(typemax(Int))+1)
@test nextprod([2,3,5],30) == 30
@test nextprod([2,3,5],33) == 36

@test nextfloat(0.0) == 5.0e-324
@test prevfloat(0.0) == -5.0e-324
@test nextfloat(-0.0) == 5.0e-324
@test prevfloat(-0.0) == -5.0e-324
@test nextfloat(-5.0e-324) === -0.0
@test prevfloat(5.0e-324) == 0.0
@test nextfloat(-1.0) > -1.0
@test prevfloat(-1.0) < -1.0
@test nextfloat(nextfloat(0.0),-2) == -5.0e-324
@test nextfloat(prevfloat(0.0), 2) ==  5.0e-324
@test nextfloat(Inf) === Inf
@test prevfloat(-Inf) === -Inf
@test isequal(nextfloat(NaN), NaN)
@test nextfloat(Inf32) === Inf32
@test prevfloat(-Inf32) === -Inf32
@test isequal(nextfloat(NaN32), NaN32)

# issue #16206
@test prevfloat(Inf) == 1.7976931348623157e308
@test prevfloat(Inf32) == 3.4028235f38
@test nextfloat(prevfloat(Inf)) == Inf
@test nextfloat(prevfloat(Inf),2) == Inf
@test nextfloat(1.0,typemax(Int64)) == Inf
@test nextfloat(0.0,typemin(Int64)) == -Inf
@test nextfloat(1f0,typemin(Int64)) == -Inf32
@test nextfloat(1.0,typemax(UInt64)) == Inf
@test nextfloat(1.0,typemax(UInt128)) == Inf
@test nextfloat(1.0,big(2)^67) == Inf
@test nextfloat(1.0,-big(2)^67) == -Inf

for F in (Float16,Float32,Float64)
    @test reinterpret(Unsigned,one(F)) === Base.exponent_one(F)
    @test reinterpret(Signed,one(F)) === signed(Base.exponent_one(F))
end


@test eps(realmax(Float64)) == 1.99584030953472e292
@test eps(-realmax(Float64)) == 1.99584030953472e292

# modular multiplicative inverses of odd numbers via exponentiation

for T = (UInt8,Int8,UInt16,Int16,UInt32,Int32,UInt64,Int64,UInt128,Int128)
    for n = 1:2:1000
        @test n*(n^typemax(T)) & typemax(T) == 1
        n = rand(T) | one(T)
        @test n*(n^typemax(T)) == 1
    end
end

@test false*pi === 0.0
@test pi*false === 0.0
@test true*pi === Float64(pi)
@test pi*true === Float64(pi)

# issue #5492
@test -0.0 + false === -0.0

# issue #5881
@test bits(true) == "00000001"
@test bits(false) == "00000000"

# edge cases of intrinsics
let g() = sqrt(-1.0)
    @test_throws DomainError sqrt(-1.0)
end
@test sqrt(NaN) === NaN
let g() = sqrt(NaN)
    @test g() === NaN
end
let g(x) = sqrt(x)
    @test g(NaN) === NaN
end

# widen
@test widen(1.5f0) === 1.5
@test widen(Int32(42)) === Int64(42)
@test widen(Int8) === Int32
@test widen(Int64) === Int128
@test widen(Float32) === Float64
@test widen(Float16) === Float32
## Note: this should change to e.g. Float128 at some point
@test widen(Float64) === BigFloat
@test widen(BigInt) === BigInt

@test widemul(typemax(Int64),typemax(Int64)) == 85070591730234615847396907784232501249
@test typeof(widemul(Int64(1),UInt64(1))) == Int128
@test typeof(widemul(UInt64(1),Int64(1))) == Int128
@test typeof(widemul(Int128(1),UInt128(1))) == BigInt
@test typeof(widemul(UInt128(1),Int128(1))) == BigInt

# .//
@test [1,2,3] // 4 == [1//4, 2//4, 3//4]
@test [1,2,3] .// [4,5,6] == [1//4, 2//5, 3//6]
@test [1+2im,3+4im] .// [5,6] == [(1+2im)//5,(3+4im)//6]
@test [1//3+2im,3+4im] .// [5,6] == [(1//3+2im)//5,(3+4im)//6]

# issue #7441
@test_throws InexactError Int32(2.0^50)

@test_throws InexactError round(UInt8, 255.5)
@test round(UInt8, 255.4) === 0xff

@test_throws InexactError round(Int16, -32768.7)
@test round(Int16, -32768.1) === Int16(-32768)

# issue #7508
@test_throws ErrorException reinterpret(Int, 0x01)

# issue #12832
@test_throws ErrorException reinterpret(Float64, Complex{Int64}(1))
@test_throws ErrorException reinterpret(Float64, Complex64(1))
@test_throws ErrorException reinterpret(Complex64, Float64(1))
@test_throws ErrorException reinterpret(Int32, false)

# issue #41
ndigf(n) = Float64(log(Float32(n)))
@test Float64(log(Float32(256))) == ndigf(256) == 5.545177459716797

# cmp on unsigned integers (see commit 24b236321e03c6d9b8cb91a450f567256a793196)
@test cmp(0x77777777,0x88888888) == -1
@test cmp(0x3959dcc5d7fd177b67df4e10bc350850, 0xd63d5b1183221b0a9e38c6809b33cdec) == -1

# issue #7911
@test sum([Int128(1) Int128(2)]) == Int128(3)

# digits and digits!
@test digits(24, 2) == [0, 0, 0, 1, 1]
@test digits(24, 2, 3) == [0, 0, 0, 1, 1]
@test digits(24, 2, 7) == [0, 0, 0, 1, 1, 0, 0]
@test digits(100) == [0, 0, 1]
@test digits(BigInt(2)^128, 2) == [zeros(128); 1]
let a = zeros(Int, 3)
    digits!(a, 50)
    @test a == [0, 5, 0]
    digits!(a, 9, 2)
    @test a == [1, 0, 0]
    digits!(a, 7, 2)
    @test a == [1, 1, 1]
end

# Fill a pre allocated 2x4 matrix
let a = zeros(Int,(2,4))
    for i in 0:3
        digits!(view(a,:,i+1),i,2)
    end
    @test a == [0 1 0 1;
                0 0 1 1]
end
@test_throws InexactError convert(UInt8, 256)
@test_throws InexactError convert(UInt, -1)
@test_throws InexactError convert(Int, big(2)^100)
@test_throws InexactError convert(Int16, big(2)^100)
@test_throws InexactError convert(Int, typemax(UInt))

# issue #9789
@test_throws InexactError convert(Int8, typemax(UInt64))
@test_throws InexactError convert(Int16, typemax(UInt64))
@test_throws InexactError convert(Int, typemax(UInt64))

# issue #14549
for T in (Int8, Int16, UInt8, UInt16)
    for F in (Float32,Float64)
        @test_throws InexactError convert(T, F(200000.0))
    end
end

let x = big(-0.0)
    @test signbit(x) && !signbit(abs(x))
end


@test all(x -> (m=mod1(x,3); 0<m<=3), -5:+5)
@test all(x -> x == (fld1(x,3)-1)*3 + mod1(x,3), -5:+5)
@test all(x -> fldmod1(x,3) == (fld1(x,3), mod1(x,3)), -5:+5)
#Issue #5570
@test map(x -> Int(mod1(UInt(x),UInt(5))), 0:15) == [5, 1, 2, 3, 4, 5, 1, 2, 3, 4, 5, 1, 2, 3, 4, 5]

# Issue #9618: errors thrown by large exponentiations
@test_throws DomainError big(2)^-(big(typemax(UInt))+1)
@test_throws OverflowError big(2)^(big(typemax(UInt))+1)
@test 0==big(0)^(big(typemax(UInt))+1)

# bswap (issue #9726)
@test bswap(0x0002) === 0x0200
@test bswap(0x01020304) === 0x04030201
@test reinterpret(Float64,bswap(0x000000000000f03f)) === 1.0
@test reinterpret(Float32,bswap(0x0000c03f)) === 1.5f0
@test bswap(reinterpret(Float64,0x000000000000f03f)) === 1.0
@test bswap(reinterpret(Float32,0x0000c03f)) === 1.5f0

#isreal(x::Real) = true
for x in [1.23, 7, e, 4//5] #[FP, Int, Irrational, Rat]
    @test isreal(x) == true
end

function allsubtypes!(m::Module, x::DataType, sts::Set)
    for s in names(m, true)
        if isdefined(m, s) && !Base.isdeprecated(m, s)
            t = getfield(m, s)
            if isa(t, Type) && t <: x && t != Union{}
                push!(sts, t)
            elseif isa(t, Module) && t !== m && module_name(t) === s && module_parent(t) === m
                allsubtypes!(t, x, sts)
            end
        end
    end
end

let number_types = Set()
    allsubtypes!(Base, Number, number_types)
    allsubtypes!(Core, Number, number_types)

    @test !isempty(number_types)

    #eltype{T<:Number}(::Type{T}) = T
    for T in number_types
        @test eltype(T) == T
    end

    #ndims{T<:Number}(::Type{T}) = 0
    for x in number_types
        @test ndims(x) == 0
    end
end

#getindex(x::Number) = x
for x in [1.23, 7, e, 4//5] #[FP, Int, Irrational, Rat]
    @test getindex(x) == x
    @test getindex(x, 1, 1) == x
end

#getindex(x::Number,-1) throws BoundsError
#getindex(x::Number,0) throws BoundsError
#getindex(x::Number,2) throws BoundsError
#getindex(x::Array,-1) throws BoundsError
#getindex(x::Array,0 throws BoundsError
#getindex(x::Array,length(x::Array)+1) throws BoundsError
for x in [1.23, 7, e, 4//5] #[FP, Int, Irrational, Rat]
    @test_throws BoundsError getindex(x,-1)
    @test_throws BoundsError getindex(x,0)
    @test_throws BoundsError getindex(x,2)
    @test_throws BoundsError getindex([x x],-1)
    @test_throws BoundsError getindex([x x],0)
    @test_throws BoundsError getindex([x x],length([x,x])+1)
    @test_throws BoundsError getindex(x, 1, 0)
end

# copysign(x::Real, y::Real) = ifelse(signbit(x)!=signbit(y), -x, x)
# flipsign(x::Real, y::Real) = ifelse(signbit(y), -x, x)
for x in [1.23, 7, e, 4//5]
    for y in [1.23, 7, e, 4//5]
        @test copysign(x, y) == x
        @test copysign(x, -y) == -x
        @test copysign(-x, y) == x
        @test copysign(-x, -y) == -x
        @test flipsign(x, y) == x
        @test flipsign(x, -y) == -x
        @test flipsign(-x, y) == -x
        @test flipsign(-x, -y) == x
    end
end

#angle(z::Real) = atan2(zero(z), z)
#function only returns two values, depending on sign
@test angle(10) == 0.0
@test angle(-10) == 3.141592653589793

#in(x::Number, y::Number) = x == y
@test in(3,3) == true #Int
@test in(2.0,2.0) == true #FP
@test in(e,e) == true #Const
@test in(4//5,4//5) == true #Rat
@test in(1+2im, 1+2im) == true #Imag
@test in(3, 3.0) == true #mixed

#map(f::Callable, x::Number, ys::Number...) = f(x)
@test map(sin, 3) == sin(3)
@test map(cos, 3) == cos(3)
@test map(tan, 3) == tan(3)
@test map(log, 3) == log(3)
@test map(copysign, 1.0, -2.0) == -1.0
@test map(muladd, 2, 3, 4) == 10

@test_throws InexactError convert(UInt8, big(300))

# issue #10311
let n = 1
    @test n//n + n//big(n)*im == 1//1 + 1//1*im
end

# BigInt - (small negative) is tricky because gmp only has gmpz_sub_ui
@test big(-200) - Int8(-128) == -72

# n % Type
for T in Any[Int16, Int32, UInt32, Int64, UInt64, BigInt]
    if !(T <: Unsigned)
        @test convert(T, -200) %  Int8 === Int8(56)
        @test convert(T, -200) % UInt8 === 0x38
        @test convert(T, -300) %  Int8 === Int8(-44)
        @test convert(T, -300) % UInt8 === 0xd4
        @test convert(T, -128) %  Int8 === Int8(-128)
        @test convert(T, -128) % UInt8 === 0x80
    end
    @test convert(T,  127) %  Int8 === Int8(127)
    @test convert(T,  127) % UInt8 === 0x7f
    @test convert(T,  128) %  Int8 === Int8(-128)
    @test convert(T,  128) % UInt8 === 0x80
    @test convert(T,  200) %  Int8 === Int8(-56)
    @test convert(T,  300) % UInt8 === 0x2c
end

@test_throws InexactError UInt128(-1)

for T in (Int8,Int16,Int32,Int64,Int128,UInt8,UInt16,UInt32,UInt64,UInt128)
    @test_throws InexactError T(big(typemax(T))+1)
    @test_throws InexactError T(big(typemin(T))-1)
end

for (d,B) in ((4//2+1im,Rational{BigInt}),(3.0+1im,BigFloat),(2+1im,BigInt))
    @test typeof(big(d)) == Complex{B}
    @test big(d) == d
    @test typeof(big.([d])) == Vector{Complex{B}}
    @test big.([d]) == [d]
end

# issue #12536
@test Rational{Int16}(1,2) === Rational(Int16(1),Int16(2))
@test Rational{Int16}(500000,1000000) === Rational(Int16(1),Int16(2))


rand_int = rand(Int8)

for T in [Int8, Int16, Int32, Int128, BigInt]
    @test numerator(convert(T, rand_int)) == rand_int
    @test denominator(convert(T, rand_int)) == 1

    @test typemin(Rational{T}) == -one(T)//zero(T)
    @test typemax(Rational{T}) == one(T)//zero(T)
    @test widen(Rational{T}) == Rational{widen(T)}
end

@test Rational(Float32(rand_int)) == Rational(rand_int)

@test Rational(Rational(rand_int)) == Rational(rand_int)

@test begin
    var = -Rational(UInt32(0))
    var == UInt32(0)
end

@test Rational(rand_int, 3)/Complex(3, 2) == Complex(Rational(rand_int, 13), -Rational(rand_int*2, 39))

@test Complex(rand_int, 0) == Rational(rand_int)
@test Rational(rand_int) == Complex(rand_int, 0)

@test (Complex(rand_int, 4) == Rational(rand_int)) == false
@test (Rational(rand_int) == Complex(rand_int, 4)) == false

@test trunc(Rational(BigInt(rand_int), BigInt(3))) == Rational(trunc(BigInt, Rational(BigInt(rand_int),BigInt(3))))
@test  ceil(Rational(BigInt(rand_int), BigInt(3))) == Rational( ceil(BigInt, Rational(BigInt(rand_int),BigInt(3))))
@test round(Rational(BigInt(rand_int), BigInt(3))) == Rational(round(BigInt, Rational(BigInt(rand_int),BigInt(3))))


for a = -3:3
    @test Rational(Float32(a)) == Rational(a)
    @test Rational(a)//2 == a//2
    @test a//Rational(2) == Rational(a/2)
    @test a.//[-2, -1, 1, 2] == [-a//2, -a//1, a//1, a//2]
    for b=-3:3, c=1:3
        @test b//(a+c*im) == b*a//(a^2+c^2)-(b*c//(a^2+c^2))*im
        for d=-3:3
            @test (a+b*im)//(c+d*im) == (a*c+b*d+(b*c-a*d)*im)//(c^2+d^2)
            @test Complex(Rational(a)+b*im)//Complex(Rational(c)+d*im) == Complex(a+b*im)//Complex(c+d*im)
        end
    end
end

# issue #15205
let T = Rational
    x = Complex{T}(1//3 + 1//4*im)
    y = Complex{T}(1//2 + 1//5*im)
    xf = Complex{BigFloat}(1//3 + 1//4*im)
    yf = Complex{BigFloat}(1//2 + 1//5*im)
    yi = 4

    @test x^y ≈ xf^yf
    @test x^yi ≈ xf^yi
    @test x^true ≈ xf^true
    @test x^false == xf^false
    @test x^1 ≈ xf^1
    @test xf^Rational(2, 1) ≈ xf*xf
    @test Complex(1., 1.)^Rational(2,1) == Complex(1., 1.)*Complex(1.,1.) == Complex(0., 2.)
end

for Tf = (Float16, Float32, Float64), Ti = (Int16, Int32, Int64)
    almost_half  = Rational(div(typemax(Ti),Ti(2))  , typemax(Ti))
    over_half    = Rational(div(typemax(Ti),Ti(2))+one(Ti), typemax(Ti))
    exactly_half = Rational(one(Ti)  , Ti(2))

    @test round( almost_half) == 0//1
    @test round(-almost_half) == 0//1
    @test round(Tf,  almost_half, RoundNearestTiesUp) == 0.0
    @test round(Tf, -almost_half, RoundNearestTiesUp) == 0.0
    @test round(Tf,  almost_half, RoundNearestTiesAway) == 0.0
    @test round(Tf, -almost_half, RoundNearestTiesAway) == 0.0

    @test round( exactly_half) == 0//1 # rounds to closest _even_ integer
    @test round(-exactly_half) == 0//1 # rounds to closest _even_ integer
    @test round(Tf,  exactly_half, RoundNearestTiesUp) == 1.0
    @test round(Tf, -exactly_half, RoundNearestTiesUp) == 0.0
    @test round(Tf,  exactly_half, RoundNearestTiesAway) == 1.0
    @test round(Tf, -exactly_half, RoundNearestTiesAway) == -1.0


    @test round(over_half) == 1//1
    @test round(-over_half) == -1//1
    @test round(Tf,  over_half, RoundNearestTiesUp) == 1.0
    @test round(Tf,  over_half, RoundNearestTiesAway) == 1.0
    @test round(Tf, -over_half, RoundNearestTiesUp) == -1.0
    @test round(Tf, -over_half, RoundNearestTiesAway) == -1.0

    @test round(Tf, 11//2, RoundNearestTiesUp) == 6.0
    @test round(Tf, -11//2, RoundNearestTiesUp) == -5.0
    @test round(Tf, 11//2, RoundNearestTiesAway) == 6.0
    @test round(Tf, -11//2, RoundNearestTiesAway) == -6.0

    @test round(Tf, Ti(-1)//zero(Ti)) == -Inf
    @test round(Tf, one(1)//zero(Ti)) == Inf
    @test round(Tf, Ti(-1)//zero(Ti), RoundNearestTiesUp) == -Inf
    @test round(Tf, one(1)//zero(Ti), RoundNearestTiesUp) == Inf
    @test round(Tf, Ti(-1)//zero(Ti), RoundNearestTiesAway) == -Inf
    @test round(Tf, one(1)//zero(Ti), RoundNearestTiesAway) == Inf

    @test round(Tf, zero(Ti)//one(Ti)) == 0
    @test round(Tf, zero(Ti)//one(Ti), RoundNearestTiesUp) == 0
    @test round(Tf, zero(Ti)//one(Ti), RoundNearestTiesAway) == 0
end

let
    io = IOBuffer()
    rational1 = Rational(1465, 8593)
    rational2 = Rational(-4500, 9000)
    @test sprint(show, rational1) == "1465//8593"
    @test sprint(show, rational2) == "-1//2"
    let
        io1 = IOBuffer()
        write(io1, rational1)
        io1.ptr = 1
        @test read(io1, typeof(rational1)) == rational1

        io2 = IOBuffer()
        write(io2, rational2)
        io2.ptr = 1
        @test read(io2, typeof(rational2)) == rational2
    end
end

@test round(11//2) == 6//1 # rounds to closest _even_ integer
@test round(-11//2) == -6//1 # rounds to closest _even_ integer
@test round(11//3) == 4//1 # rounds to closest _even_ integer
@test round(-11//3) == -4//1 # rounds to closest _even_ integer

for T in (Float16, Float32, Float64)
    @test round(T, true//false) === convert(T, Inf)
    @test round(T, true//true) === one(T)
    @test round(T, false//true) === zero(T)
end

for T in (Int8, Int16, Int32, Int64, Bool)
    @test_throws DivideError round(T, true//false)
    @test round(T, true//true) === one(T)
    @test round(T, false//true) === zero(T)
end

# multiplicative inverses
function testmi(numrange, denrange)
    for d in denrange
        d == 0 && continue
        fastd = Base.multiplicativeinverse(d)
        for n in numrange
            @test div(n,d) == div(n,fastd)
        end
    end
end
testmi(-1000:1000, -100:100)
testmi(typemax(Int)-1000:typemax(Int), -100:100)
testmi(typemin(Int)+1:typemin(Int)+1000, -100:100)
@test_throws ArgumentError Base.multiplicativeinverse(0)
testmi(map(UInt32, 0:1000), map(UInt32, 1:100))
testmi(typemax(UInt32)-UInt32(1000):typemax(UInt32), map(UInt32, 1:100))

@test ndims(1) == 0
@test ndims(Integer) == 0
@test size(1,1) == 1
@test_throws BoundsError size(1,-1)
@test indices(1) == ()
@test indices(1,1) == 1:1
@test_throws BoundsError indices(1,-1)
@test isinteger(Integer(2)) == true
@test size(1) == ()
@test length(1) == 1
@test endof(1) == 1
@test eltype(Integer) == Integer

# issue #15920
@test Rational(0, 1) / Complex(3, 2) == 0

# issue #16282
@test_throws MethodError 3 // 4.5im

# PR #16995
let types = (Base.BitInteger_types..., BigInt, Bool,
             Rational{Int}, Rational{BigInt},
             Float16, Float32, Float64, BigFloat,
             Complex{Int}, Complex{UInt}, Complex32, Complex64, Complex128)
    for S in types
        for op in (+, -)
            T = @inferred Base.promote_op(op, S)
            t = @inferred op(one(S))
            @test T === typeof(t)
        end

        for R in types
            for op in (+, -, *, /, ^)
                T = @inferred Base.promote_op(op, S, R)
                t = @inferred op(one(S), one(R))
                @test T === typeof(t)
            end
        end
    end

    @test @inferred(Base.promote_op(!, Bool)) === Bool
end

let types = (Base.BitInteger_types..., BigInt, Bool,
             Rational{Int}, Rational{BigInt},
             Float16, Float32, Float64, BigFloat)
    for S in types, T in types
        for op in (<, >, <=, >=, (==))
            @test @inferred(Base.promote_op(op, S, T)) === Bool
        end
    end
end

let types = (Base.BitInteger_types..., BigInt, Bool)
    for S in types
        T = @inferred Base.promote_op(~, S)
        t = @inferred ~one(S)
        @test T === typeof(t)

        for R in types
            for op in (&, |, <<, >>, (>>>), %, ÷)
                T = @inferred Base.promote_op(op, S, R)
                t = @inferred op(one(S), one(R))
                @test T === typeof(t)
            end
        end
    end
end

@test !isempty(complex(1,2))

@testset "rem $T rounded" for T in (Float16, Float32, Float64, BigFloat)
    @test rem(T(1), T(2), RoundToZero)  == 1
    @test rem(T(1), T(2), RoundNearest) == 1
    @test rem(T(1), T(2), RoundDown)    == 1
    @test rem(T(1), T(2), RoundUp)      == -1
    @test rem(T(1.5), T(2), RoundToZero)  == 1.5
    @test rem(T(1.5), T(2), RoundNearest) == -0.5
    @test rem(T(1.5), T(2), RoundDown)    == 1.5
    @test rem(T(1.5), T(2), RoundUp)      == -0.5
    @test rem(T(-1), T(2), RoundToZero)  == -1
    @test rem(T(-1), T(2), RoundNearest) == -1
    @test rem(T(-1), T(2), RoundDown)    == 1
    @test rem(T(-1), T(2), RoundUp)      == -1
    @test rem(T(-1.5), T(2), RoundToZero)  == -1.5
    @test rem(T(-1.5), T(2), RoundNearest) == 0.5
    @test rem(T(-1.5), T(2), RoundDown)    == 0.5
    @test rem(T(-1.5), T(2), RoundUp)      == -1.5
end

@testset "rem2pi $T" for T in (Float16, Float32, Float64, BigFloat)
    @test rem2pi(T(1), RoundToZero)  == 1
    @test rem2pi(T(1), RoundNearest) == 1
    @test rem2pi(T(1), RoundDown)    == 1
    @test rem2pi(T(1), RoundUp)      ≈ 1-2pi
    @test rem2pi(T(2), RoundToZero)  == 2
    @test rem2pi(T(2), RoundNearest) == 2
    @test rem2pi(T(2), RoundDown)    == 2
    @test rem2pi(T(2), RoundUp)      ≈ 2-2pi
    @test rem2pi(T(4), RoundToZero)  == 4
    @test rem2pi(T(4), RoundNearest) ≈ 4-2pi
    @test rem2pi(T(4), RoundDown)    == 4
    @test rem2pi(T(4), RoundUp)      ≈ 4-2pi
    @test rem2pi(T(-4), RoundToZero)  == -4
    @test rem2pi(T(-4), RoundNearest) ≈ 2pi-4
    @test rem2pi(T(-4), RoundDown)    ≈ 2pi-4
    @test rem2pi(T(-4), RoundUp)      == -4
end

import Base.^
immutable PR20530; end
^(::PR20530, p::Int) = 1
^{p}(::PR20530, ::Type{Val{p}}) = 2
@testset "literal powers" begin
    x = PR20530()
    p = 2
    @test x^p == 1
    @test x^2 == 2
    @test [x,x,x].^2 == [2,2,2]
    for T in (Float16, Float32, Float64, BigFloat, Int8, Int, BigInt, Complex{Int}, Complex{Float64})
        for p in -4:4
            if p < 0 && real(T) <: Integer
                @test_throws DomainError eval(:($T(2)^$p))
            else
                v = eval(:($T(2)^$p))
                @test 2.0^p == T(2)^p == v
                @test v isa T
            end
        end
    end
end

@testset "iszero" begin
    # Numeric scalars
    for T in [Float16, Float32, Float64, BigFloat,
              Int8, Int16, Int32, Int64, Int128, BigInt,
              UInt8, UInt16, UInt32, UInt64, UInt128]
        @test iszero(T(0))
        @test iszero(Complex{T}(0))
        if T <: Integer
            @test iszero(Rational{T}(0))
        elseif T <: AbstractFloat
            @test iszero(T(-0.0))
            @test iszero(Complex{T}(-0.0))
        end
    end
    @test !iszero(nextfloat(BigFloat(0)))

    # Array reduction
    @test !iszero([0, 1, 2, 3])
    @test iszero(zeros(Int, 5))
end<|MERGE_RESOLUTION|>--- conflicted
+++ resolved
@@ -1021,26 +1021,20 @@
 @test (1//typemax(Int)) / (1//typemax(Int)) == 1
 @test_throws OverflowError (1//2)^63
 
-<<<<<<< HEAD
 for op in (+, -, *, /, ÷, %)
     for (xfl, xra) in ((Inf, 1//0), (-Inf, -1//0)),
         (yfl, yra) in ((Inf, 1//0), (-Inf, -1//0))
         if isnan(op(xfl, yfl))
-            if isa(op(1//1, 1//1), Integer)
-                @test_throws DivideError op(xra, yra)
-            else
-                @test_throws ArgumentError op(xra, yra)
-            end
+            @test_throws Union{DivideError, ArgumentError} op(xra, yra)
         else
             @test op(xra, yra) == op(xfl, yfl)
         end
     end
 end
-=======
+
 @test @inferred(rationalize(Int, 3.0, 0.0)) === 3//1
 @test @inferred(rationalize(Int, 3.0, 0)) === 3//1
 @test_throws ArgumentError rationalize(Int, big(3.0), -1.)
->>>>>>> b1242dff
 
 for a = -5:5, b = -5:5
     if a == b == 0; continue; end
