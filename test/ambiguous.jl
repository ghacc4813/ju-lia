--- conflicted
+++ resolved
@@ -134,12 +134,8 @@
 
 # Test that Core and Base are free of ambiguities
 # TODO jb/subtype: we now detect a lot more
-<<<<<<< HEAD
-@test detect_ambiguities(Core, Base; imported=true, allow_bottom=false) == []
-=======
 @test !isempty(detect_ambiguities(Core, Base; imported=true, ambiguous_bottom=true))
-@test_broken detect_ambiguities(Core, Base; imported=true, ambiguous_bottom=false) == []
->>>>>>> 2a5b3d8f
+@test detect_ambiguities(Core, Base; imported=true, ambiguous_bottom=false) == []
 # not using isempty so this prints more information when it fails
 
 amb_1(::Int8, ::Int) = 1
