# This file is a part of Julia. License is MIT: https://julialang.org/license

using Dates, Random

# Compare precision in a manner sensitive to subnormals, which lose
# precision compared to widening.
function cmp_sn(w, hi, lo, slopbits=0)
    if !isfinite(hi)
        if abs(w) > realmax(typeof(hi))
            return isinf(hi) && sign(w) == sign(hi)
        end
        if isnan(w) && isnan(hi)
            return true
        end
        return w == hi
    end
    if abs(w) < subnormalmin(typeof(hi))
        return (hi == zero(hi) || abs(w - widen(hi)) < abs(w)) && lo == zero(hi)
    end
    # Compare w == hi + lo unless `lo` issubnormal
    z = widen(hi) + widen(lo)
    if !issubnormal(lo) && lo != 0
        if slopbits == 0
            return z == w
        end
        wr, zr = roundshift(w, slopbits), roundshift(z, slopbits)
        return max(wr-1, zero(wr)) <= zr <= wr+1
    end
    # round w to the same number of bits as z
    zu = asbits(z)
    wu = asbits(w)
    lastbit = false
    while zu > 0 && !isodd(zu)
        lastbit = isodd(wu)
        zu = zu >> 1
        wu = wu >> 1
    end
    return wu <= zu <= wu + lastbit
end

asbits(x) = reinterpret(Base.uinttype(typeof(x)), x)

function roundshift(x, n)
    xu = asbits(x)
    lastbit = false
    for i = 1:n
        lastbit = isodd(xu)
        xu = xu >> 1
    end
    xu + lastbit
end

subnormalmin(::Type{T}) where T = reinterpret(T, Base.uinttype(T)(1))

function highprec_pair(x, y)
    slopbits = (Base.Math.significand_bits(typeof(widen(x))) + 1) -
        2*(Base.Math.significand_bits(typeof(x)) + 1)
    hi, lo = Base.add12(x, y)
    @test cmp_sn(widen(x) + widen(y), hi, lo)
    hi, lo = Base.mul12(x, y)
    @test cmp_sn(widen(x) * widen(y), hi, lo)
    y == 0 && return nothing
    hi, lo = Base.div12(x, y)
    @test cmp_sn(widen(x) / widen(y), hi, lo, slopbits)
    nothing
end
@testset "high precision" begin
    # Because ranges rely on high precision arithmetic, test those utilities first
    for (I, T) in ((Int16, Float16), (Int32, Float32), (Int64, Float64)), i = 1:10^3
        i = rand(I) >> 1  # test large values below
        hi, lo = Base.splitprec(T, i)
        @test widen(hi) + widen(lo) == i
        @test endswith(bitstring(hi), repeat('0', Base.Math.significand_bits(T) ÷ 2))
    end
    for (I, T) in ((Int16, Float16), (Int32, Float32), (Int64, Float64))
        x = T(typemax(I))
        Δi = ceil(I, eps(x))
        for i = typemax(I)-2Δi:typemax(I)-Δi
            hi, lo = Base.splitprec(T, i)
            @test widen(hi) + widen(lo) == i
            @test endswith(bitstring(hi), repeat('0', Base.Math.significand_bits(T) ÷ 2))
        end
        for i = typemin(I):typemin(I)+Δi
            hi, lo = Base.splitprec(T, i)
            @test widen(hi) + widen(lo) == i
            @test endswith(bitstring(hi), repeat('0', Base.Math.significand_bits(T) ÷ 2))
        end
    end

    # # This tests every possible pair of Float16s. It takes too long for
    # # ordinary use, which is why it's commented out.
    # function pair16()
    #     for yu in 0x0000:0xffff
    #         for xu in 0x0000:0xffff
    #             x, y = reinterpret(Float16, xu), reinterpret(Float16, yu)
    #             highprec_pair(x, y)
    #         end
    #     end
    # end

    for T in (Float16, Float32) # skip Float64 (bit representation of BigFloat is not available)
        for i = 1:10^5
            x, y = rand(T), rand(T)
            highprec_pair(x, y)
            highprec_pair(-x, y)
            highprec_pair(x, -y)
            highprec_pair(-x, -y)
        end
        # Make sure we test dynamic range too
        for i = 1:10^5
            x, y = rand(T), rand(T)
            x == 0 || y == 0 && continue
            x, y = log(x), log(y)
            highprec_pair(x, y)
        end
    end
end
asww(x) = widen(widen(x.hi)) + widen(widen(x.lo))
astuple(x) = (x.hi, x.lo)

function cmp_sn2(w, hi, lo, slopbits=0)
    if !isfinite(hi)
        if abs(w) > realmax(typeof(hi))
            return isinf(hi) && sign(w) == sign(hi)
        end
        if isnan(w) && isnan(hi)
            return true
        end
        return w == hi
    end
    if abs(w) < subnormalmin(typeof(hi))
        return (hi == zero(hi) || abs(w - widen(hi)) < abs(w)) && lo == zero(hi)
    end
    z = widen(hi) + widen(lo)
    w == z && return true
    zu, wu = asbits(z), asbits(w)
    while zu > 0 && !isodd(zu)
        zu = zu >> 1
        wu = wu >> 1
    end
    zu = zu >> slopbits
    wu = wu >> slopbits
    return wu - 1 <= zu <= wu + 1
end
@testset "TwicePrecision" begin
    # TwicePrecision test. These routines lose accuracy if you form
    # intermediate subnormals; with Float16, this happens so frequently,
    # let's only test Float32.
    let T = Float32
        Tw = widen(T)
        slopbits = (Base.Math.significand_bits(Tw) + 1) -
            2*(Base.Math.significand_bits(T) + 1)
        for i = 1:10^5
            x = Base.TwicePrecision{T}(rand())
            y = Base.TwicePrecision{T}(rand())
            xw, yw = asww(x), asww(y)
            @test cmp_sn2(Tw(xw+yw), astuple(x+y)..., slopbits)
            @test cmp_sn2(Tw(xw-yw), astuple(x-y)..., slopbits)
            @test cmp_sn2(Tw(xw*yw), astuple(x*y)..., slopbits)
            @test cmp_sn2(Tw(xw/yw), astuple(x/y)..., slopbits)
            y = rand(T)
            yw = widen(widen(y))
            @test cmp_sn2(Tw(xw+yw), astuple(x+y)..., slopbits)
            @test cmp_sn2(Tw(xw-yw), astuple(x-y)..., slopbits)
            @test cmp_sn2(Tw(xw*yw), astuple(x*y)..., slopbits)
            @test cmp_sn2(Tw(xw/yw), astuple(x/y)..., slopbits)
        end
    end

    x1 = Base.TwicePrecision{Float64}(1)
    x0 = Base.TwicePrecision{Float64}(0)
    xinf = Base.TwicePrecision{Float64}(Inf)
    @test Float64(x1+x0)  == 1
    @test Float64(x1+0)   == 1
    @test Float64(x1+0.0) == 1
    @test Float64(x1*x0)  == 0
    @test Float64(x1*0)   == 0
    @test Float64(x1*0.0) == 0
    @test Float64(x1/x0)  == Inf
    @test Float64(x1/0)   == Inf
    @test Float64(xinf*x1) == Inf
    @test isnan(Float64(xinf*x0))
    @test isnan(Float64(xinf*0))
    @test isnan(Float64(xinf*0.0))
    @test isnan(Float64(x0/x0))
    @test isnan(Float64(x0/0))
    @test isnan(Float64(x0/0.0))
end
@testset "ranges" begin
    @test size(10:1:0) == (0,)
    @testset "colon" begin
        @inferred((:)(10, 1, 0))
        @inferred((:)(1, .2, 2))
        @inferred((:)(1., .2, 2.))
        @inferred((:)(2, -.2, 1))
        @inferred((:)(1, 0))
        @inferred((:)(0.0, -0.5))
    end

    @testset "indexing" begin
        L32 = @inferred(range(Int32(1), stop=Int32(4), length=4))
        L64 = @inferred(range(Int64(1), stop=Int64(4), length=4))
        @test @inferred(L32[1]) === 1.0 && @inferred(L64[1]) === 1.0
        @test L32[2] == 2 && L64[2] == 2
        @test L32[3] == 3 && L64[3] == 3
        @test L32[4] == 4 && L64[4] == 4
        @test @inferred(range(1.0, stop=2.0, length=2))[1] === 1.0
        @test @inferred(range(1.0f0, stop=2.0f0, length=2))[1] === 1.0f0
        @test @inferred(range(Float16(1.0), stop=Float16(2.0), length=2))[1] === Float16(1.0)

        let r = 5:-1:1
            @test r[1]==5
            @test r[2]==4
            @test r[3]==3
            @test r[4]==2
            @test r[5]==1
        end
        @test @inferred((0.1:0.1:0.3)[2]) === 0.2
        @test @inferred((0.1f0:0.1f0:0.3f0)[2]) === 0.2f0

        @test @inferred((1:5)[1:4]) === 1:4
        @test @inferred((1.0:5)[1:4]) === 1.0:4
        @test (2:6)[1:4] == 2:5
        @test (1:6)[2:5] === 2:5
        @test (1:6)[2:2:5] === 2:2:4
        @test (1:2:13)[2:6] === 3:2:11
        @test (1:2:13)[2:3:7] === 3:6:13

        @test isempty((1:4)[5:4])
        @test_throws BoundsError (1:10)[8:-1:-2]

        let r = typemax(Int)-5:typemax(Int)-1
            @test_throws BoundsError r[7]
        end
    end
    @testset "length" begin
        @test length(.1:.1:.3) == 3
        @test length(1.1:1.1:3.3) == 3
        @test length(1.1:1.3:3) == 2
        @test length(1:1:1.8) == 1
        @test length(1:.2:2) == 6
        @test length(1.:.2:2.) == 6
        @test length(2:-.2:1) == 6
        @test length(2.:-.2:1.) == 6
        @test length(2:.2:1) == 0
        @test length(2.:.2:1.) == 0

        @test length(1:0) == 0
        @test length(0.0:-0.5) == 0
        @test length(1:2:0) == 0
    end
    @testset "findall(::Base.Fix2{typeof(in)}, ::Array)" begin
        @test findall(in(3:20), [5.2, 3.3]) == findall(in(Vector(3:20)), [5.2, 3.3])

        let span = 5:20,
            r = -7:3:42
            @test findall(in(span), r) == 5:10
            r = 15:-2:-38
            @test findall(in(span), r) == 1:6
        end
    end
    @testset "reverse" begin
        @test reverse(reverse(1:10)) == 1:10
        @test reverse(reverse(typemin(Int):typemax(Int))) == typemin(Int):typemax(Int)
        @test reverse(reverse(typemin(Int):2:typemax(Int))) == typemin(Int):2:typemax(Int)
    end
    @testset "intersect" begin
        @test intersect(1:5, 2:3) == 2:3
        @test intersect(-3:5, 2:8) == 2:5
        @test intersect(-8:-3, -8:-3) == -8:-3
        @test intersect(1:5, 5:13) == 5:5
        @test isempty(intersect(-8:-3, -2:2))
        @test isempty(intersect(-3:7, 2:1))
        @test intersect(1:11, -2:3:15) == 1:3:10
        @test intersect(1:11, -2:2:15) == 2:2:10
        @test intersect(1:11, -2:1:15) == 1:11
        @test intersect(1:11, 15:-1:-2) == 1:11
        @test intersect(1:11, 15:-4:-2) == 3:4:11
        @test intersect(-20:-5, -10:3:-2) == -10:3:-7
        @test isempty(intersect(-5:5, -6:13:20))
        @test isempty(intersect(1:11, 15:4:-2))
        @test isempty(intersect(11:1, 15:-4:-2))
        #@test intersect(-5:5, 1+0*(1:3)) == 1:1
        #@test isempty(intersect(-5:5, 6+0*(1:3)))
        @test intersect(-15:4:7, -10:-2) == -7:4:-3
        @test intersect(13:-2:1, -2:8) == 7:-2:1
        @test isempty(intersect(13:2:1, -2:8))
        @test isempty(intersect(13:-2:1, 8:-2))
        #@test intersect(5+0*(1:4), 2:8) == 5+0*(1:4)
        #@test isempty(intersect(5+0*(1:4), -7:3))
        @test intersect(0:3:24, 0:4:24) == 0:12:24
        @test intersect(0:4:24, 0:3:24) == 0:12:24
        @test intersect(0:3:24, 24:-4:0) == 0:12:24
        @test intersect(24:-3:0, 0:4:24) == 24:-12:0
        @test intersect(24:-3:0, 24:-4:0) == 24:-12:0
        @test intersect(1:3:24, 0:4:24) == 4:12:16
        @test intersect(0:6:24, 0:4:24) == 0:12:24
        @test isempty(intersect(1:6:2400, 0:4:2400))
        @test intersect(-51:5:100, -33:7:125) == -26:35:79
        @test intersect(-51:5:100, -32:7:125) == -11:35:94
        #@test intersect(0:6:24, 6+0*(0:4:24)) == 6:6:6
        #@test intersect(12+0*(0:6:24), 0:4:24) == AbstractRange(12, 0, 5)
        #@test isempty(intersect(6+0*(0:6:24), 0:4:24))
        @test intersect(-10:3:24, -10:3:24) == -10:3:23
        @test isempty(intersect(-11:3:24, -10:3:24))
        @test intersect(typemin(Int):2:typemax(Int),1:10) == 2:2:10
        @test intersect(1:10,typemin(Int):2:typemax(Int)) == 2:2:10

        @test intersect(reverse(typemin(Int):2:typemax(Int)),typemin(Int):2:typemax(Int)) == reverse(typemin(Int):2:typemax(Int))
        @test intersect(typemin(Int):2:typemax(Int),reverse(typemin(Int):2:typemax(Int))) == typemin(Int):2:typemax(Int)

        @test intersect(UnitRange(1,2),3) == UnitRange(3,2)
        @test intersect(UnitRange(1,2), UnitRange(1,5), UnitRange(3,7), UnitRange(4,6)) == UnitRange(4,3)

        @test intersect(1:3, 2) === intersect(2, 1:3) === 2:2
        @test intersect(1.0:3.0, 2) == intersect(2, 1.0:3.0) == [2.0]
    end
    @testset "sort/sort!/partialsort" begin
        @test sort(UnitRange(1,2)) == UnitRange(1,2)
        @test sort!(UnitRange(1,2)) == UnitRange(1,2)
        @test sort(1:10, rev=true) == 10:-1:1
        @test sort(-3:3, by=abs) == [0,-1,1,-2,2,-3,3]
        @test partialsort(1:10, 4) == 4
    end
    @testset "in" begin
        @test 0 in UInt(0):100:typemax(UInt)
        @test last(UInt(0):100:typemax(UInt)) in UInt(0):100:typemax(UInt)
        @test -9223372036854775790 in -9223372036854775790:100:9223372036854775710
        @test -9223372036854775690 in -9223372036854775790:100:9223372036854775710
        @test -90 in -9223372036854775790:100:9223372036854775710
        @test 10 in -9223372036854775790:100:9223372036854775710
        @test 110 in -9223372036854775790:100:9223372036854775710
        @test 9223372036854775610 in -9223372036854775790:100:9223372036854775710
        @test 9223372036854775710 in -9223372036854775790:100:9223372036854775710


        @test !(3.5 in 1:5)
        @test (3 in 1:5)
        @test (3 in 5:-1:1)
        #@test (3 in 3+0*(1:5))
        #@test !(4 in 3+0*(1:5))

        let r = 0.0:0.01:1.0
            @test (r[30] in r)
        end
        let r = (-4*Int64(maxintfloat(Int === Int32 ? Float32 : Float64))):5
            @test (3 in r)
            @test (3.0 in r)
        end

        @test !(1 in 1:0)
        @test !(1.0 in 1.0:0.0)
    end
    @testset "in() works across types, including non-numeric types (#21728)" begin
        @test 1//1 in 1:3
        @test 1//1 in 1.0:3.0
        @test !(5//1 in 1:3)
        @test !(5//1 in 1.0:3.0)
        @test Complex(1, 0) in 1:3
        @test Complex(1, 0) in 1.0:3.0
        @test Complex(1.0, 0.0) in 1:3
        @test Complex(1.0, 0.0) in 1.0:3.0
        @test !(Complex(1, 1) in 1:3)
        @test !(Complex(1, 1) in 1.0:3.0)
        @test !(Complex(1.0, 1.0) in 1:3)
        @test !(Complex(1.0, 1.0) in 1.0:3.0)
        @test !(π in 1:3)
        @test !(π in 1.0:3.0)
        @test !("a" in 1:3)
        @test !("a" in 1.0:3.0)
        @test !(1 in Date(2017, 01, 01):Dates.Day(1):Date(2017, 01, 05))
        @test !(Complex(1, 0) in Date(2017, 01, 01):Dates.Day(1):Date(2017, 01, 05))
        @test !(π in Date(2017, 01, 01):Dates.Day(1):Date(2017, 01, 05))
        @test !("a" in Date(2017, 01, 01):Dates.Day(1):Date(2017, 01, 05))
    end
end
@testset "indexing range with empty range (#4309)" begin
    @test (3:6)[5:4] == 7:6
    @test_throws BoundsError (3:6)[5:5]
    @test_throws BoundsError (3:6)[5]
    @test (0:2:10)[7:6] == 12:2:10
    @test_throws BoundsError (0:2:10)[7:7]
end
# indexing with negative ranges (#8351)
for a=AbstractRange[3:6, 0:2:10], b=AbstractRange[0:1, 2:-1:0]
    @test_throws BoundsError a[b]
end

# avoiding intermediate overflow (#5065)
@test length(1:4:typemax(Int)) == div(typemax(Int),4) + 1

@testset "overflow in length" begin
    @test_throws OverflowError length(0:typemax(Int))
    @test_throws OverflowError length(typemin(Int):typemax(Int))
    @test_throws OverflowError length(-1:typemax(Int)-1)
end
@testset "loops involving typemin/typemax" begin
    n = 0
    s = 0
    # loops ending at typemax(Int)
    for i = (typemax(Int)-1):typemax(Int)
        s += 1
        @test s <= 2
    end
    @test s == 2

    s = 0
    for i = (typemax(Int)-2):(typemax(Int)-1)
        s += 1
        @test s <= 2
    end
    @test s == 2

    s = 0
    for i = typemin(Int):(typemin(Int)+1)
        s += 1
        @test s <= 2
    end
    @test s == 2

    # loops covering the full range of smaller integer types
    s = 0
    for i = typemin(UInt8):typemax(UInt8)
        s += 1
    end
    @test s == 256

    s = 0
    for i = typemin(UInt8):one(UInt8):typemax(UInt8)
        s += 1
    end
    @test s == 256

    # loops past typemax(Int)
    n = 0
    s = Int128(0)
    for i = typemax(UInt64)-2:typemax(UInt64)
        n += 1
        s += i
    end
    @test n == 3
    @test s == 3*Int128(typemax(UInt64)) - 3

    # loops over empty ranges
    s = 0
    for i = 0xff:0x00
        s += 1
    end
    @test s == 0

    s = 0
    for i = Int128(typemax(Int128)):Int128(typemin(Int128))
        s += 1
    end
    @test s == 0
end

@testset "sums of ranges" begin
    @test sum(1:100) == 5050
    @test sum(0:100) == 5050
    @test sum(-100:100) == 0
    @test sum(0:2:100) == 2550
end
@testset "overflowing sums (see #5798)" begin
    if Sys.WORD_SIZE == 64
        @test sum(Int128(1):10^18) == div(10^18 * (Int128(10^18)+1), 2)
        @test sum(Int128(1):10^18-1) == div(10^18 * (Int128(10^18)-1), 2)
    else
        @test sum(Int64(1):10^9) == div(10^9 * (Int64(10^9)+1), 2)
        @test sum(Int64(1):10^9-1) == div(10^9 * (Int64(10^9)-1), 2)
    end
end
@testset "Tricky sums of StepRangeLen #8272" begin
    @test sum(10000.:-0.0001:0) == 5.00000005e11
    @test sum(0:0.001:1) == 500.5
    @test sum(0:0.000001:1) == 500000.5
    @test sum(0:0.1:10) == 505.
end
@testset "broadcasted operations with scalars" begin
    @test broadcast(-, 1:3, 2) === -1:1
    @test broadcast(-, 1:3, 0.25) === 1-0.25:3-0.25
    @test broadcast(+, 1:3, 2) === 3:5
    @test broadcast(+, 1:3, 0.25) === 1+0.25:3+0.25
    @test broadcast(+, 1:2:6, 1) === 2:2:6
    @test broadcast(+, 1:2:6, 0.3) === 1+0.3:2:5+0.3
    @test broadcast(-, 1:2:6, 1) === 0:2:4
    @test broadcast(-, 1:2:6, 0.3) === 1-0.3:2:5-0.3
    @test broadcast(-, 2, 1:3) === 1:-1:-1
end
@testset "operations between ranges and arrays" begin
    @test all(([1:5;] + (5:-1:1)) .== 6)
    @test all(((5:-1:1) + [1:5;]) .== 6)
    @test all(([1:5;] - (1:5)) .== 0)
    @test all(((1:5) - [1:5;]) .== 0)
end
@testset "tricky floating-point ranges" begin
    for (start, step, stop, len) in ((1, 1, 3, 3), (0, 1, 3, 4),
                                    (3, -1, -1, 5), (1, -1, -3, 5),
                                    (0, 1, 10, 11), (0, 7, 21, 4),
                                    (0, 11, 33, 4), (1, 11, 34, 4),
                                    (0, 13, 39, 4), (1, 13, 40, 4),
                                    (11, 11, 33, 3), (3, 1, 11, 9),
                                    (0, 10, 55, 0), (0, -1, 5, 0), (0, 10, 5, 0),
                                    (0, 1, 5, 0), (0, -10, 5, 0), (0, -10, 0, 1),
                                    (0, -1, 1, 0), (0, 1, -1, 0), (0, -1, -10, 11))
        r = start/10:step/10:stop/10
        a = Vector(start:step:stop)./10
        ra = Vector(r)

        @test r == a
        @test isequal(r, a)

        @test r == ra
        @test isequal(r, ra)

        @test hash(r) == hash(a)
        @test hash(r) == hash(ra)

        if len > 0
            l = range(start/10, stop=stop/10, length=len)
            la = Vector(l)

            @test a == l
            @test r == l
            @test isequal(a, l)
            @test isequal(r, l)

            @test l == la
            @test isequal(l, la)

            @test hash(l) == hash(a)
            @test hash(l) == hash(la)
        end
    end

    @test 1.0:1/49:27.0 == range(1.0, stop=27.0, length=1275) == [49:1323;]./49
    @test isequal(1.0:1/49:27.0, range(1.0, stop=27.0, length=1275))
    @test isequal(1.0:1/49:27.0, Vector(49:1323)./49)
    @test hash(1.0:1/49:27.0) == hash(range(1.0, stop=27.0, length=1275)) == hash(Vector(49:1323)./49)

    @test [prevfloat(0.1):0.1:0.3;] == [prevfloat(0.1), 0.2, 0.3]
    @test [nextfloat(0.1):0.1:0.3;] == [nextfloat(0.1), 0.2]
    @test [prevfloat(0.0):0.1:0.3;] == [prevfloat(0.0), 0.1, 0.2]
    @test [nextfloat(0.0):0.1:0.3;] == [nextfloat(0.0), 0.1, 0.2]
    @test [0.1:0.1:prevfloat(0.3);] == [0.1, 0.2]
    @test [0.1:0.1:nextfloat(0.3);] == [0.1, 0.2, nextfloat(0.3)]
    @test [0.0:0.1:prevfloat(0.3);] == [0.0, 0.1, 0.2]
    @test [0.0:0.1:nextfloat(0.3);] == [0.0, 0.1, 0.2, nextfloat(0.3)]
    @test [0.1:prevfloat(0.1):0.3;] == [0.1, 0.2, 0.3]
    @test [0.1:nextfloat(0.1):0.3;] == [0.1, 0.2]
    @test [0.0:prevfloat(0.1):0.3;] == [0.0, prevfloat(0.1), prevfloat(0.2), 0.3]
    @test [0.0:nextfloat(0.1):0.3;] == [0.0, nextfloat(0.1), nextfloat(0.2)]
end
<<<<<<< HEAD

function loop_range_values(::Type{T}) where T
    for a = -5:25,
        s = [-5:-1; 1:25; ],
        d = 1:25,
        n = -1:15

        denom = convert(T, d)
        strt = convert(T, a)/denom
        Δ     = convert(T, s)/denom
        stop  = convert(T, (a + (n - 1) * s)) / denom
        vals  = T[a:s:(a + (n - 1) * s); ] ./ denom
        r = strt:Δ:stop
        @test [r;] == vals
        @test [linspace(strt, stop, length(r));] == vals
        n = length(r)
        @test [r[1:n];] == [r;]
        @test [r[2:n];] == [r;][2:end]
        @test [r[1:3:n];] == [r;][1:3:n]
        @test [r[2:2:n];] == [r;][2:2:n]
        @test [r[n:-1:2];] == [r;][n:-1:2]
        @test [r[n:-2:1];] == [r;][n:-2:1]
    end
end

@testset "issue #7420 for type $T" for T = (Float32, Float64,) # BigFloat),
    loop_range_values(T)
=======
@testset "issue #7420 for type $T" for T = (Float32, Float64,), # BigFloat),
    a = -5:25,
    s = [-5:-1; 1:25; ],
    d = 1:25,
    n = -1:15

    denom = convert(T, d)
    strt = convert(T, a)/denom
    Δ     = convert(T, s)/denom
    stop  = convert(T, (a + (n - 1) * s)) / denom
    vals  = T[a:s:(a + (n - 1) * s); ] ./ denom
    r = strt:Δ:stop
    @test [r;] == vals
    @test [range(strt, stop=stop, length=length(r));] == vals
    n = length(r)
    @test [r[1:n];] == [r;]
    @test [r[2:n];] == [r;][2:end]
    @test [r[1:3:n];] == [r;][1:3:n]
    @test [r[2:2:n];] == [r;][2:2:n]
    @test [r[n:-1:2];] == [r;][n:-1:2]
    @test [r[n:-2:1];] == [r;][n:-2:1]
>>>>>>> 98b12063
end

@testset "issue #20373 (unliftable ranges with exact end points)" begin
    @test [3*0.05:0.05:0.2;]    == [range(3*0.05, stop=0.2, length=2);]   == [3*0.05,0.2]
    @test [0.2:-0.05:3*0.05;]   == [range(0.2, stop=3*0.05, length=2);]   == [0.2,3*0.05]
    @test [-3*0.05:-0.05:-0.2;] == [range(-3*0.05, stop=-0.2, length=2);] == [-3*0.05,-0.2]
    @test [-0.2:0.05:-3*0.05;]  == [range(-0.2, stop=-3*0.05, length=2);] == [-0.2,-3*0.05]
end

function range_fuzztests(::Type{T}, niter, nrange) where {T}
    for i = 1:niter, n in nrange
        strt, Δ = randn(T), randn(T)
        Δ == 0 && continue
        stop = strt + (n-1)*Δ
        # `n` is not necessarily unique s.t. `strt + (n-1)*Δ == stop`
        # so test that `length(strt:Δ:stop)` satisfies this identity
        # and is the closest value to `(stop-strt)/Δ` to do so
        lo = hi = n
        while strt + (lo-1)*Δ == stop; lo -= 1; end
        while strt + (hi-1)*Δ == stop; hi += 1; end
        m = clamp(round(Int, (stop-strt)/Δ) + 1, lo+1, hi-1)
        r = strt:Δ:stop
        @test m == length(r)
        @test strt == first(r)
        @test Δ == step(r)
        @test_skip stop == last(r)
        l = range(strt, stop=stop, length=n)
        @test n == length(l)
        @test strt == first(l)
        @test stop  == last(l)
    end
end
@testset "range fuzztests for $T" for T = (Float32, Float64,)
    range_fuzztests(T, 2^15, 1:5)
end

@testset "Inexact errors on 32 bit architectures. #22613" begin
    @test first(range(log(0.2), stop=log(10.0), length=10)) == log(0.2)
    @test last(range(log(0.2), stop=log(10.0), length=10)) == log(10.0)
    @test length(Base.floatrange(-3e9, 1.0, 1, 1.0)) == 1
end

@testset "ranges with very small endpoints for type $T" for T = (Float32, Float64)
    z = zero(T)
    u = eps(z)
    @test first(range(u, stop=u, length=0)) == u
    @test last(range(u, stop=u, length=0)) == u
    @test first(range(-u, stop=u, length=0)) == -u
    @test last(range(-u, stop=u, length=0)) == u
    @test [range(-u, stop=u, length=0);] == []
    @test [range(-u, stop=-u, length=1);] == [-u]
    @test [range(-u, stop=u, length=2);] == [-u,u]
    @test [range(-u, stop=u, length=3);] == [-u,0,u]
    @test first(range(-u, stop=-u, length=0)) == -u
    @test last(range(-u, stop=-u, length=0)) == -u
    @test first(range(u, stop=-u, length=0)) == u
    @test last(range(u, stop=-u, length=0)) == -u
    @test [range(u, stop=-u, length=0);] == []
    @test [range(u, stop=u, length=1);] == [u]
    @test [range(u, stop=-u, length=2);] == [u,-u]
    @test [range(u, stop=-u, length=3);] == [u,0,-u]
    v = range(-u, stop=u, length=12)
    @test length(v) == 12
    @test [-3u:u:3u;] == [range(-3u, stop=3u, length=7);] == [-3:3;].*u
    @test [3u:-u:-3u;] == [range(3u, stop=-3u, length=7);] == [3:-1:-3;].*u
end

@testset "range with very large endpoints for type $T" for T = (Float32, Float64)
    largeint = Int(min(maxintfloat(T), typemax(Int)))
    a = realmax()
    for i = 1:5
        @test [range(a, stop=a, length=1);] == [a]
        @test [range(-a, stop=-a, length=1);] == [-a]
        b = realmax()
        for j = 1:5
            @test [range(-a, stop=b, length=0);] == []
            @test [range(-a, stop=b, length=2);] == [-a,b]
            @test [range(-a, stop=b, length=3);] == [-a,(b-a)/2,b]
            @test [range(a, stop=-b, length=0);] == []
            @test [range(a, stop=-b, length=2);] == [a,-b]
            @test [range(a, stop=-b, length=3);] == [a,(a-b)/2,-b]
            for c = largeint-3:largeint
                s = range(-a, stop=b, length=c)
                @test first(s) == -a
                @test last(s) == b
                @test length(s) == c
                s = range(a, stop=-b, length=c)
                @test first(s) == a
                @test last(s) == -b
                @test length(s) == c
            end
            b = prevfloat(b)
        end
        a = prevfloat(a)
    end
end

# issue #20380
let r = LinRange(1,4,4)
    @test isa(r[1:4], LinRange)
end

@testset "range with 1 or 0 elements (whose step length is NaN)" begin
    @test issorted(range(1, stop=1, length=0))
    @test issorted(range(1, stop=1, length=1))
end
# near-equal ranges
@test 0.0:0.1:1.0 != 0.0f0:0.1f0:1.0f0

# comparing and hashing ranges
@testset "comparing and hashing ranges" begin
    Rs = AbstractRange[1:1, 1:1:1, 1:2, 1:1:2,
                       map(Int32,1:3:17), map(Int64,1:3:17), 1:0, 1:-1:0, 17:-3:0,
                       0.0:0.1:1.0, map(Float32,0.0:0.1:1.0),
                       1.0:eps():1.0 .+ 10eps(), 9007199254740990.:1.0:9007199254740994,
                       range(0, stop=1, length=20), map(Float32, range(0, stop=1, length=20))]
    for r in Rs
        local r
        ar = Vector(r)
        @test r == ar
        @test isequal(r,ar)
        @test hash(r) == hash(ar)
        for s in Rs
            as = Vector(s)
            @test isequal(r,s) == (hash(r)==hash(s))
            @test (r==s) == (ar==as)
        end
    end
end

@testset "comparing UnitRanges and OneTo" begin
    @test 1:2:10 == 1:2:10 != 1:3:10 != 1:3:13 != 2:3:13 == 2:3:11 != 2:11
    @test 1:1:10 == 1:10 == 1:10 == Base.OneTo(10) == Base.OneTo(10)
    @test 1:10 != 2:10 != 2:11 != Base.OneTo(11)
    @test Base.OneTo(10) != Base.OneTo(11) != 1:10
end
# issue #2959
@test 1.0:1.5 == 1.0:1.0:1.5 == 1.0:1.0
#@test 1.0:(.3-.1)/.1 == 1.0:2.0

@testset "length with typemin/typemax" begin
    let r = typemin(Int64):2:typemax(Int64), s = typemax(Int64):-2:typemin(Int64)
        @test first(r) == typemin(Int64)
        @test last(r) == (typemax(Int64)-1)
        @test_throws OverflowError length(r)

        @test first(s) == typemax(Int64)
        @test last(s) == (typemin(Int64)+1)
        @test_throws OverflowError length(s)
    end

    @test length(typemin(Int64):3:typemax(Int64)) == 6148914691236517206
    @test length(typemax(Int64):-3:typemin(Int64)) == 6148914691236517206

    for s in 3:100
        @test length(typemin(Int):s:typemax(Int)) == length(big(typemin(Int)):big(s):big(typemax(Int)))
        @test length(typemax(Int):-s:typemin(Int)) == length(big(typemax(Int)):big(-s):big(typemin(Int)))
    end

    @test length(UInt(1):UInt(1):UInt(0)) == 0
    @test length(typemax(UInt):UInt(1):(typemax(UInt)-1)) == 0
    @test length(typemax(UInt):UInt(2):(typemax(UInt)-1)) == 0
    @test length((typemin(Int)+3):5:(typemin(Int)+1)) == 0
end
# issue #6364
@test length((1:64)*(pi/5)) == 64

@testset "issue #6973" begin
    r1 = 1.0:0.1:2.0
    r2 = 1.0f0:0.2f0:3.0f0
    r3 = 1:2:21
    @test r1 + r1 == 2*r1
    @test r1 + r2 == 2.0:0.3:5.0
    @test (r1 + r2) - r2 == r1
    @test r1 + r3 == convert(StepRangeLen{Float64}, r3) + r1
    @test r3 + r3 == 2 * r3
end

@testset "issue #7114" begin
    let r = -0.004532318104333742:1.2597349521122731e-5:0.008065031416788989
        @test length(r[1:end-1]) == length(r) - 1
        @test isa(r[1:2:end],AbstractRange) && length(r[1:2:end]) == div(length(r)+1, 2)
        @test r[3:5][2] ≈ r[4]
        @test r[5:-2:1][2] ≈ r[3]
        @test_throws BoundsError r[0:10]
        @test_throws BoundsError r[1:10000]
    end

    let r = range(1/3, stop=5/7, length=6)
        @test length(r) == 6
        @test r[1] == 1/3
        @test abs(r[end] - 5/7) <= eps(5/7)
    end

    let r = range(0.25, stop=0.25, length=1)
        @test length(r) == 1
        @test_throws ArgumentError range(0.25, stop=0.5, length=1)
    end
end

# issue #7426
@test [typemax(Int):1:typemax(Int);] == [typemax(Int)]

#issue #7484
let r7484 = 0.1:0.1:1
    @test [reverse(r7484);] == reverse([r7484;])
end

@testset "issue #7387" begin
    for r in (0:1, 0.0:1.0)
        local r
        @test [r .+ im;] == [r;] .+ im
        @test [r .- im;] == [r;] .- im
        @test [r * im;] == [r;] * im
        @test [r / im;] == [r;] / im
    end
end
# Preservation of high precision upon addition
let r = (-0.1:0.1:0.3) + broadcast(+, -0.3:0.1:0.1, 1e-12)
    @test r[3] == 1e-12
end

@testset "issue #7709" begin
    @test length(map(identity, 0x01:0x05)) == 5
    @test length(map(identity, 0x0001:0x0005)) == 5
    @test length(map(identity, UInt64(1):UInt64(5))) == 5
    @test length(map(identity, UInt128(1):UInt128(5))) == 5
end
@testset "mean/median" begin
    for f in (mean, median)
        for n = 2:5
            @test f(2:n) == f([2:n;])
            @test f(2:0.1:n) ≈ f([2:0.1:n;])
        end
    end
end
@testset "issue #8531" begin
    smallint = (Int === Int64 ?
                (Int8,UInt8,Int16,UInt16,Int32,UInt32) :
                (Int8,UInt8,Int16,UInt16))
    for T in smallint
        @test length(typemin(T):typemax(T)) == 2^(8*sizeof(T))
    end
end

# issue #8584
@test (0:1//2:2)[1:2:3] == 0:1//1:1

# issue #12278
@test length(1:UInt(0)) == 0

@testset "zip" begin
    i = 0
    x = 1:2:8
    y = 2:2:8
    xy = 1:8
    for (thisx, thisy) in zip(x, y)
        @test thisx == xy[i+=1]
        @test thisy == xy[i+=1]
    end
end

@testset "issue #9962" begin
    @test eltype(0:1//3:10) <: Rational
    @test (0:1//3:10)[1] == 0
    @test (0:1//3:10)[2] == 1//3
end
@testset "converting ranges (issue #10965)" begin
    @test promote(0:1, UInt8(2):UInt8(5)) === (0:1, 2:5)
    @test convert(UnitRange{Int}, 0:5) === 0:5
    @test convert(UnitRange{Int128}, 0:5) === Int128(0):Int128(5)

    @test promote(0:1:1, UInt8(2):UInt8(1):UInt8(5)) === (0:1:1, 2:1:5)
    @test convert(StepRange{Int,Int}, 0:1:1) === 0:1:1
    @test convert(StepRange{Int128,Int128}, 0:1:1) === Int128(0):Int128(1):Int128(1)

    @test promote(0:1:1, 2:5) === (0:1:1, 2:1:5)
    @test convert(StepRange{Int128,Int128}, 0:5) === Int128(0):Int128(1):Int128(5)
    @test convert(StepRange, 0:5) === 0:1:5
    @test convert(StepRange{Int128,Int128}, 0.:5) === Int128(0):Int128(1):Int128(5)

    @test_throws ArgumentError StepRange(1.1,1,5.1)

    @test promote(0f0:inv(3f0):1f0, 0.:2.:5.) === (0:1/3:1, 0.:2.:5.)

    @test convert(StepRangeLen{Float64}, 0:1/3:1) === 0:1/3:1
    @test convert(StepRangeLen{Float64}, 0f0:inv(3f0):1f0) === 0:1/3:1

    @test promote(0:1/3:1, 0:5) === (0:1/3:1, 0.:1.:5.)
    @test convert(StepRangeLen{Float64}, 0:5) === 0.:1.:5.
    @test convert(StepRangeLen{Float64}, 0:1:5) === 0.:1.:5.
    @test convert(StepRangeLen, 0:5) == 0:5
    @test convert(StepRangeLen, 0:1:5) == 0:1:5

    @test convert(LinRange{Float64}, 0.0:0.1:0.3) === LinRange{Float64}(0.0, 0.3, 4)
    @test convert(LinRange, 0.0:0.1:0.3) === LinRange{Float64}(0.0, 0.3, 4)
    @test convert(LinRange, 0:3) === LinRange{Int}(0, 3, 4)

    @test promote('a':'z', 1:2) === ('a':'z', 1:1:2)
    @test eltype(['a':'z', 1:2]) == (StepRange{T,Int} where T)
end

@testset "LinRange ops" begin
    @test start(LinRange(0,3,4)) == 1
    @test 2*LinRange(0,3,4) == LinRange(0,6,4)
    @test LinRange(0,3,4)*2 == LinRange(0,6,4)
    @test LinRange(0,3,4)/3 == LinRange(0,1,4)
    @test broadcast(-, 2, LinRange(0,3,4)) == LinRange(2,-1,4)
    @test broadcast(+, 2, LinRange(0,3,4)) == LinRange(2,5,4)
    @test -LinRange(0,3,4) == LinRange(0,-3,4)
    @test reverse(LinRange(0,3,4)) == LinRange(3,0,4)
end
@testset "Issue #11245" begin
    io = IOBuffer()
    show(io, range(1, stop=2, length=3))
    str = String(take!(io))
#    @test str == "range(1.0, stop=2.0, length=3)"
    @test str == "1.0:0.5:2.0"
end

@testset "issue 10950" begin
    r = 1//2:3
    @test length(r) == 3
    i = 1
    for x in r
        @test x == i//2
        i += 2
    end
    @test i == 7
end

@testset "repr" begin
    # repr/show should display the range nicely
    # to test print_range in range.jl
    replrepr(x) = repr("text/plain", x; context=IOContext(stdout, :limit=>true, :displaysize=>(24, 80)))
    @test replrepr(1:4) == "1:4"
    @test repr("text/plain", 1:4) == "1:4"
    @test repr("text/plain", range(1, stop=5, length=7)) == "1.0:0.6666666666666666:5.0"
    @test repr("text/plain", LinRange{Float64}(1,5,7)) == "7-element LinRange{Float64}:\n 1.0,1.66667,2.33333,3.0,3.66667,4.33333,5.0"
    @test repr(range(1, stop=5, length=7)) == "1.0:0.6666666666666666:5.0"
    @test repr(LinRange{Float64}(1,5,7)) == "range(1.0, stop=5.0, length=7)"
    @test replrepr(0:100.) == "0.0:1.0:100.0"
    # next is to test a very large range, which should be fast because print_range
    # only examines spacing of the left and right edges of the range, sufficient
    # to cover the designated screen size.
    @test replrepr(range(0, stop=100, length=10000)) == "0.0:0.010001000100010001:100.0"
    @test replrepr(LinRange{Float64}(0,100, 10000)) == "10000-element LinRange{Float64}:\n 0.0,0.010001,0.020002,0.030003,0.040004,…,99.95,99.96,99.97,99.98,99.99,100.0"

    @test sprint(show, UnitRange(1, 2)) == "1:2"
    @test sprint(show, StepRange(1, 2, 5)) == "1:2:5"
end

@testset "Issue 11049 and related" begin
    @test promote(range(0f0, stop=1f0, length=3), range(0., stop=5., length=2)) ===
        (range(0., stop=1., length=3), range(0., stop=5., length=2))
    @test convert(LinRange{Float64}, range(0., stop=1., length=3)) === LinRange(0., 1., 3)
    @test convert(LinRange{Float64}, range(0f0, stop=1f0, length=3)) === LinRange(0., 1., 3)

    @test promote(range(0., stop=1., length=3), 0:5) === (range(0., stop=1., length=3),
                                                 range(0., stop=5., length=6))
    @test convert(LinRange{Float64}, 0:5) === LinRange(0., 5., 6)
    @test convert(LinRange{Float64}, 0:1:5) === LinRange(0., 5., 6)
    @test convert(LinRange, 0:5) === LinRange{Int}(0, 5, 6)
    @test convert(LinRange, 0:1:5) === LinRange{Int}(0, 5, 6)

    function test_range_index(r, s)
        @test typeof(r[s]) == typeof(r)
        @test [r;][s] == [r[s];]
    end
    test_range_index(range(0.1, stop=0.3, length=3), 1:2)
    test_range_index(range(0.1, stop=0.3, length=3), 1:0)
    test_range_index(range(1.0, stop=1.0, length=1), 1:1)
    test_range_index(range(1.0, stop=1.0, length=1), 1:0)
    test_range_index(range(1.0, stop=2.0, length=0), 1:0)

    function test_range_identity(r::AbstractRange{T}, mr) where T
        @test -r == mr
        @test -Vector(r) == Vector(mr)
        @test isa(-r, typeof(r))

        @test broadcast(+, broadcast(+, 1, r), -1) == r
        @test 1 .+ Vector(r) == Vector(1 .+ r) == Vector(r .+ 1)
        @test isa(broadcast(+, broadcast(+, 1, r), -1), typeof(r))
        @test broadcast(-, broadcast(-, 1, r), 1) == mr
        @test 1 .- Vector(r) == Vector(1 .- r) == Vector(1 .+ mr)
        @test Vector(r) .- 1 == Vector(r .- 1) == -Vector(mr .+ 1)
        @test isa(broadcast(-, broadcast(-, 1, r), 1), typeof(r))

        @test 1 * r * 1 == r
        @test 2 * r * T(0.5) == r
        @test isa(1 * r * 1, typeof(r))
        @test r / 1 == r
        @test r / 2 * 2 == r
        @test r / T(0.5) * T(0.5) == r
        @test isa(r / 1, typeof(r))

        @test (2 * Vector(r) == Vector(r * 2) == Vector(2 * r) ==
               Vector(r * T(2.0)) == Vector(T(2.0) * r) ==
               Vector(r / T(0.5)) == -Vector(mr * T(2.0)))
    end

    test_range_identity(range(1.0, stop=27.0, length=10), range(-1.0, stop=-27.0, length=10))
    test_range_identity(range(1f0, stop=27f0, length=10), range(-1f0, stop=-27f0, length=10))

    test_range_identity(range(1.0, stop=27.0, length=0), range(-1.0, stop=-27.0, length=0))
    test_range_identity(range(1f0, stop=27f0, length=0), range(-1f0, stop=-27f0, length=0))

    test_range_identity(range(1.0, stop=1.0, length=1), range(-1.0, stop=-1.0, length=1))
    test_range_identity(range(1f0, stop=1f0, length=1), range(-1f0, stop=-1f0, length=1))

    @test reverse(range(1.0, stop=27.0, length=1275)) == range(27.0, stop=1.0, length=1275)
    @test [reverse(range(1.0, stop=27.0, length=1275));] ==
        reverse([range(1.0, stop=27.0, length=1275);])
end
@testset "PR 12200 and related" begin
    for _r in (1:2:100, 1:100, 1f0:2f0:100f0, 1.0:2.0:100.0,
               range(1, stop=100, length=10), range(1f0, stop=100f0, length=10))
        float_r = float(_r)
        big_r = broadcast(big, _r)
        big_rdot = big.(_r)
        @test big_rdot == big_r
        @test typeof(big_r) == typeof(big_rdot)
        @test typeof(big_r).name === typeof(_r).name
        if eltype(_r) <: AbstractFloat
            @test isa(float_r, typeof(_r))
            @test eltype(big_r) === BigFloat
        else
            @test isa(float_r, AbstractRange)
            @test eltype(float_r) <: AbstractFloat
            @test eltype(big_r) === BigInt
        end
    end

    @test_throws DimensionMismatch range(1., stop=5., length=5) + range(1., stop=5., length=6)
    @test_throws DimensionMismatch range(1., stop=5., length=5) - range(1., stop=5., length=6)
    @test_throws DimensionMismatch range(1., stop=5., length=5) .* range(1., stop=5., length=6)
    @test_throws DimensionMismatch range(1., stop=5., length=5) ./ range(1., stop=5., length=6)

    @test_throws DimensionMismatch (1:5) + (1:6)
    @test_throws DimensionMismatch (1:5) - (1:6)
    @test_throws DimensionMismatch (1:5) .* (1:6)
    @test_throws DimensionMismatch (1:5) ./ (1:6)

    @test_throws DimensionMismatch (1.:5.) + (1.:6.)
    @test_throws DimensionMismatch (1.:5.) - (1.:6.)
    @test_throws DimensionMismatch (1.:5.) .* (1.:6.)
    @test_throws DimensionMismatch (1.:5.) ./ (1.:6.)

    function test_range_sum_diff(r1, r2, r_sum, r_diff)
        @test r1 + r2 == r_sum
        @test r2 + r1 == r_sum
        @test r1 - r2 == r_diff
        @test r2 - r1 == -r_diff

        @test Vector(r1) + Vector(r2) == Vector(r_sum)
        @test Vector(r2) + Vector(r1) == Vector(r_sum)
        @test Vector(r1) - Vector(r2) == Vector(r_diff)
        @test Vector(r2) - Vector(r1) == Vector(-r_diff)
    end

    test_range_sum_diff(1:5, 0:2:8, 1:3:13, 1:-1:-3)
    test_range_sum_diff(1.:5., 0.:2.:8., 1.:3.:13., 1.:-1.:-3.)
    test_range_sum_diff(range(1., stop=5., length=5), range(0., stop=-4., length=5),
                        range(1., stop=1., length=5), range(1., stop=9., length=5))

    test_range_sum_diff(1:5, 0.:2.:8., 1.:3.:13., 1.:-1.:-3.)
    test_range_sum_diff(1:5, range(0, stop=8, length=5),
                        range(1, stop=13, length=5), range(1, stop=-3, length=5))
    test_range_sum_diff(1.:5., range(0, stop=8, length=5),
                        range(1, stop=13, length=5), range(1, stop=-3, length=5))
end
# Issue #12388
let r = 0x02:0x05
    @test r[2:3] == 0x03:0x04
end

@testset "Issue #13738" begin
    for r in (big(1):big(2), UInt128(1):UInt128(2), 0x1:0x2)
        local r
        rr = r[r]
        @test typeof(rr) == typeof(r)
        @test r[r] == r
        # these calls to similar must not throw:
        @test size(similar(r, size(r))) == size(similar(r, length(r)))
    end
end
@testset "sign, conj, ~ (Issue #16067)" begin
    A = -1:1
    B = -1.0:1.0
    @test sign.(A) == [-1,0,1]
    @test sign.(B) == [-1,0,1]
    @test typeof(sign.(A)) === Vector{Int}
    @test typeof(sign.(B)) === Vector{Float64}

    @test conj(A) === A
    @test conj(B) === B

    @test .~A == [0,-1,-2]
    @test typeof(.~A) == Vector{Int}
end

@testset "conversion to Array" begin
    r = 1:3
    a = [1,2,3]
    @test convert(Array, r) == a
    @test convert(Array{Int}, r) == a
    @test convert(Array{Float64}, r) == a
    @test convert(Array{Int,1}, r) == a
    @test convert(Array{Float64,1}, r) == a
end

@testset "OneTo" begin
    let r = Base.OneTo(-5)
        @test isempty(r)
        @test length(r) == 0
        @test size(r) == (0,)
    end
    let r = Base.OneTo(3)
        @test !isempty(r)
        @test length(r) == 3
        @test size(r) == (3,)
        @test step(r) == 1
        @test first(r) == 1
        @test last(r) == 3
        @test minimum(r) == 1
        @test maximum(r) == 3
        @test r[2] == 2
        @test r[2:3] === 2:3
        @test_throws BoundsError r[4]
        @test_throws BoundsError r[0]
        @test broadcast(+, r, 1) === 2:4
        @test 2*r === 2:2:6
        @test r + r === 2:2:6
        k = 0
        for i in r
            @test i == (k += 1)
        end
        @test intersect(r, Base.OneTo(2)) == Base.OneTo(2)
        @test intersect(r, 0:5) == 1:3
        @test intersect(r, 2) === intersect(2, r) === 2:2
        @test findall(in(r), r) === findall(in(1:length(r)), r) ===
              findall(in(r), 1:length(r)) === 1:length(r)
        io = IOBuffer()
        show(io, r)
        str = String(take!(io))
        @test str == "Base.OneTo(3)"
    end
    let r = Base.OneTo(7)
        @test findall(in(2:(length(r) - 1)), r) === 2:(length(r) - 1)
        @test findall(in(r), 2:(length(r) - 1)) === 1:(length(r) - 2)
    end
end

@testset "range of other types" begin
    let r = range(0, stop=3//10, length=4)
        @test eltype(r) == Rational{Int}
        @test r[2] === 1//10
    end

    let a = 1.0,
        b = nextfloat(1.0),
        ba = BigFloat(a),
        bb = BigFloat(b),
        r = range(ba, stop=bb, length=3)
        @test eltype(r) == BigFloat
        @test r[1] == a && r[3] == b
        @test r[2] == (ba+bb)/2
    end

    let (a, b) = (rand(10), rand(10)),
        r = range(a, stop=b, length=5)
        @test r[1] == a && r[5] == b
        for i = 2:4
            x = ((5 - i) // 4) * a + ((i - 1) // 4) * b
            @test r[i] == x
        end
    end
end
@testset "issue #23178" begin
    r = range(Float16(0.1094), stop=Float16(0.9697), length=300)
    @test r[1] == Float16(0.1094)
    @test r[end] == Float16(0.9697)
end

# issue #20382
let r = @inferred((:)(big(1.0),big(2.0),big(5.0)))
    @test eltype(r) == BigFloat
end

@testset "issue #14420" begin
    for r in (range(0.10000000000000045, stop=1, length=50), 0.10000000000000045:(1-0.10000000000000045)/49:1)
        local r
        @test r[1] === 0.10000000000000045
        @test r[end] === 1.0
    end
end
@testset "issue #20381" begin
    r = range(-big(1.0), stop=big(1.0), length=4)
    @test isa(@inferred(r[2]), BigFloat)
    @test r[2] ≈ big(-1.0)/3
end

@testset "issue #20520" begin
    r = range(1.3173739f0, stop=1.3173739f0, length=3)
    @test length(r) == 3
    @test first(r) === 1.3173739f0
    @test last(r)  === 1.3173739f0
    @test r[2]     === 1.3173739f0
    r = range(1.0, stop=3+im, length=4)
    @test r[1] === 1.0+0.0im
    @test r[2] ≈ (5/3)+(1/3)im
    @test r[3] ≈ (7/3)+(2/3)im
    @test r[4] === 3.0+im
end

# ambiguity between (:) methods (#20988)
struct NotReal; val; end
Base.:+(x, y::NotReal) = x + y.val
Base.zero(y::NotReal) = zero(y.val)
Base.rem(x, y::NotReal) = rem(x, y.val)
Base.isless(x, y::NotReal) = isless(x, y.val)
@test (:)(1, NotReal(1), 5) isa StepRange{Int,NotReal}

isdefined(Main, :TestHelpers) || @eval Main include("TestHelpers.jl")
using .Main.TestHelpers: Furlong
@testset "dimensional correctness" begin
    @test length(Vector(Furlong(2):Furlong(10))) == 9
    @test length(range(Furlong(2), length=9)) == 9
    @test Vector(Furlong(2):Furlong(1):Furlong(10)) == Vector(range(Furlong(2), step=Furlong(1), length=9)) == Furlong.(2:10)
    @test Vector(Furlong(1.0):Furlong(0.5):Furlong(10.0)) ==
          Vector(Furlong(1):Furlong(0.5):Furlong(10)) == Furlong.(1:0.5:10)
end

@testset "issue #22270" begin
    linsp = range(1.0, stop=2.0, length=10)
    @test typeof(linsp.ref) == Base.TwicePrecision{Float64}
    @test Float32(linsp.ref) === convert(Float32, linsp.ref)
    @test Float32(linsp.ref) ≈ linsp.ref.hi + linsp.ref.lo
end

@testset "issue #23300" begin
    x = -5:big(1.0):5
    @test map(Float64, x) === -5.0:1.0:5.0
    @test map(Float32, x) === -5.0f0:1.0f0:5.0f0
    @test map(Float16, x) === Float16(-5.0):Float16(1.0):Float16(5.0)
    @test map(BigFloat, x) === x
end

<<<<<<< HEAD
@testset "broadcasting returns ranges" begin
    x, r = 2, 1:5
    @test @inferred(x .+ r) === 3:7
    @test @inferred(r .+ x) === 3:7
    @test @inferred(r .- x) === -1:3
    @test @inferred(x .- r) === 1:-1:-3
    @test @inferred(x .* r) === 2:2:10
    @test @inferred(r .* x) === 2:2:10
    @test @inferred(r ./ x) === 0.5:0.5:2.5
    @test @inferred(x ./ r) == 2 ./ [r;] && isa(x ./ r, Vector{Float64})
    @test @inferred(r .\ x) == 2 ./ [r;] && isa(x ./ r, Vector{Float64})
    @test @inferred(x .\ r) === 0.5:0.5:2.5

    @test @inferred(2 .* (r .+ 1) .+ 2) === 6:2:14
=======
@testset "Bad range calls" begin
    @test_throws ArgumentError range(1)
    @test_throws ArgumentError range(nothing)
    @test_throws ArgumentError range(1, step=4)
    @test_throws ArgumentError range(nothing, length=2)
    @test_throws ArgumentError range(1.0, step=0.25, stop=2.0, length=5)
end

@testset "issue #23300#issuecomment-371575548" begin
    for (start, stop) in ((-5, 5), (-5.0, 5), (-5, 5.0), (-5.0, 5.0))
        @test @inferred(range(big(start), stop=big(stop), length=11)) isa LinRange{BigFloat}
        @test Float64.(@inferred(range(big(start), stop=big(stop), length=11))) == range(start, stop=stop, length=11)
        @test Float64.(@inferred(map(exp, range(big(start), stop=big(stop), length=11)))) == map(exp, range(start, stop=stop, length=11))
    end
end

@testset "Issue #26532" begin
    x = range(3, stop=3, length=5)
    @test step(x) == 0.0
    @test x isa StepRangeLen{Float64,Base.TwicePrecision{Float64},Base.TwicePrecision{Float64}}
>>>>>>> 98b12063
end<|MERGE_RESOLUTION|>--- conflicted
+++ resolved
@@ -551,7 +551,6 @@
     @test [0.0:prevfloat(0.1):0.3;] == [0.0, prevfloat(0.1), prevfloat(0.2), 0.3]
     @test [0.0:nextfloat(0.1):0.3;] == [0.0, nextfloat(0.1), nextfloat(0.2)]
 end
-<<<<<<< HEAD
 
 function loop_range_values(::Type{T}) where T
     for a = -5:25,
@@ -566,7 +565,7 @@
         vals  = T[a:s:(a + (n - 1) * s); ] ./ denom
         r = strt:Δ:stop
         @test [r;] == vals
-        @test [linspace(strt, stop, length(r));] == vals
+        @test [range(strt, stop=stop, length=length(r));] == vals
         n = length(r)
         @test [r[1:n];] == [r;]
         @test [r[2:n];] == [r;][2:end]
@@ -579,29 +578,6 @@
 
 @testset "issue #7420 for type $T" for T = (Float32, Float64,) # BigFloat),
     loop_range_values(T)
-=======
-@testset "issue #7420 for type $T" for T = (Float32, Float64,), # BigFloat),
-    a = -5:25,
-    s = [-5:-1; 1:25; ],
-    d = 1:25,
-    n = -1:15
-
-    denom = convert(T, d)
-    strt = convert(T, a)/denom
-    Δ     = convert(T, s)/denom
-    stop  = convert(T, (a + (n - 1) * s)) / denom
-    vals  = T[a:s:(a + (n - 1) * s); ] ./ denom
-    r = strt:Δ:stop
-    @test [r;] == vals
-    @test [range(strt, stop=stop, length=length(r));] == vals
-    n = length(r)
-    @test [r[1:n];] == [r;]
-    @test [r[2:n];] == [r;][2:end]
-    @test [r[1:3:n];] == [r;][1:3:n]
-    @test [r[2:2:n];] == [r;][2:2:n]
-    @test [r[n:-1:2];] == [r;][n:-1:2]
-    @test [r[n:-2:1];] == [r;][n:-2:1]
->>>>>>> 98b12063
 end
 
 @testset "issue #20373 (unliftable ranges with exact end points)" begin
@@ -1250,7 +1226,6 @@
     @test map(BigFloat, x) === x
 end
 
-<<<<<<< HEAD
 @testset "broadcasting returns ranges" begin
     x, r = 2, 1:5
     @test @inferred(x .+ r) === 3:7
@@ -1265,7 +1240,8 @@
     @test @inferred(x .\ r) === 0.5:0.5:2.5
 
     @test @inferred(2 .* (r .+ 1) .+ 2) === 6:2:14
-=======
+end
+
 @testset "Bad range calls" begin
     @test_throws ArgumentError range(1)
     @test_throws ArgumentError range(nothing)
@@ -1286,5 +1262,4 @@
     x = range(3, stop=3, length=5)
     @test step(x) == 0.0
     @test x isa StepRangeLen{Float64,Base.TwicePrecision{Float64},Base.TwicePrecision{Float64}}
->>>>>>> 98b12063
 end