# ranges
@test size(10:1:0) == (0,)
@test length(1:.2:2) == 6
@test length(1.:.2:2.) == 6
@test length(2:-.2:1) == 6
@test length(2.:-.2:1.) == 6
@test length(2:.2:1) == 0
@test length(2.:.2:1.) == 0

@test length(1:0) == 0
@test length(0.0:-0.5) == 0
@test length(1:2:0) == 0
L32 = linspace(int32(1), int32(4), 4)
L64 = linspace(int64(1), int64(4), 4)
@test L32[1] == 1 && L64[1] == 1
@test L32[2] == 2 && L64[2] == 2
@test L32[3] == 3 && L64[3] == 3
@test L32[4] == 4 && L64[4] == 4

r = 5:-1:1
@test r[1]==5
@test r[2]==4
@test r[3]==3
@test r[4]==2
@test r[5]==1

@test length(.1:.1:.3) == 3
@test length(1.1:1.1:3.3) == 3
@test length(1.1:1.3:3) == 2
@test length(1:1:1.8) == 1

@test (1:5)[1:4] == 1:4
@test (2:6)[1:4] == 2:5
@test (1:6)[2:5] == 2:5
@test typeof((1:6)[2:5]) == typeof(2:5)
@test (1:6)[2:2:5] == 2:2:4
@test typeof((1:6)[2:2:5]) == typeof(2:2:4)
@test (1:2:13)[2:6] == 3:2:11
@test typeof((1:2:13)[2:6]) == typeof(3:2:11)
@test (1:2:13)[2:3:7] == 3:6:13
@test typeof((1:2:13)[2:3:7]) == typeof(3:6:13)

let
    span = 5:20
    r = -7:3:42
    @test findin(r, span) == 5:10
    r = 15:-2:-38
    @test findin(r, span) == 1:6
end
#@test isempty(findin(5+0*(1:6), 2:4))
#@test findin(5+0*(1:6), 2:5) == 1:6
#@test findin(5+0*(1:6), 2:7) == 1:6
#@test findin(5+0*(1:6), 5:7) == 1:6
#@test isempty(findin(5+0*(1:6), 6:7))
#@test findin(5+0*(1:6), 5:5) == 1:6

@test intersect(1:5, 2:3) == 2:3
@test intersect(-3:5, 2:8) == 2:5
@test intersect(-8:-3, -8:-3) == -8:-3
@test intersect(1:5, 5:13) == 5:5
@test isempty(intersect(-8:-3, -2:2))
@test isempty(intersect(-3:7, 2:1))
@test intersect(1:11, -2:3:15) == 1:3:10
@test intersect(1:11, -2:2:15) == 2:2:10
@test intersect(1:11, -2:1:15) == 1:11
@test intersect(1:11, 15:-1:-2) == 1:11
@test intersect(1:11, 15:-4:-2) == 3:4:11
@test intersect(-20:-5, -10:3:-2) == -10:3:-7
@test isempty(intersect(-5:5, -6:13:20))
@test isempty(intersect(1:11, 15:4:-2))
@test isempty(intersect(11:1, 15:-4:-2))
#@test intersect(-5:5, 1+0*(1:3)) == 1:1
#@test isempty(intersect(-5:5, 6+0*(1:3)))
@test intersect(-15:4:7, -10:-2) == -7:4:-3
@test intersect(13:-2:1, -2:8) == 7:-2:1
@test isempty(intersect(13:2:1, -2:8))
@test isempty(intersect(13:-2:1, 8:-2))
#@test intersect(5+0*(1:4), 2:8) == 5+0*(1:4)
#@test isempty(intersect(5+0*(1:4), -7:3))
@test intersect(0:3:24, 0:4:24) == 0:12:24
@test intersect(0:4:24, 0:3:24) == 0:12:24
@test intersect(0:3:24, 24:-4:0) == 0:12:24
@test intersect(24:-3:0, 0:4:24) == 24:-12:0
@test intersect(24:-3:0, 24:-4:0) == 24:-12:0
@test intersect(1:3:24, 0:4:24) == 4:12:16
@test intersect(0:6:24, 0:4:24) == 0:12:24
@test isempty(intersect(1:6:2400, 0:4:2400))
@test intersect(-51:5:100, -33:7:125) == -26:35:79
@test intersect(-51:5:100, -32:7:125) == -11:35:94
#@test intersect(0:6:24, 6+0*(0:4:24)) == 6:6:6
#@test intersect(12+0*(0:6:24), 0:4:24) == Range(12, 0, 5)
#@test isempty(intersect(6+0*(0:6:24), 0:4:24))
@test intersect(-10:3:24, -10:3:24) == -10:3:23
@test isempty(intersect(-11:3:24, -10:3:24))

@test !(3.5 in 1:5)
@test (3 in 1:5)
@test (3 in 5:-1:1)
#@test (3 in 3+0*(1:5))
#@test !(4 in 3+0*(1:5))

r = 0.0:0.01:1.0
@test (r[30] in r)
r = (-4*int64(maxintfloat(is(Int,Int32) ? Float32 : Float64))):5
@test (3 in r)
@test (3.0 in r)

@test !(1 in 1:0)
@test !(1.0 in 1.0:0.0)

# indexing range with empty range (#4309)
@test (3:6)[5:4] == 7:6
@test_throws BoundsError (3:6)[5:5]
@test_throws BoundsError (3:6)[5]
@test (0:2:10)[7:6] == 12:2:10
@test_throws BoundsError (0:2:10)[7:7]

# avoiding intermediate overflow (#5065)
@test length(1:4:typemax(Int)) == div(typemax(Int),4) + 1

# overflow in length
@test_throws OverflowError length(0:typemax(Int))
@test_throws OverflowError length(typemin(Int):typemax(Int))
@test_throws OverflowError length(-1:typemax(Int)-1)

let s = 0
    # loops ending at typemax(Int)
    for i = (typemax(Int)-1):typemax(Int)
        s += 1
        @test s <= 2
    end
    @test s == 2

    s = 0
    for i = (typemax(Int)-2):(typemax(Int)-1)
        s += 1
        @test s <= 2
    end
    @test s == 2

    s = 0
    for i = typemin(Int):(typemin(Int)+1)
        s += 1
        @test s <= 2
    end
    @test s == 2

    # loops covering the full range of smaller integer types
    s = 0
    for i = typemin(Uint8):typemax(Uint8)
        s += 1
    end
    @test s == 256

    # loops past typemax(Int)
    n = 0
    s = int128(0)
    for i = typemax(Uint64)-2:typemax(Uint64)
        n += 1
        s += i
    end
    @test n == 3
    @test s == 3*int128(typemax(Uint64)) - 3

    # loops over empty ranges
    s = 0
    for i = 0xff:0x00
        s += 1
    end
    @test s == 0

    s = 0
    for i = int128(typemax(Int128)):int128(typemin(Int128))
        s += 1
    end
    @test s == 0
end

# sums (see #5798)
if WORD_SIZE == 64
    @test sum(int128(1:10^18)) == div(10^18 * (int128(10^18)+1), 2)
    @test sum(int128(1:10^18-1)) == div(10^18 * (int128(10^18)-1), 2)
else
    @test sum(int64(1:10^9)) == div(10^9 * (int64(10^9)+1), 2)
    @test sum(int64(1:10^9-1)) == div(10^9 * (int64(10^9)-1), 2)
end

# operations with scalars
@test (1:3) - 2 == -1:1
@test (1:3) - 0.25 == 1-0.25:3-0.25
@test (1:3) + 2 == 3:5
@test (1:3) + 0.25 == 1+0.25:3+0.25
@test (1:2:6) + 1 == 2:2:6
@test (1:2:6) + 0.3 == 1+0.3:2:5+0.3
@test (1:2:6) - 1 == 0:2:4
@test (1:2:6) - 0.3 == 1-0.3:2:5-0.3

# operations between ranges and arrays
@test all(([1:5;] + (5:-1:1)) .== 6)
@test all(((5:-1:1) + [1:5;]) .== 6)
@test all(([1:5;] - (1:5)) .== 0)
@test all(((1:5) - [1:5;]) .== 0)

# tricky floating-point ranges

@test [0.1:0.1:0.3;]   == [1:3;]./10
@test [0.0:0.1:0.3;]   == [0:3;]./10
@test [0.3:-0.1:-0.1;] == [3:-1:-1;]./10
@test [0.1:-0.1:-0.3;] == [1:-1:-3;]./10
@test [0.0:0.1:1.0;]   == [0:10;]./10
@test [0.0:-0.1:1.0;]  == []
@test [0.0:0.1:-1.0;]  == []
@test [0.0:-0.1:-1.0;] == [0:-1:-10;]./10
@test [1.0:1/49:27.0;] == [49:1323;]./49
@test [0.0:0.7:2.1;]   == [0:7:21;]./10
@test [0.0:1.1:3.3;]   == [0:11:33;]./10
@test [0.1:1.1:3.4;]   == [1:11:34;]./10
@test [0.0:1.3:3.9;]   == [0:13:39;]./10
@test [0.1:1.3:4.0;]   == [1:13:40;]./10
@test [1.1:1.1:3.3;]   == [11:11:33;]./10
@test [0.3:0.1:1.1;]   == [3:1:11;]./10

@test [0.0:1.0:5.5;]   == [0:10:55;]./10
@test [0.0:-1.0:0.5;]  == []
@test [0.0:1.0:0.5;]   == [0.0]

@test [prevfloat(0.1):0.1:0.3;] == [prevfloat(0.1), 0.2, 0.3]
@test [nextfloat(0.1):0.1:0.3;] == [nextfloat(0.1), 0.2]
@test [prevfloat(0.0):0.1:0.3;] == [prevfloat(0.0), 0.1, 0.2]
@test [nextfloat(0.0):0.1:0.3;] == [nextfloat(0.0), 0.1, 0.2]
@test [0.1:0.1:prevfloat(0.3);] == [0.1, 0.2]
@test [0.1:0.1:nextfloat(0.3);] == [0.1, 0.2, nextfloat(0.3)]
@test [0.0:0.1:prevfloat(0.3);] == [0.0, 0.1, 0.2]
@test [0.0:0.1:nextfloat(0.3);] == [0.0, 0.1, 0.2, nextfloat(0.3)]
@test [0.1:prevfloat(0.1):0.3;] == [0.1, 0.2, 0.3]
@test [0.1:nextfloat(0.1):0.3;] == [0.1, 0.2]
@test [0.0:prevfloat(0.1):0.3;] == [0.0, prevfloat(0.1), prevfloat(0.2), 0.3]
@test [0.0:nextfloat(0.1):0.3;] == [0.0, nextfloat(0.1), nextfloat(0.2)]

for T = (Float32, Float64,),# BigFloat),
    a = -5:25, s = [-5:-1;1:25;], d = 1:25, n = -1:15
    den   = convert(T,d)
    start = convert(T,a)/den
    step  = convert(T,s)/den
    stop  = convert(T,(a+(n-1)*s))/den
    r = start:step:stop
    @test [r;] == T[a:s:a+(n-1)*s;]./den
    # issue #7420
    n = length(r)
    @test [r[1:n];] == [r;]
    @test [r[2:n];] == [r;][2:end]
    @test [r[1:3:n];] == [r;][1:3:n]
    @test [r[2:2:n];] == [r;][2:2:n]
    @test [r[n:-1:2];] == [r;][n:-1:2]
    @test [r[n:-2:1];] == [r;][n:-2:1]
end

# near-equal ranges
@test 0.0:0.1:1.0 != 0.0f0:0.1f0:1.0f0

# comparing and hashing ranges
let
    Rs = {1:2, int32(1:3:17), int64(1:3:17), 1:0, 17:-3:0,
          0.0:0.1:1.0, float32(0.0:0.1:1.0)}
    for r in Rs
        ar = collect(r)
        @test r != ar
        @test !isequal(r,ar)
        for s in Rs
            as = collect(s)
            @test !isequal(r,s) || hash(r)==hash(s)
            @test (r==s) == (ar==as)
        end
    end
end

# issue #2959
@test 1.0:1.5 == 1.0:1.0:1.5 == 1.0:1.0
#@test 1.0:(.3-.1)/.1 == 1.0:2.0

let r = typemin(Int64):2:typemax(Int64), s = typemax(Int64):-2:typemin(Int64)
    @test first(r) == typemin(Int64)
    @test last(r) == (typemax(Int64)-1)
    @test_throws OverflowError length(r)

    @test first(s) == typemax(Int64)
    @test last(s) == (typemin(Int64)+1)
    @test_throws OverflowError length(s)
end

@test length(typemin(Int64):3:typemax(Int64)) == 6148914691236517206
@test length(typemax(Int64):-3:typemin(Int64)) == 6148914691236517206

for s in 3:100
    @test length(typemin(Int):s:typemax(Int)) == length(big(typemin(Int)):big(s):big(typemax(Int)))
    @test length(typemax(Int):-s:typemin(Int)) == length(big(typemax(Int)):big(-s):big(typemin(Int)))
end

@test length(uint(1):uint(1):uint(0)) == 0
@test length(typemax(Uint):uint(1):(typemax(Uint)-1)) == 0
@test length(typemax(Uint):uint(2):(typemax(Uint)-1)) == 0
@test length((typemin(Int)+3):5:(typemin(Int)+1)) == 0

# issue #6364
@test length((1:64)*(pi/5)) == 64

# issue #6973
let r1 = 1.0:0.1:2.0, r2 = 1.0f0:0.2f0:3.0f0, r3 = 1:2:21
    @test r1 + r1 == 2*r1
    @test r1 + r2 == 2.0:0.3:5.0
    @test (r1 + r2) - r2 == r1
    @test r1 + r3 == convert(FloatRange{Float64}, r3) + r1
    @test r3 + r3 == 2 * r3
end

# issue #7114
r = -0.004532318104333742:1.2597349521122731e-5:0.008065031416788989
@test length(r[1:end-1]) == length(r) - 1
@test isa(r[1:2:end],Range) && length(r[1:2:end]) == div(length(r)+1, 2)
@test_approx_eq r[3:5][2] r[4]
@test_approx_eq r[5:-2:1][2] r[3]
@test_throws BoundsError r[0:10]
@test_throws BoundsError r[1:10000]

r = linrange(1/3,5/7,6)
@test length(r) == 6
@test r[1] == 1/3
@test abs(r[end] - 5/7) <= eps(5/7)
r = linrange(0.25,0.25,1)
@test length(r) == 1
@test_throws Exception linrange(0.25,0.5,1)

# issue #7426
@test [typemax(Int):1:typemax(Int);] == [typemax(Int)]

#issue #7484
r7484 = 0.1:0.1:1
@test [reverse(r7484);] == reverse([r7484;])

# issue #7387
for r in (0:1, 0.0:1.0)
<<<<<<< HEAD
    @test r+im == [r]+im
    @test r-im == [r]-im
    @test r*im == [r]*im
    @test r/im == [r]/im
end

# issue #7709
@test length(map(identity, 0x01:0x05)) == 5
@test length(map(identity, 0x0001:0x0005)) == 5
@test length(map(identity, uint64(1):uint64(5))) == 5
@test length(map(identity, uint128(1):uint128(5))) == 5
=======
    @test r+im == [r;]+im
    @test r-im == [r;]-im
    @test r*im == [r;]*im
    @test r/im == [r;]/im
end
>>>>>>> a8fec91b
<|MERGE_RESOLUTION|>--- conflicted
+++ resolved
@@ -339,22 +339,14 @@
 
 # issue #7387
 for r in (0:1, 0.0:1.0)
-<<<<<<< HEAD
-    @test r+im == [r]+im
-    @test r-im == [r]-im
-    @test r*im == [r]*im
-    @test r/im == [r]/im
+    @test r+im == [r;]+im
+    @test r-im == [r;]-im
+    @test r*im == [r;]*im
+    @test r/im == [r;]/im
 end
 
 # issue #7709
 @test length(map(identity, 0x01:0x05)) == 5
 @test length(map(identity, 0x0001:0x0005)) == 5
 @test length(map(identity, uint64(1):uint64(5))) == 5
-@test length(map(identity, uint128(1):uint128(5))) == 5
-=======
-    @test r+im == [r;]+im
-    @test r-im == [r;]-im
-    @test r*im == [r;]*im
-    @test r/im == [r;]/im
-end
->>>>>>> a8fec91b
+@test length(map(identity, uint128(1):uint128(5))) == 5