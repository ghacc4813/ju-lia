# This file is a part of Julia. License is MIT: https://julialang.org/license

using Base.Checked: checked_length

@testset "range construction" begin
    @test_throws ArgumentError range(start=1, step=1, stop=2, length=10)
    @test_throws ArgumentError range(start=1, step=1, stop=10, length=11)

    r = 3.0:2:11
    @test r == range(start=first(r), step=step(r), stop=last(r)                  )
    @test r == range(start=first(r), step=step(r),               length=length(r))
    @test r == range(start=first(r),               stop=last(r), length=length(r))
    @test r == range(                step=step(r), stop=last(r), length=length(r))

    r = 4:9
    @test r === range(start=first(r), stop=last(r)                  )
    @test r === range(start=first(r),               length=length(r))
    @test r === range(                stop=last(r), length=length(r))
    @test r === range(first(r),       last(r)                       )
    # the next ones use ==, because it changes the eltype
    @test r ==  range(first(r),       last(r),      length(r)       )
    @test r ==  range(start=first(r), stop=last(r), length=length(r))
    @test r === range(                stop=last(r), length=length(r))

    r = 1:5
    o = Base.OneTo(5)
    let start=first(r), step=step(r), stop=last(r), length=length(r)
        @test o === range(;              stop        )
        @test o === range(;                    length)
        @test r === range(; start,       stop        )
        @test r === range(;              stop, length)
        # the next three lines uses ==, because it changes the eltype
        @test r ==  range(; start,       stop, length)
        @test r ==  range(; start, step,       length)
        @test r ==  range(; stop=Float64(stop))
    end

    for T = (Int8, UInt32, Float64, Char)
        @test typeof(range(start=T(5), length=3)) === typeof(range(stop=T(5), length=3))
        @test typeof(range(start=T(5), length=Int8(3))) === typeof(range(stop=T(5), length=Int8(3)))
    end
    let T = Rational{Int16}
        @test typeof(range(start=T(5), length=Int16(3))) === typeof(range(stop=T(5), length=Int16(3)))
    end


    @test first(10:3) === 10
    @test last(10:3) === 9
    @test step(10:3) === 1
    @test isempty(10:3)

    @test first(10:2:3) === 10
    @test last(10:2:3) === 9
    @test step(10:2:3) === 2
    @test isempty(10:2:3)

    @test first(10:0.2:3) === 10.0
    @test last(10:0.2:3) === 9.8
    @test step(10:0.2:3) === 0.2
    @test isempty(10:0.2:3)
end

using Dates, Random
isdefined(Main, :PhysQuantities) || @eval Main include("testhelpers/PhysQuantities.jl")
using .Main.PhysQuantities

# Compare precision in a manner sensitive to subnormals, which lose
# precision compared to widening.
function cmp_sn(w, hi, lo, slopbits=0)
    if !isfinite(hi)
        if abs(w) > floatmax(typeof(hi))
            return isinf(hi) && sign(w) == sign(hi)
        end
        if isnan(w) && isnan(hi)
            return true
        end
        return w == hi
    end
    if abs(w) < subnormalmin(typeof(hi))
        return (hi == zero(hi) || abs(w - widen(hi)) < abs(w)) && lo == zero(hi)
    end
    # Compare w == hi + lo unless `lo` issubnormal
    z = widen(hi) + widen(lo)
    if !issubnormal(lo) && lo != 0
        if slopbits == 0
            return z == w
        end
        wr, zr = roundshift(w, slopbits), roundshift(z, slopbits)
        return max(wr-1, zero(wr)) <= zr <= wr+1
    end
    # round w to the same number of bits as z
    zu = asbits(z)
    wu = asbits(w)
    lastbit = false
    while zu > 0 && !isodd(zu)
        lastbit = isodd(wu)
        zu = zu >> 1
        wu = wu >> 1
    end
    return wu <= zu <= wu + lastbit
end

asbits(x) = reinterpret(Base.uinttype(typeof(x)), x)

function roundshift(x, n)
    xu = asbits(x)
    lastbit = false
    for i = 1:n
        lastbit = isodd(xu)
        xu = xu >> 1
    end
    xu + lastbit
end

subnormalmin(::Type{T}) where T = reinterpret(T, Base.uinttype(T)(1))

function highprec_pair(x, y)
    slopbits = (Base.Math.significand_bits(typeof(widen(x))) + 1) -
        2*(Base.Math.significand_bits(typeof(x)) + 1)
    hi, lo = Base.add12(x, y)
    @test cmp_sn(widen(x) + widen(y), hi, lo)
    hi, lo = Base.mul12(x, y)
    @test cmp_sn(widen(x) * widen(y), hi, lo)
    y == 0 && return nothing
    hi, lo = Base.div12(x, y)
    @test cmp_sn(widen(x) / widen(y), hi, lo, slopbits)
    nothing
end
@testset "high precision" begin
    # Because ranges rely on high precision arithmetic, test those utilities first
    for (I, T) in ((Int16, Float16), (Int32, Float32), (Int64, Float64)), i = 1:10^3
        i = rand(I) >> 1  # test large values below
        hi, lo = Base.splitprec(T, i)
        @test widen(hi) + widen(lo) == i
        @test endswith(bitstring(hi), repeat('0', Base.Math.significand_bits(T) ÷ 2))
    end
    for (I, T) in ((Int16, Float16), (Int32, Float32), (Int64, Float64))
        x = T(typemax(I))
        Δi = ceil(I, eps(x))
        for i = typemax(I)-2Δi:typemax(I)-Δi
            hi, lo = Base.splitprec(T, i)
            @test widen(hi) + widen(lo) == i
            @test endswith(bitstring(hi), repeat('0', Base.Math.significand_bits(T) ÷ 2))
        end
        for i = typemin(I):typemin(I)+Δi
            hi, lo = Base.splitprec(T, i)
            @test widen(hi) + widen(lo) == i
            @test endswith(bitstring(hi), repeat('0', Base.Math.significand_bits(T) ÷ 2))
        end
    end

    # # This tests every possible pair of Float16s. It takes too long for
    # # ordinary use, which is why it's commented out.
    # function pair16()
    #     for yu in 0x0000:0xffff
    #         for xu in 0x0000:0xffff
    #             x, y = reinterpret(Float16, xu), reinterpret(Float16, yu)
    #             highprec_pair(x, y)
    #         end
    #     end
    # end

    for T in (Float16, Float32) # skip Float64 (bit representation of BigFloat is not available)
        for i = 1:10^5
            x, y = rand(T), rand(T)
            highprec_pair(x, y)
            highprec_pair(-x, y)
            highprec_pair(x, -y)
            highprec_pair(-x, -y)
        end
        # Make sure we test dynamic range too
        for i = 1:10^5
            x, y = rand(T), rand(T)
            x == 0 || y == 0 && continue
            x, y = log(x), log(y)
            highprec_pair(x, y)
        end
    end
end
asww(x) = widen(widen(x.hi)) + widen(widen(x.lo))
astuple(x) = (x.hi, x.lo)

function cmp_sn2(w, hi, lo, slopbits=0)
    if !isfinite(hi)
        if abs(w) > floatmax(typeof(hi))
            return isinf(hi) && sign(w) == sign(hi)
        end
        if isnan(w) && isnan(hi)
            return true
        end
        return w == hi
    end
    if abs(w) < subnormalmin(typeof(hi))
        return (hi == zero(hi) || abs(w - widen(hi)) < abs(w)) && lo == zero(hi)
    end
    z = widen(hi) + widen(lo)
    w == z && return true
    zu, wu = asbits(z), asbits(w)
    while zu > 0 && !isodd(zu)
        zu = zu >> 1
        wu = wu >> 1
    end
    zu = zu >> slopbits
    wu = wu >> slopbits
    return wu - 1 <= zu <= wu + 1
end
@testset "TwicePrecision" begin
    # TwicePrecision test. These routines lose accuracy if you form
    # intermediate subnormals; with Float16, this happens so frequently,
    # let's only test Float32.
    let T = Float32
        Tw = widen(T)
        slopbits = (Base.Math.significand_bits(Tw) + 1) -
            2*(Base.Math.significand_bits(T) + 1)
        for i = 1:10^5
            x = Base.TwicePrecision{T}(rand())
            y = Base.TwicePrecision{T}(rand())
            xw, yw = asww(x), asww(y)
            @test cmp_sn2(Tw(xw+yw), astuple(x+y)..., slopbits)
            @test cmp_sn2(Tw(xw-yw), astuple(x-y)..., slopbits)
            @test cmp_sn2(Tw(xw*yw), astuple(x*y)..., slopbits)
            @test cmp_sn2(Tw(xw/yw), astuple(x/y)..., slopbits)
            y = rand(T)
            yw = widen(widen(y))
            @test cmp_sn2(Tw(xw+yw), astuple(x+y)..., slopbits)
            @test cmp_sn2(Tw(xw-yw), astuple(x-y)..., slopbits)
            @test cmp_sn2(Tw(xw*yw), astuple(x*y)..., slopbits)
            @test cmp_sn2(Tw(xw/yw), astuple(x/y)..., slopbits)
        end
    end

    x1 = Base.TwicePrecision{Float64}(1)
    x0 = Base.TwicePrecision{Float64}(0)
    xinf = Base.TwicePrecision{Float64}(Inf)
    @test Float64(x1+x0)  == 1
    @test Float64(x1+0)   == 1
    @test Float64(x1+0.0) == 1
    @test Float64(x1*x0)  == 0
    @test Float64(x1*0)   == 0
    @test Float64(x1*0.0) == 0
    @test Float64(x1/x0)  == Inf
    @test Float64(x1/0)   == Inf
    @test Float64(xinf*x1) == Inf
    @test isnan(Float64(xinf*x0))
    @test isnan(Float64(xinf*0))
    @test isnan(Float64(xinf*0.0))
    @test isnan(Float64(x0/x0))
    @test isnan(Float64(x0/0))
    @test isnan(Float64(x0/0.0))

    x = Base.TwicePrecision(PhysQuantity{1}(4.0))
    @test x.hi*2 === PhysQuantity{1}(8.0)
    @test_throws ErrorException("Int is incommensurate with PhysQuantity") x*2   # not a MethodError for convert
    @test x.hi/2 === PhysQuantity{1}(2.0)
    @test_throws ErrorException("Int is incommensurate with PhysQuantity") x/2
    @test zero(typeof(x)) === Base.TwicePrecision(PhysQuantity{1}(0.0))
end
@testset "ranges" begin
    @test size(10:1:0) == (0,)
    @testset "colon" begin
        @inferred((:)(10, 1, 0))
        @inferred((:)(1, .2, 2))
        @inferred((:)(1., .2, 2.))
        @inferred((:)(2, -.2, 1))
        @inferred((:)(1, 0))
        @inferred((:)(0.0, -0.5))
    end

    @testset "indexing" begin
        L32 = @inferred(range(Int32(1), stop=Int32(4), length=4))
        L64 = @inferred(range(Int64(1), stop=Int64(4), length=4))
        @test @inferred(L32[1]) === 1.0 && @inferred(L64[1]) === 1.0
        @test L32[2] == 2 && L64[2] == 2
        @test L32[3] == 3 && L64[3] == 3
        @test L32[4] == 4 && L64[4] == 4
        @test @inferred(range(1.0, stop=2.0, length=2))[1] === 1.0
        @test @inferred(range(1.0f0, stop=2.0f0, length=2))[1] === 1.0f0
        @test @inferred(range(Float16(1.0), stop=Float16(2.0), length=2))[1] === Float16(1.0)

        let r = 5:-1:1
            @test r[1]==5
            @test r[2]==4
            @test r[3]==3
            @test r[4]==2
            @test r[5]==1
        end
        @test @inferred((0.1:0.1:0.3)[2]) === 0.2
        @test @inferred((0.1f0:0.1f0:0.3f0)[2]) === 0.2f0

        @test @inferred((1:5)[1:4]) === 1:4
        @test @inferred((1.0:5)[1:4]) === 1.0:4
        @test (2:6)[1:4] == 2:5
        @test (1:6)[2:5] === 2:5
        @test (1:6)[2:2:5] === 2:2:4
        @test (1:2:13)[2:6] === 3:2:11
        @test (1:2:13)[2:3:7] === 3:6:13

        @test isempty((1:4)[5:4])
        @test_throws BoundsError (1:10)[8:-1:-2]

        let r = typemax(Int)-5:typemax(Int)-1
            @test_throws BoundsError r[7]
        end
    end
    @testset "length" begin
        @test length(.1:.1:.3) == checked_length(.1:.1:.3) == 3
        @test length(1.1:1.1:3.3) == checked_length(1.1:1.1:3.3) == 3
        @test length(1.1:1.3:3) == checked_length(1.1:1.3:3) == 2
        @test length(1:1:1.8) == checked_length(1:1:1.8) == 1
        @test length(1:.2:2) == checked_length(1:.2:2) == 6
        @test length(1.:.2:2.) == checked_length(1.:.2:2.) == 6
        @test length(2:-.2:1) == checked_length(2:-.2:1) == 6
        @test length(2.:-.2:1.) == checked_length(2.:-.2:1.) == 6
        @test length(2:.2:1) == checked_length(2:.2:1) == 0
        @test length(2.:.2:1.) == 0

        @test length(1:0) == checked_length(1:0) == 0
        @test length(0.0:-0.5) == checked_length(0.0:-0.5) == 0
        @test length(1:2:0) == checked_length(1:2:0) == 0
        let r = Char(0):Char(0x001fffff)
            @test length(r) == 2097152
            @test_throws MethodError checked_length(r) == 2097152 # this would work if checked_sub is defined on Char
        end
        let r = typemax(UInt64)//one(UInt64):1:typemax(UInt64)//one(UInt64)
            @test length(r) == 1
            @test_throws MethodError checked_length(r) == 1 # this would work if checked_sub is defined on Rational
        end
    end
    @testset "keys/values" begin
        keytype_is_correct(r) = keytype(r) == eltype(keys(r))
        valtype_is_correct(r) = valtype(r) == eltype(values(r))
        @test keytype_is_correct(1:3)
        @test keytype_is_correct(1:.3:4)
        @test keytype_is_correct(.1:.1:.3)
        @test keytype_is_correct(Int8(1):Int8(5))
        @test keytype_is_correct(Int16(1):Int8(5))
        @test keytype_is_correct(Int16(1):Int8(3):Int8(5))
        @test keytype_is_correct(Int8(1):Int16(3):Int8(5))
        @test keytype_is_correct(Int8(1):Int8(3):Int16(5))
        @test keytype_is_correct(Int64(1):Int64(5))
        @test keytype_is_correct(Int64(1):Int64(5))
        @test keytype_is_correct(Int128(1):Int128(5))
        @test keytype_is_correct(Base.OneTo(4))
        @test keytype_is_correct(Base.OneTo(Int32(4)))

        @test valtype_is_correct(1:3)
        @test valtype_is_correct(1:.3:4)
        @test valtype_is_correct(.1:.1:.3)
        @test valtype_is_correct(Int8(1):Int8(5))
        @test valtype_is_correct(Int16(1):Int8(5))
        @test valtype_is_correct(Int16(1):Int8(3):Int8(5))
        @test valtype_is_correct(Int8(1):Int16(3):Int8(5))
        @test valtype_is_correct(Int8(1):Int8(3):Int16(5))
        @test valtype_is_correct(Int64(1):Int64(5))
        @test valtype_is_correct(Int64(1):Int64(5))
        @test valtype_is_correct(Int128(1):Int128(5))
        @test valtype_is_correct(Base.OneTo(4))
        @test valtype_is_correct(Base.OneTo(Int32(4)))
    end
    @testset "findall(::Base.Fix2{typeof(in)}, ::Array)" begin
        @test findall(in(3:20), [5.2, 3.3]) == findall(in(Vector(3:20)), [5.2, 3.3])

        let span = 5:20,
            r = -7:3:42
            @test findall(in(span), r) == 5:10
            r = 15:-2:-38
            @test findall(in(span), r) == 1:6
        end
    end
    @testset "findfirst" begin
        @test findfirst(==(1), Base.IdentityUnitRange(-1:1)) == 1
        @test findfirst(isequal(3), Base.OneTo(10)) == 3
        @test findfirst(==(0), Base.OneTo(10)) == nothing
        @test findfirst(==(11), Base.OneTo(10)) == nothing
        @test findfirst(==(4), Int16(3):Int16(7)) === Int(2)
        @test findfirst(==(2), Int16(3):Int16(7)) == nothing
        @test findfirst(isequal(8), 3:7) == nothing
        @test findfirst(isequal(7), 1:2:10) == 4
        @test findfirst(==(7), 1:2:10) == 4
        @test findfirst(==(10), 1:2:10) == nothing
        @test findfirst(==(11), 1:2:10) == nothing
        @test findfirst(==(-7), 1:-1:-10) == 9
        @test findfirst(==(2),1:-1:2) == nothing
    end
    @testset "reverse" begin
        @test reverse(reverse(1:10)) == 1:10
        @test reverse(reverse(typemin(Int):typemax(Int))) == typemin(Int):typemax(Int)
        @test reverse(reverse(typemin(Int):2:typemax(Int))) == typemin(Int):2:typemax(Int)
    end
    @testset "reverse `[Step|Unit]Range{$T}`" for T in (Int8, UInt8, Int, UInt, Int128, UInt128)
        @test reverse(T(1):T(10)) == T(10):-1:T(1)
        @test reverse(typemin(T):typemax(T)) == typemax(T):-1:typemin(T)
        @test reverse(typemin(T):2:typemax(T)) == typemax(T)-T(1):-2:typemin(T)
        @test reverse(reverse(T(1):T(10))) == T(1):T(10)
        @test reverse(reverse(typemin(T):typemax(T))) == typemin(T):typemax(T)
        @test reverse(reverse(typemin(T):2:typemax(T))) == typemin(T):2:typemax(T)
    end
    @testset "intersect" begin
        @test intersect(1:5, 2:3) === 2:3
        @test intersect(-3:5, 2:8) === 2:5
        @test intersect(-8:-3, -8:-3) === -8:-3
        @test intersect(1:5, 5:13) === 5:5
        @test isempty(intersect(-8:-3, -2:2))
        @test isempty(intersect(-3:7, 2:1))
        @test intersect(-8:-3, -2:2) === -2:-3
        @test intersect(-3:7, 2:1) === 2:1
        @test intersect(1:11, -2:3:15) === 1:3:10
        @test intersect(1:11, -2:2:15) === 2:2:10
        @test intersect(1:11, -2:1:15) === 1:1:11
        @test intersect(1:11, 15:-1:-2) === 1:1:11
        @test intersect(1:11, 15:-4:-2) === 3:4:11
        @test intersect(-20:-5, -10:3:-2) === -10:3:-7
        @test isempty(intersect(-5:5, -6:13:20))
        @test isempty(intersect(1:11, 15:4:-2))
        @test isempty(intersect(11:1, 15:-4:-2))
        @test intersect(-5:5, 1 .+ 0 .* (1:3)) == 1:1
        @test isempty(intersect(-5:5, 6 .+ 0 .* (1:3)))
        @test intersect(-15:4:7, -10:-2) === -7:4:-3
        @test intersect(13:-2:1, -2:8) === 7:-2:1
        @test isempty(intersect(13:2:1, -2:8))
        @test isempty(intersect(13:-2:1, 8:-2))
        @test intersect(5 .+ 0 .* (1:4), 2:8) == 5:5
        @test isempty(intersect(5 .+ 0 .* (1:4), -7:3))
        @test intersect(0:3:24, 0:4:24) === 0:12:24
        @test intersect(0:4:24, 0:3:24) === 0:12:24
        @test intersect(0:3:24, 24:-4:0) === 0:12:24
        @test intersect(24:-3:0, 0:4:24) === 24:-12:0
        @test intersect(24:-3:0, 24:-4:0) === 24:-12:0
        @test intersect(1:3:24, 0:4:24) === 4:12:16
        @test intersect(0:6:24, 0:4:24) === 0:12:24
        @test isempty(intersect(1:6:2400, 0:4:2400))
        @test intersect(-51:5:100, -33:7:125) === -26:35:79
        @test intersect(-51:5:100, -32:7:125) === -11:35:94
        @test intersect(0:6:24, 6 .+ 0 .* (0:4:24)) == 6:6:6
        @test intersect(12 .+ 0 .* (0:6:24), 0:4:24) == 12:12 # forms StepRangeLen(12, 0, 5)
        @test isempty(intersect(6 .+ 0 .* (0:6:24), 0:4:24))
        @test intersect(-10:3:24, -10:3:24) === -10:3:23
        @test isempty(intersect(-11:3:24, -10:3:24))
        @test intersect(-11:3:24, -10:3:24) === -11:3:-14
        @test intersect(typemin(Int):2:typemax(Int),1:10) === 2:2:10
        @test intersect(1:10, typemin(Int):2:typemax(Int)) === 2:2:10

        @test intersect(reverse(typemin(Int):2:typemax(Int)),typemin(Int):2:typemax(Int)) == reverse(typemin(Int):2:typemax(Int))
        @test intersect(typemin(Int):2:typemax(Int),reverse(typemin(Int):2:typemax(Int))) == typemin(Int):2:typemax(Int)

        @test intersect(UnitRange(1, 2), 3) === UnitRange(3, 2)
        @test intersect(UnitRange(1, 2), UnitRange(1, 5), UnitRange(3, 7), UnitRange(4, 6)) === UnitRange(4, 2)

        @test intersect(1:3, 2) === intersect(2, 1:3) === 2:2
        @test intersect(1.0:3.0, 2) == intersect(2, 1.0:3.0) == [2.0]

        @test intersect(1:typemax(Int), [1, 3]) == [1, 3]
        @test intersect([1, 3], 1:typemax(Int)) == [1, 3]

        @testset "Support StepRange with a non-numeric step" begin
            start = Date(1914, 7, 28)
            stop = Date(1918, 11, 11)

            @test intersect(start:Day(1):stop, start:Day(1):stop) == start:Day(1):stop
            @test intersect(start:Day(1):stop, start:Day(5):stop) == start:Day(5):stop
            @test intersect(start-Day(10):Day(1):stop-Day(10), start:Day(5):stop) ==
                start:Day(5):stop-Day(10)-mod(stop-start, Day(5))
        end

        @testset "Two AbstractRanges" begin
            struct DummyRange{T} <: AbstractRange{T}
                r
            end
            Base.iterate(dr::DummyRange) = iterate(dr.r)
            Base.iterate(dr::DummyRange, state) = iterate(dr.r, state)
            Base.length(dr::DummyRange) = length(dr.r)
            Base.in(x::Int, dr::DummyRange) = in(x, dr.r)
            Base.unique(dr::DummyRange) = unique(dr.r)
            r1 = DummyRange{Int}([1, 2, 3, 3, 4, 5])
            r2 = DummyRange{Int}([3, 3, 4, 5, 6])
            @test intersect(r1, r2) == [3, 4, 5]
            @test intersect(r2, r1) == [3, 4, 5]
        end
    end
    @testset "issubset" begin
        @test issubset(1:3, 1:typemax(Int)) #32461
        @test issubset(1:3, 1:3)
        @test issubset(1:3, 1:4)
        @test issubset(1:3, 0:3)
        @test issubset(1:3, 0:4)
        @test !issubset(1:5, 2:5)
        @test !issubset(1:5, 1:4)
        @test !issubset(1:5, 2:4)
        @test issubset(Base.OneTo(5), Base.OneTo(10))
        @test !issubset(Base.OneTo(10), Base.OneTo(5))
        @test issubset(1:3:10, 1:10)
        @test !issubset(1:10, 1:3:10)
        # with empty ranges
        @test issubset(2:1, 3:4) #35225
        @test issubset(2:1, 3:2)
        @test issubset(Base.OneTo(0), Base.OneTo(3))
        @test issubset(Base.OneTo(0), Base.OneTo(-3))
    end
    @testset "sort/sort!/partialsort" begin
        @test sort(UnitRange(1,2)) == UnitRange(1,2)
        @test sort!(UnitRange(1,2)) == UnitRange(1,2)
        @test sort(1:10, rev=true) == 10:-1:1
        @test sort(-3:3, by=abs) == [0,-1,1,-2,2,-3,3]
        @test partialsort(1:10, 4) == 4
    end
    @testset "in" begin
        @test 0 in UInt(0):100:typemax(UInt)
        @test last(UInt(0):100:typemax(UInt)) in UInt(0):100:typemax(UInt)
        @test -9223372036854775790 in -9223372036854775790:100:9223372036854775710
        @test -9223372036854775690 in -9223372036854775790:100:9223372036854775710
        @test -90 in -9223372036854775790:100:9223372036854775710
        @test 10 in -9223372036854775790:100:9223372036854775710
        @test 110 in -9223372036854775790:100:9223372036854775710
        @test 9223372036854775610 in -9223372036854775790:100:9223372036854775710
        @test 9223372036854775710 in -9223372036854775790:100:9223372036854775710


        @test !(3.5 in 1:5)
        @test (3 in 1:5)
        @test (3 in 5:-1:1)
        #@test (3 in 3+0*(1:5))
        #@test !(4 in 3+0*(1:5))

        let r = 0.0:0.01:1.0
            @test (r[30] in r)
        end
        let r = (-4*Int64(maxintfloat(Int === Int32 ? Float32 : Float64))):5
            @test (3 in r)
            @test (3.0 in r)
        end

        @test !(1 in 1:0)
        @test !(1.0 in 1.0:0.0)

        for r = (1:10, 1//1:10//1, 1:2:5, 1//2:1//2:5//2, 1.0:5.0, LinRange(1.5, 5.5, 9)),
            x = (NaN16, Inf32, -Inf64, 1//0, -1//0)
            @test !(x in r)
        end
    end
    @testset "in() works across types, including non-numeric types (#21728)" begin
        @test 1//1 in 1:3
        @test 1//1 in 1.0:3.0
        @test !(5//1 in 1:3)
        @test !(5//1 in 1.0:3.0)
        @test Complex(1, 0) in 1:3
        @test Complex(1, 0) in 1.0:3.0
        @test Complex(1.0, 0.0) in 1:3
        @test Complex(1.0, 0.0) in 1.0:3.0
        @test !(Complex(1, 1) in 1:3)
        @test !(Complex(1, 1) in 1.0:3.0)
        @test !(Complex(1.0, 1.0) in 1:3)
        @test !(Complex(1.0, 1.0) in 1.0:3.0)
        @test !(π in 1:3)
        @test !(π in 1.0:3.0)
        @test !("a" in 1:3)
        @test !("a" in 1.0:3.0)
        @test !(1 in Date(2017, 01, 01):Dates.Day(1):Date(2017, 01, 05))
        @test !(Complex(1, 0) in Date(2017, 01, 01):Dates.Day(1):Date(2017, 01, 05))
        @test !(π in Date(2017, 01, 01):Dates.Day(1):Date(2017, 01, 05))
        @test !("a" in Date(2017, 01, 01):Dates.Day(1):Date(2017, 01, 05))
    end
end
@testset "indexing range with empty range (#4309)" begin
    @test (3:6)[5:4] === 7:6
    @test_throws BoundsError (3:6)[5:5]
    @test_throws BoundsError (3:6)[5]
    @test (0:2:10)[7:6] === 12:2:10
    @test_throws BoundsError (0:2:10)[7:7]
end
# indexing with negative ranges (#8351)
for a=AbstractRange[3:6, 0:2:10], b=AbstractRange[0:1, 2:-1:0]
    @test_throws BoundsError a[b]
end

# avoiding intermediate overflow (#5065)
@test length(1:4:typemax(Int)) == div(typemax(Int), 4) + 1
@test checked_length(1:4:typemax(Int)) == div(typemax(Int), 4) + 1 # computed exactly in modulo arithmetic

@testset "overflow in length" begin
    Tset = Int === Int64 ? (Int, UInt, Int128, UInt128) :
                           (Int, UInt, Int64, UInt64, Int128, UInt128)
    for T in Tset
        @test length(zero(T):typemax(T)) == typemin(T)
        @test length(typemin(T):typemax(T)) == T(0)
        @test length(zero(T):one(T):typemax(T)) == typemin(T)
        @test length(typemin(T):one(T):typemax(T)) == T(0)
        @test_throws OverflowError checked_length(zero(T):typemax(T))
        @test_throws OverflowError checked_length(typemin(T):typemax(T))
        @test_throws OverflowError checked_length(zero(T):one(T):typemax(T))
        @test_throws OverflowError checked_length(typemin(T):one(T):typemax(T))
        @test length(one(T):typemax(T)) == checked_length(one(T):typemax(T)) == typemax(T)
        if T <: Signed
            @test length(-one(T):typemax(T)-one(T)) == typemin(T)
            @test length(-one(T):one(T):typemax(T)-one(T)) == typemin(T)
            @test length(-one(T):typemax(T)) == typemin(T) + T(1)
            @test length(zero(T):typemin(T):typemin(T)) == 2
            @test length(one(T):typemin(T):typemin(T)) == 2
            @test length(typemax(T):typemin(T):typemin(T)) == 2
            @test length(-one(T):typemin(T):typemin(T)) == 1
            @test length(zero(T):typemin(T):zero(T)) == 1
            @test length(zero(T):typemin(T):one(T)) == 0
            @test_throws OverflowError checked_length(-one(T):typemax(T)-one(T))
            @test_throws OverflowError checked_length(-one(T):one(T):typemax(T)-one(T))
            @test_throws InexactError checked_length(zero(T):typemin(T):typemin(T)) == 2 # this can be improved
            @test_throws InexactError checked_length(one(T):typemin(T):typemin(T)) == 2 # this can  be improved
            @test_throws InexactError checked_length(typemax(T):typemin(T):typemin(T)) == 2 # this can  be improved
        end
    end
end

# A number type with the overflow behavior of `UInt8`. Conversion to `Integer` returns an
# `Int32`, i.e., a type with different `typemin`/`typemax`. See  #41479
struct OverflowingReal <: Real
    val::UInt8
end
OverflowingReal(x::OverflowingReal) = x
Base.:<(x::OverflowingReal, y::OverflowingReal) = x.val < y.val
Base.:(==)(x::OverflowingReal, y::OverflowingReal) = x.val == y.val
Base.:<=(x::OverflowingReal, y::OverflowingReal) = x.val <= y.val
Base.:+(x::OverflowingReal, y::OverflowingReal) = OverflowingReal(x.val + y.val)
Base.:-(x::OverflowingReal, y::OverflowingReal) = OverflowingReal(x.val - y.val)
Base.round(x::OverflowingReal, ::RoundingMode) = x
Base.Integer(x::OverflowingReal) = Int32(x.val)
@test length(OverflowingReal(1):OverflowingReal(0)) == 0

@testset "loops involving typemin/typemax" begin
    n = 0
    s = 0
    # loops ending at typemax(Int)
    for i = (typemax(Int)-1):typemax(Int)
        s += 1
        @test s <= 2
    end
    @test s == 2

    s = 0
    for i = (typemax(Int)-2):(typemax(Int)-1)
        s += 1
        @test s <= 2
    end
    @test s == 2

    s = 0
    for i = typemin(Int):(typemin(Int)+1)
        s += 1
        @test s <= 2
    end
    @test s == 2

    # loops covering the full range of integers
    s = 0
    for i = typemin(UInt8):typemax(UInt8)
        s += 1
    end
    @test s == 256

    s = 0
    for i = typemin(UInt):typemax(UInt)
        i == 10 && break
        s += 1
    end
    @test s == 10

    s = 0
    for i = typemin(UInt8):one(UInt8):typemax(UInt8)
        s += 1
    end
    @test s == 256

    s = 0
    for i = typemin(UInt):1:typemax(UInt)
        i == 10 && break
        s += 1
    end
    @test s == 10

    # loops past typemax(Int)
    n = 0
    s = Int128(0)
    for i = typemax(UInt64)-2:typemax(UInt64)
        n += 1
        s += i
    end
    @test n == 3
    @test s == 3*Int128(typemax(UInt64)) - 3

    # loops over empty ranges
    s = 0
    for i = 0xff:0x00
        s += 1
    end
    @test s == 0

    s = 0
    for i = Int128(typemax(Int128)):Int128(typemin(Int128))
        s += 1
    end
    @test s == 0
end

@testset "sums of ranges" begin
    @test sum(1:100) == 5050
    @test sum(0:100) == 5050
    @test sum(-100:100) == 0
    @test sum(0:2:100) == 2550
end
@testset "overflowing sums (see #5798)" begin
    if Sys.WORD_SIZE == 64
        @test sum(Int128(1):10^18) == div(10^18 * (Int128(10^18)+1), 2)
        @test sum(Int128(1):10^18-1) == div(10^18 * (Int128(10^18)-1), 2)
    else
        @test sum(Int64(1):10^9) == div(10^9 * (Int64(10^9)+1), 2)
        @test sum(Int64(1):10^9-1) == div(10^9 * (Int64(10^9)-1), 2)
    end
end
@testset "Tricky sums of StepRangeLen #8272" begin
    @test sum(10000.:-0.0001:0) == 5.00000005e11
    @test sum(0:0.001:1) == 500.5
    @test sum(0:0.000001:1) == 500000.5
    @test sum(0:0.1:10) == 505.
end
@testset "broadcasted operations with scalars" for T in (Int, UInt, Int128)
    @test broadcast(-, T(1):3, 2) === T(1)-2:1
    @test broadcast(-, T(1):3, 0.25) === range(T(1)-0.25, length=T(3)) == T(1)-0.25:3-0.25
    @test broadcast(+, T(1):3) === T(1):3
    @test broadcast(+, T(1):3, 2) === T(3):5
    @test broadcast(+, T(1):3, 0.25) === range(T(1)+0.25, length=T(3)) == T(1)+0.25:3+0.25
    @test broadcast(+, T(1):2:6, 1) === T(2):2:6
    @test broadcast(+, T(1):2:6, 0.3) === range(T(1)+0.3, step=2, length=T(3)) == T(1)+0.3:2:5+0.3
    @test broadcast(-, T(1):2:6, 1) === T(0):2:4
    @test broadcast(-, T(1):2:6, 0.3) === range(T(1)-0.3, step=2, length=T(3)) == T(1)-0.3:2:5-0.3
    is_unsigned = T <: Unsigned
    @test length(broadcast(-, T(1):3, 2)) === length(T(1)-2:T(3)-2) === (is_unsigned ? T(0) : T(3))
    @test broadcast(-, T(1):3) == -T(1):-1:-T(3)
    @test broadcast(-, 2, T(1):3) == T(1):-1:-T(1)
end
@testset "operations between ranges and arrays" for T in (Int, UInt, Int128)
    @test all(([T(1):5;] + (T(5):-1:1)) .=== T(6))
    @test all(((T(5):-1:1) + [T(1):5;]) .=== T(6))
    @test all(([T(1):5;] - (T(1):5)) .=== T(0))
    @test all(((T(1):5) - [T(1):5;]) .=== T(0))
end
@testset "issue #32442: Broadcasting over views with non-`Int` indices" begin
    a=rand(UInt32,20)
    c=rand(UInt64,5)
    @test reinterpret(UInt64,view(a,UInt64.(11:20))) .- c ==
          reinterpret(UInt64,view(a,(11:20))) .- c ==
          reinterpret(UInt64,view(a,(UInt64(11):UInt64(20)))) .- c ==
          copy(reinterpret(UInt64,view(a,(UInt64(11):UInt64(20))))) .- c

    @test view(a,(Int32(11):Int32(20))) .+ [1] == a[11:20] .+ 1
end
@testset "tricky floating-point ranges" begin
    for (start, step, stop, len) in ((1, 1, 3, 3), (0, 1, 3, 4),
                                    (3, -1, -1, 5), (1, -1, -3, 5),
                                    (0, 1, 10, 11), (0, 7, 21, 4),
                                    (0, 11, 33, 4), (1, 11, 34, 4),
                                    (0, 13, 39, 4), (1, 13, 40, 4),
                                    (11, 11, 33, 3), (3, 1, 11, 9),
                                    (0, 10, 55, 0), (0, -1, 5, 0), (0, 10, 5, 0),
                                    (0, 1, 5, 0), (0, -10, 5, 0), (0, -10, 0, 1),
                                    (0, -1, 1, 0), (0, 1, -1, 0), (0, -1, -10, 11))
        r = start/10:step/10:stop/10
        a = Vector(start:step:stop)./10
        ra = Vector(r)

        @test r == a
        @test isequal(r, a)

        @test r == ra
        @test isequal(r, ra)

        @test hash(r) == hash(a)
        @test hash(r) == hash(ra)

        if len > 0
            l = range(start/10, stop=stop/10, length=len)
            la = Vector(l)

            @test a == l
            @test r == l
            @test isequal(a, l)
            @test isequal(r, l)

            @test l == la
            @test isequal(l, la)

            @test hash(l) == hash(a)
            @test hash(l) == hash(la)
        end
    end

    @test 1.0:1/49:27.0 == range(1.0, stop=27.0, length=1275) == [49:1323;]./49
    @test isequal(1.0:1/49:27.0, range(1.0, stop=27.0, length=1275))
    @test isequal(1.0:1/49:27.0, Vector(49:1323)./49)
    @test hash(1.0:1/49:27.0) == hash(range(1.0, stop=27.0, length=1275)) == hash(Vector(49:1323)./49)

    @test [prevfloat(0.1):0.1:0.3;] == [prevfloat(0.1), 0.2, 0.3]
    @test [nextfloat(0.1):0.1:0.3;] == [nextfloat(0.1), 0.2]
    @test [prevfloat(0.0):0.1:0.3;] == [prevfloat(0.0), 0.1, 0.2]
    @test [nextfloat(0.0):0.1:0.3;] == [nextfloat(0.0), 0.1, 0.2]
    @test [0.1:0.1:prevfloat(0.3);] == [0.1, 0.2]
    @test [0.1:0.1:nextfloat(0.3);] == [0.1, 0.2, nextfloat(0.3)]
    @test [0.0:0.1:prevfloat(0.3);] == [0.0, 0.1, 0.2]
    @test [0.0:0.1:nextfloat(0.3);] == [0.0, 0.1, 0.2, nextfloat(0.3)]
    @test [0.1:prevfloat(0.1):0.3;] == [0.1, 0.2, 0.3]
    @test [0.1:nextfloat(0.1):0.3;] == [0.1, 0.2]
    @test [0.0:prevfloat(0.1):0.3;] == [0.0, prevfloat(0.1), prevfloat(0.2), 0.3]
    @test [0.0:nextfloat(0.1):0.3;] == [0.0, nextfloat(0.1), nextfloat(0.2)]
end

function loop_range_values(::Type{T}) where T
    for a = -5:25,
        s = [-5:-1; 1:25; ],
        d = 1:25,
        n = -1:15

        denom = convert(T, d)
        strt = convert(T, a)/denom
        Δ     = convert(T, s)/denom
        stop  = convert(T, (a + (n - 1) * s)) / denom
        vals  = T[a:s:(a + (n - 1) * s); ] ./ denom
        r = strt:Δ:stop
        @test [r;] == vals
        @test [range(strt, stop=stop, length=length(r));] == vals
        n = length(r)
        @test [r[1:n];] == [r;]
        @test [r[2:n];] == [r;][2:end]
        @test [r[1:3:n];] == [r;][1:3:n]
        @test [r[2:2:n];] == [r;][2:2:n]
        @test [r[n:-1:2];] == [r;][n:-1:2]
        @test [r[n:-2:1];] == [r;][n:-2:1]
    end
end

@testset "issue #7420 for type $T" for T = (Float32, Float64,) # BigFloat),
    loop_range_values(T)
end

@testset "issue #20373 (unliftable ranges with exact end points)" begin
    @test [3*0.05:0.05:0.2;]    == [range(3*0.05, stop=0.2, length=2);]   == [3*0.05,0.2]
    @test [0.2:-0.05:3*0.05;]   == [range(0.2, stop=3*0.05, length=2);]   == [0.2,3*0.05]
    @test [-3*0.05:-0.05:-0.2;] == [range(-3*0.05, stop=-0.2, length=2);] == [-3*0.05,-0.2]
    @test [-0.2:0.05:-3*0.05;]  == [range(-0.2, stop=-3*0.05, length=2);] == [-0.2,-3*0.05]
end

function range_fuzztests(::Type{T}, niter, nrange) where {T}
    for i = 1:niter, n in nrange
        strt, Δ = randn(T), randn(T)
        Δ == 0 && continue
        stop = strt + (n-1)*Δ
        # `n` is not necessarily unique s.t. `strt + (n-1)*Δ == stop`
        # so test that `length(strt:Δ:stop)` satisfies this identity
        # and is the closest value to `(stop-strt)/Δ` to do so
        lo = hi = n
        while strt + (lo-1)*Δ == stop; lo -= 1; end
        while strt + (hi-1)*Δ == stop; hi += 1; end
        m = clamp(round(Int, (stop-strt)/Δ) + 1, lo+1, hi-1)
        r = strt:Δ:stop
        @test m == length(r)
        @test strt == first(r)
        @test Δ == step(r)
        @test_skip stop ≈ last(r)
        l = range(strt, stop=stop, length=n)
        @test n == length(l)
        @test strt == first(l)
        @test stop == last(l)
    end
end
@testset "range fuzztests for $T" for T = (Float32, Float64,)
    range_fuzztests(T, 2^15, 1:5)
end

@testset "Inexact errors on 32 bit architectures. #22613" begin
    @test first(range(log(0.2), stop=log(10.0), length=10)) == log(0.2)
    @test last(range(log(0.2), stop=log(10.0), length=10)) == log(10.0)
    @test length(Base.floatrange(-3e9, 1.0, 1, 1.0)) == 1
end

@testset "ranges with very small endpoints for type $T" for T = (Float32, Float64)
    z = zero(T)
    u = eps(z)
    @test first(range(u, stop=u, length=0)) == u
    @test last(range(u, stop=u, length=0)) == u
    @test first(range(-u, stop=u, length=0)) == -u
    @test last(range(-u, stop=u, length=0)) == u
    @test [range(-u, stop=u, length=0);] == []
    @test [range(-u, stop=-u, length=1);] == [-u]
    @test [range(-u, stop=u, length=2);] == [-u,u]
    @test [range(-u, stop=u, length=3);] == [-u,0,u]
    @test first(range(-u, stop=-u, length=0)) == -u
    @test last(range(-u, stop=-u, length=0)) == -u
    @test first(range(u, stop=-u, length=0)) == u
    @test last(range(u, stop=-u, length=0)) == -u
    @test [range(u, stop=-u, length=0);] == []
    @test [range(u, stop=u, length=1);] == [u]
    @test [range(u, stop=-u, length=2);] == [u,-u]
    @test [range(u, stop=-u, length=3);] == [u,0,-u]
    v = range(-u, stop=u, length=12)
    @test length(v) == 12
    @test [-3u:u:3u;] == [range(-3u, stop=3u, length=7);] == [-3:3;].*u
    @test [3u:-u:-3u;] == [range(3u, stop=-3u, length=7);] == [3:-1:-3;].*u
end

@testset "range with very large endpoints for type $T" for T = (Float32, Float64)
    largeint = Int(min(maxintfloat(T), typemax(Int)))
    a = floatmax()
    for i = 1:5
        @test [range(a, stop=a, length=1);] == [a]
        @test [range(-a, stop=-a, length=1);] == [-a]
        b = floatmax()
        for j = 1:5
            @test [range(-a, stop=b, length=0);] == []
            @test [range(-a, stop=b, length=2);] == [-a,b]
            @test [range(-a, stop=b, length=3);] == [-a,(b-a)/2,b]
            @test [range(a, stop=-b, length=0);] == []
            @test [range(a, stop=-b, length=2);] == [a,-b]
            @test [range(a, stop=-b, length=3);] == [a,(a-b)/2,-b]
            for c = largeint-3:largeint
                s = range(-a, stop=b, length=c)
                @test first(s) == -a
                @test last(s) == b
                @test length(s) == c
                s = range(a, stop=-b, length=c)
                @test first(s) == a
                @test last(s) == -b
                @test length(s) == c
            end
            b = prevfloat(b)
        end
        a = prevfloat(a)
    end
end

# issue #20380
let r = LinRange(1,4,4)
    @test isa(r[1:4], LinRange)
end

@testset "range with 1 or 0 elements (whose step length is NaN)" begin
    @test issorted(range(1, stop=1, length=0))
    @test issorted(range(1, stop=1, length=1))
end
# near-equal ranges
@test 0.0:0.1:1.0 != 0.0f0:0.1f0:1.0f0

# comparing and hashing ranges
@testset "comparing and hashing ranges" begin
    Rs = AbstractRange[1:1, 1:1:1, 1:2, 1:1:2,
                       map(Int32,1:3:17), map(Int64,1:3:17), 1:0, 1:-1:0, 17:-3:0,
                       0.0:0.1:1.0, map(Float32,0.0:0.1:1.0),map(Float32,LinRange(0.0, 1.0, 11)),
                       1.0:eps():1.0 .+ 10eps(), 9007199254740990.:1.0:9007199254740994,
                       range(0, stop=1, length=20), map(Float32, range(0, stop=1, length=20)),
                       3:2, 5:-2:7, range(0.0, step=2.0, length=0), 3//2:3//2:0//1, LinRange(2,3,0),
                       Base.OneTo(1), 1:1, 1:-3:1, 1//1:1//3:1//1, range(1.0, step=2.5, length=1),
                       LinRange(1,1,1), LinRange(1,1,2)]
    for r in Rs
        local r
        ar = Vector(r)
        @test r == ar
        @test isequal(r,ar)
        @test hash(r) == hash(ar)
        for s in Rs
            as = Vector(s)
            @test isequal(r,s) == (hash(r)==hash(s))
            @test (r==s) == (ar==as)
        end
    end
end

@testset "comparing UnitRanges and OneTo" begin
    @test 1:2:10 == 1:2:10 != 1:3:10 != 1:3:13 != 2:3:13 == 2:3:11 != 2:11
    @test 1:1:10 == 1:10 == 1:10 == Base.OneTo(10) == Base.OneTo(10)
    @test 1:10 != 2:10 != 2:11 != Base.OneTo(11)
    @test Base.OneTo(10) != Base.OneTo(11) != 1:10
    @test Base.OneTo(0) == 5:4
end
# issue #2959
@test 1.0:1.5 == 1.0:1.0:1.5 == 1.0:1.0
@test_broken 1.0:(.3-.1)/.1 == 1.0:2.0 # (this is just shy of 2.0)

@testset "length with typemin/typemax" begin
    let r = typemin(Int64):2:typemax(Int64)
        @test first(r) == typemin(Int64)
        @test last(r) == typemax(Int64) - 1
        @test length(r) == typemin(Int64)
        @test_throws OverflowError checked_length(r)
    end
    let r = typemax(Int64):-2:typemin(Int64)
        @test first(r) == typemax(Int64)
        @test last(r) == typemin(Int64) + 1
        @test length(r) == typemin(Int64)
        @test_throws OverflowError checked_length(r)
    end

    let r = typemin(Int64):3:typemax(Int64)
        @test length(r) == checked_length(r) == 6148914691236517206
    end
    let r = typemax(Int64):-3:typemin(Int64)
        @test length(r) == checked_length(r) == 6148914691236517206
    end

    for s in 3:100
        r = typemin(Int):s:typemax(Int)
        br = big(typemin(Int)):big(s):big(typemax(Int))
        @test length(r) == checked_length(r) == length(br)

        r = typemax(Int):-s:typemin(Int)
        br = big(typemax(Int)):big(-s):big(typemin(Int))
        @test length(r) == checked_length(r) == length(br)
    end

    @test length(UInt(1):UInt(1):UInt(0)) == checked_length(UInt(1):UInt(1):UInt(0)) == 0
    @test length(typemax(UInt):UInt(1):(typemax(UInt)-1)) == checked_length(typemax(UInt):UInt(1):(typemax(UInt)-1)) == 0
    @test length(typemax(UInt):UInt(2):(typemax(UInt)-1)) == checked_length(typemax(UInt):UInt(2):(typemax(UInt)-1)) == 0
    @test length((typemin(Int)+3):5:(typemin(Int)+1)) == checked_length((typemin(Int)+3):5:(typemin(Int)+1)) == 0
end

# issue #6364
@test length((1:64)*(pi/5)) == 64

@testset "issue #6973" begin
    r1 = 1.0:0.1:2.0
    r2 = 1.0f0:0.2f0:3.0f0
    r3 = 1:2:21
    @test r1 + r1 == 2*r1
    @test r1 + r2 == 2.0:0.3:5.0
    @test (r1 + r2) - r2 == r1
    @test r1 + r3 == convert(StepRangeLen{Float64}, r3) + r1
    @test r3 + r3 == 2 * r3
end

@testset "issue #7114" begin
    let r = -0.004532318104333742:1.2597349521122731e-5:0.008065031416788989
        @test length(r[1:end-1]) == length(r) - 1
        @test isa(r[1:2:end],AbstractRange) && length(r[1:2:end]) == div(length(r)+1, 2)
        @test r[3:5][2] ≈ r[4]
        @test r[5:-2:1][2] ≈ r[3]
        @test_throws BoundsError r[0:10]
        @test_throws BoundsError r[1:10000]
    end

    let r = range(1/3, stop=5/7, length=6)
        @test length(r) == 6
        @test r[1] == 1/3
        @test abs(r[end] - 5/7) <= eps(5/7)
    end

    let r = range(0.25, stop=0.25, length=1)
        @test length(r) == 1
        @test_throws ArgumentError range(0.25, stop=0.5, length=1)
    end
end

# issue #7426
@test [typemax(Int):1:typemax(Int);] == [typemax(Int)]

#issue #7484
let r7484 = 0.1:0.1:1
    @test [reverse(r7484);] == reverse([r7484;])
end

@testset "issue #7387" begin
    for r in (0:1, 0.0:1.0)
        local r
        @test [r .+ im;] == [r;] .+ im
        @test [r .- im;] == [r;] .- im
        @test [r * im;] == [r;] * im
        @test [r / im;] == [r;] / im
    end
end
# Preservation of high precision upon addition
let r = (-0.1:0.1:0.3) + broadcast(+, -0.3:0.1:0.1, 1e-12)
    @test r[3] == 1e-12
end

@testset "issue #7709" begin
    @test length(map(identity, 0x01:0x05)) == 5
    @test length(map(identity, 0x0001:0x0005)) == 5
    @test length(map(identity, UInt64(1):UInt64(5))) == 5
    @test length(map(identity, UInt128(1):UInt128(5))) == 5
end
@testset "issue #8531, issue #29801" begin
    smallint = (Int === Int64 ?
                (Int8, UInt8, Int16, UInt16, Int32, UInt32) :
                (Int8, UInt8, Int16, UInt16))
    for T in smallint
        s = typemin(T):typemax(T)
        @test length(s) === checked_length(s) === 2^(8*sizeof(T))
        s = T(10):typemax(T):T(10)
        @test length(s) === checked_length(s) === 1
        s = T(10):typemax(T):T(0)
        @test length(s) === checked_length(s) === 0
        s = T(10):typemax(T):typemin(T)
        @test length(s) === checked_length(s) === 0
    end
end

# issue #8584
@test (0:1//2:2)[1:2:3] == 0:1//1:1

# issue #12278
@test length(1:UInt(0)) == checked_length(1:UInt(0)) == 0

@testset "zip" begin
    i = 0
    x = 1:2:8
    y = 2:2:8
    xy = 1:8
    for (thisx, thisy) in zip(x, y)
        @test thisx == xy[i+=1]
        @test thisy == xy[i+=1]
    end
end

@testset "issue #9962" begin
    @test eltype(0:1//3:10) <: Rational
    @test (0:1//3:10)[1] == 0
    @test (0:1//3:10)[2] == 1//3
end
@testset "converting ranges (issue #10965)" begin
    @test promote(0:1, UInt8(2):UInt8(5)) === (0:1, 2:5)
    @test convert(UnitRange{Int}, 0:5) === 0:5
    @test convert(UnitRange{Int128}, 0:5) === Int128(0):Int128(5)

    @test promote(0:1:1, UInt8(2):UInt8(1):UInt8(5)) === (0:1:1, 2:1:5)
    @test convert(StepRange{Int,Int}, 0:1:1) === 0:1:1
    @test convert(StepRange{Int128,Int128}, 0:1:1) === Int128(0):Int128(1):Int128(1)

    @test promote(0:1:1, 2:5) === (0:1:1, 2:1:5)
    @test convert(StepRange{Int128,Int128}, 0:5) === Int128(0):Int128(1):Int128(5)
    @test convert(StepRange, 0:5) === 0:1:5
    @test convert(StepRange{Int128,Int128}, 0.:5) === Int128(0):Int128(1):Int128(5)

    @test_throws ArgumentError StepRange(1.1,1,5.1)

    @test promote(0f0:inv(3f0):1f0, 0.:2.:5.) === (0:1/3:1, 0.:2.:5.)

    @test convert(StepRangeLen{Float64}, 0:1/3:1) === 0:1/3:1
    @test convert(StepRangeLen{Float64}, 0f0:inv(3f0):1f0) === 0:1/3:1

    @test promote(0:1/3:1, 0:5) === (0:1/3:1, 0.:1.:5.)
    @test convert(StepRangeLen{Float64}, 0:5) === 0.:1.:5.
    @test convert(StepRangeLen{Float64}, 0:1:5) === 0.:1.:5.
    @test convert(StepRangeLen, 0:5) == 0:5
    @test convert(StepRangeLen, 0:1:5) == 0:1:5

    @test convert(LinRange{Float64}, 0.0:0.1:0.3) === LinRange{Float64}(0.0, 0.3, 4)
    @test convert(LinRange, 0.0:0.1:0.3) === LinRange{Float64}(0.0, 0.3, 4)
    @test convert(LinRange, 0:3) === LinRange{Int}(0, 3, 4)

    @test promote('a':'z', 1:2) === ('a':'z', 1:1:2)
    @test eltype(['a':'z', 1:2]) == (StepRange{T,Int} where T)
end

@testset "Ranges with <:Integer eltype but non-integer step (issue #32419)" begin
    @test eltype(StepRange(1, 1//1, 2)) === Int
    @test_throws ArgumentError StepRange(1, 1//2, 2)
    @test eltype(StepRangeLen{Int}(1, 1//1, 2)) === Int
    @test_throws ArgumentError StepRangeLen{Int}(1, 1//2, 2)
    @test eltype(LinRange{Int}(1, 5, 3)) === Int
    @test_throws ArgumentError LinRange{Int}(1, 5, 4)
end

@testset "LinRange ops" begin
    @test 2*LinRange(0,3,4) == LinRange(0,6,4)
    @test LinRange(0,3,4)*2 == LinRange(0,6,4)
    @test LinRange(0,3,4)/3 == LinRange(0,1,4)
    @test broadcast(-, 2, LinRange(0,3,4)) == LinRange(2,-1,4)
    @test broadcast(+, 2, LinRange(0,3,4)) == LinRange(2,5,4)
    @test -LinRange{Int}(0,3,4) === LinRange{Int}(0,-3,4)
    @test -LinRange{Float64}(0.,3.,4) === LinRange{Float64}(-0.,-3.,4)
    @test reverse(LinRange{Int}(0,3,4)) === LinRange{Int}(3,0,4)
    @test reverse(LinRange{Float64}(0.,3.,4)) === LinRange{Float64}(3.,0.,4)
end

# issue #11245
@test repr(range(1, stop=2, length=3)) == "1.0:0.5:2.0"

@testset "issue 10950" begin
    r = 1//2:3
    @test length(r) == 3
    @test checked_length(r) == 3
    i = 1
    for x in r
        @test x == i//2
        i += 2
    end
    @test i == 7
end

@testset "repr" begin
    # repr/show should display the range nicely
    # to test print_range in range.jl
    replrepr(x) = repr("text/plain", x; context=IOContext(stdout, :limit=>true, :displaysize=>(24, 80)))
    nb = Sys.WORD_SIZE
    @test replrepr(1:4) == "1:4"
    @test repr("text/plain", 1:4) == "1:4"
    @test repr("text/plain", range(1, stop=5, length=7)) == "1.0:0.6666666666666666:5.0"
    @test repr("text/plain", LinRange{Float64}(1,5,7)) == "7-element LinRange{Float64, Int$nb}:\n 1.0,1.66667,2.33333,3.0,3.66667,4.33333,5.0"
    @test repr(range(1, stop=5, length=7)) == "1.0:0.6666666666666666:5.0"
    @test repr(LinRange{Float64}(1,5,7)) == "LinRange{Float64}(1.0, 5.0, 7)"
    @test replrepr(0:100.) == "0.0:1.0:100.0"
    # next is to test a very large range, which should be fast because print_range
    # only examines spacing of the left and right edges of the range, sufficient
    # to cover the designated screen size.
    @test replrepr(range(0, stop=100, length=10000)) == "0.0:0.010001000100010001:100.0"
    @test replrepr(LinRange{Float64}(0,100, 10000)) == "10000-element LinRange{Float64, Int$nb}:\n 0.0,0.010001,0.020002,0.030003,0.040004,…,99.95,99.96,99.97,99.98,99.99,100.0"

    @test sprint(show, UnitRange(1, 2)) == "1:2"
    @test sprint(show, StepRange(1, 2, 5)) == "1:2:5"
end

@testset "Issue 11049, and related" begin
    @test promote(range(0f0, stop=1f0, length=3), range(0., stop=5., length=2)) ===
        (range(0., stop=1., length=3), range(0., stop=5., length=2))
    @test convert(LinRange{Float64}, range(0., stop=1., length=3)) === LinRange(0., 1., 3)
    @test convert(LinRange{Float64}, range(0f0, stop=1f0, length=3)) === LinRange(0., 1., 3)

    @test promote(range(0., stop=1., length=3), 0:5) === (range(0., stop=1., length=3),
                                                 range(0., stop=5., length=6))
    @test convert(LinRange{Float64}, 0:5) === LinRange(0., 5., 6)
    @test convert(LinRange{Float64}, 0:1:5) === LinRange(0., 5., 6)
    @test convert(LinRange, 0:5) === LinRange{Int}(0, 5, 6)
    @test convert(LinRange, 0:1:5) === LinRange{Int}(0, 5, 6)

    function test_range_index(r, s)
        @test typeof(r[s]) == typeof(r)
        @test [r;][s] == [r[s];]
    end
    test_range_index(range(0.1, stop=0.3, length=3), 1:2)
    test_range_index(range(0.1, stop=0.3, length=3), 1:0)
    test_range_index(range(1.0, stop=1.0, length=1), 1:1)
    test_range_index(range(1.0, stop=1.0, length=1), 1:0)
    test_range_index(range(1.0, stop=2.0, length=0), 1:0)

    function test_range_identity(r::AbstractRange{T}, mr) where T
        @test -r == mr
        @test -Vector(r) == Vector(mr)
        @test isa(-r, typeof(r))

        @test broadcast(+, broadcast(+, 1, r), -1) == r
        @test 1 .+ Vector(r) == Vector(1 .+ r) == Vector(r .+ 1)
        @test isa(broadcast(+, broadcast(+, 1, r), -1), typeof(r))
        @test broadcast(-, broadcast(-, 1, r), 1) == mr
        @test 1 .- Vector(r) == Vector(1 .- r) == Vector(1 .+ mr)
        @test Vector(r) .- 1 == Vector(r .- 1) == -Vector(mr .+ 1)
        @test isa(broadcast(-, broadcast(-, 1, r), 1), typeof(r))

        @test 1 * r * 1 == r
        @test 2 * r * T(0.5) == r
        @test isa(1 * r * 1, typeof(r))
        @test r / 1 == r
        @test r / 2 * 2 == r
        @test r / T(0.5) * T(0.5) == r
        @test isa(r / 1, typeof(r))

        @test (2 * Vector(r) == Vector(r * 2) == Vector(2 * r) ==
               Vector(r * T(2.0)) == Vector(T(2.0) * r) ==
               Vector(r / T(0.5)) == -Vector(mr * T(2.0)))
    end

    test_range_identity(range(1.0, stop=27.0, length=10), range(-1.0, stop=-27.0, length=10))
    test_range_identity(range(1f0, stop=27f0, length=10), range(-1f0, stop=-27f0, length=10))

    test_range_identity(range(1.0, stop=27.0, length=0), range(-1.0, stop=-27.0, length=0))
    test_range_identity(range(1f0, stop=27f0, length=0), range(-1f0, stop=-27f0, length=0))

    test_range_identity(range(1.0, stop=1.0, length=1), range(-1.0, stop=-1.0, length=1))
    test_range_identity(range(1f0, stop=1f0, length=1), range(-1f0, stop=-1f0, length=1))

    @test reverse(range(1.0, stop=27.0, length=1275)) == range(27.0, stop=1.0, length=1275)
    @test [reverse(range(1.0, stop=27.0, length=1275));] ==
        reverse([range(1.0, stop=27.0, length=1275);])
end

@testset "PR 12200 and related" begin
    for _r in (1:2:100, 1:100, 1f0:2f0:100f0, 1.0:2.0:100.0,
               range(1, stop=100, length=10), range(1f0, stop=100f0, length=10))
        float_r = float(_r)
        big_r = broadcast(big, _r)
        big_rdot = big.(_r)
        @test big_rdot == big_r
        @test typeof(big_r) == typeof(big_rdot)
        @test typeof(big_r).name === typeof(_r).name
        if eltype(_r) <: AbstractFloat
            @test isa(float_r, typeof(_r))
            @test eltype(big_r) === BigFloat
        else
            @test isa(float_r, AbstractRange)
            @test eltype(float_r) <: AbstractFloat
            @test eltype(big_r) === BigInt
        end
    end

    @test_throws DimensionMismatch range(1., stop=5., length=5) + range(1., stop=5., length=6)
    @test_throws DimensionMismatch range(1., stop=5., length=5) - range(1., stop=5., length=6)
    @test_throws DimensionMismatch range(1., stop=5., length=5) .* range(1., stop=5., length=6)
    @test_throws DimensionMismatch range(1., stop=5., length=5) ./ range(1., stop=5., length=6)

    @test_throws DimensionMismatch (1:5) + (1:6)
    @test_throws DimensionMismatch (1:5) - (1:6)
    @test_throws DimensionMismatch (1:5) .* (1:6)
    @test_throws DimensionMismatch (1:5) ./ (1:6)

    @test_throws DimensionMismatch (1.:5.) + (1.:6.)
    @test_throws DimensionMismatch (1.:5.) - (1.:6.)
    @test_throws DimensionMismatch (1.:5.) .* (1.:6.)
    @test_throws DimensionMismatch (1.:5.) ./ (1.:6.)

    function test_range_sum_diff(r1, r2, r_sum, r_diff)
        @test r1 + r2 == r_sum
        @test r2 + r1 == r_sum
        @test r1 - r2 == r_diff
        @test r2 - r1 == -r_diff

        @test Vector(r1) + Vector(r2) == Vector(r_sum)
        @test Vector(r2) + Vector(r1) == Vector(r_sum)
        @test Vector(r1) - Vector(r2) == Vector(r_diff)
        @test Vector(r2) - Vector(r1) == Vector(-r_diff)
    end

    test_range_sum_diff(1:5, 0:2:8, 1:3:13, 1:-1:-3)
    test_range_sum_diff(1.:5., 0.:2.:8., 1.:3.:13., 1.:-1.:-3.)
    test_range_sum_diff(range(1., stop=5., length=5), range(0., stop=-4., length=5),
                        range(1., stop=1., length=5), range(1., stop=9., length=5))

    test_range_sum_diff(1:5, 0.:2.:8., 1.:3.:13., 1.:-1.:-3.)
    test_range_sum_diff(1:5, range(0, stop=8, length=5),
                        range(1, stop=13, length=5), range(1, stop=-3, length=5))
    test_range_sum_diff(1.:5., range(0, stop=8, length=5),
                        range(1, stop=13, length=5), range(1, stop=-3, length=5))
end
# Issue #12388
let r = 0x02:0x05
    @test r[2:3] == 0x03:0x04
end

@testset "Issue #13738" begin
    for r in (big(1):big(2), UInt128(1):UInt128(2), 0x1:0x2)
        local r
        rr = r[r]
        @test typeof(rr) == typeof(r)
        @test r[r] == r
        # these calls to similar must not throw:
        @test size(similar(r, size(r))) == size(similar(r, length(r)))
    end
end

@testset "sign, conj, ~ (Issue #16067)" begin
    A = -1:1
    B = -1.0:1.0
    @test sign.(A) == [-1,0,1]
    @test sign.(B) == [-1,0,1]
    @test typeof(sign.(A)) === Vector{Int}
    @test typeof(sign.(B)) === Vector{Float64}

    @test conj(A) === A
    @test conj(B) === B

    @test .~A == [0,-1,-2]
    @test typeof(.~A) == Vector{Int}
end

@testset "conversion to Array" begin
    r = 1:3
    a = [1,2,3]
    @test convert(Array, r) == a
    @test convert(Array{Int}, r) == a
    @test convert(Array{Float64}, r) == a
    @test convert(Array{Int,1}, r) == a
    @test convert(Array{Float64,1}, r) == a
end

@testset "extrema" begin
    @test_throws ArgumentError minimum(1:2:-1)
    @test_throws ArgumentError argmin(Base.OneTo(-1))
    @test_throws ArgumentError maximum(Base.OneTo(-1))
    @test_throws ArgumentError argmax(1:-1)

    for (r, imin, imax) in [
            (Base.OneTo(5), 1, 5),
            (1:10, 1, 10),
            (10:-1:0, 11, 1),
            (range(10, stop=20, length=5), 1, 5),
            (range(10.3, step=-2, length=7), 7, 1),
           ]
        @test minimum(r) === r[imin]
        @test maximum(r) === r[imax]
        @test imin === argmin(r)
        @test imax === argmax(r)
        @test extrema(r) === (r[imin], r[imax])
    end

    r = 1f8-10:1f8
    rv = collect(r)
    @test argmin(r) == argmin(rv) == 1
    @test r[argmax(r)] == r[argmax(rv)] == 1f8
    @test argmax(r) == lastindex(r)
    @test argmax(rv) != lastindex(r)
end

@testset "OneTo" begin
    let r = Base.OneTo(-5)
        @test isempty(r)
        @test length(r) == checked_length(r) == 0
        @test size(r) == (0,)
        @test first(r) === 1
        @test last(r) === 0
    end
    let r = Base.OneTo(3)
        @test !isempty(r)
        @test length(r) == checked_length(r) == 3
        @test size(r) == (3,)
        @test step(r) == 1
        @test first(r) == 1
        @test last(r) == 3
        @test minimum(r) == 1
        @test maximum(r) == 3
        @test argmin(r) == 1
        @test argmax(r) == 3
        @test r[2] == 2
        @test r[2:3] === 2:3
        @test_throws BoundsError r[4]
        @test_throws BoundsError r[0]
        @test broadcast(+, r, 1) === 2:4
        @test 2*r == 2:2:6
        @test r + r == 2:2:6
        k = 0
        for i in r
            @test i == (k += 1)
        end
        @test intersect(r, Base.OneTo(2)) == Base.OneTo(2)
        @test union(r, Base.OneTo(4)) == Base.OneTo(4)
        @test intersect(r, 0:5) == 1:3
        @test intersect(r, 2) === intersect(2, r) === 2:2
        @test findall(in(r), r) === findall(in(1:length(r)), r) ===
              findall(in(r), 1:length(r)) === 1:length(r)
        io = IOBuffer()
        show(io, r)
        str = String(take!(io))
        @test str == "Base.OneTo(3)"
    end
    let r = Base.OneTo(7)
        @test findall(in(2:(length(r) - 1)), r) === 2:(length(r) - 1)
        @test findall(in(r), 2:(length(r) - 1)) === 1:(length(r) - 2)
    end
    @test convert(Base.OneTo, 1:2) === Base.OneTo{Int}(2)
    @test_throws ArgumentError("first element must be 1, got 2") convert(Base.OneTo, 2:3)
    @test_throws ArgumentError("step must be 1, got 2") convert(Base.OneTo, 1:2:5)
    @test Base.OneTo(1:2) === Base.OneTo{Int}(2)
    @test Base.OneTo(1:1:2) === Base.OneTo{Int}(2)
    @test Base.OneTo{Int32}(1:2) === Base.OneTo{Int32}(2)
    @test Base.OneTo(Int32(1):Int32(2)) === Base.OneTo{Int32}(2)
    @test Base.OneTo{Int16}(3.0) === Base.OneTo{Int16}(3)
    @test_throws InexactError(:Int16, Int16, 3.2) Base.OneTo{Int16}(3.2)
end

@testset "range of other types" begin
    let r = range(0, stop=3//10, length=4)
        @test eltype(r) == Rational{Int}
        @test r[2] === 1//10
    end

    let a = 1.0,
        b = nextfloat(1.0),
        ba = BigFloat(a),
        bb = BigFloat(b),
        r = range(ba, stop=bb, length=3)
        @test eltype(r) == BigFloat
        @test r[1] == a && r[3] == b
        @test r[2] == (ba+bb)/2
    end

    let (a, b) = (rand(10), rand(10)),
        r = range(a, stop=b, length=5)
        @test r[1] == a && r[5] == b
        for i = 2:4
            x = ((5 - i) // 4) * a + ((i - 1) // 4) * b
            @test r[i] == x
        end
    end
end
@testset "issue #23178" begin
    r = range(Float16(0.1094), stop=Float16(0.9697), length=300)
    @test r[1] == Float16(0.1094)
    @test r[end] == Float16(0.9697)
end

# issue #20382
let r = @inferred((:)(big(1.0),big(2.0),big(5.0)))
    @test eltype(r) == BigFloat
end

@testset "issue #14420" begin
    for r in (range(0.10000000000000045, stop=1, length=50), 0.10000000000000045:(1-0.10000000000000045)/49:1)
        local r
        @test r[1] === 0.10000000000000045
        @test r[end] === 1.0
    end
end
@testset "issue #20381" begin
    r = range(-big(1.0), stop=big(1.0), length=4)
    @test isa(@inferred(r[2]), BigFloat)
    @test r[2] ≈ big(-1.0)/3
end

@testset "issue #20520" begin
    r = range(1.3173739f0, stop=1.3173739f0, length=3)
    @test length(r) == checked_length(r) == 3
    @test first(r) === 1.3173739f0
    @test last(r)  === 1.3173739f0
    @test r[2]     === 1.3173739f0
    r = range(1.0, stop=3+im, length=4)
    @test r[1] === 1.0+0.0im
    @test r[2] ≈ (5/3)+(1/3)im
    @test r[3] ≈ (7/3)+(2/3)im
    @test r[4] === 3.0+im
end

# ambiguity between (:) methods (#20988)
struct NotReal; val; end
Base.:+(x, y::NotReal) = x + y.val
Base.zero(y::NotReal) = zero(y.val)
Base.rem(x, y::NotReal) = rem(x, y.val)
Base.isless(x, y::NotReal) = isless(x, y.val)
@test (:)(1, NotReal(1), 5) isa StepRange{Int,NotReal}

isdefined(Main, :Furlongs) || @eval Main include("testhelpers/Furlongs.jl")
using .Main.Furlongs

@testset "dimensional correctness" begin
    @test_throws TypeError Furlong(2):Furlong(10)
    @test_throws TypeError range(Furlong(2), length=9)
    @test length(Vector(Furlong(2):Furlong(1):Furlong(10))) == 9
    @test length(range(Furlong(2), step=Furlong(1), length=9)) == checked_length(range(Furlong(2), step=Furlong(1), length=9)) == 9
    @test @inferred(length(StepRange(Furlong(2), Furlong(1), Furlong(1)))) == 0
    @test Vector(Furlong(2):Furlong(1):Furlong(10)) == Vector(range(Furlong(2), step=Furlong(1), length=9)) == Furlong.(2:10)
    @test Vector(Furlong(1.0):Furlong(0.5):Furlong(10.0)) ==
          Vector(Furlong(1):Furlong(0.5):Furlong(10)) == Furlong.(1:0.5:10)
end

@testset "sum arbitrary types" begin
    @test sum(Furlong(1):Furlong(0.5):Furlong(10)) == Furlong{1,Float64}(104.5)
    @test sum(StepRangeLen(Furlong(1), Furlong(0.5), 19)) == Furlong{1,Float64}(104.5)
    @test sum(0f0:0.001f0:1f0) == 500.5
    @test sum(0f0:0.000001f0:1f0) == 500000.5
    @test sum(0f0:0.1f0:10f0) == 505.
    @test sum(Float16(0):Float16(0.001):Float16(1)) ≈ 500.5
    @test sum(Float16(0):Float16(0.1):Float16(10)) == 505.
end

@testset "issue #22270" begin
    linsp = range(1.0, stop=2.0, length=10)
    @test typeof(linsp.ref) == Base.TwicePrecision{Float64}
    @test Float32(linsp.ref) === convert(Float32, linsp.ref)
    @test Float32(linsp.ref) ≈ linsp.ref.hi + linsp.ref.lo
end

@testset "issue #23300" begin
    x = -5:big(1.0):5
    @test map(Float64, x) === -5.0:1.0:5.0
    @test map(Float32, x) === -5.0f0:1.0f0:5.0f0
    @test map(Float16, x) === Float16(-5.0):Float16(1.0):Float16(5.0)
    @test map(BigFloat, x) === x
end

@testset "broadcasting returns ranges" begin
    x, r = 2, 1:5
    @test @inferred(x .+ r) === 3:7
    @test @inferred(r .+ x) === 3:7
    @test @inferred(r .- x) === -1:3
    @test @inferred(x .- r) === 1:-1:-3
    @test @inferred(x .* r) == 2:2:10
    @test @inferred(r .* x) == 2:2:10
    @test @inferred(r ./ x) === 0.5:0.5:2.5
    @test @inferred(x ./ r) == 2 ./ [r;] && isa(x ./ r, Vector{Float64})
    @test @inferred(r .\ x) == 2 ./ [r;] && isa(x ./ r, Vector{Float64})
    @test @inferred(x .\ r) === 0.5:0.5:2.5

    @test @inferred(2 .* (r .+ 1) .+ 2) == 6:2:14

    # issue #42291
    @test length((1:5) .- 1/7) == 5
    @test length((1:5) .+ -1/7) == 5
    @test length(-1/7 .+ (1:5)) == 5
end

@testset "Bad range calls" begin
    @test_throws ArgumentError range(1)
    @test_throws ArgumentError range(nothing)
    @test_throws ArgumentError range(1, step=4)
    @test_throws ArgumentError range(; step=1, length=6)
    @test_throws ArgumentError range(; step=2, stop=7.5)
    @test_throws ArgumentError range(1.0, step=0.25, stop=2.0, length=5)
    @test_throws ArgumentError range(; stop=nothing)
    @test_throws ArgumentError range(; length=nothing)
    @test_throws TypeError range(; length=5.5)
end

@testset "issue #23300#issuecomment-371575548" begin
    for (start, stop) in ((-5, 5), (-5.0, 5), (-5, 5.0), (-5.0, 5.0))
        @test @inferred(range(big(start), stop=big(stop), length=11)) isa LinRange{BigFloat}
        @test Float64.(@inferred(range(big(start), stop=big(stop), length=11))) == range(start, stop=stop, length=11)
        @test Float64.(@inferred(map(exp, range(big(start), stop=big(stop), length=11)))) == map(exp, range(start, stop=stop, length=11))
    end
end

@testset "Issue #26532" begin
    x = range(3, stop=3, length=5)
    @test step(x) == 0.0
    @test x isa StepRangeLen{Float64,Base.TwicePrecision{Float64},Base.TwicePrecision{Float64}}
end

@testset "Issue #44292" begin
    let x = @inferred range(0, step=0.2, length=5)
        @test x isa StepRangeLen{Float64,Base.TwicePrecision{Float64},Base.TwicePrecision{Float64}}
        @test x == [0.0, 0.2, 0.4, 0.6, 0.8]
    end

<<<<<<< HEAD
    let x = @inferred range(stop=1, step=0.2, length=5)
        @test x isa StepRangeLen{Float64,Base.TwicePrecision{Float64},Base.TwicePrecision{Float64}}
        @test x == [0.2, 0.4, 0.6, 0.8, 1.0]
=======
    let x = @inferred range(0.0, step=2, length=5)
        @test x isa StepRangeLen{Float64,Base.TwicePrecision{Float64},Base.TwicePrecision{Float64}}
        @test x == [0.0, 2.0, 4.0, 6.0, 8.0]
        @test x === range(0.0, step=2.0, length=5)
        @test x === range(0.0f0, step=2e0, length=5)
        @test x === range(0e0, step=2.0f0, length=5)
    end

    # start::IEEEFloat and step::Complex
    let x = @inferred range(2.0, step=1im, length=3)
        @test typeof(x) === StepRangeLen{ComplexF64, Float64, Complex{Int}, Int}
        @test x == range(2, step=1im, length=3)  # compare with integer range
        @test x == 2.0 .+ [0im, 1im, 2im]
    end

    # start::Complex and step::IEEEFloat
    let x = @inferred range(2im, step=1.0, length=3)
        @test typeof(x) === StepRangeLen{ComplexF64, Complex{Int}, Float64, Int}
        @test x == range(2im, step=1, length=3)  # compare with integer range
    end

    # stop::IEEEFloat and step::Complex
    let x = @inferred range(stop=2.0, step=1im, length=3)
        @test typeof(x) === StepRangeLen{ComplexF64, ComplexF64, Complex{Int}, Int}
        @test x == range(stop=2, step=1im, length=3)  # compare with integer range
        @test x == 2.0 .- [2im, 1im, 0im]
    end

    # stop::Complex and step::IEEEFloat
    let x = @inferred range(stop=2im, step=1.0, length=3)
        @test typeof(x) === StepRangeLen{ComplexF64, ComplexF64, Float64, Int}
        @test x == range(stop=2im, step=1, length=3)  # compare with integer range
    end

    let x = @inferred range(stop=10, step=2.0, length=5)
        @test x isa StepRangeLen{Float64,Base.TwicePrecision{Float64},Base.TwicePrecision{Float64}}
        @test x === @inferred range(stop=10.0, step=2.0, length=5)
        @test x === @inferred range(stop=10f0, step=2.0, length=5)
        @test x === @inferred range(stop=10e0, step=2.0f0, length=5)
        @test x == [2, 4, 6, 8, 10]
    end

    let x = @inferred range(stop=10.0, step=2, length=4)
        @test x isa StepRangeLen{Float64,Base.TwicePrecision{Float64},Base.TwicePrecision{Float64}}
        @test x == [4.0, 6.0, 8.0, 10.0]
>>>>>>> b2252f44
    end
end

@testset "Views of ranges" begin
    @test view(Base.OneTo(10), Base.OneTo(5)) === Base.OneTo(5)
    @test view(1:10, 1:5) === 1:5
    @test view(1:10, 1:2:5) === 1:2:5
    @test view(1:2:9, 1:5) === 1:2:9
    @test view(1:10, :) === 1:10
    @test view(1:2:9, :) === 1:2:9

    # Ensure we don't hit a fallback `view` if there's a better `getindex` implementation
    vmt = collect(methods(view, Tuple{AbstractRange, AbstractRange}))
    for m in methods(getindex, Tuple{AbstractRange, AbstractRange})
        tt = Base.tuple_type_tail(m.sig)
        tt == Tuple{AbstractArray,Vararg{Any,N}} where N && continue
        vm = findfirst(sig->tt <: Base.tuple_type_tail(sig.sig), vmt)
        @test vmt[vm].sig != Tuple{typeof(view),AbstractArray,Vararg{Any,N}} where N
    end
end

@testset "Issue #26608" begin
    @test_throws BoundsError (Int8(-100):Int8(100))[400]
    @test_throws BoundsError (-100:100)[typemax(UInt)]
    @test_throws BoundsError (false:true)[3]
end

module NonStandardIntegerRangeTest

using Test

using Base.Checked: checked_length
import Base.Checked: checked_add, checked_sub

struct Position <: Integer
    val::Int
end
Position(x::Position) = x # to resolve ambiguity with boot.jl:770

struct Displacement <: Integer
    val::Int
end
Displacement(x::Displacement) = x # to resolve ambiguity with boot.jl:770

Base.:-(x::Displacement) = Displacement(-x.val)
Base.:-(x::Position, y::Position) = Displacement(x.val - y.val)
Base.:-(x::Position, y::Displacement) = Position(x.val - y.val)
Base.:-(x::Displacement, y::Displacement) = Displacement(x.val - y.val)
Base.:+(x::Position, y::Displacement) = Position(x.val + y.val)
Base.:+(x::Displacement, y::Displacement) = Displacement(x.val + y.val)
Base.:(<=)(x::Position, y::Position) = x.val <= y.val
Base.:(<)(x::Position, y::Position) = x.val < y.val
Base.:(<)(x::Displacement, y::Displacement) = x.val < y.val

# for StepRange computation:
Base.Unsigned(x::Displacement) = Unsigned(x.val)
Base.rem(x::Displacement, y::Displacement) = Displacement(rem(x.val, y.val))
Base.div(x::Displacement, y::Displacement) = Displacement(div(x.val, y.val))

# required for collect (summing lengths); alternatively, should length return Int by default?
Base.promote_rule(::Type{Displacement}, ::Type{Int}) = Int
Base.convert(::Type{Int}, x::Displacement) = x.val

# Unsigned complement, for testing checked_length
struct UPosition <: Unsigned
    val::UInt
end
UPosition(x::UPosition) = x # to resolve ambiguity with boot.jl:770

struct UDisplacement <: Unsigned
    val::UInt
end
UDisplacement(x::UDisplacement) = x # to resolve ambiguity with boot.jl:770

Base.show(io::IO, x::Union{Position, UPosition, Displacement, UDisplacement}) =
    # should use show if we were to do this properly (instead of just a test-helper)
    print(io, typeof(x).name.name, "(", x.val, ")")

Base.:-(x::UPosition, y::UPosition) = UDisplacement(x.val - y.val)
Base.:-(x::UPosition, y::UDisplacement) = UPosition(x.val - y.val)
Base.:+(x::UPosition, y::UDisplacement) = UPosition(x.val + y.val)
Base.:+(x::UDisplacement, y::Displacement) = UDisplacement(x.val + y.val)
Base.:+(x::UDisplacement, y::UDisplacement) = UDisplacement(x.val + y.val)
Base.:-(x::UPosition, y::Displacement) = UPosition(x.val - y.val)
checked_sub(x::UPosition, y::UPosition) = UDisplacement(checked_sub(x.val, y.val))
checked_sub(x::UPosition, y::UDisplacement) = UPosition(checked_sub(x.val, y.val))
checked_sub(x::UDisplacement, y::UDisplacement) = UDisplacement(checked_sub(x.val, y.val))
checked_add(x::UPosition, y::UDisplacement) = UPosition(checked_add(x.val, y.val))
checked_add(x::UDisplacement, y::UDisplacement) = UDisplacement(checked_add(x.val, y.val))
Base.:+(x::UPosition, y::Displacement) = UPosition(x.val + y.val)
Base.:(<=)(x::UPosition, y::UPosition) = x.val <= y.val
Base.:(<)(x::UPosition, y::UPosition) = x.val < y.val
Base.:(<)(x::UDisplacement, y::UDisplacement) = x.val < y.val

# for StepRange computation:
Base.rem(x::UDisplacement, y::Displacement) = UDisplacement(rem(x.val, y.val))
Base.div(x::UDisplacement, y::Displacement) = UDisplacement(div(x.val, y.val))
Base.rem(x::UDisplacement, y::UDisplacement) = UDisplacement(rem(x.val, y.val))
Base.div(x::UDisplacement, y::UDisplacement) = UDisplacement(div(x.val, y.val))

#Base.promote_rule(::Type{UDisplacement}, ::Type{Int}) = Int
#Base.convert(::Type{Int}, x::UDisplacement) = Int(x.val)

@testset "Ranges with nonstandard Integers" begin
    for (start, stop) in [(2, 4), (3, 3), (3, -2)]
        r = Position(start) : Position(stop)
        @test length(r) === Displacement(stop >= start ? stop - start + 1 : 0)
        start >= 0 && stop >= 0 && @test UDisplacement(length(r).val) ===
              checked_length(UPosition(start) : UPosition(stop)) ===
              checked_length(UPosition(start) : Displacement(1) : UPosition(stop)) ===
              checked_length(UPosition(start) : UDisplacement(1) : UPosition(stop))
        @test collect(r) == Position.(start : stop)
    end

    @test length(UPosition(3):Displacement(7):UPosition(100)) === checked_length(UPosition(3):Displacement(7):UPosition(100)) === UDisplacement(14)
    @test length(UPosition(100):Displacement(7):UPosition(3)) === checked_length(UPosition(100):Displacement(7):UPosition(3)) === UDisplacement(0)
    @test length(UPosition(100):Displacement(-7):UPosition(3)) === checked_length(UPosition(100):Displacement(-7):UPosition(3)) === UDisplacement(14)
    @test length(UPosition(3):Displacement(-7):UPosition(100)) === checked_length(UPosition(3):Displacement(-7):UPosition(100)) === UDisplacement(0)
    @test_throws OverflowError checked_length(zero(UPosition):UPosition(typemax(UInt)))
    @test_throws OverflowError checked_length(zero(UPosition):Displacement(1):UPosition(typemax(UInt)))
    @test_throws OverflowError checked_length(UPosition(typemax(UInt)):Displacement(-1):zero(UPosition))

    for start in [3, 0, -2]
        @test collect(Base.OneTo(Position(start))) == Position.(Base.OneTo(start))
    end

    for step in [-3, -2, -1, 1, 2, 3]
        for start in [-1, 0, 2]
            for stop in [start, start - 1, start + 2 * step, start + 2 * step + 1]
                r1 = StepRange(Position(start), Displacement(step), Position(stop))
                @test collect(r1) == Position.(start : step : stop)

                r2 = Position(start) : Displacement(step) : Position(stop)
                @test r1 === r2
            end
        end
    end
end

end # module NonStandardIntegerRangeTest

@testset "Issue #26619" begin
    @test length(UInt(100) : -1 : 1) == checked_length(UInt(100) : -1 : 1) === UInt(100)
    @test collect(UInt(5) : -1 : 3) == [UInt(5), UInt(4), UInt(3)]

    let r = UInt(5) : -2 : 2
        @test r.start === UInt(5)
        @test r.step === -2
        @test r.stop === UInt(3)
        @test collect(r) == [UInt(5), UInt(3)]
    end

    for step in [-3, -2, -1, 1, 2, 3]
        for start in [0, 15]
            for stop in [0, 15]
                @test collect(UInt(start) : step : UInt(stop)) == start : step : stop
            end
        end
    end
end

@testset "constant-valued ranges (issues #10391 and #29052)" begin
    @testset "with $(nameof(typeof(r))) of $(eltype(r))" for r in ((1:4), (1:1:4), StepRangeLen(1,1,4), (1.0:4.0))
        @test @inferred(0 * r) == [0.0, 0.0, 0.0, 0.0]
        @test @inferred(0 .* r) == [0.0, 0.0, 0.0, 0.0]
        @test @inferred(r .* 0) == [0.0, 0.0, 0.0, 0.0]
        @test @inferred(r + (4:-1:1)) == [5.0, 5.0, 5.0, 5.0]
        @test @inferred(r .+ (4:-1:1)) == [5.0, 5.0, 5.0, 5.0]
        @test @inferred(r - r) == [0.0, 0.0, 0.0, 0.0]
        @test @inferred(r .- r) == [0.0, 0.0, 0.0, 0.0]

        @test @inferred(r .+ (4.0:-1:1)) == [5.0, 5.0, 5.0, 5.0]
        @test @inferred(0.0 * r) == [0.0, 0.0, 0.0, 0.0]
        @test @inferred(0.0 .* r) == [0.0, 0.0, 0.0, 0.0]
        @test @inferred(r / Inf) == [0.0, 0.0, 0.0, 0.0]
        @test @inferred(r ./ Inf) == [0.0, 0.0, 0.0, 0.0]

        @test eval(Meta.parse(repr(0 * r))) == [0.0, 0.0, 0.0, 0.0]

        # Not constant-valued, but related methods:
        @test @inferred(-1 * r) == [-1,-2,-3,-4]
        @test @inferred(r * -1) == [-1,-2,-3,-4]
        @test @inferred(r / -1) == [-1,-2,-3,-4]

        @test @inferred(-1.0 .* r) == [-1,-2,-3,-4]
        @test @inferred(r .* -1.0) == [-1,-2,-3,-4]
        @test @inferred(r ./ -1.0) == [-1,-2,-3,-4]

        @test @inferred(-1 * reverse(r)) == [-4,-3,-2,-1]
        @test @inferred(-1.0 .* reverse(r)) == [-4,-3,-2,-1]
        @test @inferred(reverse(r) ./ -1.0) == [-4,-3,-2,-1]
    end

    @test_broken @inferred(range(0, step=0, length=4)) == [0, 0, 0, 0]
    @test @inferred(range(0, stop=0, length=4)) == [0, 0, 0, 0]
    @test @inferred(range(0.0, step=0.0, length=4)) == [0.0, 0.0, 0.0, 0.0]
    @test @inferred(range(0.0, stop=0.0, length=4)) == [0.0, 0.0, 0.0, 0.0]
    @test @inferred(range(0, step=0.0, length=4)) == [0.0, 0.0, 0.0, 0.0]
    @test @inferred(range(0.0, step=0, length=4)) == [0.0, 0.0, 0.0, 0.0]
    @test @inferred(range(0, stop=0.0, length=4)) == [0.0, 0.0, 0.0, 0.0]
    @test @inferred(range(0.0, stop=0, length=4)) == [0.0, 0.0, 0.0, 0.0]

    z4 = 0.0 * (1:4)
    @test @inferred(z4 .+ (1:4)) == 1.0:1.0:4.0
    @test @inferred(z4 .+ z4) === z4
end

@testset "getindex" begin
    @test getindex((typemax(UInt64)//one(UInt64):typemax(UInt64)//one(UInt64)), 1) == typemax(UInt64)//one(UInt64)
end

@testset "Issue #30006" begin
    @test Base.Slice(Base.OneTo(5))[Int32(1)] == Int32(1)
    @test Base.Slice(Base.OneTo(3))[Int8(2)] == Int8(2)
    @test Base.Slice(1:10)[Int32(2)] == Int32(2)
    @test Base.Slice(1:10)[Int8(2)] == Int8(2)
end

@testset "allocation of TwicePrecision call" begin
    @test @allocated(0:286.493442:360) == 0
    @test @allocated(0:286:360) == 0
end

@testset "range with start and stop" begin
    for starts in [-1, 0, 1, 10]
        for stops in [-2, 0, 2, 100]
            for lengths in [2, 10, 100]
                if stops >= starts
                    @test range(starts, stops, length=lengths) === range(starts, stop=stops, length=lengths)
                end
            end
            for steps in [0.01, 1, 2]
                @test range(starts, stops, step=steps) === range(starts, stop=stops, step=steps)
            end
        end
    end
end

@testset "Reverse empty ranges" begin
    @test reverse(1:0) === 0:-1:1
    @test reverse(Base.OneTo(0)) === 0:-1:1
    # Almost `1.0:-1.0:2.0`, only different is the step which is
    # `Base.TwicePrecision(-1.0, 0.0)`
    @test reverse(1.0:0.0) === StepRangeLen(Base.TwicePrecision(1.0, 0.0),
                                            Base.TwicePrecision(-1.0, -0.0), 0)
    @test reverse(reverse(1.0:0.0)) === 1.0:0.0
end

@testset "Issue #30944 ranges with non-IEEEFloat types" begin
    # We want to test the creation of a range with BigFloat start or step
    @test range(big(1.0), length=10) == big(1.0):1:10
    @test range(1, step = big(1.0), length=10) == big(1.0):1:10
    @test range(1.0, step = big(1.0), length=10) == big(1.0):1:10
end

@testset "mod with ranges" begin
    for n in -10:10
        @test mod(n, 0:4) == mod(n, 5)
        @test mod(n, 1:5) == mod1(n, 5)
        @test mod(n, 2:6) == 2 + mod(n-2, 5)
        @test mod(n, Base.OneTo(5)) == mod1(n, 5)
    end
    @test mod(Int32(3), 1:5) == 3
    @test mod(big(typemax(Int))+99, 0:4) == mod(big(typemax(Int))+99, 5)
    @test_throws MethodError mod(3.141, 1:5)
    @test_throws MethodError mod(3, UnitRange(1.0,5.0))
    @test_throws MethodError mod(3, 1:2:7)
    @test_throws DivideError mod(3, 1:0)
end

@testset "clamp with unitrange" begin
    for n in -10:10
        @test clamp(n, 0:4) == clamp(n, 0, 4)
        @test clamp(n, Base.OneTo(5)) == clamp(n, 1, 5)
    end
    @test clamp(Int32(3), 1:5) === Int(3)
    @test clamp(big(typemax(Int))+99, 0:4) == 4
    @test_throws MethodError clamp(3.141, 1:5)
    @test_throws MethodError clamp(3, UnitRange(1.0,5.0))
    @test_throws MethodError clamp(3, 1:2:7)
    @test clamp(3, 1:0) == clamp(3, 1, 0) == 0
    @test clamp(-3, 1:0) == clamp(-3, 1, 0) == 1
end

@testset "issue #33882" begin
    r = StepRangeLen('a',2,4)
    @test step(r) === 2
    @test collect(r) == ['a','c','e','g']
end

@testset "diff of ranges, #36116" begin
    for r in (0:2, 0:1:2, 0.0:1.0:2.0, LinRange(0,2,3))
        @test diff(r) == diff(collect(r)) == fill(1, 2)
        @test_throws ArgumentError diff(r, dims=2)
    end
    for r in (0:2:5, 0.1:0.1:2.0, LinRange(0,2,33))
        @test diff(r) == diff(collect(r)) == [r[i+1] - r[i] for i in 1:length(r)-1]
    end
end

@testset "Return type of indexing with ranges" begin
    for T = (Base.OneTo{Int}, UnitRange{Int}, StepRange{Int,Int}, StepRangeLen{Int}, LinRange{Int})
        @test eltype(T(1:5)) === eltype(T(1:5)[1:2])
    end
end

@testset "Type-stable intersect (#32410)" begin
    for T = (StepRange{Int,Int}, StepRange{BigInt,Int}, StepRange{BigInt,BigInt})
        @test @inferred(intersect(T(1:2:5), 1:5)) == 1:2:5
        @test @inferred(intersect(1:5, T(1:2:5))) == 1:2:5
        @test @inferred(intersect(T(5:-2:1), 1:5)) == 5:-2:1
        @test @inferred(intersect(1:5, T(5:-2:1))) == 1:2:5
        @test isempty(@inferred(intersect(T(5:2:3), 1:5)))
        @test isempty(@inferred(intersect(1:5, T(5:2:3))))
    end
    @test @inferred(intersect(1:2:5, 1//1:1:5//1)) == 1:2:5
    @test @inferred(intersect(1//1:1:5//1, 1:2:5)) == 1:2:5
    @test @inferred(intersect(big(1):big(5), 3)) == 3:3
    @test @inferred(intersect(3, big(1):big(5))) == 3:3
end

@testset "eltype of range(::Integer; step::Rational, length) (#37295)" begin
    r = range(1, step=1//2, length=3)
    @test r == [1//1, 3//2, 2//1]
    @test eltype(r) === Rational{Int}
    @test typeof(step(r)) === Rational{Int}

    r = range(1//1, step=2, length=3)
    @test r == [1, 3, 5]
    @test eltype(r) === Rational{Int}
    @test typeof(step(r)) === Int

    r = range(Int16(1), step=Rational{Int8}(1,2), length=Int16(3))
    @test r == [1//1, 3//2, 2//1]
    @test eltype(r) === Rational{Int16}
    @test typeof(step(r)) === Rational{Int8}

    r = range(Rational{Int8}(1), step=Int16(2), length=Int8(3))
    @test r == [1, 3, 5]
    @test eltype(r) === Rational{Int16}
    @test typeof(step(r)) === Int16

    r = range('a', step=2, length=3)
    @test r == ['a', 'c', 'e']
    @test eltype(r) === Char
    @test typeof(step(r)) === Int

    r = range(typemax(Int)//1, step=1, length=0)
    @test isempty(r)
    @test eltype(r) === Rational{Int}
    @test typeof(step(r)) === Int

    r = range(typemin(Int), step=-1//1, length=0)
    @test isempty(r)
    @test eltype(r) === Rational{Int}
    @test typeof(step(r)) === Rational{Int}

    r = StepRangeLen(Int8(1), Int8(2), 3)
    @test r == Int8[1, 3, 5]
    @test eltype(r) === Int8
    @test typeof(step(r)) === Int8

    r = StepRangeLen(Int8(1), Int8(2), 3, 2)
    @test r == Int8[-1, 1, 3]
    @test eltype(r) === Int8
    @test typeof(step(r)) === Int8
end

@testset "LinRange eltype for element types that wrap integers" begin
    struct RealWrapper{T <: Real} <: Real
        x :: T
    end
    Base.promote_rule(::Type{S}, ::Type{RealWrapper{T}}) where {T,S<:Real} = RealWrapper{promote_type(S, T)}
    Base.:(-)(w::RealWrapper) = RealWrapper(-w.x)
    for f in [:(+), :(-), :(*), :(/)]
        @eval Base.$f(w::RealWrapper, y::RealWrapper) = RealWrapper($f(w.x, y.x))
    end
    for f in [:(<), :(==), :(<=)]
        @eval Base.$f(w::RealWrapper, y::RealWrapper) = $f(w.x, y.x)
    end
    for T in [:Float32, :Float64]
        @eval Base.$T(w::RealWrapper) = $T(w.x)
    end
    (::Type{RealWrapper{T}})(w::RealWrapper) where {T<:Real} = RealWrapper{T}(T(w.x))
    (::Type{T})(w::RealWrapper{T}) where {T<:Real} = T(w.x)
    Base.:(==)(w::RealWrapper, y::RealWrapper) = w.x == y.x
    Base.isfinite(w::RealWrapper) = isfinite(w.x)
    Base.signbit(w::RealWrapper) = signbit(w.x)

    x = RealWrapper(2)
    r1 = range(x, stop = 2x, length = 10)
    r2 = range(Int(x), stop = Int(2x), length = 10)
    for i in eachindex(r1, r2)
        @test r1[i] ≈ r2[i]
    end
    r3 = LinRange(x, 2x, 10)
    r4 = LinRange(x, 2x, 10)
    for i in eachindex(r3, r4)
        @test r3[i] ≈ r4[i]
    end
end

@testset "Bool indexing of ranges" begin
    @test_throws ArgumentError Base.OneTo(true)
    @test_throws ArgumentError Base.OneTo(true:true:true)

    @test_throws ArgumentError (1:2)[true]
    @test_throws ArgumentError (big(1):big(2))[true]
    @test_throws ArgumentError Base.OneTo(10)[true]
    @test_throws ArgumentError (1:2:5)[true]
    @test_throws ArgumentError LinRange(1,2,2)[true]
    @test_throws ArgumentError (1.0:2.0:5.0)[true]
    r = 3:2
    r2 = r[true:false]
    @test r2 == collect(r)[true:false]
    @test r.start == r2.start && r.stop == r2.stop
    @test_throws BoundsError r[true:true]
    @test_throws BoundsError r[false:true]
    r = 3:3
    r2 = r[true:true]
    @test r2 == collect(r)[true:true]
    @test r.start == r2.start && r.stop == r2.stop
    r2 = r[false:false]
    @test r2.start == 3 && r2.stop == 2
    @test_throws BoundsError r[true:false]
    @test_throws BoundsError r[false:true]
    r = 2:3
    r2 = r[false:true]
    @test r2 == collect(r)[false:true]
    @test r2.start == r2.stop == 3
    @test_throws BoundsError r[true:false]
    @test_throws BoundsError r[true:true]

    r = 2:1
    r2 = r[true:true:false]
    @test r2 == collect(r)[true:true:false]
    @test r2 isa StepRange && r2.start == 2 && r2.step == 1 && r2.stop == 1
    @test_throws BoundsError r[false:true:false]

    r = 2:2
    r2 = r[false:true:false]
    @test r2 == collect(r)[false:true:false]
    @test r2 isa StepRange && r2.start == 2 && r2.step == 1 && r2.stop == 1
    r2 = r[true:true:true]
    @test r2 == collect(r)[true:true:true]
    @test r2 isa StepRange && r2.start == 2 && r2.step == 1 && r2.stop == 2
    @test_throws BoundsError r[true:true:false]
    @test_throws BoundsError r[false:true:true]

    r = 1:2
    r2 = r[false:true:true]
    @test r2 == collect(r)[false:true:true]
    @test r2 isa StepRange && r2.start == 2 && r2.step == 1 && r2.stop == 2
    @test_throws BoundsError r[true:true:false]
    @test_throws BoundsError r[true:true:true]

    r = 2:1:1
    r2 = r[true:true:false]
    @test r2 == collect(r)[true:true:false]
    @test r2 isa StepRange && r2.start == 2 && r2.step == 1 && r2.stop == 1
    @test_throws BoundsError r[false:true:false]

    r = 2:1:2
    r2 = r[false:true:false]
    @test r2 == collect(r)[false:true:false]
    @test r2 isa StepRange && r2.start == 2 && r2.step == 1 && r2.stop == 1
    r2 = r[true:true:true]
    @test r2 == collect(r)[true:true:true]
    @test r2 isa StepRange && r2.start == 2 && r2.step == 1 && r2.stop == 2
    @test_throws BoundsError r[true:true:false]
    @test_throws BoundsError r[false:true:true]

    r = 1:1:2
    r2 = r[false:true:true]
    @test r2 == collect(r)[false:true:true]
    @test r2 isa StepRange && r2.start == 2 && r2.step == 1 && r2.stop == 2
    @test_throws BoundsError r[true:true:false]
    @test_throws BoundsError r[true:true:true]

    r = 2.0:1.0:1.0
    r2 = r[true:true:false]
    @test r2 == collect(r)[true:true:false]
    @test r2 isa StepRangeLen && r2 == 2:1
    @test_throws BoundsError r[false:true:false]

    r = 2.0:1.0:2.0
    r2 = r[false:true:false]
    @test r2 == collect(r)[false:true:false]
    @test r2 isa StepRangeLen && r2 == 2:1
    r2 = r[true:true:true]
    @test r2 == collect(r)[true:true:true]
    @test r2 isa StepRangeLen && r2 == 2:2
    @test_throws BoundsError r[true:true:false]
    @test_throws BoundsError r[false:true:true]

    r = 1.0:1.0:2.0
    r2 = r[false:true:true]
    @test r2 == collect(r)[false:true:true]
    @test r2 isa StepRangeLen && r2 == 2:2
    @test_throws BoundsError r[true:true:false]
    @test_throws BoundsError r[true:true:true]

    r = StepRangeLen(2, 1, 0)
    r2 = r[true:true:false]
    @test r2 == collect(r)[true:true:false]
    @test r2 isa StepRangeLen && r2 == 2:1
    @test_throws BoundsError r[false:true:false]

    r = StepRangeLen(2, 1, 1)
    r2 = r[false:true:false]
    @test r2 == collect(r)[false:true:false]
    @test r2 isa StepRangeLen && r2 == 2:1
    r2 = r[true:true:true]
    @test r2 == collect(r)[true:true:true]
    @test r2 isa StepRangeLen && r2 == 2:2
    @test_throws BoundsError r[true:true:false]
    @test_throws BoundsError r[false:true:true]

    r = StepRangeLen(1, 1, 2)
    r2 = r[false:true:true]
    @test r2 == collect(r)[false:true:true]
    @test r2 isa StepRangeLen && r2 == 2:2
    @test_throws BoundsError r[true:true:false]
    @test_throws BoundsError r[true:true:true]

    r = LinRange(2, 1, 0)
    r2 = r[true:true:false]
    @test r2 == collect(r)[true:true:false]
    @test r2 isa LinRange && r2 == 2:1
    @test_throws BoundsError r[false:true:false]

    r = LinRange(2, 2, 1)
    r2 = r[false:true:false]
    @test r2 == collect(r)[false:true:false]
    @test r2 isa LinRange && r2 == 2:1
    r2 = r[true:true:true]
    @test r2 == collect(r)[true:true:true]
    @test r2 isa LinRange && r2 == 2:2
    @test_throws BoundsError r[true:true:false]
    @test_throws BoundsError r[false:true:true]

    r = LinRange(1, 2, 2)
    r2 = r[false:true:true]
    @test r2 == collect(r)[false:true:true]
    @test r2 isa LinRange && r2 == 2:2
    @test_throws BoundsError r[true:true:false]
    @test_throws BoundsError r[true:true:true]
end
@testset "Non-Int64 endpoints that are identical (#39798)" begin
    for T in DataType[Float16,Float32,Float64,Bool,Int8,Int16,Int32,Int64,Int128,UInt8,UInt16,UInt32,UInt64,UInt128],
        r in [ LinRange(1, 1, 10), StepRangeLen(7, 0, 5) ]
        if first(r) > typemax(T)
            continue
        end
        let start=T(first(r)), stop=T(last(r)), step=T(step(r)), length=length(r)
            @test range(  start, stop,       length) == r
            @test range(  start, stop;       length) == r
            @test range(  start; stop,       length) == r
            @test range(; start, stop,       length) == r
        end
    end
end
@testset "PR 40320 fixes" begin
    # found by nanosoldier
    @test 0.2 * (-2:2) == -0.4:0.2:0.4  # from tests of AbstractFFTs, needs Base.TwicePrecision
    @test 0.2f0 * (-2:2) == Float32.(-0.4:0.2:0.4)  # likewise needs Float64
    @test 0.2 * (-2:1:2) == -0.4:0.2:0.4

    # https://github.com/JuliaLang/julia/issues/40846
    @test 0.1 .* (3:-1:1) ≈ [0.3, 0.2, 0.1]
    @test (10:-1:1) * 0.1 == 1:-0.1:0.1
    @test 0.2 * (-2:2:2) == [-0.4, 0, 0.4]
end

@testset "Indexing OneTo with IdentityUnitRange" begin
    for endpt in Any[10, big(10), UInt(10)]
        r = Base.OneTo(endpt)
        inds = Base.IdentityUnitRange(3:5)
        rs = r[inds]
        @test rs === inds
        @test_throws BoundsError r[Base.IdentityUnitRange(-1:100)]
    end
end

@testset "non 1-based ranges indexing" begin
    struct ZeroBasedUnitRange{T,A<:AbstractUnitRange{T}} <: AbstractUnitRange{T}
        a :: A
        function ZeroBasedUnitRange(a::AbstractUnitRange{T}) where {T}
            @assert !Base.has_offset_axes(a)
            new{T, typeof(a)}(a)
        end
    end

    Base.parent(A::ZeroBasedUnitRange) = A.a
    Base.first(A::ZeroBasedUnitRange) = first(parent(A))
    Base.length(A::ZeroBasedUnitRange) = length(parent(A))
    Base.last(A::ZeroBasedUnitRange) = last(parent(A))
    Base.size(A::ZeroBasedUnitRange) = size(parent(A))
    Base.axes(A::ZeroBasedUnitRange) = map(x -> Base.IdentityUnitRange(0:x-1), size(parent(A)))
    Base.getindex(A::ZeroBasedUnitRange, i::Int) = parent(A)[i + 1]
    Base.getindex(A::ZeroBasedUnitRange, i::Integer) = parent(A)[i + 1]
    Base.firstindex(A::ZeroBasedUnitRange) = 0
    function Base.show(io::IO, A::ZeroBasedUnitRange)
        show(io, parent(A))
        print(io, " with indices $(axes(A,1))")
    end

    r = ZeroBasedUnitRange(5:8)
    @test r[0:2] == r[0]:r[2]
    @test r[0:1:2] == r[0]:1:r[2]
end

@test length(range(1, 100, length=big(100)^100)) == big(100)^100
@test length(range(big(1), big(100)^100, length=big(100)^100)) == big(100)^100
@test length(0 * (1:big(100)^100)) == big(100)^100

@testset "issue #41784" begin
    # tests `in` when step equals 0
    # test for Int
    x = 41784
    @test (x in StepRangeLen(x, 0, 0)) == false
    @test (x in StepRangeLen(x, 0, rand(1:100))) == true
    @test ((x - 1) in StepRangeLen(x, 0, rand(1:100))) == false
    @test ((x + 1) in StepRangeLen(x, 0, rand(1:100))) == false

    # test for Char
    x = 'z'
    @test (x in StepRangeLen(x, 0, 0)) == false
    @test (x in StepRangeLen(x, 0, rand(1:100))) == true
    @test ((x - 1) in StepRangeLen(x, 0, rand(1:100))) == false
    @test ((x + 1) in StepRangeLen(x, 0, rand(1:100))) == false
end

@testset "issue #42528" begin
    struct Fix42528 <: Unsigned
        val::UInt
    end
    Fix42528(a::Fix42528) = a
    Base.:(<)(a::Fix42528, b::Fix42528) = a.val < b.val
    Base.:(>=)(a::Fix42528, b::Fix42528) = a.val >= b.val
    Base.:(+)(a::Fix42528, b::Fix42528) = a.val+b.val
    Base.promote_rule(::Type{Fix42528}, ::Type{<:Unsigned}) = Fix42528
    Base.show(io::IO, ::MIME"text/plain", a::Fix42528) = print(io, "Fix42528(", a.val, ')')
    Base.show(io::IO, a::Fix42528) = print(io, "Fix42528(", a.val, ')')
    function Base.:(-)(a::Fix42528, b::Fix42528)
        a.val < b.val && throw(DomainError("Can't subtract, result outside of domain"))
        return a.val - b.val
    end
    Base.one(::Type{Fix42528}) = Fix42528(0x1)
    @test Fix42528(0x0):Fix42528(0x1) == [Fix42528(0x0), Fix42528(0x01)]
    @test iszero(length(Fix42528(0x1):Fix42528(0x0)))
    @test_throws DomainError Fix42528(0x0) - Fix42528(0x1)
end

let r = Ptr{Cvoid}(20):-UInt(2):Ptr{Cvoid}(10)
    @test isempty(r)
    @test length(r) == 0
    @test count(i -> true, r) == 0
    @test isempty(collect(r))
    @test first(r) === Ptr{Cvoid}(20)
    @test step(r) === -UInt(2)
    @test last(r) === Ptr{Cvoid}(10)
end

# test behavior of wrap-around and promotion of empty ranges (#35711)
@test length(range(0, length=UInt(0))) === UInt(0)
@test isempty(range(0, length=UInt(0)))
@test length(range(typemax(Int), length=UInt(0))) === UInt(0)
@test isempty(range(typemax(Int), length=UInt(0)))
@test length(range(0, length=UInt(0), step=UInt(2))) == UInt(0)
@test isempty(range(0, length=UInt(0), step=UInt(2)))
@test length(range(typemax(Int), length=UInt(0), step=UInt(2))) === UInt(0)
@test isempty(range(typemax(Int), length=UInt(0), step=UInt(2)))
@test length(range(typemax(Int), length=UInt(0), step=2)) === UInt(0)
@test isempty(range(typemax(Int), length=UInt(0), step=2))
@test length(range(typemax(Int), length=0, step=UInt(2))) === 0
@test isempty(range(typemax(Int), length=0, step=UInt(2)))

@test length(range(1, length=typemax(Int128))) === typemax(Int128)<|MERGE_RESOLUTION|>--- conflicted
+++ resolved
@@ -1618,11 +1618,6 @@
         @test x == [0.0, 0.2, 0.4, 0.6, 0.8]
     end
 
-<<<<<<< HEAD
-    let x = @inferred range(stop=1, step=0.2, length=5)
-        @test x isa StepRangeLen{Float64,Base.TwicePrecision{Float64},Base.TwicePrecision{Float64}}
-        @test x == [0.2, 0.4, 0.6, 0.8, 1.0]
-=======
     let x = @inferred range(0.0, step=2, length=5)
         @test x isa StepRangeLen{Float64,Base.TwicePrecision{Float64},Base.TwicePrecision{Float64}}
         @test x == [0.0, 2.0, 4.0, 6.0, 8.0]
@@ -1668,7 +1663,6 @@
     let x = @inferred range(stop=10.0, step=2, length=4)
         @test x isa StepRangeLen{Float64,Base.TwicePrecision{Float64},Base.TwicePrecision{Float64}}
         @test x == [4.0, 6.0, 8.0, 10.0]
->>>>>>> b2252f44
     end
 end
 
