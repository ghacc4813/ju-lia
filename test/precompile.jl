--- conflicted
+++ resolved
@@ -1737,25 +1737,6 @@
     @test ofile_2 == Base.ocachefile_from_cachefile(ji_2)
 end
 
-<<<<<<< HEAD
-
-=======
-precompile_test_harness("Issue #48391") do load_path
-    write(joinpath(load_path, "I48391.jl"),
-        """
-        module I48391
-        struct SurrealFinite <: Real end
-        precompile(Tuple{typeof(Base.isless), SurrealFinite, SurrealFinite})
-        Base.:(<)(x::SurrealFinite, y::SurrealFinite) = "good"
-        end
-        """)
-    ji, ofile = Base.compilecache(Base.PkgId("I48391"))
-    @eval using I48391
-    x = Base.invokelatest(I48391.SurrealFinite)
-    @test Base.invokelatest(isless, x, x) === "good"
-    @test_throws ErrorException isless(x, x)
-end
->>>>>>> 4a75129e
 
 empty!(Base.DEPOT_PATH)
 append!(Base.DEPOT_PATH, original_depot_path)
