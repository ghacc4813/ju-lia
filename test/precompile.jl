--- conflicted
+++ resolved
@@ -405,21 +405,9 @@
             # plus modules included in the system image
             Dict(let m = Base.root_module(Base, s)
                      Base.PkgId(m) => Base.module_build_id(m)
-<<<<<<< HEAD
-                 end for s in
-                [:ArgTools, :Artifacts, :Base64, :CompilerSupportLibraries_jll, :CRC32c, :Dates,
-                 :Downloads, :FileWatching, :Future, :InteractiveUtils, :libblastrampoline_jll,
-                 :LibCURL, :LibCURL_jll, :LibGit2, :Libdl, :LinearAlgebra,
-                 :Logging, :Markdown, :Mmap, :MozillaCACerts_jll, :NetworkOptions, :OpenBLAS_jll, :Printf,
-                 :REPL, :Random, :SHA, :Serialization, :Sockets,
-                 :Tar, :Test, :UUIDs, :Unicode,
-                 :nghttp2_jll]
-            ),
-=======
                  end for s in [Symbol(x.name) for x in Base._sysimage_modules if !(x.name in ["Base", "Core", "Main"])]),
             # plus test module,
             Dict(Base.PkgId(Base.root_module(Base, :Test)) => Base.module_build_id(Base.root_module(Base, :Test)))
->>>>>>> 85c96b9c
         )
         @test Dict(modules) == modules_ok
 
