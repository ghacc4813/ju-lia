# This file is a part of Julia. License is MIT: https://julialang.org/license

original_depot_path = copy(Base.DEPOT_PATH)
original_load_path = copy(Base.LOAD_PATH)

using Test, Distributed, Random
using REPL # doc lookup function

Foo_module = :Foo4b3a94a1a081a8cb
Foo2_module = :F2oo4b3a94a1a081a8cb
FooBase_module = :FooBase4b3a94a1a081a8cb
@eval module ConflictingBindings
    export $Foo_module, $FooBase_module
    $Foo_module = 232
    $FooBase_module = 9134
end
using .ConflictingBindings

function precompile_test_harness(@nospecialize(f), testset::String)
    @testset "$testset" begin
        precompile_test_harness(f, true)
    end
end
function precompile_test_harness(@nospecialize(f), separate::Bool)
    load_path = mktempdir()
    load_cache_path = separate ? mktempdir() : load_path
    try
        pushfirst!(LOAD_PATH, load_path)
        pushfirst!(DEPOT_PATH, load_cache_path)
        f(load_path)
    finally
        try
            rm(load_path, force=true, recursive=true)
        catch err
            @show err
        end
        if separate
            try
                rm(load_cache_path, force=true, recursive=true)
            catch err
                @show err
            end
        end
        filter!((≠)(load_path), LOAD_PATH)
        separate && filter!((≠)(load_cache_path), DEPOT_PATH)
    end
    nothing
end

# method root provenance

rootid(m::Module) = Base.module_build_id(Base.parentmodule(m)) % UInt64
rootid(m::Method) = rootid(m.module)

function root_provenance(m::Method, i::Int)
    mid = rootid(m)
    isdefined(m, :root_blocks) || return mid
    idxs = view(m.root_blocks, 2:2:length(m.root_blocks))
    j = searchsortedfirst(idxs, i) - 1   # RLE roots are 0-indexed
    j == 0 && return mid
    return m.root_blocks[2*j-1]
end

struct RLEIterator{T}   # for method roots, T = UInt64 (even on 32-bit)
    items::Vector{Any}
    blocks::Vector{T}
    defaultid::T
end
function RLEIterator(roots, blocks, defaultid)
    T = promote_type(eltype(blocks), typeof(defaultid))
    return RLEIterator{T}(convert(Vector{Any}, roots), blocks, defaultid)
end
RLEIterator(m::Method) = RLEIterator(m.roots, m.root_blocks, rootid(m))
Base.iterate(iter::RLEIterator) = iterate(iter, (0, 0, iter.defaultid))
function Base.iterate(iter::RLEIterator, (i, j, cid))
    i += 1
    i > length(iter.items) && return nothing
    r = iter.items[i]
    while (j + 1 < length(iter.blocks) && i > iter.blocks[j+2])
        cid = iter.blocks[j+1]
        j += 2
    end
    return cid => r, (i, j, cid)
end

function group_roots(m::Method)
    mid = rootid(m)
    isdefined(m, :root_blocks) || return Dict(mid => m.roots)
    group_roots(RLEIterator(m.roots, m.root_blocks, mid))
end
function group_roots(iter::RLEIterator)
    rootsby = Dict{typeof(iter.defaultid),Vector{Any}}()
    for (id, r) in iter
        list = get!(valtype(rootsby), rootsby, id)
        push!(list, r)
    end
    return rootsby
end

precompile_test_harness("basic precompile functionality") do dir2
precompile_test_harness(false) do dir
    Foo_file = joinpath(dir, "$Foo_module.jl")
    Foo2_file = joinpath(dir, "$Foo2_module.jl")
    FooBase_file = joinpath(dir, "$FooBase_module.jl")

    write(FooBase_file,
          """
          false && __precompile__(false)
          module $FooBase_module
              import Base: hash, >
              struct fmpz end
              struct typeA end
              >(x::fmpz, y::Int) = Base.cmp(x, y) > 0
              function hash(a::typeA, h::UInt)
                  d = den(a)
                  return h
              end
          end
          """)
    write(Foo2_file,
          """
          module $Foo2_module
              export override, overridenc
              override(x::Integer) = 2
              override(x::AbstractFloat) = Float64(override(1))
              overridenc(x::Integer) = rand()+1
              overridenc(x::AbstractFloat) = Float64(overridenc(1))
          end
          """)
    write(Foo_file,
          """
          module $Foo_module
              import $FooBase_module, $FooBase_module.typeA
              import $Foo2_module: $Foo2_module, override, overridenc
              import $FooBase_module.hash
              import Test
              module Inner
                  import $FooBase_module.hash
                  using ..$Foo_module
                  import ..$Foo2_module
              end

              struct typeB
                  y::typeA
              end
              hash(x::typeB) = hash(x.y)

              # test that docs get reconnected
              @doc "foo function" foo(x) = x + 1
              include_dependency("foo.jl")
              include_dependency("foo.jl")
              module Bar
                  include_dependency("bar.jl")
              end
              @doc "Bar module" Bar # this needs to define the META dictionary via eval
              @eval Bar @doc "bar function" bar(x) = x + 2

              # test for creation of some reasonably complicated type
              struct MyType{T} end
              const t17809s = Any[
                    Tuple{
                        Type{Ptr{MyType{i}}},
                        Ptr{Type{MyType{i}}},
                        Array{Ptr{MyType{MyType{:sym}()}}(0), 0},
                        Val{Complex{Int}(1, 2)},
                        Val{3},
                        Val{nothing}}
                    for i = 0:25]

              # test that types and methods get reconnected correctly
              # issue 16529 (adding a method to a type with no instances)
              (::Task)(::UInt8, ::UInt16, ::UInt32) = 2

              # issue 16471
              Base.sin(::UInt8, ::UInt16, ::UInt32; x = 52) = x
              const sinkw = Core.kwcall

              # issue 16908 (some complicated types and external method definitions)
              abstract type CategoricalPool{T, R <: Integer, V} end
              abstract type CategoricalValue{T, R <: Integer} end
              struct NominalPool{T, R <: Integer, V} <: CategoricalPool{T, R, V}
                  index::Vector{T}
                  invindex::Dict{T, R}
                  order::Vector{R}
                  ordered::Vector{T}
                  valindex::Vector{V}
              end
              struct NominalValue{T, R <: Integer} <: CategoricalValue{T, R}
                  level::R
                  pool::NominalPool{T, R, NominalValue{T, R}}
              end
              struct OrdinalValue{T, R <: Integer} <: CategoricalValue{T, R}
                  level::R
                  pool::NominalPool{T, R, NominalValue{T, R}}
              end
              (::Union{Type{NominalValue}, Type{OrdinalValue}})() = 1
              (::Union{Type{NominalValue{T}}, Type{OrdinalValue{T}}})() where {T} = 2
              (::Type{Vector{NominalValue{T, R}}})() where {T, R} = 3
              (::Type{Vector{NominalValue{T, T}}})() where {T} = 4
              (::Type{Vector{NominalValue{Int, Int}}})() = 5

              # more tests for method signature involving a complicated type
              # issue 18343
              struct Pool18343{R, V}
                  valindex::Vector{V}
              end
              struct Value18343{T, R}
                  pool::Pool18343{R, Value18343{T, R}}
              end
              Base.convert(::Type{Some{S}}, ::Value18343{Some}) where {S} = 2
              Base.convert(::Type{Some{Value18343}}, ::Value18343{Some}) = 2
              Base.convert(::Type{Ref}, ::Value18343{T}) where {T} = 3


              # issue #28297
              mutable struct Result
                  result::Union{Int,Missing}
              end

              const x28297 = Result(missing)

              const d29936a = UnionAll(Dict.var, UnionAll(Dict.body.var, Dict.body.body))
              const d29936b = UnionAll(Dict.body.var, UnionAll(Dict.var, Dict.body.body))

              # issue #28998
              const x28998 = [missing, 2, missing, 6, missing,
                              missing, missing, missing,
                              missing, missing, missing,
                              missing, missing, 6]

              let some_method = which(Base.include, (Module, String,))
                    # global const some_method // FIXME: support for serializing a direct reference to an external Method not implemented
                  global const some_linfo = Core.Compiler.specialize_method(some_method,
                      Tuple{typeof(Base.include), Module, String}, Core.svec())
              end

              g() = override(1.0)
              Test.@test g() === 2.0 # compile this
              gnc() = overridenc(1.0)
              Test.@test 1 < gnc() < 5 # compile this

              const abigfloat_f() = big"12.34"
              const abigfloat_x = big"43.21"
              const abigint_f() = big"123"
              const abigint_x = big"124"

              # issue #31488
              _v31488 = Base.StringVector(2)
              resize!(_v31488, 0)
              const a31488 = fill(String(_v31488), 100)

              const ptr1 = Ptr{UInt8}(1)
              ptr2 = Ptr{UInt8}(1)
              const ptr3 = Ptr{UInt8}(-1)
              const layout1 = Ptr{Int8}[Ptr{Int8}(0), Ptr{Int8}(1), Ptr{Int8}(-1)]
              const layout2 = Any[Ptr{Int8}(0), Ptr{Int16}(1), Ptr{Int32}(-1)]
              const layout3 = collect(x.match for x in eachmatch(r"..", "abcdefghijk"))::Vector{SubString{String}}

              # create a backedge that includes Type{Union{}}, to ensure lookup can handle that
              call_bottom() = show(stdout, Union{})
              Core.Compiler.return_type(call_bottom, Tuple{})

              # check that @ccallable works from precompiled modules
              Base.@ccallable Cint f35014(x::Cint) = x+Cint(1)

              # check that Tasks work from serialized state
              ch1 = Channel(x -> nothing)
              ch2 = Channel(x -> (push!(x, 2); nothing), Inf)
          end
          """)
    # Issue #12623
    @test __precompile__(false) === nothing

    # Issue #21307
    Foo2 = Base.require(Main, Foo2_module)
    @eval $Foo2.override(::Int) = 'a'
    @eval $Foo2.override(::Float32) = 'b'
    @eval $Foo2.overridenc(::Int) = rand() + 97.0
    @eval $Foo2.overridenc(::Float32) = rand() + 100.0

    Foo = Base.require(Main, Foo_module)
    Base.invokelatest() do # use invokelatest to see the results of loading the compile
        @test Foo.foo(17) == 18
        @test Foo.Bar.bar(17) == 19

        # Issue #21307
        @test Foo.g() === 97.0
        @test 96 < Foo.gnc() < 99
        @test Foo.override(1.0e0) == Float64('a')
        @test Foo.override(1.0f0) == 'b'
        @test Foo.override(UInt(1)) == 2
        @test 96 < Foo.overridenc(1.0e0) < 99
        @test 99 < Foo.overridenc(1.0f0) < 102
        @test 0 < Foo.overridenc(UInt(1)) < 3

        # Issue #15722
        @test Foo.abigfloat_f()::BigFloat == big"12.34"
        @test (Foo.abigfloat_x::BigFloat + 21) == big"64.21"
        @test Foo.abigint_f()::BigInt == big"123"
        @test Foo.abigint_x::BigInt + 1 == big"125"

        @test Foo.x28297.result === missing

        @test Foo.d29936a === Dict
        @test Foo.d29936b === Dict{K,V} where {V,K}

        @test Foo.x28998[end] == 6

        @test Foo.a31488 == fill("", 100)

        @test Foo.ptr1 === Ptr{UInt8}(1)
        @test Foo.ptr2 === Ptr{UInt8}(0)
        @test Foo.ptr3 === Ptr{UInt8}(-1)
        @test Foo.layout1::Vector{Ptr{Int8}} == Ptr{Int8}[Ptr{Int8}(0), Ptr{Int8}(0), Ptr{Int8}(-1)]
        @test Foo.layout2 == Any[Ptr{Int8}(0), Ptr{Int16}(0), Ptr{Int32}(-1)]
        @test typeof.(Foo.layout2) == [Ptr{Int8}, Ptr{Int16}, Ptr{Int32}]
        @test Foo.layout3 == ["ab", "cd", "ef", "gh", "ij"]

        @test !isopen(Foo.ch1)
        @test !isopen(Foo.ch2)
        @test !isready(Foo.ch1)
        @test isready(Foo.ch2)
        @test take!(Foo.ch2) === 2
        @test !isready(Foo.ch2)
    end

    @eval begin function ccallable_test()
        Base.llvmcall(
        ("""declare i32 @f35014(i32)
            define i32 @entry() {
            0:
                %1 = call i32 @f35014(i32 3)
                ret i32 %1
            }""", "entry"
        ), Cint, Tuple{})
    end
    @test ccallable_test() == 4
    end

    cachedir = joinpath(dir, "compiled", "v$(VERSION.major).$(VERSION.minor)")
    cachedir2 = joinpath(dir2, "compiled", "v$(VERSION.major).$(VERSION.minor)")
    cachefile = joinpath(cachedir, "$Foo_module.ji")
    do_pkgimg = Base.JLOptions().use_pkgimages == 1 && Base.JLOptions().permalloc_pkgimg == 1
    if do_pkgimg ||  Base.JLOptions().use_pkgimages == 0
        if do_pkgimg
            ocachefile = Base.ocachefile_from_cachefile(cachefile)
        else
            ocachefile = nothing
        end
            # use _require_from_serialized to ensure that the test fails if
            # the module doesn't reload from the image:
        @test_warn "@ccallable was already defined for this method name" begin
            @test_logs (:warn, "Replacing module `$Foo_module`") begin
                m = Base._require_from_serialized(Base.PkgId(Foo), cachefile, ocachefile)
                @test isa(m, Module)
            end
        end
    end

    @test_throws MethodError Foo.foo(17) # world shouldn't be visible yet
    Base.invokelatest() do # use invokelatest to see the results of loading the compile
        @test Foo.foo(17) == 18
        @test Foo.Bar.bar(17) == 19

        # Issue #21307
        @test Foo.g() === 97.0
        @test Foo.override(1.0e0) == Float64('a')
        @test Foo.override(1.0f0) == 'b'
        @test Foo.override(UInt(1)) == 2

        # issue #12284:
        @test string(Base.Docs.doc(Foo.foo)) == "foo function\n"
        @test string(Base.Docs.doc(Foo.Bar.bar)) == "bar function\n"
        @test string(Base.Docs.doc(Foo.Bar)) == "Bar module\n"

        modules, (deps, requires), required_modules, _... = Base.parse_cache_header(cachefile)
        discard_module = mod_fl_mt -> (mod_fl_mt.filename, mod_fl_mt.mtime)
        @test modules == [ Base.PkgId(Foo) => Base.module_build_id(Foo) % UInt64 ]
        @test map(x -> x.filename, deps) == [ Foo_file, joinpath(dir, "foo.jl"), joinpath(dir, "bar.jl") ]
        @test requires == [ Base.PkgId(Foo) => Base.PkgId(string(FooBase_module)),
                            Base.PkgId(Foo) => Base.PkgId(Foo2),
                            Base.PkgId(Foo) => Base.PkgId(Test),
                            Base.PkgId(Foo) => Base.PkgId(string(FooBase_module)) ]
        srctxt = Base.read_dependency_src(cachefile, Foo_file)
        @test !isempty(srctxt) && srctxt == read(Foo_file, String)
        @test_throws ErrorException Base.read_dependency_src(cachefile, "/tmp/nonexistent.txt")
        # dependencies declared with `include_dependency` should not be stored
        @test_throws ErrorException Base.read_dependency_src(cachefile, joinpath(dir, "foo.jl"))

        modules, deps1 = Base.cache_dependencies(cachefile)
        @test Dict(modules) == merge(
            Dict(let m = Base.PkgId(s)
                    m => Base.module_build_id(Base.root_module(m))
                 end for s in
                 [ "Base", "Core", "Main",
                   string(Foo2_module), string(FooBase_module) ]),
            # plus modules included in the system image
            Dict(let m = Base.root_module(Base, s)
                     Base.PkgId(m) => Base.module_build_id(m)
                 end for s in
                [:ArgTools, :Artifacts, :Base64, :CRC32c, :Dates,
                 :Downloads, :FileWatching, :Future, :InteractiveUtils, :libblastrampoline_jll,
                 :LibCURL, :LibCURL_jll, :LibGit2, :Libdl, :LinearAlgebra,
                 :Logging, :Markdown, :Mmap, :MozillaCACerts_jll, :NetworkOptions, :OpenBLAS_jll, :Pkg, :Printf,
                 :p7zip_jll, :REPL, :Random, :SHA, :Serialization, :Sockets,
                 :TOML, :Tar, :Test, :UUIDs, :Unicode,
                 :nghttp2_jll]
            ),
        )
        @test discard_module.(deps) == deps1
        modules, (deps, requires), required_modules, _... = Base.parse_cache_header(cachefile; srcfiles_only=true)
        @test map(x -> x.filename, deps) == [Foo_file]

        @test current_task()(0x01, 0x4000, 0x30031234) == 2
        @test sin(0x01, 0x4000, 0x30031234) == 52
        @test sin(0x01, 0x4000, 0x30031234; x = 9142) == 9142
        @test Foo.sinkw === Core.kwcall

        @test Foo.NominalValue() == 1
        @test Foo.OrdinalValue() == 1
        @test Foo.NominalValue{Int}() == 2
        @test Foo.OrdinalValue{Int}() == 2
        let T = Vector{Foo.NominalValue{Int}}
            @test isa(T(), T)
        end
        @test Vector{Foo.NominalValue{Int32, Int64}}() == 3
        @test Vector{Foo.NominalValue{UInt, UInt}}() == 4
        @test Vector{Foo.NominalValue{Int, Int}}() == 5
        @test all(i -> Foo.t17809s[i + 1] ===
            Tuple{
                Type{Ptr{Foo.MyType{i}}},
                Ptr{Type{Foo.MyType{i}}},
                Array{Ptr{Foo.MyType{Foo.MyType{:sym}()}}(0), 0},
                Val{Complex{Int}(1, 2)},
                Val{3},
                Val{nothing}},
            0:25)
        some_method = which(Base.include, (Module, String,))
        some_linfo = Core.Compiler.specialize_method(some_method, Tuple{typeof(Base.include), Module, String}, Core.svec())
        @test Foo.some_linfo::Core.MethodInstance === some_linfo

        ft = Base.datatype_fieldtypes
        PV = ft(Foo.Value18343{Some}.body)[1]
        VR = ft(PV)[1].parameters[1]
        @test ft(PV)[1] === Array{VR,1}
        @test pointer_from_objref(ft(PV)[1]) ===
              pointer_from_objref(ft(ft(ft(PV)[1].parameters[1])[1])[1])
        @test PV === ft(ft(PV)[1].parameters[1])[1]
        @test pointer_from_objref(PV) === pointer_from_objref(ft(ft(PV)[1].parameters[1])[1])
    end

    Nest_module = :Nest4b3a94a1a081a8cb
    Nest_file = joinpath(dir, "$Nest_module.jl")
    NestInner_file = joinpath(dir, "$(Nest_module)Inner.jl")
    NestInner2_file = joinpath(dir, "$(Nest_module)Inner2.jl")
    write(Nest_file,
        """
        module $Nest_module
        include("$(escape_string(NestInner_file))")
        end
        """)
    write(NestInner_file,
        """
        module NestInner
        include("$(escape_string(NestInner2_file))")
        end
        """)
    write(NestInner2_file,
        """
        f() = 22
        """)
    Nest = Base.require(Main, Nest_module)
    cachefile = joinpath(cachedir, "$Nest_module.ji")
    modules, (deps, requires), required_modules, _... = Base.parse_cache_header(cachefile)
    @test last(deps).modpath == ["NestInner"]

    UsesB_module = :UsesB4b3a94a1a081a8cb
    B_module     = :UsesB4b3a94a1a081a8cb_B
    UsesB_file = joinpath(dir, "$UsesB_module.jl")
    B_file = joinpath(dir, "$(B_module).jl")
    write(UsesB_file,
        """
        module $UsesB_module
        using $B_module
        end
        """)
    write(B_file,
        """
        module $B_module
        export bfunc
        bfunc() = 33
        end
        """)
    UsesB = Base.require(Main, UsesB_module)
    cachefile = joinpath(cachedir, "$UsesB_module.ji")
    modules, (deps, requires), required_modules, _... = Base.parse_cache_header(cachefile)
    id1, id2 = only(requires)
    @test Base.pkgorigins[id1].cachepath == cachefile
    @test Base.pkgorigins[id2].cachepath == joinpath(cachedir, "$B_module.ji")

    Baz_file = joinpath(dir, "Baz.jl")
    write(Baz_file,
          """
          true && __precompile__(false)
          module Baz
          baz() = 1
          end
          """)

    @test Base.compilecache(Base.PkgId("Baz")) == Base.PrecompilableError() # due to __precompile__(false)
    @eval using Baz
    @test Base.invokelatest(Baz.baz) == 1

    # Issue #12720
    FooBar1_file = joinpath(dir, "FooBar1.jl")
    write(FooBar1_file,
          """
          module FooBar1
              using FooBar
          end
          """)
    sleep(2) # give FooBar and FooBar1 different timestamps, in reverse order too
    FooBar_file = joinpath(dir, "FooBar.jl")
    write(FooBar_file,
          """
          module FooBar
          end
          """)

    cachefile, _ = Base.compilecache(Base.PkgId("FooBar"))
    empty_prefs_hash = Base.get_preferences_hash(nothing, String[])
    @test cachefile == Base.compilecache_path(Base.PkgId("FooBar"), empty_prefs_hash)
    @test isfile(joinpath(cachedir, "FooBar.ji"))
    Tsc = Bool(Base.JLOptions().use_pkgimages) ? Tuple{<:Vector, String} : Tuple{<:Vector, Nothing}
    @test Base.stale_cachefile(FooBar_file, joinpath(cachedir, "FooBar.ji")) isa Tsc
    @test !isdefined(Main, :FooBar)
    @test !isdefined(Main, :FooBar1)

    relFooBar_file = joinpath(dir, "subfolder", "..", "FooBar.jl")
    @test Base.stale_cachefile(relFooBar_file, joinpath(cachedir, "FooBar.ji")) isa (Sys.iswindows() ? Tuple{<:Vector, String} : Bool) # `..` is not a symlink on Windows
    mkdir(joinpath(dir, "subfolder"))
    @test Base.stale_cachefile(relFooBar_file, joinpath(cachedir, "FooBar.ji")) isa Tsc

    @eval using FooBar
    fb_uuid = Base.module_build_id(FooBar)
    sleep(2); touch(FooBar_file)
    insert!(DEPOT_PATH, 1, dir2)
    @test Base.stale_cachefile(FooBar_file, joinpath(cachedir, "FooBar.ji")) === true
    @eval using FooBar1
    @test !isfile(joinpath(cachedir2, "FooBar.ji"))
    @test !isfile(joinpath(cachedir, "FooBar1.ji"))
    @test isfile(joinpath(cachedir2, "FooBar1.ji"))
    @test Base.stale_cachefile(FooBar_file, joinpath(cachedir, "FooBar.ji")) === true
    @test Base.stale_cachefile(FooBar1_file, joinpath(cachedir2, "FooBar1.ji")) isa Tsc
    @test fb_uuid == Base.module_build_id(FooBar)
    fb_uuid1 = Base.module_build_id(FooBar1)
    @test fb_uuid != fb_uuid1

    # test checksum
    open(joinpath(cachedir2, "FooBar1.ji"), "a") do f
        write(f, 0x076cac96) # append 4 random bytes
    end
    @test Base.stale_cachefile(FooBar1_file, joinpath(cachedir2, "FooBar1.ji")) === true

    # test behavior of precompile modules that throw errors
    FooBar2_file = joinpath(dir, "FooBar2.jl")
    write(FooBar2_file,
          """
          module FooBar2
          error("break me")
          end
          """)
    @test_warn r"LoadError: break me\nStacktrace:\n \[1\] [\e01m\[]*error" try
            Base.require(Main, :FooBar2)
            error("the \"break me\" test failed")
        catch exc
            isa(exc, ErrorException) || rethrow()
            occursin("ERROR: LoadError: break me", exc.msg) && rethrow()
        end

    # Test that trying to eval into closed modules during precompilation is an error
    FooBar3_file = joinpath(dir, "FooBar3.jl")
    FooBar3_inc = joinpath(dir, "FooBar3_inc.jl")
    write(FooBar3_inc, "x=1\n")
    for code in ["Core.eval(Base, :(x=1))", "Base.include(Base, \"FooBar3_inc.jl\")"]
        write(FooBar3_file, code)
        @test_warn "Evaluation into the closed module `Base` breaks incremental compilation" try
                Base.require(Main, :FooBar3)
            catch exc
                isa(exc, ErrorException) || rethrow()
            end
    end

    # Test transitive dependency for #21266
    FooBarT_file = joinpath(dir, "FooBarT.jl")
    write(FooBarT_file,
          """
          module FooBarT
          end
          """)
    FooBarT1_file = joinpath(dir, "FooBarT1.jl")
    write(FooBarT1_file,
          """
          module FooBarT1
              using FooBarT
          end
          """)
    FooBarT2_file = joinpath(dir, "FooBarT2.jl")
    write(FooBarT2_file,
          """
          module FooBarT2
              using FooBarT1
          end
          """)
    Base.compilecache(Base.PkgId("FooBarT2"))
    write(FooBarT1_file,
          """
          module FooBarT1
          end
          """)
    rm(FooBarT_file)
    @test Base.stale_cachefile(FooBarT2_file, joinpath(cachedir2, "FooBarT2.ji")) === true
    @test Base.require(Main, :FooBarT2) isa Module
end
end

# method root provenance & external code caching
precompile_test_harness("code caching") do dir
    Bid = rootid(Base)
    Cache_module = :Cacheb8321416e8a3e2f1
    # Note: calling setindex!(::Dict{K,V}, ::Any, ::K) adds both compression and codegen roots
    write(joinpath(dir, "$Cache_module.jl"),
          """
          module $Cache_module
              struct X end
              struct X2 end
              @noinline function f(d)
                  @noinline
                  d[X()] = nothing
              end
              @noinline fpush(dest) = push!(dest, X())
              function callboth()
                  f(Dict{X,Any}())
                  fpush(X[])
                  nothing
              end
              function getelsize(list::Vector{T}) where T
                  n = 0
                  for item in list
                      n += sizeof(T)
                  end
                  return n
              end
              precompile(callboth, ())
              precompile(getelsize, (Vector{Int32},))
          end
          """)
    pkgid = Base.PkgId(string(Cache_module))
    @test !Base.isprecompiled(pkgid)
    Base.compilecache(pkgid)
    @test Base.isprecompiled(pkgid)
    @eval using $Cache_module
    M = getfield(@__MODULE__, Cache_module)
    # Test that this cache file "owns" all the roots
    Mid = rootid(M)
    for name in (:f, :fpush, :callboth)
        func = getfield(M, name)
        m = only(collect(methods(func)))
        @test all(i -> root_provenance(m, i) == Mid, 1:length(m.roots))
    end
    # Check that we can cache external CodeInstances:
    # length(::Vector) has an inferred specialization for `Vector{X}`
    msize = which(length, (Vector{<:Any},))
    hasspec = false
    for mi in Base.specializations(msize)
        if mi.specTypes == Tuple{typeof(length),Vector{Cacheb8321416e8a3e2f1.X}}
            if (isdefined(mi, :cache) && isa(mi.cache, Core.CodeInstance) &&
                mi.cache.max_world == typemax(UInt) && mi.cache.inferred !== nothing)
                hasspec = true
                break
            end
        end
    end
    @test hasspec
    # Test that compilation adds to method roots with appropriate provenance
    m = which(setindex!, (Dict{M.X,Any}, Any, M.X))
    @test M.X ∈ m.roots
    # Check that roots added outside of incremental builds get attributed to a moduleid of 0
    Base.invokelatest() do
        Dict{M.X2,Any}()[M.X2()] = nothing
    end
    @test M.X2 ∈ m.roots
    groups = group_roots(m)
    @test M.X ∈ groups[Mid]           # attributed to M
    @test M.X2 ∈ groups[0]            # activate module is not known
    @test !isempty(groups[Bid])
    # Check that internal methods and their roots are accounted appropriately
    minternal = which(M.getelsize, (Vector,))
    mi = minternal.specializations::Core.MethodInstance
    @test mi.specTypes == Tuple{typeof(M.getelsize),Vector{Int32}}
    ci = mi.cache
    @test ci.relocatability == 1
    @test ci.inferred !== nothing
    # ...and that we can add "untracked" roots & non-relocatable CodeInstances to them too
    Base.invokelatest() do
        M.getelsize(M.X2[])
    end
    mispecs = minternal.specializations::Core.SimpleVector
    @test mispecs[1] === mi
    mi = mispecs[2]::Core.MethodInstance
    ci = mi.cache
    @test ci.relocatability == 0
    # PkgA loads PkgB, and both add roots to the same `push!` method (both before and after loading B)
    Cache_module2 = :Cachea1544c83560f0c99
    write(joinpath(dir, "$Cache_module2.jl"),
          """
          module $Cache_module2
              struct Y end
              @noinline f(dest) = push!(dest, Y())
              callf() = f(Y[])
              callf()
              using $(Cache_module)
              struct Z end
              @noinline g(dest) = push!(dest, Z())
              callg() = g(Z[])
              callg()
          end
          """)
    Base.compilecache(Base.PkgId(string(Cache_module2)))
    @eval using $Cache_module2
    M2 = getfield(@__MODULE__, Cache_module2)
    M2id = rootid(M2)
    dest = []
    Base.invokelatest() do  # use invokelatest to see the results of loading the compile
        M2.f(dest)
        M.fpush(dest)
        M2.g(dest)
        @test dest == [M2.Y(), M.X(), M2.Z()]
        @test M2.callf() == [M2.Y()]
        @test M2.callg() == [M2.Z()]
        @test M.fpush(M.X[]) == [M.X()]
    end
    mT = which(push!, (Vector{T} where T, Any))
    groups = group_roots(mT)
    @test M2.Y ∈ groups[M2id]
    @test M2.Z ∈ groups[M2id]
    @test M.X ∈ groups[Mid]
    @test M.X ∉ groups[M2id]
    # backedges of external MethodInstances
    # Root gets used by RootA and RootB, and both consumers end up inferring the same MethodInstance from Root
    # Do both callers get listed as backedges?
    RootModule = :Root_0xab07d60518763a7e
    write(joinpath(dir, "$RootModule.jl"),
          """
          module $RootModule
          function f(x)
              while x < 10
                  x += oftype(x, 1)
              end
              return x
          end
          g1() = f(Int16(9))
          g2() = f(Int16(9))
          # all deliberately uncompiled
          end
          """)
    RootA = :RootA_0xab07d60518763a7e
    write(joinpath(dir, "$RootA.jl"),
          """
          module $RootA
          using $RootModule
          fA() = $RootModule.f(Int8(4))
          fA()
          $RootModule.g1()
          end
          """)
    RootB = :RootB_0xab07d60518763a7e
    write(joinpath(dir, "$RootB.jl"),
          """
          module $RootB
          using $RootModule
          fB() = $RootModule.f(Int8(4))
          fB()
          $RootModule.g2()
          end
          """)
    Base.compilecache(Base.PkgId(string(RootA)))
    Base.compilecache(Base.PkgId(string(RootB)))
    @eval using $RootA
    @eval using $RootB
    MA = getfield(@__MODULE__, RootA)
    MB = getfield(@__MODULE__, RootB)
    M = getfield(MA, RootModule)
    m = which(M.f, (Any,))
    for mi in Base.specializations(m)
        mi === nothing && continue
        mi = mi::Core.MethodInstance
        if mi.specTypes.parameters[2] === Int8
            # external callers
            mods = Module[]
            for be in mi.backedges
                push!(mods, be.def.module)
            end
            @test MA ∈ mods
            @test MB ∈ mods
            @test length(mods) == 2
        elseif mi.specTypes.parameters[2] === Int16
            # internal callers
            meths = Method[]
            for be in mi.backedges
                push!(meths, be.def)
            end
            @test which(M.g1, ()) ∈ meths
            @test which(M.g2, ()) ∈ meths
            @test length(meths) == 2
        end
    end

    # Invalidations (this test is adapted from SnoopCompile)
    function hasvalid(mi, world)
        isdefined(mi, :cache) || return false
        ci = mi.cache
        while true
            ci.max_world >= world && return true
            isdefined(ci, :next) || return false
            ci = ci.next
        end
    end

    StaleA = :StaleA_0xab07d60518763a7e
    StaleB = :StaleB_0xab07d60518763a7e
    StaleC = :StaleC_0xab07d60518763a7e
    write(joinpath(dir, "$StaleA.jl"),
        """
        module $StaleA

        stale(x) = rand(1:8)
        stale(x::Int) = length(digits(x))

        not_stale(x::String) = first(x)

        use_stale(c) = stale(c[1]) + not_stale("hello")
        build_stale(x) = use_stale(Any[x])

        # force precompilation
        build_stale(37)
        stale('c')

        ## Reporting tests (unrelated to the above)
        nbits(::Int8) = 8
        nbits(::Int16) = 16

        end
        """
    )
    write(joinpath(dir, "$StaleB.jl"),
        """
        module $StaleB

        # StaleB does not know about StaleC when it is being built.
        # However, if StaleC is loaded first, we get `"jl_insert_method_instance"`
        # invalidations.
        using $StaleA

        # This will be invalidated if StaleC is loaded
        useA() = $StaleA.stale("hello")
        useA2() = useA()

        # force precompilation
        begin
            Base.Experimental.@force_compile
            useA2()
        end

        ## Reporting tests
        call_nbits(x::Integer) = $StaleA.nbits(x)
        map_nbits() = map(call_nbits, Integer[Int8(1), Int16(1)])
        map_nbits()

        end
        """
    )
    write(joinpath(dir, "$StaleC.jl"),
        """
        module $StaleC

        using $StaleA

        $StaleA.stale(x::String) = length(x)
        call_buildstale(x) = $StaleA.build_stale(x)

        call_buildstale("hey")

        end # module
        """
    )
    for pkg in (StaleA, StaleB, StaleC)
        Base.compilecache(Base.PkgId(string(pkg)))
    end
    @eval using $StaleA
    MA = getfield(@__MODULE__, StaleA)
    Base.eval(MA, :(nbits(::UInt8) = 8))
    @eval using $StaleC
    invalidations = ccall(:jl_debug_method_invalidation, Any, (Cint,), 1)
    @eval using $StaleB
    ccall(:jl_debug_method_invalidation, Any, (Cint,), 0)
    MB = getfield(@__MODULE__, StaleB)
    MC = getfield(@__MODULE__, StaleC)
    world = Base.get_world_counter()
    m = only(methods(MA.use_stale))
    mi = m.specializations::Core.MethodInstance
    @test hasvalid(mi, world)   # it was re-inferred by StaleC
    m = only(methods(MA.build_stale))
    mis = filter(!isnothing, collect(m.specializations::Core.SimpleVector))
    @test length(mis) == 2
    for mi in mis
        mi = mi::Core.MethodInstance
        if mi.specTypes.parameters[2] == Int
            @test mi.cache.max_world < world
        else
            # The variant for String got "healed" by recompilation in StaleC
            @test mi.specTypes.parameters[2] == String
            @test mi.cache.max_world == typemax(UInt)
        end
    end
    m = only(methods(MB.useA))
    mi = m.specializations::Core.MethodInstance
    @test !hasvalid(mi, world)      # invalidated by the stale(x::String) method in StaleC
    m = only(methods(MC.call_buildstale))
    mi = m.specializations::Core.MethodInstance
    @test hasvalid(mi, world)       # was compiled with the new method

    # Reporting test (ensure SnoopCompile works)
    @test all(i -> isassigned(invalidations, i), eachindex(invalidations))
    m = only(methods(MB.call_nbits))
    for mi in Base.specializations(m)
        hv = hasvalid(mi, world)
        @test mi.specTypes.parameters[end] === Integer ? !hv : hv
    end

    setglobal!(Main, :inval, invalidations)
    idxs = findall(==("verify_methods"), invalidations)
    idxsbits = filter(idxs) do i
        mi = invalidations[i-1]
        mi.def == m
    end
    idx = only(idxsbits)
    tagbad = invalidations[idx+1]
    @test isa(tagbad, Int32)
    j = findfirst(==(tagbad), invalidations)
    @test invalidations[j-1] == "insert_backedges_callee"
    @test isa(invalidations[j-2], Type)
    @test isa(invalidations[j+1], Vector{Any}) # [nbits(::UInt8)]
    m = only(methods(MB.useA2))
    mi = only(Base.specializations(m))
    @test !hasvalid(mi, world)
    @test mi ∈ invalidations

    m = only(methods(MB.map_nbits))
    @test !hasvalid(m.specializations::Core.MethodInstance, world+1) # insert_backedges invalidations also trigger their backedges
end

precompile_test_harness("invoke") do dir
    InvokeModule = :Invoke0x030e7e97c2365aad
    CallerModule = :Caller0x030e7e97c2365aad
    write(joinpath(dir, "$InvokeModule.jl"),
          """
          module $InvokeModule
              export f, g, h, q, fnc, gnc, hnc, qnc   # nc variants do not infer to a Const
              export f44320, g44320
              export getlast
              # f is for testing invoke that occurs within a dependency
              f(x::Real) = 0
              f(x::Int) = x < 5 ? 1 : invoke(f, Tuple{Real}, x)
              fnc(x::Real) = rand()-1
              fnc(x::Int) = x < 5 ? rand()+1 : invoke(fnc, Tuple{Real}, x)
              # g is for testing invoke that occurs from a dependent
              g(x::Real) = 0
              g(x::Int) = 1
              gnc(x::Real) = rand()-1
              gnc(x::Int) = rand()+1
              # h will be entirely superseded by a new method (full invalidation)
              h(x::Real) = 0
              h(x::Int) = x < 5 ? 1 : invoke(h, Tuple{Integer}, x)
              hnc(x::Real) = rand()-1
              hnc(x::Int) = x < 5 ? rand()+1 : invoke(hnc, Tuple{Integer}, x)
              # q will have some callers invalidated
              q(x::Integer) = 0
              qnc(x::Integer) = rand()-1
              # Issue #44320
              f44320(::Int) = 1
              f44320(::Any) = 2
              g44320() = invoke(f44320, Tuple{Any}, 0)
              g44320()

              # Adding new specializations should not invalidate `invoke`s
              function getlast(itr)
                  x = nothing
                  for y in itr
                      x = y
                  end
                  return x
              end
              getlast(a::AbstractArray) = invoke(getlast, Tuple{Any}, a)
          end
          """)
          write(joinpath(dir, "$CallerModule.jl"),
          """
          module $CallerModule
              using $InvokeModule
              # involving external modules
              callf(x) = f(x)
              callg(x) = x < 5 ? g(x) : invoke(g, Tuple{Real}, x)
              callh(x) = h(x)
              callq(x) = q(x)
              callqi(x) = invoke(q, Tuple{Integer}, x)
              callfnc(x) = fnc(x)
              callgnc(x) = x < 5 ? gnc(x) : invoke(gnc, Tuple{Real}, x)
              callhnc(x) = hnc(x)
              callqnc(x) = qnc(x)
              callqnci(x) = invoke(qnc, Tuple{Integer}, x)

              # Purely internal
              internal(x::Real) = 0
              internal(x::Int) = x < 5 ? 1 : invoke(internal, Tuple{Real}, x)
              internalnc(x::Real) = rand()-1
              internalnc(x::Int) = x < 5 ? rand()+1 : invoke(internalnc, Tuple{Real}, x)

              # Issue #44320
              f44320(::Real) = 3

              call_getlast(x) = getlast(x)

              # force precompilation
              begin
                  Base.Experimental.@force_compile
                  callf(3)
                  callg(3)
                  callh(3)
                  callq(3)
                  callqi(3)
                  callfnc(3)
                  callgnc(3)
                  callhnc(3)
                  callqnc(3)
                  callqnci(3)
                  internal(3)
                  internalnc(3)
                  call_getlast([1,2,3])
              end

              # Now that we've precompiled, invalidate with a new method that overrides the `invoke` dispatch
              $InvokeModule.h(x::Integer) = -1
              $InvokeModule.hnc(x::Integer) = rand() - 20
              # ...and for q, override with a more specialized method that should leave only the invoked version still valid
              $InvokeModule.q(x::Int) = -1
              $InvokeModule.qnc(x::Int) = rand()+1
          end
          """)
    Base.compilecache(Base.PkgId(string(CallerModule)))
    @eval using $InvokeModule: $InvokeModule
    MI = getfield(@__MODULE__, InvokeModule)
    @eval $MI.getlast(a::UnitRange) = a.stop
    @eval using $CallerModule
    M = getfield(@__MODULE__, CallerModule)

    function get_method_for_type(func, @nospecialize(T))   # return the method func(::T)
        for m in methods(func)
            m.sig.parameters[end] === T && return m
        end
        error("no ::Real method found for $func")
    end
    function nvalid(mi::Core.MethodInstance)
        isdefined(mi, :cache) || return 0
        ci = mi.cache
        n = Int(ci.max_world == typemax(UInt))
        while isdefined(ci, :next)
            ci = ci.next
            n += ci.max_world == typemax(UInt)
        end
        return n
    end

    for func in (M.f, M.g, M.internal, M.fnc, M.gnc, M.internalnc)
        m = get_method_for_type(func, Real)
        mi = m.specializations::Core.MethodInstance
        @test length(mi.backedges) == 2
        @test mi.backedges[1] === Tuple{typeof(func), Real}
        @test isa(mi.backedges[2], Core.MethodInstance)
        @test mi.cache.max_world == typemax(mi.cache.max_world)
    end
    for func in (M.q, M.qnc)
        m = get_method_for_type(func, Integer)
        mi = m.specializations::Core.MethodInstance
        @test length(mi.backedges) == 2
        @test mi.backedges[1] === Tuple{typeof(func), Integer}
        @test isa(mi.backedges[2], Core.MethodInstance)
        @test mi.cache.max_world == typemax(mi.cache.max_world)
    end

    m = get_method_for_type(M.h, Real)
    @test isempty(Base.specializations(m))
    m = get_method_for_type(M.hnc, Real)
    @test isempty(Base.specializations(m))
    m = only(methods(M.callq))
    @test isempty(Base.specializations(m)) || nvalid(m.specializations::Core.MethodInstance) == 0
    m = only(methods(M.callqnc))
    @test isempty(Base.specializations(m)) || nvalid(m.specializations::Core.MethodInstance) == 0
    m = only(methods(M.callqi))
    @test (m.specializations::Core.MethodInstance).specTypes == Tuple{typeof(M.callqi), Int}
    m = only(methods(M.callqnci))
    @test (m.specializations::Core.MethodInstance).specTypes == Tuple{typeof(M.callqnci), Int}

    m = only(methods(M.g44320))
    @test (m.specializations::Core.MethodInstance).cache.max_world == typemax(UInt)

    m = which(MI.getlast, (Any,))
    @test (m.specializations::Core.MethodInstance).cache.max_world == typemax(UInt)

    # Precompile specific methods for arbitrary arg types
    invokeme(x) = 1
    invokeme(::Int) = 2
    m_any, m_int = sort(collect(methods(invokeme)); by=m->(m.file,m.line))
    @test precompile(invokeme, (Int,), m_any)
    @test (m_any.specializations::Core.MethodInstance).specTypes === Tuple{typeof(invokeme), Int}
    @test isempty(Base.specializations(m_int))
end

# test --compiled-modules=no command line option
precompile_test_harness("--compiled-modules=no") do dir
    Time_module = :Time4b3a94a1a081a8cb
    write(joinpath(dir, "$Time_module.jl"),
          """
          module $Time_module
              time = Base.time()
          end
          """)
    Base.compilecache(Base.PkgId("Time4b3a94a1a081a8cb"))
    exename = `$(Base.julia_cmd()) --compiled-modules=yes --startup-file=no`
    testcode = """
        insert!(LOAD_PATH, 1, $(repr(dir)))
        insert!(DEPOT_PATH, 1, $(repr(dir)))
        using $Time_module
        getfield($Time_module, :time)
    """

    t1_yes = readchomp(`$exename --compiled-modules=yes -E $(testcode)`)
    t2_yes = readchomp(`$exename --compiled-modules=yes -E $(testcode)`)
    @test t1_yes == t2_yes

    t1_no = readchomp(`$exename --compiled-modules=no -E $(testcode)`)
    t2_no = readchomp(`$exename --compiled-modules=no -E $(testcode)`)
    @test t1_no != t2_no
    @test parse(Float64, t1_no) < parse(Float64, t2_no)
end

# test loading a package with conflicting namespace
precompile_test_harness("conflicting namespaces") do dir
    Test_module = :Test6c92f26
    write(joinpath(dir, "Iterators.jl"),
          """
          module Iterators
          end
          """)
    write(joinpath(dir, "$Test_module.jl"),
          """
          module $Test_module
               import Iterators # FIXME: use `using`
          end
          """)
    testcode = """
        insert!(LOAD_PATH, 1, $(repr(dir)))
        insert!(DEPOT_PATH, 1, $(repr(dir)))
        using $Test_module
        println(stderr, $Test_module.Iterators)
    """

    exename = `$(Base.julia_cmd()) --startup-file=no`
    let fname = tempname()
        try
            for i = 1:2
                @test readchomp(pipeline(`$exename -E $(testcode)`, stderr=fname)) == "nothing"
                @test read(fname, String) == "Iterators\n"
            end
        finally
            rm(fname, force=true)
        end
    end
end

precompile_test_harness("package_callbacks") do dir
    loaded_modules = Channel{Symbol}(32)
    callback = (mod::Base.PkgId) -> put!(loaded_modules, Symbol(mod.name))
    push!(Base.package_callbacks, callback)
    try
        Test1_module = :Teste4095a81
        Test2_module = :Teste4095a82
        Test3_module = :Teste4095a83

        write(joinpath(dir, "$(Test1_module).jl"),
              """
              module $(Test1_module)
              end
              """)
        Base.compilecache(Base.PkgId("$(Test1_module)"))

        write(joinpath(dir, "$(Test2_module).jl"),
              """
              module $(Test2_module)
                  using $(Test1_module)
              end
              """)
        Base.compilecache(Base.PkgId("$(Test2_module)"))

        @test !Base.isbindingresolved(Main, Test2_module)
        Base.require(Main, Test2_module)
        @test take!(loaded_modules) == Test1_module
        @test take!(loaded_modules) == Test2_module
        write(joinpath(dir, "$(Test3_module).jl"),
              """
              module $(Test3_module)
                  using $(Test3_module)
              end
              """)
        Base.require(Main, Test3_module)
        @test take!(loaded_modules) == Test3_module
    finally
        pop!(Base.package_callbacks)
    end
    L = ReentrantLock()
    E = Base.Event()
    t = errormonitor(@async lock(L) do
                     wait(E)
                     Base.root_module_key(Base)
                     end)
    Test4_module = :Teste4095a84
    write(joinpath(dir, "$(Test4_module).jl"),
          """
          module $(Test4_module)
          end
          """)
    Base.compilecache(Base.PkgId("$(Test4_module)"))
    push!(Base.package_callbacks, _->(notify(E); lock(L) do; end))
    # should not hang here
    try
        @eval using $(Symbol(Test4_module))
        wait(t)
    finally
        pop!(Base.package_callbacks)
    end
end

# Issue #19960
(f -> f())() do # wrap in function scope, so we can test world errors
    test_workers = addprocs(1)
    push!(test_workers, myid())
    save_cwd = pwd()
    temp_path = mktempdir()
    try
        cd(temp_path)
        load_path = mktempdir(temp_path)
        load_cache_path = mktempdir(temp_path)

        ModuleA = :Issue19960A
        ModuleB = :Issue19960B

        write(joinpath(load_path, "$ModuleA.jl"),
            """
            module $ModuleA
                import Distributed: myid
                export f
                f() = myid()
            end
            """)

        write(joinpath(load_path, "$ModuleB.jl"),
            """
            module $ModuleB
                using $ModuleA
                export g
                g() = f()
            end
            """)

        @everywhere test_workers begin
            pushfirst!(LOAD_PATH, $load_path)
            pushfirst!(DEPOT_PATH, $load_cache_path)
        end
        try
            @eval using $ModuleB
            uuid = Base.module_build_id(Base.root_module(Main, ModuleB))
            for wid in test_workers
                @test Distributed.remotecall_eval(Main, wid, quote
                        Base.module_build_id(Base.root_module(Main, $(QuoteNode(ModuleB))))
                    end) == uuid
                if wid != myid() # avoid world-age errors on the local proc
                    @test remotecall_fetch(g, wid) == wid
                end
            end
        finally
            @everywhere test_workers begin
                popfirst!(LOAD_PATH)
                popfirst!(DEPOT_PATH)
            end
        end
    finally
        cd(save_cwd)
        try
            rm(temp_path, recursive=true)
        catch err
            @show err
        end
        pop!(test_workers) # remove myid
        rmprocs(test_workers)
    end
end

# Ensure that module-loading plays nicely with Base.delete_method
# wrapped in function scope, so we can test world errors
precompile_test_harness("delete_method") do dir
    A_module = :Aedb164bd3a126418
    B_module = :Bedb164bd3a126418
    A_file = joinpath(dir, "$A_module.jl")
    B_file = joinpath(dir, "$B_module.jl")
    write(A_file,
          """
          module $A_module

          export apc, anopc, apcnc, anopcnc

          # Infer to a const
          apc(::Int, ::Int) = 1
          apc(::Any, ::Any) = 2

          anopc(::Int, ::Int) = 1
          anopc(::Any, ::Any) = 2

          # Do not infer to a const
          apcnc(::Int, ::Int) = rand() - 1
          apcnc(::Any, ::Any) = rand() + 1

          anopcnc(::Int, ::Int) = rand() - 1
          anopcnc(::Any, ::Any) = rand() + 1

          end
          """)
    write(B_file,
          """
          module $B_module

          using $A_module

          bpc(x) = apc(x, x)
          bnopc(x) = anopc(x, x)
          bpcnc(x) = apcnc(x, x)
          bnopcnc(x) = anopcnc(x, x)

          precompile(bpc, (Int,))
          precompile(bpc, (Float64,))
          precompile(bpcnc, (Int,))
          precompile(bpcnc, (Float64,))

          end
          """)
    A = Base.require(Main, A_module)
    for mths in (collect(methods(A.apc)), collect(methods(A.anopc)), collect(methods(A.apcnc)), collect(methods(A.anopcnc)))
        idx = findfirst(m -> m.sig.parameters[end] === Int, mths)
        Base.delete_method(mths[idx])
    end
    B = Base.require(Main, B_module)
    for f in (B.bpc, B.bnopc, B.bpcnc, B.bnopcnc)
        @test Base.invokelatest(f, 1) > 1
        @test Base.invokelatest(f, 1.0) > 1
    end
end

precompile_test_harness("Issues #19030 and #25279") do load_path
    ModuleA = :Issue19030
    write(joinpath(load_path, "$ModuleA.jl"),
        """
        module $ModuleA
            __init__() = push!(Base.package_callbacks, sym->nothing)
        end
        """)
    l0 = length(Base.package_callbacks)
    @eval using $ModuleA
    @test length(Base.package_callbacks) == l0 + 1
end

precompile_test_harness("Issue #25604") do load_path
    write(joinpath(load_path, "A25604.jl"),
        """
        module A25604
        using B25604
        using C25604
        end
        """)
    write(joinpath(load_path, "B25604.jl"),
        """
        module B25604
        end
        """)
    write(joinpath(load_path, "C25604.jl"),
        """
        module C25604
        using B25604
        end
        """)
    Base.compilecache(Base.PkgId("A25604"))
    @test_nowarn @eval using A25604
end

precompile_test_harness("Issue #26028") do load_path
    write(joinpath(load_path, "Foo26028.jl"),
        """
        module Foo26028
        module Bar26028
            x = 0
        end
        function __init__()
            include(joinpath(@__DIR__, "Baz26028.jl"))
        end
        end
        """)
    write(joinpath(load_path, "Baz26028.jl"),
        """
        module Baz26028
        import Foo26028.Bar26028.x
        end
        """)
    Base.compilecache(Base.PkgId("Foo26028"))
    @test_nowarn @eval using Foo26028
end

precompile_test_harness("Issue #29936") do load_path
    write(joinpath(load_path, "Foo29936.jl"),
          """
          module Foo29936
          const global m = Val{nothing}()
          const global h = Val{:hey}()
          wab = [("a", m), ("b", h),]
          end
          """)
    @eval using Foo29936
    @test [("Plan", Foo29936.m), ("Plan", Foo29936.h),] isa Vector{Tuple{String,Val}}
end

precompile_test_harness("Issue #25971") do load_path
    sourcefile = joinpath(load_path, "Foo25971.jl")
    write(sourcefile, "module Foo25971 end")
    chmod(sourcefile, 0o666)
    cachefile, _ = Base.compilecache(Base.PkgId("Foo25971"))
    @test filemode(sourcefile) == filemode(cachefile)
    chmod(sourcefile, 0o600)
    cachefile, _ = Base.compilecache(Base.PkgId("Foo25971"))
    @test filemode(sourcefile) == filemode(cachefile)
    chmod(sourcefile, 0o444)
    cachefile, _ = Base.compilecache(Base.PkgId("Foo25971"))
    # Check writable
    @test touch(cachefile) == cachefile
end

precompile_test_harness("Issue #38312") do load_path
    TheType = """Array{Ref{Val{1}}, 1}"""
    write(joinpath(load_path, "Foo38312.jl"),
        """
        module Foo38312
        const TheType = $TheType
        end
        """)
    write(joinpath(load_path, "Bar38312.jl"),
        """
        module Bar38312
        const TheType = $TheType
        end
        """)
    Base.compilecache(Base.PkgId("Foo38312"))
    Base.compilecache(Base.PkgId("Bar38312"))
    @test pointer_from_objref((@eval (using Foo38312; Foo38312)).TheType) ===
          pointer_from_objref(eval(Meta.parse(TheType))) ===
          pointer_from_objref((@eval (using Bar38312; Bar38312)).TheType)
end

precompile_test_harness("Opaque Closure") do load_path
    write(joinpath(load_path, "OCPrecompile.jl"),
        """
        module OCPrecompile
        using Base.Experimental: @opaque
        f(x) = @opaque y->x+y
        end
        """)
    Base.compilecache(Base.PkgId("OCPrecompile"))
    f = (@eval (using OCPrecompile; OCPrecompile)).f
    @test Base.invokelatest(f, 1)(2) == 3
end

# issue #39405
precompile_test_harness("Renamed Imports") do load_path
    write(joinpath(load_path, "RenameImports.jl"),
          """
          module RenameImports
          import Base.Experimental as ex
          test() = ex
          end
          """)
    Base.compilecache(Base.PkgId("RenameImports"))
    @test (@eval (using RenameImports; RenameImports.test())) isa Module
end

# issue #41872 (example from #38983)
precompile_test_harness("No external edges") do load_path
    write(joinpath(load_path, "NoExternalEdges.jl"),
          """
          module NoExternalEdges
          bar(x::Int) = hcat(rand())
          @inline bar() = hcat(rand())
          bar(x::Float64) = bar()
          foo1() = bar(1)
          foo2() = bar(1.0)
          foo3() = bar()
          foo4() = hcat(rand())
          precompile(foo1, ())
          precompile(foo2, ())
          precompile(foo3, ())
          precompile(foo4, ())
          end
          """)
    Base.compilecache(Base.PkgId("NoExternalEdges"))
    @eval begin
        using NoExternalEdges
        @test (only(methods(NoExternalEdges.foo1)).specializations::Core.MethodInstance).cache.max_world != 0
        @test (only(methods(NoExternalEdges.foo2)).specializations::Core.MethodInstance).cache.max_world != 0
        @test (only(methods(NoExternalEdges.foo3)).specializations::Core.MethodInstance).cache.max_world != 0
        @test (only(methods(NoExternalEdges.foo4)).specializations::Core.MethodInstance).cache.max_world != 0
    end
end

@testset "issue 38149" begin
    M = Module()
    @eval M begin
        @nospecialize
        f(x, y) = x + y
        f(x::Int, y) = 2x + y
    end
    @test precompile(M.f, (Int, Any))
    @test precompile(M.f, (AbstractFloat, Any))
    mis = map(methods(M.f)) do m
        m.specializations::Core.MethodInstance
    end
    @test any(mi -> mi.specTypes.parameters[2] === Any, mis)
    @test all(mi -> isa(mi.cache, Core.CodeInstance), mis)
end

# Test that the cachepath is available in pkgorigins during the
# __init__ callback
precompile_test_harness("__init__ cachepath") do load_path
    write(joinpath(load_path, "InitCachePath.jl"),
          """
          module InitCachePath
            __init__() = Base.pkgorigins[Base.PkgId(InitCachePath)]
          end
          """)
    @test isa((@eval (using InitCachePath; InitCachePath)), Module)
end

# Test that precompilation can handle invalidated methods created from `precompile`,
# not via backedges.
precompile_test_harness("Issue #46558") do load_path
    write(joinpath(load_path, "Foo46558.jl"),
        """
        module Foo46558
        foo(x::Real) = 1
        end
        """)
    write(joinpath(load_path, "Bar46558.jl"),
        """
        module Bar46558
        using Foo46558
        precompile(Foo46558.foo, (Int,))
        end
        """)
    Base.compilecache(Base.PkgId("Foo46558"))
    Base.compilecache(Base.PkgId("Bar46558"))
    Foo = (@eval (using Foo46558; Foo46558))
    @eval ($Foo.foo)(x::Int) = 2
    Bar = (@eval (using Bar46558; Bar46558))
    @test (@eval $Foo.foo(1)) == 2
end

precompile_test_harness("issue #46296") do load_path
    write(joinpath(load_path, "CodeInstancePrecompile.jl"),
        """
        module CodeInstancePrecompile

        mi = first(Base.specializations(first(methods(identity))))
        ci = Core.CodeInstance(mi, Any, nothing, nothing, zero(Int32), typemin(UInt),
                               typemax(UInt), zero(UInt32), zero(UInt32), nothing, 0x00)

        __init__() = @assert ci isa Core.CodeInstance

        end
        """)
    Base.compilecache(Base.PkgId("CodeInstancePrecompile"))
    (@eval (using CodeInstancePrecompile))
end

precompile_test_harness("Recursive types") do load_path
    write(joinpath(load_path, "RecursiveTypeDef.jl"),
        """
        module RecursiveTypeDef

        struct C{T,O} end
        struct A{T,N,O} <: AbstractArray{C{T,A{T,N,O}},N}
            sz::NTuple{N,Int}
        end

        end
        """)
    Base.compilecache(Base.PkgId("RecursiveTypeDef"))
    (@eval (using RecursiveTypeDef))
    a = Base.invokelatest(RecursiveTypeDef.A{Float64,2,String}, (3, 3))
    @test isa(a, AbstractArray)
end

@testset "issue 46778" begin
    f46778(::Any, ::Type{Int}) = 1
    f46778(::Any, ::DataType) = 2
    @test precompile(Tuple{typeof(f46778), Int, DataType})
    @test (which(f46778, Tuple{Any,DataType}).specializations::Core.MethodInstance).cache.invoke != C_NULL
end


precompile_test_harness("Module tparams") do load_path
    write(joinpath(load_path, "ModuleTparams.jl"),
        """
        module ModuleTparams
            module TheTParam
            end

            struct ParamStruct{T}; end
            const the_struct = ParamStruct{TheTParam}()
        end
        """)
    Base.compilecache(Base.PkgId("ModuleTparams"))
    (@eval (using ModuleTparams))
    @test ModuleTparams.the_struct === Base.invokelatest(ModuleTparams.ParamStruct{ModuleTparams.TheTParam})
end

precompile_test_harness("PkgCacheInspector") do load_path
    # Test functionality needed by PkgCacheInspector.jl
    write(joinpath(load_path, "PCI.jl"),
        """
        module PCI
        Base.repl_cmd() = 55            # external method
        f() = Base.repl_cmd(7, "hello")   # external specialization (should never exist otherwise)
        try
            f()
        catch
        end
        end
        """)
    cachefile, ocachefile = Base.compilecache(Base.PkgId("PCI"))

    # Get the depmods
    local depmods
    @lock Base.require_lock begin
        local depmodnames
        io = open(cachefile, "r")
        try
            # isvalid_cache_header returns checksum id or zero
            Base.isvalid_cache_header(io) == 0 && throw(ArgumentError("Invalid header in cache file $cachefile."))
            depmodnames = Base.parse_cache_header(io)[3]
            Base.isvalid_file_crc(io) || throw(ArgumentError("Invalid checksum in cache file $cachefile."))
        finally
            close(io)
        end
        ndeps = length(depmodnames)
        depmods = Vector{Any}(undef, ndeps)
        for i in 1:ndeps
            modkey, build_id = depmodnames[i]
            dep = Base._tryrequire_from_serialized(modkey, build_id)
            if !isa(dep, Module)
                return dep
            end
            depmods[i] = dep
        end
    end

    if ocachefile !== nothing
        sv = ccall(:jl_restore_package_image_from_file, Any, (Cstring, Any, Cint, Cstring), ocachefile, depmods, true, "PCI")
    else
        sv = ccall(:jl_restore_incremental, Any, (Cstring, Any, Cint, Cstring), cachefile, depmods, true, "PCI")
    end

    modules, init_order, external_methods, new_specializations, new_method_roots, external_targets, edges = sv
    m = only(external_methods)
    @test m.name == :repl_cmd && m.nargs < 2
    @test any(new_specializations) do ci
        mi = ci.def
        mi.specTypes == Tuple{typeof(Base.repl_cmd), Int, String}
    end
end

precompile_test_harness("DynamicExpressions") do load_path
    # https://github.com/JuliaLang/julia/pull/47184#issuecomment-1364716312
    write(joinpath(load_path, "Float16MWE.jl"),
        """
        module Float16MWE
        struct Node{T}
            val::T
        end
        doconvert(::Type{<:Node}, val) = convert(Float16, val)
        precompile(Tuple{typeof(doconvert), Type{Node{Float16}}, Float64})
        end # module Float16MWE
        """)
    Base.compilecache(Base.PkgId("Float16MWE"))
    @eval using Float16MWE
    @test @invokelatest(Float16MWE.doconvert(Float16MWE.Node{Float16}, -1.2)) === Float16(-1.2)
end

precompile_test_harness("BadInvalidations") do load_path
    write(joinpath(load_path, "BadInvalidations.jl"),
        """
        module BadInvalidations
        Base.Experimental.@compiler_options compile=min optimize=1
        getval() = Base.a_method_to_overwrite_in_test()
        getval()
        end # module BadInvalidations
        """)
    Base.compilecache(Base.PkgId("BadInvalidations"))
    @eval Base a_method_to_overwrite_in_test() = inferencebarrier(2)
    @eval using BadInvalidations
    @test Base.invokelatest(BadInvalidations.getval) === 2
end

# https://github.com/JuliaLang/julia/issues/48074
precompile_test_harness("WindowsCacheOverwrite") do load_path
    # https://github.com/JuliaLang/julia/pull/47184#issuecomment-1364716312
    write(joinpath(load_path, "WindowsCacheOverwrite.jl"),
        """
        module WindowsCacheOverwrite
        end # module
        """)
    ji, ofile = Base.compilecache(Base.PkgId("WindowsCacheOverwrite"))
    @eval using WindowsCacheOverwrite

    write(joinpath(load_path, "WindowsCacheOverwrite.jl"),
        """
        module WindowsCacheOverwrite
        f() = "something new"
        end # module
        """)

    ji_2, ofile_2 = Base.compilecache(Base.PkgId("WindowsCacheOverwrite"))
    @test ofile_2 == Base.ocachefile_from_cachefile(ji_2)
end

precompile_test_harness("Issue #48391") do load_path
    write(joinpath(load_path, "I48391.jl"),
        """
        module I48391
        struct SurrealFinite <: Real end
        precompile(Tuple{typeof(Base.isless), SurrealFinite, SurrealFinite})
        Base.:(<)(x::SurrealFinite, y::SurrealFinite) = "good"
        end
        """)
    ji, ofile = Base.compilecache(Base.PkgId("I48391"))
    @eval using I48391
    x = Base.invokelatest(I48391.SurrealFinite)
    @test Base.invokelatest(isless, x, x) === "good"
    @test_throws ErrorException isless(x, x)
end

<<<<<<< HEAD
precompile_test_harness("Generator nospecialize") do load_path
    write(joinpath(load_path, "GenNoSpec.jl"),
        """
        module GenNoSpec
        @generated function f(x...)
            :((\$(Base.Meta.quot(x)),))
        end
        @assert precompile(Tuple{typeof(which(f, (Any,Any)).generator.gen), Any, Any})
        end
        """)
    ji, ofile = Base.compilecache(Base.PkgId("GenNoSpec"))
    @eval using GenNoSpec
end

=======
precompile_test_harness("Issue #50538") do load_path
    write(joinpath(load_path, "I50538.jl"),
        """
        module I50538
        const newglobal = try
            Base.newglobal = false
        catch ex
            ex isa ErrorException || rethrow()
            ex
        end
        const newtype = try
            Core.set_binding_type!(Base, :newglobal)
        catch ex
            ex isa ErrorException || rethrow()
            ex
        end
        global undefglobal
        end
        """)
    ji, ofile = Base.compilecache(Base.PkgId("I50538"))
    @eval using I50538
    @test I50538.newglobal.msg == "Creating a new global in closed module `Base` (`newglobal`) breaks incremental compilation because the side effects will not be permanent."
    @test I50538.newtype.msg == "Creating a new global in closed module `Base` (`newglobal`) breaks incremental compilation because the side effects will not be permanent."
    @test_throws(ErrorException("cannot set type for global I50538.undefglobal. It already has a value or is already set to a different type."),
                 Core.set_binding_type!(I50538, :undefglobal, Int))
    Core.set_binding_type!(I50538, :undefglobal, Any)
    @test Core.get_binding_type(I50538, :undefglobal) === Any
    @test !isdefined(I50538, :undefglobal)
end


>>>>>>> 5eddb816
empty!(Base.DEPOT_PATH)
append!(Base.DEPOT_PATH, original_depot_path)
empty!(Base.LOAD_PATH)
append!(Base.LOAD_PATH, original_load_path)<|MERGE_RESOLUTION|>--- conflicted
+++ resolved
@@ -1771,7 +1771,6 @@
     @test_throws ErrorException isless(x, x)
 end
 
-<<<<<<< HEAD
 precompile_test_harness("Generator nospecialize") do load_path
     write(joinpath(load_path, "GenNoSpec.jl"),
         """
@@ -1786,7 +1785,6 @@
     @eval using GenNoSpec
 end
 
-=======
 precompile_test_harness("Issue #50538") do load_path
     write(joinpath(load_path, "I50538.jl"),
         """
@@ -1817,8 +1815,6 @@
     @test !isdefined(I50538, :undefglobal)
 end
 
-
->>>>>>> 5eddb816
 empty!(Base.DEPOT_PATH)
 append!(Base.DEPOT_PATH, original_depot_path)
 empty!(Base.LOAD_PATH)
