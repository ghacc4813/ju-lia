--- conflicted
+++ resolved
@@ -151,10 +151,10 @@
 begin # tuple indexed by float deprecation
     @test_deprecated getindex((1,), 1.0) === 1
     @test_deprecated getindex((1,2), 2.0) === 2
-<<<<<<< HEAD
-    @test_throws Exception getindex((), 1.0)
-    @test_throws Exception getindex((1,2), 0.0)
-    @test_throws Exception getindex((1,2), -1.0)
+    @test Base.JLOptions().depwarn == 1
+    @test_throws Exception @test_warn r"`getindex(t::Tuple, i::Real)` is deprecated" getindex((), 1.0)
+    @test_throws Exception @test_warn r"`getindex(t::Tuple, i::Real)` is deprecated" getindex((1,2), 0.0)
+    @test_throws Exception @test_warn r"`getindex(t::Tuple, i::Real)` is deprecated" getindex((1,2), -1.0)
 end
 
 @testset "@deprecated error message" begin
@@ -176,10 +176,4 @@
         "invalid usage of @deprecate",
         @eval @deprecate Foo{T} where {T <: Int} g true
     )
-=======
-    @test Base.JLOptions().depwarn == 1
-    @test_throws Exception @test_warn r"`getindex(t::Tuple, i::Real)` is deprecated" getindex((), 1.0)
-    @test_throws Exception @test_warn r"`getindex(t::Tuple, i::Real)` is deprecated" getindex((1,2), 0.0)
-    @test_throws Exception @test_warn r"`getindex(t::Tuple, i::Real)` is deprecated" getindex((1,2), -1.0)
->>>>>>> bad3e394
 end