--- conflicted
+++ resolved
@@ -352,7 +352,6 @@
     end
 end
 
-<<<<<<< HEAD
 @testset "rounding floats with specified return type #50778" begin
     @test round(Float64, 1.2) === 1.0
     @test round(Float32, 1e60) === Inf32
@@ -374,7 +373,8 @@
     # 47128
     @test round(Complex{Int}, Complex(4.6, 2.2)) === Complex(5, 2)
     @test ceil(Complex{Int}, Complex(4.6, 2.2)) === Complex(5, 3)
-=======
+end
+
 const MPFRRM = Base.MPFR.MPFRRoundingMode
 
 function mpfr_to_ieee(::Type{Float32}, x::BigFloat, r::MPFRRM)
@@ -438,5 +438,4 @@
             end
         end
     end
->>>>>>> f21c635a
 end