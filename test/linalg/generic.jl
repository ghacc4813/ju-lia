--- conflicted
+++ resolved
@@ -330,26 +330,15 @@
 Base.zero(::ModInt{n}) where {n} = ModInt{n}(0)
 Base.one(::Type{ModInt{n}}) where {n} = ModInt{n}(1)
 Base.one(::ModInt{n}) where {n} = ModInt{n}(1)
-<<<<<<< HEAD
-Base.oneunit(::Type{ModInt{n}}) where {n} = ModInt{n}(1)
-=======
 Base.transpose(a::ModInt{n}) where {n} = a  # see Issue 20978
 
 A = [ModInt{2}(1) ModInt{2}(0); ModInt{2}(1) ModInt{2}(1)]
 b = [ModInt{2}(1), ModInt{2}(0)]
 
 @test A*(lufact(A, Val{false})\b) == b
->>>>>>> d3187530
 
 # Needed for pivoting:
 Base.abs(a::ModInt{n}) where {n} = a
 Base.:<(a::ModInt{n}, b::ModInt{n}) where {n} = a.k < b.k
-<<<<<<< HEAD
-Base.transpose(a::ModInt{n}) where {n} = a  # see Issue 20978
-
-A = [ ModInt{2}(1) ModInt{2}(1) ; ModInt{2}(1) ModInt{2}(0) ]
-b = [ ModInt{2}(1), ModInt{2}(0) ]
-=======
->>>>>>> d3187530
 
 @test A*(lufact(A, Val{true})\b) == b