# This file is a part of Julia. License is MIT: http://julialang.org/license

@testset "clamp" begin
    @test clamp(0, 1, 3) == 1
    @test clamp(1, 1, 3) == 1
    @test clamp(2, 1, 3) == 2
    @test clamp(3, 1, 3) == 3
    @test clamp(4, 1, 3) == 3

    @test clamp(0.0, 1, 3) == 1.0
    @test clamp(1.0, 1, 3) == 1.0
    @test clamp(2.0, 1, 3) == 2.0
    @test clamp(3.0, 1, 3) == 3.0
    @test clamp(4.0, 1, 3) == 3.0

    @test clamp.([0, 1, 2, 3, 4], 1.0, 3.0) == [1.0, 1.0, 2.0, 3.0, 3.0]
    @test clamp.([0 1; 2 3], 1.0, 3.0) == [1.0 1.0; 2.0 3.0]
    begin
        x = [0.0, 1.0, 2.0, 3.0, 4.0]
        clamp!(x, 1, 3)
        @test x == [1.0, 1.0, 2.0, 3.0, 3.0]
    end
end

@testset "constants" begin
    @test pi != e
    @test e != 1//2
    @test 1//2 <= e
    @test e <= 15//3
    @test big(1//2) < e
    @test e < big(20//6)
    @test e^pi == exp(pi)
    @test e^2 == exp(2)
    @test e^2.4 == exp(2.4)
    @test e^(2//3) == exp(2//3)

    @test Float16(3.0) < pi
    @test pi < Float16(4.0)
    @test contains(sprint(show,π),"3.14159")
end

@testset "frexp,ldexp,significand,exponent" begin
    @testset "$T" for T in (Float16,Float32,Float64)
        for z in (zero(T),-zero(T))
            frexp(z) === (z,0)
            significand(z) === z
            @test_throws DomainError exponent(z)
        end

        for (a,b) in [(T(12.8),T(0.8)),
                      (prevfloat(realmin(T)), nextfloat(one(T),-2)),
                      (nextfloat(zero(T),3), T(0.75)),
                      (nextfloat(zero(T)), T(0.5))]

            n = Int(log2(a/b))
            @test frexp(a) == (b,n)
            @test ldexp(b,n) == a
            @test ldexp(a,-n) == b
            @test significand(a) == 2b
            @test exponent(a) == n-1

            @test frexp(-a) == (-b,n)
            @test ldexp(-b,n) == -a
            @test ldexp(-a,-n) == -b
            @test significand(-a) == -2b
            @test exponent(-a) == n-1
        end
        @test_throws DomainError exponent(convert(T,NaN))
        @test isnan(significand(convert(T,NaN)))
        x,y = frexp(convert(T,NaN))
        @test isnan(x)
        @test y == 0

        @testset "ldexp function" begin
            @test ldexp(T(0.0), 0) === T(0.0)
            @test ldexp(T(-0.0), 0) === T(-0.0)
            @test ldexp(T(Inf), 1) === T(Inf)
            @test ldexp(T(Inf), 10000) === T(Inf)
            @test ldexp(T(-Inf), 1) === T(-Inf)
            @test ldexp(T(NaN), 10) === T(NaN)
            @test ldexp(T(1.0), 0) === T(1.0)
            @test ldexp(T(0.8), 4) === T(12.8)
            @test ldexp(T(-0.854375), 5) === T(-27.34)
            @test ldexp(T(1.0), typemax(Int)) === T(Inf)
            @test ldexp(T(1.0), typemin(Int)) === T(0.0)
            @test ldexp(prevfloat(realmin(T)), typemax(Int)) === T(Inf)
            @test ldexp(prevfloat(realmin(T)), typemin(Int)) === T(0.0)

            @test ldexp(T(0.0), Int128(0)) === T(0.0)
            @test ldexp(T(-0.0), Int128(0)) === T(-0.0)
            @test ldexp(T(1.0), Int128(0)) === T(1.0)
            @test ldexp(T(0.8), Int128(4)) === T(12.8)
            @test ldexp(T(-0.854375), Int128(5)) === T(-27.34)
            @test ldexp(T(1.0), typemax(Int128)) === T(Inf)
            @test ldexp(T(1.0), typemin(Int128)) === T(0.0)
            @test ldexp(prevfloat(realmin(T)), typemax(Int128)) === T(Inf)
            @test ldexp(prevfloat(realmin(T)), typemin(Int128)) === T(0.0)

            @test ldexp(T(0.0), BigInt(0)) === T(0.0)
            @test ldexp(T(-0.0), BigInt(0)) === T(-0.0)
            @test ldexp(T(1.0), BigInt(0)) === T(1.0)
            @test ldexp(T(0.8), BigInt(4)) === T(12.8)
            @test ldexp(T(-0.854375), BigInt(5)) === T(-27.34)
            @test ldexp(T(1.0), BigInt(typemax(Int128))) === T(Inf)
            @test ldexp(T(1.0), BigInt(typemin(Int128))) === T(0.0)
            @test ldexp(prevfloat(realmin(T)), BigInt(typemax(Int128))) === T(Inf)
            @test ldexp(prevfloat(realmin(T)), BigInt(typemin(Int128))) === T(0.0)

            # Test also against BigFloat reference. Needs to be exactly rounded.
            @test ldexp(realmin(T), -1) == T(ldexp(big(realmin(T)), -1))
            @test ldexp(realmin(T), -2) == T(ldexp(big(realmin(T)), -2))
            @test ldexp(realmin(T)/2, 0) == T(ldexp(big(realmin(T)/2), 0))
            @test ldexp(realmin(T)/3, 0) == T(ldexp(big(realmin(T)/3), 0))
            @test ldexp(realmin(T)/3, -1) == T(ldexp(big(realmin(T)/3), -1))
            @test ldexp(realmin(T)/3, 11) == T(ldexp(big(realmin(T)/3), 11))
            @test ldexp(realmin(T)/11, -10) == T(ldexp(big(realmin(T)/11), -10))
            @test ldexp(-realmin(T)/11, -10) == T(ldexp(big(-realmin(T)/11), -10))
        end
    end
end

# We compare to BigFloat instead of hard-coding
# values, assuming that BigFloat has an independently tested implementation.
@testset "basic math functions" begin
    @testset "$T" for T in (Float32, Float64)
        x = T(1//3)
        y = T(1//2)
        yi = 4
        @testset "Random values" begin
            @test x^y ≈ big(x)^big(y)
            @test x^yi ≈ big(x)^yi
            @test acos(x) ≈ acos(big(x))
            @test acosh(1+x) ≈ acosh(big(1+x))
            @test asin(x) ≈ asin(big(x))
            @test asinh(x) ≈ asinh(big(x))
            @test atan(x) ≈ atan(big(x))
            @test atan2(x,y) ≈ atan2(big(x),big(y))
            @test atanh(x) ≈ atanh(big(x))
            @test cbrt(x) ≈ cbrt(big(x))
            @test cos(x) ≈ cos(big(x))
            @test cosh(x) ≈ cosh(big(x))
            @test exp(x) ≈ exp(big(x))
            @test exp10(x) ≈ exp10(big(x))
            @test exp2(x) ≈ exp2(big(x))
            @test expm1(x) ≈ expm1(big(x))
            @test hypot(x,y) ≈ hypot(big(x),big(y))
            @test hypot(x,x,y) ≈ hypot(hypot(big(x),big(x)),big(y))
            @test hypot(x,x,y,y) ≈ hypot(hypot(big(x),big(x)),hypot(big(y),big(y)))
            @test log(x) ≈ log(big(x))
            @test log10(x) ≈ log10(big(x))
            @test log1p(x) ≈ log1p(big(x))
            @test log2(x) ≈ log2(big(x))
            @test sin(x) ≈ sin(big(x))
            @test sinh(x) ≈ sinh(big(x))
            @test sqrt(x) ≈ sqrt(big(x))
            @test tan(x) ≈ tan(big(x))
            @test tanh(x) ≈ tanh(big(x))
        end
        @testset "Special values" begin
            @test isequal(T(1//4)^T(1//2), T(1//2))
            @test isequal(T(1//4)^2, T(1//16))
            @test isequal(acos(T(1)), T(0))
            @test isequal(acosh(T(1)), T(0))
            @test asin(T(1)) ≈ T(pi)/2 atol=eps(T)
            @test atan(T(1)) ≈ T(pi)/4 atol=eps(T)
            @test atan2(T(1),T(1)) ≈ T(pi)/4 atol=eps(T)
            @test isequal(cbrt(T(0)), T(0))
            @test isequal(cbrt(T(1)), T(1))
            @test isequal(cbrt(T(1000000000)), T(1000))
            @test isequal(cos(T(0)), T(1))
            @test cos(T(pi)/2) ≈ T(0) atol=eps(T)
            @test isequal(cos(T(pi)), T(-1))
            @test exp(T(1)) ≈ T(e) atol=10*eps(T)
            @test isequal(exp10(T(1)), T(10))
            @test isequal(exp2(T(1)), T(2))
            @test isequal(expm1(T(0)), T(0))
            @test expm1(T(1)) ≈ T(e)-1 atol=10*eps(T)
            @test isequal(hypot(T(3),T(4)), T(5))
            @test isequal(log(T(1)), T(0))
            @test isequal(log(e,T(1)), T(0))
            @test log(T(e)) ≈ T(1) atol=eps(T)
            @test isequal(log10(T(1)), T(0))
            @test isequal(log10(T(10)), T(1))
            @test isequal(log1p(T(0)), T(0))
            @test log1p(T(e)-1) ≈ T(1) atol=eps(T)
            @test isequal(log2(T(1)), T(0))
            @test isequal(log2(T(2)), T(1))
            @test isequal(sin(T(0)), T(0))
            @test isequal(sin(T(pi)/2), T(1))
            @test sin(T(pi)) ≈ T(0) atol=eps(T)
            @test isequal(sqrt(T(0)), T(0))
            @test isequal(sqrt(T(1)), T(1))
            @test isequal(sqrt(T(100000000)), T(10000))
            @test isequal(tan(T(0)), T(0))
            @test tan(T(pi)/4) ≈ T(1) atol=eps(T)
        end
        @testset "Inverses" begin
            @test acos(cos(x)) ≈ x
            @test acosh(cosh(x)) ≈ x
            @test asin(sin(x)) ≈ x
            @test cbrt(x)^3 ≈ x
            @test cbrt(x^3) ≈ x
            @test asinh(sinh(x)) ≈ x
            @test atan(tan(x)) ≈ x
            @test atan2(x,y) ≈ atan(x/y)
            @test atanh(tanh(x)) ≈ x
            @test cos(acos(x)) ≈ x
            @test cosh(acosh(1+x)) ≈ 1+x
            @test exp(log(x)) ≈ x
            @test exp10(log10(x)) ≈ x
            @test exp2(log2(x)) ≈ x
            @test expm1(log1p(x)) ≈ x
            @test log(exp(x)) ≈ x
            @test log10(exp10(x)) ≈ x
            @test log1p(expm1(x)) ≈ x
            @test log2(exp2(x)) ≈ x
            @test sin(asin(x)) ≈ x
            @test sinh(asinh(x)) ≈ x
            @test sqrt(x)^2 ≈ x
            @test sqrt(x^2) ≈ x
            @test tan(atan(x)) ≈ x
            @test tanh(atanh(x)) ≈ x
        end
        @testset "Relations between functions" begin
            @test cosh(x) ≈ (exp(x)+exp(-x))/2
            @test cosh(x)^2-sinh(x)^2 ≈ 1
            @test hypot(x,y) ≈ sqrt(x^2+y^2)
            @test sin(x)^2+cos(x)^2 ≈ 1
            @test sinh(x) ≈ (exp(x)-exp(-x))/2
            @test tan(x) ≈ sin(x)/cos(x)
            @test tanh(x) ≈ sinh(x)/cosh(x)
        end
        @testset "Edge cases" begin
            @test isinf(log(zero(T)))
            @test isnan(log(convert(T,NaN)))
            @test_throws DomainError log(-one(T))
            @test isinf(log1p(-one(T)))
            @test isnan(log1p(convert(T,NaN)))
            @test_throws DomainError log1p(convert(T,-2.0))
            @test hypot(T(0), T(0)) === T(0)
            @test hypot(T(Inf), T(Inf)) === T(Inf)
            @test hypot(T(Inf), T(x)) === T(Inf)
            @test hypot(T(Inf), T(NaN)) === T(Inf)
            @test isnan(hypot(T(x), T(NaN)))
        end
    end
end
@test exp10(5) ≈ exp10(5.0)
@test exp2(Float16(2.)) ≈ exp2(2.)
@test log(e) == 1

@testset "exp function" for T in (Float64, Float32)
    @testset "$T accuracy" begin
        X = map(T, vcat(-10:0.0002:10, -80:0.001:80, 2.0^-27, 2.0^-28, 2.0^-14, 2.0^-13))
        for x in X
            y, yb = exp(x), exp(big(x))
            @test abs(y-yb) <= 1.0*eps(T(yb))
        end
    end
    @testset "$T edge cases" begin
        @test isnan(exp(T(NaN)))
        @test exp(T(-Inf)) === T(0.0)
        @test exp(T(Inf)) === T(Inf)
        @test exp(T(0.0)) === T(1.0) # exact
        @test exp(T(5000.0)) === T(Inf)
        @test exp(T(-5000.0)) === T(0.0)
    end
end

@testset "test abstractarray trig fxns" begin
    TAA = rand(2,2)
    TAA = (TAA + TAA.')/2.
    STAA = Symmetric(TAA)
    @test full(atanh.(STAA)) == atanh.(TAA)
    @test full(asinh.(STAA)) == asinh.(TAA)
    @test full(acosh.(STAA+Symmetric(ones(TAA)))) == acosh.(TAA+ones(TAA))
    @test full(acsch.(STAA+Symmetric(ones(TAA)))) == acsch.(TAA+ones(TAA))
    @test full(acoth.(STAA+Symmetric(ones(TAA)))) == acoth.(TAA+ones(TAA))
end

@testset "check exp2(::Integer) matches exp2(::Float)" begin
    for ii in -2048:2048
        expected = exp2(float(ii))
        @test exp2(Int16(ii)) == expected
        @test exp2(Int32(ii)) == expected
        @test exp2(Int64(ii)) == expected
        @test exp2(Int128(ii)) == expected
        if ii >= 0
            @test exp2(UInt16(ii)) == expected
            @test exp2(UInt32(ii)) == expected
            @test exp2(UInt64(ii)) == expected
            @test exp2(UInt128(ii)) == expected
        end
    end
end

@testset "deg2rad/rad2deg" begin
    @testset "$T" for T in (Int, Float64, BigFloat)
        @test deg2rad(T(180)) ≈ 1pi
        @test deg2rad.(T[45, 60]) ≈ [pi/T(4), pi/T(3)]
        @test rad2deg.([pi/T(4), pi/T(3)]) ≈ [45, 60]
        @test rad2deg(T(1)*pi) ≈ 180
        @test rad2deg(T(1)) ≈ rad2deg(true)
        @test deg2rad(T(1)) ≈ deg2rad(true)
    end
end

@testset "degree-based trig functions" begin
    @testset "$T" for T = (Float32,Float64,Rational{Int})
        fT = typeof(float(one(T)))
        for x = -400:40:400
            @test sind(convert(T,x))::fT ≈ convert(fT,sin(pi/180*x)) atol=eps(deg2rad(convert(fT,x)))
            @test cosd(convert(T,x))::fT ≈ convert(fT,cos(pi/180*x)) atol=eps(deg2rad(convert(fT,x)))
        end
        @testset "sind" begin
            @test sind(convert(T,0.0))::fT === zero(fT)
            @test sind(convert(T,180.0))::fT === zero(fT)
            @test sind(convert(T,360.0))::fT === zero(fT)
            T != Rational{Int} && @test sind(convert(T,-0.0))::fT === -zero(fT)
            @test sind(convert(T,-180.0))::fT === -zero(fT)
            @test sind(convert(T,-360.0))::fT === -zero(fT)
        end
        @testset "cosd" begin
            @test cosd(convert(T,90))::fT === zero(fT)
            @test cosd(convert(T,270))::fT === zero(fT)
            @test cosd(convert(T,-90))::fT === zero(fT)
            @test cosd(convert(T,-270))::fT === zero(fT)
        end

        @testset "sinpi and cospi" begin
            for x = -3:0.3:3
                @test sinpi(convert(T,x))::fT ≈ convert(fT,sin(pi*x)) atol=eps(pi*convert(fT,x))
                @test cospi(convert(T,x))::fT ≈ convert(fT,cos(pi*x)) atol=eps(pi*convert(fT,x))
            end

            @test sinpi(convert(T,0.0))::fT === zero(fT)
            @test sinpi(convert(T,1.0))::fT === zero(fT)
            @test sinpi(convert(T,2.0))::fT === zero(fT)
            T != Rational{Int} && @test sinpi(convert(T,-0.0))::fT === -zero(fT)
            @test sinpi(convert(T,-1.0))::fT === -zero(fT)
            @test sinpi(convert(T,-2.0))::fT === -zero(fT)
            @test_throws DomainError sinpi(convert(T,Inf))

            @test cospi(convert(T,0.5))::fT === zero(fT)
            @test cospi(convert(T,1.5))::fT === zero(fT)
            @test cospi(convert(T,-0.5))::fT === zero(fT)
            @test cospi(convert(T,-1.5))::fT === zero(fT)
            @test_throws DomainError cospi(convert(T,Inf))
        end
        @testset "Check exact values" begin
            @test sind(convert(T,30)) == 0.5
            @test cosd(convert(T,60)) == 0.5
            @test sind(convert(T,150)) == 0.5
            @test sinpi(one(T)/convert(T,6)) == 0.5
            @test_throws DomainError sind(convert(T,Inf))
            @test_throws DomainError cosd(convert(T,Inf))
            T != Float32 && @test cospi(one(T)/convert(T,3)) == 0.5
            T == Rational{Int} && @test sinpi(5//6) == 0.5
        end
    end
end

@testset "Integer args to sinpi/cospi/sinc/cosc" begin
    @test sinpi(1) == 0
    @test sinpi(-1) == -0
    @test cospi(1) == -1
    @test cospi(2) == 1

    @test sinc(1) == 0
    @test sinc(complex(1,0)) == 0
    @test sinc(0) == 1
    @test sinc(Inf) == 0
    @test cosc(1) == -1
    @test cosc(0) == 0
    @test cosc(complex(1,0)) == -1
    @test cosc(Inf) == 0
end

@testset "trig function type stability" begin
    @testset "$T $f" for T = (Float32,Float64,BigFloat), f = (sind,cosd,sinpi,cospi)
        @test Base.return_types(f,Tuple{T}) == [T]
    end
end

@testset "error functions" begin
    @test erf(Float16(1)) ≈ 0.84270079294971486934
    @test erf(1) ≈ 0.84270079294971486934
    @test erfc(1) ≈ 0.15729920705028513066
    @test erfc(Float16(1)) ≈ 0.15729920705028513066
    @test erfcx(1) ≈ 0.42758357615580700442
    @test erfcx(Float32(1)) ≈ 0.42758357615580700442
    @test erfcx(Complex64(1)) ≈ 0.42758357615580700442
    @test erfi(1) ≈ 1.6504257587975428760
    @test erfinv(0.84270079294971486934) ≈ 1
    @test erfcinv(0.15729920705028513066) ≈ 1
    @test dawson(1) ≈ 0.53807950691276841914

    @test erf(1+2im) ≈ -0.53664356577856503399-5.0491437034470346695im
    @test erfc(1+2im) ≈ 1.5366435657785650340+5.0491437034470346695im
    @test erfcx(1+2im) ≈ 0.14023958136627794370-0.22221344017989910261im
    @test erfi(1+2im) ≈ -0.011259006028815025076+1.0036063427256517509im
    @test dawson(1+2im) ≈ -13.388927316482919244-11.828715103889593303im

    for elty in [Float32,Float64]
        for x in logspace(-200, -0.01)
            @test erf(erfinv(x)) ≈ x atol=1e-12*x
            @test erf(erfinv(-x)) ≈ -x atol=1e-12*x
            @test erfc(erfcinv(2*x)) ≈ 2*x atol=1e-12*x
            if x > 1e-20
                xf = Float32(x)
                @test erf(erfinv(xf)) ≈ xf atol=1e-5*xf
                @test erf(erfinv(-xf)) ≈ -xf atol=1e-5*xf
                @test erfc(erfcinv(2xf)) ≈ 2xf atol=1e-5*xf
            end
        end
        @test erfinv(one(elty)) == Inf
        @test erfinv(-one(elty)) == -Inf
        @test_throws DomainError erfinv(convert(elty,2.0))

        @test erfcinv(zero(elty)) == Inf
        @test_throws DomainError erfcinv(-one(elty))
    end

    @test erfinv(one(Int)) == erfinv(1.0)
    @test erfcinv(one(Int)) == erfcinv(1.0)
end

@testset "airy" begin
    @test_throws Base.Math.AmosException airyai(200im)
    @test_throws Base.Math.AmosException airybi(200)

    for T in [Float32, Float64, Complex64,Complex128]
        @test airyai(T(1.8)) ≈ 0.0470362168668458052247
        @test airyaiprime(T(1.8)) ≈ -0.0685247801186109345638
        @test airybi(T(1.8)) ≈ 2.595869356743906290060
        @test airybiprime(T(1.8)) ≈ 2.98554005084659907283
    end
    for T in [Complex64, Complex128]
        z = convert(T,1.8 + 1.0im)
        @test airyaix(z) ≈ airyai(z) * exp(2/3 * z * sqrt(z))
        @test airyaiprimex(z) ≈ airyaiprime(z) * exp(2/3 * z * sqrt(z))
        @test airybix(z) ≈ airybi(z) * exp(-abs(real(2/3 * z * sqrt(z))))
        @test airybiprimex(z) ≈ airybiprime(z) * exp(-abs(real(2/3 * z * sqrt(z))))
    end
    @test_throws MethodError airyai(complex(big(1.0)))

    for x = -3:3
        @test airyai(x) ≈ airyai(complex(x))
        @test airyaiprime(x) ≈ airyaiprime(complex(x))
        @test airybi(x) ≈ airybi(complex(x))
        @test airybiprime(x) ≈ airybiprime(complex(x))
        if x >= 0
            @test airyaix(x) ≈ airyaix(complex(x))
            @test airyaiprimex(x) ≈ airyaiprimex(complex(x))
        else
            @test_throws DomainError airyaix(x)
            @test_throws DomainError airyaiprimex(x)
        end
        @test airybix(x) ≈ airybix(complex(x))
        @test airybiprimex(x) ≈ airybiprimex(complex(x))
    end
end

@testset "bessel functions" begin
    bessel_funcs = [(bessely0, bessely1, bessely), (besselj0, besselj1, besselj)]
    @testset "$z, $o" for (z, o, f) in bessel_funcs
        @test z(Float32(2.0)) ≈ z(Float64(2.0))
        @test o(Float32(2.0)) ≈ o(Float64(2.0))
        @test z(2) ≈ z(2.0)
        @test o(2) ≈ o(2.0)
        @test z(2.0 + im) ≈ f(0, 2.0 + im)
        @test o(2.0 + im) ≈ f(1, 2.0 + im)
    end
    @testset "besselj error throwing" begin
        @test_throws MethodError besselj(1.2,big(1.0))
        @test_throws MethodError besselj(1,complex(big(1.0)))
        @test_throws MethodError besseljx(1,big(1.0))
        @test_throws MethodError besseljx(1,complex(big(1.0)))
    end
    @testset "besselh" begin
        true_h133 = 0.30906272225525164362 - 0.53854161610503161800im
        @test besselh(3,1,3) ≈ true_h133
        @test besselh(-3,1,3) ≈ -true_h133
        @test besselh(3,2,3) ≈ conj(true_h133)
        @test besselh(-3,2,3) ≈ -conj(true_h133)
        @testset "Error throwing" begin
            @test_throws Base.Math.AmosException besselh(1,0)
            @test_throws MethodError besselh(1,big(1.0))
            @test_throws MethodError besselh(1,complex(big(1.0)))
            @test_throws MethodError besselhx(1,big(1.0))
            @test_throws MethodError besselhx(1,complex(big(1.0)))
        end
    end
    @testset "besseli" begin
        true_i33 = 0.95975362949600785698
        @test besseli(3,3) ≈ true_i33
        @test besseli(-3,3) ≈ true_i33
        @test besseli(3,-3) ≈ -true_i33
        @test besseli(-3,-3) ≈ -true_i33
        @test besseli(Float32(-3),Complex64(-3,0)) ≈ -true_i33
        @testset "Error throwing" begin
            @test_throws Base.Math.AmosException besseli(1,1000)
            @test_throws DomainError besseli(0.4,-1.0)
            @test_throws MethodError besseli(1,big(1.0))
            @test_throws MethodError besseli(1,complex(big(1.0)))
            @test_throws MethodError besselix(1,big(1.0))
            @test_throws MethodError besselix(1,complex(big(1.0)))
        end
    end
    @testset "besselj" begin
        @test besselj(0,0) == 1
        for i = 1:5
            @test besselj(i,0) == 0
            @test besselj(-i,0) == 0
            @test besselj(-i,Float32(0)) == 0
            @test besselj(-i,Float32(0)) == 0
        end

        j33 = besselj(3,3.)
        @test besselj(3,3) == j33
        @test besselj(-3,-3) == j33
        @test besselj(-3,3) == -j33
        @test besselj(3,-3) == -j33
        @test besselj(3,3f0) ≈ j33
        @test besselj(3,complex(3.)) ≈ j33
        @test besselj(3,complex(3f0)) ≈ j33
        @test besselj(3,complex(3)) ≈ j33

        j43 = besselj(4,3.)
        @test besselj(4,3) == j43
        @test besselj(-4,-3) == j43
        @test besselj(-4,3) == j43
        @test besselj(4,-3) == j43
        @test besselj(4,3f0) ≈ j43
        @test besselj(4,complex(3.)) ≈ j43
        @test besselj(4,complex(3f0)) ≈ j43
        @test besselj(4,complex(3)) ≈ j43

        @test j33 ≈ 0.30906272225525164362
        @test j43 ≈ 0.13203418392461221033
        @test besselj(0.1, complex(-0.4)) ≈ 0.820421842809028916 + 0.266571215948350899im
        @test besselj(3.2, 1.3+0.6im) ≈ 0.01135309305831220201 + 0.03927719044393515275im
        @test besselj(1, 3im) ≈ 3.953370217402609396im
        @test besselj(1.0,3im) ≈ besselj(1,3im)
        @testset "Error throwing" begin
            @test_throws DomainError    besselj(0.1, -0.4)
            @test_throws Base.Math.AmosException besselj(20,1000im)
            @test_throws MethodError besselj(big(1.0),3im)
        end
    end

    @testset "besselk" begin
        true_k33 = 0.12217037575718356792
        @test besselk(3,3) ≈ true_k33
        @test besselk(-3,3) ≈ true_k33
        true_k3m3 = -0.1221703757571835679 - 3.0151549516807985776im
        @test besselk(3,complex(-3)) ≈ true_k3m3
        @test besselk(-3,complex(-3)) ≈ true_k3m3
        # issue #6564
        @test besselk(1.0,0.0) == Inf
        @testset "Error throwing" begin
            @test_throws Base.Math.AmosException besselk(200,0.01)
            @test_throws DomainError besselk(3,-3)
            @test_throws MethodError besselk(1,big(1.0))
            @test_throws MethodError besselk(1,complex(big(1.0)))
            @test_throws MethodError besselkx(1,big(1.0))
            @test_throws MethodError besselkx(1,complex(big(1.0)))
        end
    end

    @testset "bessely" begin
        y33 = bessely(3,3.)
        @test bessely(3,3) == y33
        @test bessely(3.,3.) == y33
        @test bessely(3,Float32(3.)) ≈ y33
        @test bessely(-3,3) ≈ -y33
        @test y33 ≈ -0.53854161610503161800
        @test bessely(3,complex(-3)) ≈ 0.53854161610503161800 - 0.61812544451050328724im
        @testset "Error throwing" begin
            @test_throws Base.Math.AmosException bessely(200.5,0.1)
            @test_throws DomainError bessely(3,-3)
            @test_throws DomainError bessely(0.4,-1.0)
            @test_throws DomainError bessely(0.4,Float32(-1.0))
            @test_throws DomainError bessely(1,Float32(-1.0))
            @test_throws DomainError bessely(Cint(3),Float32(-3.))
            @test_throws DomainError bessely(Cint(3),Float64(-3.))

            @test_throws MethodError bessely(1.2,big(1.0))
            @test_throws MethodError bessely(1,complex(big(1.0)))
            @test_throws MethodError besselyx(1,big(1.0))
            @test_throws MethodError besselyx(1,complex(big(1.0)))
        end
    end

    @testset "besselhx" begin
        for elty in [Complex64,Complex128]
            z = convert(elty, 1.0 + 1.9im)
            @test besselhx(1.0, 1, z) ≈ convert(elty,-0.5949634147786144 - 0.18451272807835967im)
            @test besselhx(Float32(1.0), 1, z) ≈ convert(elty,-0.5949634147786144 - 0.18451272807835967im)
        end
        @testset "Error throwing" begin
            @test_throws MethodError besselh(1,1,big(1.0))
            @test_throws MethodError besselh(1,1,complex(big(1.0)))
            @test_throws MethodError besselhx(1,1,big(1.0))
            @test_throws MethodError besselhx(1,1,complex(big(1.0)))
        end
    end
    @testset "scaled bessel[ijky] and hankelh[12]" begin
        for x in (1.0, 0.0, -1.0), y in (1.0, 0.0, -1.0), nu in (1.0, 0.0, -1.0)
            z = Complex128(x + y * im)
            z == zero(z) || @test hankelh1x(nu, z) ≈ hankelh1(nu, z) * exp(-z * im)
            z == zero(z) || @test hankelh2x(nu, z) ≈ hankelh2(nu, z) * exp(z * im)
            (nu < 0 && z == zero(z)) || @test besselix(nu, z) ≈ besseli(nu, z) * exp(-abs(real(z)))
            (nu < 0 && z == zero(z)) || @test besseljx(nu, z) ≈ besselj(nu, z) * exp(-abs(imag(z)))
            z == zero(z) || @test besselkx(nu, z) ≈ besselk(nu, z) * exp(z)
            z == zero(z) || @test besselyx(nu, z) ≈ bessely(nu, z) * exp(-abs(imag(z)))
        end
        @test besselkx(1, 0) == Inf
        @testset "Error throwing" begin
            @test_throws Base.Math.AmosException hankelh1x(1, 0)
            @test_throws Base.Math.AmosException hankelh2x(1, 0)
            @test_throws Base.Math.AmosException besselix(-1, 0)
            @test_throws Base.Math.AmosException besseljx(-1, 0)
            @test_throws Base.Math.AmosException besselyx(1, 0)
            @test_throws DomainError besselix(0.4,-1.0)
            @test_throws DomainError besseljx(0.4, -1.0)
            @test_throws DomainError besselkx(0.4,-1.0)
            @test_throws DomainError besselyx(0.4,-1.0)
        end
    end
    @testset "issue #6653" begin
        @testset "$f" for f in (besselj,bessely,besseli,besselk,hankelh1,hankelh2)
            @test f(0,1) ≈ f(0,Complex128(1))
            @test f(0,1) ≈ f(0,Complex64(1))
        end
    end
end

@testset "beta, lbeta" begin
    @test beta(3/2,7/2) ≈ 5π/128
    @test beta(3,5) ≈ 1/105
    @test lbeta(5,4) ≈ log(beta(5,4))
    @test beta(5,4) ≈ beta(4,5)
    @test beta(-1/2, 3) ≈ beta(-1/2 + 0im, 3 + 0im) ≈ -16/3
    @test lbeta(-1/2, 3) ≈ log(16/3)
    @test beta(Float32(5),Float32(4)) == beta(Float32(4),Float32(5))
    @test beta(3,5) ≈ beta(3+0im,5+0im)
    @test(beta(3.2+0.1im,5.3+0.3im) ≈ exp(lbeta(3.2+0.1im,5.3+0.3im)) ≈
          0.00634645247782269506319336871208405439180447035257028310080 -
          0.00169495384841964531409376316336552555952269360134349446910im)
end

# useful test functions for relative error, which differ from isapprox (≈)
# in that relerrc separately looks at the real and imaginary parts
relerr(z, x) = z == x ? 0.0 : abs(z - x) / abs(x)
relerrc(z, x) = max(relerr(real(z),real(x)), relerr(imag(z),imag(x)))
≅(a,b) = relerrc(a,b) ≤ 1e-13

@testset "gamma and friends" begin
    @testset "gamma, lgamma (complex argument)" begin
        if Base.Math.libm == "libopenlibm"
            @test gamma.(Float64[1:25;]) == gamma.(1:25)
        else
            @test gamma.(Float64[1:25;]) ≈ gamma.(1:25)
        end
        for elty in (Float32, Float64)
            @test gamma(convert(elty,1/2)) ≈ convert(elty,sqrt(π))
            @test gamma(convert(elty,-1/2)) ≈ convert(elty,-2sqrt(π))
            @test lgamma(convert(elty,-1/2)) ≈ convert(elty,log(abs(gamma(-1/2))))
        end
        @test lgamma(1.4+3.7im) ≈ -3.7094025330996841898 + 2.4568090502768651184im
        @test lgamma(1.4+3.7im) ≈ log(gamma(1.4+3.7im))
        @test lgamma(-4.2+0im) ≈ lgamma(-4.2)-5pi*im
        @test factorial(3.0) == gamma(4.0) == factorial(3)
        for x in (3.2, 2+1im, 3//2, 3.2+0.1im)
            @test factorial(x) == gamma(1+x)
        end
        @test lfact(1) == 0
        @test lfact(2) == lgamma(3)
    end

    # lgamma test cases (from Wolfram Alpha)
    @test lgamma(-300im) ≅ -473.17185074259241355733179182866544204963885920016823743 - 1410.3490664555822107569308046418321236643870840962522425im
    @test lgamma(3.099) ≅ lgamma(3.099+0im) ≅ 0.786413746900558058720665860178923603134125854451168869796
    @test lgamma(1.15) ≅ lgamma(1.15+0im) ≅ -0.06930620867104688224241731415650307100375642207340564554
    @test lgamma(0.89) ≅ lgamma(0.89+0im) ≅ 0.074022173958081423702265889979810658434235008344573396963
    @test lgamma(0.91) ≅ lgamma(0.91+0im) ≅ 0.058922567623832379298241751183907077883592982094770449167
    @test lgamma(0.01) ≅ lgamma(0.01+0im) ≅ 4.599479878042021722513945411008748087261001413385289652419
    @test lgamma(-3.4-0.1im) ≅ -1.1733353322064779481049088558918957440847715003659143454 + 12.331465501247826842875586104415980094316268974671819281im
    @test lgamma(-13.4-0.1im) ≅ -22.457344044212827625152500315875095825738672314550695161 + 43.620560075982291551250251193743725687019009911713182478im
    @test lgamma(-13.4+0.0im) ≅ conj(lgamma(-13.4-0.0im)) ≅ -22.404285036964892794140985332811433245813398559439824988 - 43.982297150257105338477007365913040378760371591251481493im
    @test lgamma(-13.4+8im) ≅ -44.705388949497032519400131077242200763386790107166126534 - 22.208139404160647265446701539526205774669649081807864194im
    @test lgamma(1+exp2(-20)) ≅ lgamma(1+exp2(-20)+0im) ≅ -5.504750066148866790922434423491111098144565651836914e-7
    @test lgamma(1+exp2(-20)+exp2(-19)*im) ≅ -5.5047799872835333673947171235997541985495018556426e-7 - 1.1009485171695646421931605642091915847546979851020e-6im
    @test lgamma(-300+2im) ≅ -1419.3444991797240659656205813341478289311980525970715668 - 932.63768120761873747896802932133229201676713644684614785im
    @test lgamma(300+2im) ≅ 1409.19538972991765122115558155209493891138852121159064304 + 11.4042446282102624499071633666567192538600478241492492652im
    @test lgamma(1-6im) ≅ -7.6099596929506794519956058191621517065972094186427056304 - 5.5220531255147242228831899544009162055434670861483084103im
    @test lgamma(1-8im) ≅ -10.607711310314582247944321662794330955531402815576140186 - 9.4105083803116077524365029286332222345505790217656796587im
    @test lgamma(1+6.5im) ≅ conj(lgamma(1-6.5im)) ≅ -8.3553365025113595689887497963634069303427790125048113307 + 6.4392816159759833948112929018407660263228036491479825744im
    @test lgamma(1+1im) ≅ conj(lgamma(1-1im)) ≅ -0.6509231993018563388852168315039476650655087571397225919 - 0.3016403204675331978875316577968965406598997739437652369im
    @test lgamma(-pi*1e7 + 6im) ≅ -5.10911758892505772903279926621085326635236850347591e8 - 9.86959420047365966439199219724905597399295814979993e7im
    @test lgamma(-pi*1e7 + 8im) ≅ -5.10911765175690634449032797392631749405282045412624e8 - 9.86959074790854911974415722927761900209557190058925e7im
    @test lgamma(-pi*1e14 + 6im) ≅ -1.0172766411995621854526383224252727000270225301426e16 - 9.8696044010873714715264929863618267642124589569347e14im
    @test lgamma(-pi*1e14 + 8im) ≅ -1.0172766411995628137711690403794640541491261237341e16 - 9.8696044010867038531027376655349878694397362250037e14im
    @test lgamma(2.05 + 0.03im) ≅ conj(lgamma(2.05 - 0.03im)) ≅ 0.02165570938532611215664861849215838847758074239924127515 + 0.01363779084533034509857648574107935425251657080676603919im
    @test lgamma(2+exp2(-20)+exp2(-19)*im) ≅ 4.03197681916768997727833554471414212058404726357753e-7 + 8.06398296652953575754782349984315518297283664869951e-7im

    @testset "lgamma for non-finite arguments" begin
        @test lgamma(Inf + 0im) === Inf + 0im
        @test lgamma(Inf - 0.0im) === Inf - 0.0im
        @test lgamma(Inf + 1im) === Inf + Inf*im
        @test lgamma(Inf - 1im) === Inf - Inf*im
        @test lgamma(-Inf + 0.0im) === -Inf - Inf*im
        @test lgamma(-Inf - 0.0im) === -Inf + Inf*im
        @test lgamma(Inf*im) === -Inf + Inf*im
        @test lgamma(-Inf*im) === -Inf - Inf*im
        @test lgamma(Inf + Inf*im) === lgamma(NaN + 0im) === lgamma(NaN*im) === NaN + NaN*im
    end

    @testset "digamma" begin
        @testset "$elty" for elty in (Float32, Float64)
            @test digamma(convert(elty, 9)) ≈ convert(elty, 2.140641477955609996536345)
            @test digamma(convert(elty, 2.5)) ≈ convert(elty, 0.7031566406452431872257)
            @test digamma(convert(elty, 0.1)) ≈ convert(elty, -10.42375494041107679516822)
            @test digamma(convert(elty, 7e-4)) ≈ convert(elty, -1429.147493371120205005198)
            @test digamma(convert(elty, 7e-5)) ≈ convert(elty, -14286.29138623969227538398)
            @test digamma(convert(elty, 7e-6)) ≈ convert(elty, -142857.7200612932791081972)
            @test digamma(convert(elty, 2e-6)) ≈ convert(elty, -500000.5772123750382073831)
            @test digamma(convert(elty, 1e-6)) ≈ convert(elty, -1000000.577214019968668068)
            @test digamma(convert(elty, 7e-7)) ≈ convert(elty, -1428572.005785942019703646)
            @test digamma(convert(elty, -0.5)) ≈ convert(elty, .03648997397857652055902367)
            @test digamma(convert(elty, -1.1)) ≈ convert(elty,  10.15416395914385769902271)

            @test digamma(convert(elty, 0.1)) ≈ convert(elty, -10.42375494041108)
            @test digamma(convert(elty, 1/2)) ≈ convert(elty, -γ - log(4))
            @test digamma(convert(elty, 1)) ≈ convert(elty, -γ)
            @test digamma(convert(elty, 2)) ≈ convert(elty, 1 - γ)
            @test digamma(convert(elty, 3)) ≈ convert(elty, 3/2 - γ)
            @test digamma(convert(elty, 4)) ≈ convert(elty, 11/6 - γ)
            @test digamma(convert(elty, 5)) ≈ convert(elty, 25/12 - γ)
            @test digamma(convert(elty, 10)) ≈ convert(elty, 7129/2520 - γ)
        end
    end

    @testset "trigamma" begin
        @testset "$elty" for elty in (Float32, Float64)
            @test trigamma(convert(elty, 0.1)) ≈ convert(elty, 101.433299150792758817)
            @test trigamma(convert(elty, 0.1)) ≈ convert(elty, 101.433299150792758817)
            @test trigamma(convert(elty, 1/2)) ≈ convert(elty, π^2/2)
            @test trigamma(convert(elty, 1)) ≈ convert(elty, π^2/6)
            @test trigamma(convert(elty, 2)) ≈ convert(elty, π^2/6 - 1)
            @test trigamma(convert(elty, 3)) ≈ convert(elty, π^2/6 - 5/4)
            @test trigamma(convert(elty, 4)) ≈ convert(elty, π^2/6 - 49/36)
            @test trigamma(convert(elty, 5)) ≈ convert(elty, π^2/6 - 205/144)
            @test trigamma(convert(elty, 10)) ≈ convert(elty, π^2/6 - 9778141/6350400)
        end
    end

    @testset "invdigamma" begin
        @testset "$elty" for elty in (Float32, Float64)
            for val in [0.001, 0.01, 0.1, 1.0, 10.0]
                @test abs(invdigamma(digamma(convert(elty, val))) - convert(elty, val)) < 1e-8
            end
        end
        @test abs(invdigamma(2)) == abs(invdigamma(2.))
    end

    @testset "polygamma" begin
        @test polygamma(20, 7.) ≈ -4.644616027240543262561198814998587152547
        @test polygamma(20, Float16(7.)) ≈ -4.644616027240543262561198814998587152547
    end

    @testset "eta" begin
        @test eta(1) ≈ log(2)
        @test eta(2) ≈ pi^2/12
        @test eta(Float32(2)) ≈ eta(2)
        @test eta(Complex64(2)) ≈ eta(2)
    end
end

@testset "zeta" begin
    @test zeta(0) ≈ -0.5
    @test zeta(2) ≈ pi^2/6
    @test zeta(Complex64(2)) ≈ zeta(2)
    @test zeta(4) ≈ pi^4/90
    @test zeta(1,Float16(2.)) ≈ zeta(1,2.)
    @test zeta(1.,Float16(2.)) ≈ zeta(1,2.)
    @test zeta(Float16(1.),Float16(2.)) ≈ zeta(1,2.)
    @test isnan(zeta(NaN))
    @test isnan(zeta(1.0e0))
    @test isnan(zeta(1.0f0))
    @test isnan(zeta(complex(0,Inf)))
    @test isnan(zeta(complex(-Inf,0)))
end

@testset "subnormal flags" begin
    # Ensure subnormal flags functions don't segfault
    @test any(set_zero_subnormals(true) .== [false,true])
    @test any(get_zero_subnormals() .== [false,true])
    @test set_zero_subnormals(false)
    @test !get_zero_subnormals()
end

#(compared to Wolfram Alpha)
@testset "digamma, trigamma, polygamma & zeta" begin
    for x in -10.2:0.3456:50
        @test 1e-12 > relerr(digamma(x+0im), digamma(x))
    end
    @test digamma(7+0im) ≅ 1.872784335098467139393487909917597568957840664060076401194232
    @test digamma(7im) ≅ 1.94761433458434866917623737015561385331974500663251349960124 + 1.642224898223468048051567761191050945700191089100087841536im
    @test digamma(-3.2+0.1im) ≅ 4.65022505497781398615943030397508454861261537905047116427511+2.32676364843128349629415011622322040021960602904363963042380im
    @test trigamma(8+0im) ≅ 0.133137014694031425134546685920401606452509991909746283540546
    @test trigamma(8im) ≅ -0.0078125000000000000029194973110119898029284994355721719150 - 0.12467345030312762782439017882063360876391046513966063947im
    @test trigamma(-3.2+0.1im) ≅ 15.2073506449733631753218003030676132587307964766963426965699+15.7081038855113567966903832015076316497656334265029416039199im
    @test polygamma(2, 8.1+0im) ≅ -0.01723882695611191078960494454602091934457319791968308929600
    @test polygamma(30, 8.1+2im) ≅ -2722.8895150799704384107961215752996280795801958784600407589+6935.8508929338093162407666304759101854270641674671634631058im
    @test polygamma(3, 2.1+1im) ≅ 0.00083328137020421819513475400319288216246978855356531898998-0.27776110819632285785222411186352713789967528250214937861im
    @test 1e-11 > relerr(polygamma(3, -4.2 + 2im),-0.0037752884324358856340054736472407163991189965406070325067-0.018937868838708874282432870292420046797798431078848805822im)
    @test polygamma(13, 5.2 - 2im) ≅ 0.08087519202975913804697004241042171828113370070289754772448-0.2300264043021038366901951197725318713469156789541415899307im
    @test 1e-11 > relerr(polygamma(123, -47.2 + 0im), 5.7111648667225422758966364116222590509254011308116701029e291)
    @test zeta(4.1+0.3im, -3.2+0.1im) ≅ -281.34474134962502296077659347175501181994490498591796647 + 286.55601240093672668066037366170168712249413003222992205im
    @test zeta(4.1+0.3im, 3.2+0.1im) ≅ 0.0121197525131633219465301571139288562254218365173899270675-0.00687228692565614267981577154948499247518236888933925740902im
    @test zeta(4.1, 3.2+0.1im) ≅ 0.0137637451187986846516125754047084829556100290057521276517-0.00152194599531628234517456529686769063828217532350810111482im
    @test 1e-12 > relerrc(zeta(1.0001, -4.5e2+3.2im), 10003.765660925877260544923069342257387254716966134385170 - 0.31956240712464746491659767831985629577542514145649468090im)
    @test zeta(3.1,-4.2) ≅ zeta(3.1,-4.2+0im) ≅ 149.7591329008219102939352965761913107060718455168339040295
    @test 1e-15 > relerrc(zeta(3.1+0im,-4.2), zeta(3.1,-4.2+0im))
    @test zeta(3.1,4.2) ≅ 0.029938344862645948405021260567725078588893266227472565010234
    @test zeta(27, 3.1) ≅ 5.413318813037879056337862215066960774064332961282599376e-14
    @test zeta(27, 2) ≅ 7.4507117898354294919810041706041194547190318825658299932e-9
    @test 1e-12 > relerr(zeta(27, -105.3), 1.3113726525492708826840989036205762823329453315093955e14)
    @test polygamma(4, -3.1+Inf*im) == polygamma(4, 3.1+Inf*im) == 0
    @test polygamma(4, -0.0) == Inf == -polygamma(4, +0.0)
    @test zeta(4, +0.0) == zeta(4, -0.0) ≅ pi^4 / 90
    @test zeta(5, +0.0) == zeta(5, -0.0) ≅ 1.036927755143369926331365486457034168057080919501912811974
    @test zeta(Inf, 1.) == 1
    @test zeta(Inf, 2.) == 0
    @test isnan(zeta(NaN, 1.))
    @test isa([digamma(x) for x in [1.0]], Vector{Float64})
    @test isa([trigamma(x) for x in [1.0]], Vector{Float64})
    @test isa([polygamma(3,x) for x in [1.0]], Vector{Float64})
    @test zeta(2 + 1im, -1.1) ≅ zeta(2 + 1im, -1.1+0im) ≅ -64.580137707692178058665068045847533319237536295165484548 + 73.992688148809018073371913557697318846844796582012921247im
    @test polygamma(3,5) ≈ polygamma(3,5.)

    @test zeta(-3.0, 7.0) ≅ -52919/120
    @test zeta(-3.0, -7.0) ≅ 94081/120
    @test zeta(-3.1, 7.2) ≅ -587.457736596403704429103489502662574345388906240906317350719
    @test zeta(-3.1, -7.2) ≅ 1042.167459863862249173444363794330893294733001752715542569576
    @test zeta(-3.1, 7.0) ≅ -518.431785723446831868686653718848680989961581500352503093748
    @test zeta(-3.1, -7.0) ≅ 935.1284612957581823462429983411337864448020149908884596048161
    @test zeta(-3.1-0.1im, 7.2) ≅ -579.29752287650299181119859268736614017824853865655709516268 - 96.551907752211554484321948972741033127192063648337407683877im
    @test zeta(-3.1-0.1im, -7.2) ≅ 1025.17607931184231774568797674684390615895201417983173984531 + 185.732454778663400767583204948796029540252923367115805842138im
    @test zeta(-3.1-0.1im, 7.2 + 0.1im) ≅ -571.66133526455569807299410569274606007165253039948889085762 - 131.86744836357808604785415199791875369679879576524477540653im
    @test zeta(-3.1-0.1im, -7.2 + 0.1im) ≅ 1035.35760409421020754141207226034191979220047873089445768189 + 130.905870774271320475424492384335798304480814695778053731045im
    @test zeta(-3.1-0.1im, -7.0 + 0.1im) ≅ 929.546530292101383210555114424269079830017210969572819344670 + 113.646687807533854478778193456684618838875194573742062527301im
    @test zeta(-3.1, 7.2 + 0.1im) ≅ -586.61801005507638387063781112254388285799318636946559637115 - 36.148831292706044180986261734913443701649622026758378669700im
    @test zeta(-3.1, -7.2 + 0.1im) ≅ 1041.04241628770682295952302478199641560576378326778432301623 - 55.7154858634145071137760301929537184886497572057171143541058im
    @test zeta(-13.4, 4.1) ≅ -3.860040842156185186414774125656116135638705768861917e6
    @test zeta(3.2, -4) ≅ 2.317164896026427640718298719837102378116771112128525719078
    @test zeta(3.2, 0) ≅ 1.166773370984467020452550350896512026772734054324169010977
    @test zeta(-3.2+0.1im, 0.0) ≅ zeta(-3.2+0.1im, 0.0+0im) ≅ 0.0070547946138977701155565365569392198424378109226519905493 + 0.00076891821792430587745535285452496914239014050562476729610im
    @test zeta(-3.2, 0.0) ≅ zeta(-3.2, 0.0+0im) ≅ 0.007011972077091051091698102914884052994997144629191121056378

    @test 1e-14 > relerr(eta(1+1e-9), 0.693147180719814213126976796937244130533478392539154928250926)
    @test 1e-14 > relerr(eta(1+5e-3), 0.693945708117842473436705502427198307157819636785324430166786)
    @test 1e-13 > relerr(eta(1+7.1e-3), 0.694280602623782381522315484518617968911346216413679911124758)
    @test 1e-13 > relerr(eta(1+8.1e-3), 0.694439974969407464789106040237272613286958025383030083792151)
    @test 1e-13 > relerr(eta(1 - 2.1e-3 + 2e-3 * im), 0.69281144248566007063525513903467244218447562492555491581+0.00032001240133205689782368277733081683574922990400416791019im)
    @test 1e-13 > relerr(eta(1 + 5e-3 + 5e-3 * im), 0.69394652468453741050544512825906295778565788963009705146+0.00079771059614865948716292388790427833787298296229354721960im)
    @test 1e-12 > relerrc(zeta(1e-3+1e-3im), -0.5009189365276307665899456585255302329444338284981610162-0.0009209468912269622649423786878087494828441941303691216750im)
    @test 1e-13 > relerrc(zeta(1e-4 + 2e-4im), -0.5000918637469642920007659467492165281457662206388959645-0.0001838278317660822408234942825686513084009527096442173056im)

    # Issue #7169: (TODO: better accuracy should be possible?)
    @test 1e-9  > relerrc(zeta(0 + 99.69im), 4.67192766128949471267133846066040655597942700322077493021802+3.89448062985266025394674304029984849370377607524207984092848im)
    @test 1e-12 > relerrc(zeta(3 + 99.69im), 1.09996958148566565003471336713642736202442134876588828500-0.00948220959478852115901654819402390826992494044787958181148im)
    @test 1e-9  > relerrc(zeta(-3 + 99.69im), 10332.6267578711852982128675093428012860119184786399673520976+13212.8641740351391796168658602382583730208014957452167440726im)
    @test 1e-13 > relerrc(zeta(2 + 99.69im, 1.3), 0.41617652544777996034143623540420694985469543821307918291931-0.74199610821536326325073784018327392143031681111201859489991im)
end

@testset "evalpoly" begin
    @test @evalpoly(2,3,4,5,6) == 3+2*(4+2*(5+2*6)) == @evalpoly(2+0im,3,4,5,6)
    @test let evalcounts=0
              @evalpoly(begin
                            evalcounts += 1
                            4
                        end, 1,2,3,4,5)
              evalcounts
          end == 1
    a0 = 1
    a1 = 2
    c = 3
    @test @evalpoly(c, a0, a1) == 7
end

@testset "cis" begin
    for z in (1.234, 1.234 + 5.678im)
        @test cis(z) ≈ exp(im*z)
    end
    let z = [1.234, 5.678]
        @test cis.(z) ≈ exp.(im*z)
    end
end

@testset "modf" begin
    @testset "$elty" for elty in (Float16, Float32, Float64)
        @test modf( convert(elty,1.2) )[1] ≈ convert(elty,0.2)
        @test modf( convert(elty,1.2) )[2] ≈ convert(elty,1.0)
        @test modf( convert(elty,1.0) )[1] ≈ convert(elty,0.0)
        @test modf( convert(elty,1.0) )[2] ≈ convert(elty,1.0)
    end
end

@testset "frexp" begin
    @testset "$elty" for elty in (Float16, Float32, Float64)
        @test frexp( convert(elty,0.5) ) == (0.5, 0)
        @test frexp( convert(elty,4.0) ) == (0.5, 3)
        @test frexp( convert(elty,10.5) ) == (0.65625, 4)
    end
end

@testset "log/log1p" begin
    # if using Tang's algorithm, should be accurate to within 0.56 ulps
    X = rand(100)
    for x in X
        for n = -5:5
            xn = ldexp(x,n)

            for T in (Float32,Float64)
                xt = T(x)

                y = Base.Math.JuliaLibm.log(xt)
                yb = log(big(xt))
                @test abs(y-yb) <= 0.56*eps(T(yb))

                y = Base.Math.JuliaLibm.log1p(xt)
                yb = log1p(big(xt))
                @test abs(y-yb) <= 0.56*eps(T(yb))

                if n <= 0
                    y = Base.Math.JuliaLibm.log1p(-xt)
                    yb = log1p(big(-xt))
                    @test abs(y-yb) <= 0.56*eps(T(yb))
                end
            end
        end
    end

    for n = 0:28
        @test log(2,2^n) == n
    end
    setprecision(10_000) do
        @test log(2,big(2)^100) == 100
        @test log(2,big(2)^200) == 200
        @test log(2,big(2)^300) == 300
        @test log(2,big(2)^400) == 400
    end

    for T in (Float32,Float64)
        @test log(zero(T)) == -Inf
        @test isnan(log(NaN))
        @test_throws DomainError log(-one(T))
        @test log1p(-one(T)) == -Inf
        @test isnan(log1p(NaN))
        @test_throws DomainError log1p(-2*one(T))
    end
end

@testset "vectorization of 2-arg functions" begin
    binary_math_functions = [
        copysign, flipsign, log, atan2, hypot, max, min,
        besselh, hankelh1, hankelh2, hankelh1x, hankelh2x,
        besseli, besselix, besselj, besseljx, besselk, besselkx, bessely, besselyx,
        polygamma, zeta, beta, lbeta,
    ]
    @testset "$f" for f in binary_math_functions
        x = y = 2
        v = [f(x,y)]
        @test f.([x],y) == v
        @test f.(x,[y]) == v
        @test f.([x],[y]) == v
    end
end

@testset "issues #3024, #12822" begin
    @test_throws DomainError 2 ^ -2
    @test_throws DomainError (-2)^(2.2)
    @test_throws DomainError (-2.0)^(2.2)
    @test_throws DomainError false ^ -2
    @test 1 ^ -2 === (-1) ^ -2 === 1
    @test (-1) ^ -3 === -1
    @test true ^ -2 === true
end

@testset "issue #13748" begin
    let A = [1 2; 3 4]; B = [5 6; 7 8]; C = [9 10; 11 12]
        @test muladd(A,B,C) == A*B + C
    end
end


@test Base.Math.f64(complex(1f0,1f0)) == complex(1.0, 1.0)
@test Base.Math.f64(1f0) == 1.0

# no domain error is thrown for negative values
@test invoke(cbrt, Tuple{AbstractFloat}, -1.0) == -1.0

<<<<<<< HEAD
# issue #17474
@test typeof(eta(big"2")) == BigFloat
@test typeof(zeta(big"2")) == BigFloat
@test typeof(digamma(big"2")) == BigFloat

@test_throws MethodError trigamma(big"2")
@test_throws MethodError trigamma(big"2.0")
@test_throws MethodError invdigamma(big"2")
@test_throws MethodError invdigamma(big"2.0")

@test_throws MethodError eta(Complex(big"2"))
@test_throws MethodError eta(Complex(big"2.0"))
@test_throws MethodError zeta(Complex(big"2"))
@test_throws MethodError zeta(Complex(big"2.0"))
@test_throws MethodError zeta(1.0,big"2")
@test_throws MethodError zeta(1.0,big"2.0")
@test_throws MethodError zeta(big"1.0",2.0)
@test_throws MethodError zeta(big"1",2.0)


@test typeof(polygamma(3, 0x2)) == Float64
@test typeof(polygamma(big"3", 2f0)) == Float32
@test typeof(zeta(1, 2.0)) == Float64
@test typeof(zeta(1, 2f0)) == Float64 # BitIntegers result in Float64 returns
@test typeof(zeta(2f0, complex(2f0,0f0))) == Complex{Float32}
@test typeof(zeta(complex(1,1), 2f0)) == Complex{Float64}
@test typeof(zeta(complex(1), 2.0)) == Complex{Float64}
=======
@testset "promote Float16 irrational #15359" begin
    @test typeof(Float16(.5) * pi) == Float16
end
>>>>>>> e4809693
<|MERGE_RESOLUTION|>--- conflicted
+++ resolved
@@ -242,6 +242,8 @@
             @test hypot(T(Inf), T(x)) === T(Inf)
             @test hypot(T(Inf), T(NaN)) === T(Inf)
             @test isnan(hypot(T(x), T(NaN)))
+      
+            @test invoke(cbrt, Tuple{AbstractFloat}, -1.0) == -1.0 # no domain error is thrown for negative values
         end
     end
 end
@@ -996,43 +998,38 @@
     end
 end
 
-
-@test Base.Math.f64(complex(1f0,1f0)) == complex(1.0, 1.0)
-@test Base.Math.f64(1f0) == 1.0
-
-# no domain error is thrown for negative values
-@test invoke(cbrt, Tuple{AbstractFloat}, -1.0) == -1.0
-
-<<<<<<< HEAD
-# issue #17474
-@test typeof(eta(big"2")) == BigFloat
-@test typeof(zeta(big"2")) == BigFloat
-@test typeof(digamma(big"2")) == BigFloat
-
-@test_throws MethodError trigamma(big"2")
-@test_throws MethodError trigamma(big"2.0")
-@test_throws MethodError invdigamma(big"2")
-@test_throws MethodError invdigamma(big"2.0")
-
-@test_throws MethodError eta(Complex(big"2"))
-@test_throws MethodError eta(Complex(big"2.0"))
-@test_throws MethodError zeta(Complex(big"2"))
-@test_throws MethodError zeta(Complex(big"2.0"))
-@test_throws MethodError zeta(1.0,big"2")
-@test_throws MethodError zeta(1.0,big"2.0")
-@test_throws MethodError zeta(big"1.0",2.0)
-@test_throws MethodError zeta(big"1",2.0)
-
-
-@test typeof(polygamma(3, 0x2)) == Float64
-@test typeof(polygamma(big"3", 2f0)) == Float32
-@test typeof(zeta(1, 2.0)) == Float64
-@test typeof(zeta(1, 2f0)) == Float64 # BitIntegers result in Float64 returns
-@test typeof(zeta(2f0, complex(2f0,0f0))) == Complex{Float32}
-@test typeof(zeta(complex(1,1), 2f0)) == Complex{Float64}
-@test typeof(zeta(complex(1), 2.0)) == Complex{Float64}
-=======
+@testset "issue #17474" begin
+    @test Base.Math.f64(complex(1f0,1f0)) == complex(1.0, 1.0)
+    @test Base.Math.f64(1f0) == 1.0
+  
+    @test typeof(eta(big"2")) == BigFloat
+    @test typeof(zeta(big"2")) == BigFloat
+    @test typeof(digamma(big"2")) == BigFloat
+
+    @test_throws MethodError trigamma(big"2")
+    @test_throws MethodError trigamma(big"2.0")
+    @test_throws MethodError invdigamma(big"2")
+    @test_throws MethodError invdigamma(big"2.0")
+
+    @test_throws MethodError eta(Complex(big"2"))
+    @test_throws MethodError eta(Complex(big"2.0"))
+    @test_throws MethodError zeta(Complex(big"2"))
+    @test_throws MethodError zeta(Complex(big"2.0"))
+    @test_throws MethodError zeta(1.0,big"2")
+    @test_throws MethodError zeta(1.0,big"2.0")
+    @test_throws MethodError zeta(big"1.0",2.0)
+    @test_throws MethodError zeta(big"1",2.0)
+
+
+    @test typeof(polygamma(3, 0x2)) == Float64
+    @test typeof(polygamma(big"3", 2f0)) == Float32
+    @test typeof(zeta(1, 2.0)) == Float64
+    @test typeof(zeta(1, 2f0)) == Float64 # BitIntegers result in Float64 returns
+    @test typeof(zeta(2f0, complex(2f0,0f0))) == Complex{Float32}
+    @test typeof(zeta(complex(1,1), 2f0)) == Complex{Float64}
+    @test typeof(zeta(complex(1), 2.0)) == Complex{Float64}
+end
+  
 @testset "promote Float16 irrational #15359" begin
     @test typeof(Float16(.5) * pi) == Float16
-end
->>>>>>> e4809693
+end