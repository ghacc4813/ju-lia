--- conflicted
+++ resolved
@@ -704,7 +704,6 @@
     end
 end
 
-<<<<<<< HEAD
 @testset "atan #23383" begin
     for T in (Float32, Float64)
         @test atan(T(NaN)) === T(NaN)
@@ -728,7 +727,8 @@
             by = T(asin(big(x)))
             @test abs(asin(x) - by)/eps(by) <= one(T)
         end
-=======
+    end
+end
 @testset "atan2" begin
     for T in (Float32, Float64)
         @test atan2(T(NaN), T(NaN)) === T(NaN)
@@ -800,6 +800,5 @@
         @test_throws DomainError acos(-T(Inf))
         @test_throws DomainError acos(T(Inf))
         @test acos(T(NaN)) === T(NaN)
->>>>>>> 16139d05
     end
 end