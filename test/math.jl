# This file is a part of Julia. License is MIT: https://julialang.org/license

@testset "clamp" begin
    @test clamp(0, 1, 3) == 1
    @test clamp(1, 1, 3) == 1
    @test clamp(2, 1, 3) == 2
    @test clamp(3, 1, 3) == 3
    @test clamp(4, 1, 3) == 3

    @test clamp(0.0, 1, 3) == 1.0
    @test clamp(1.0, 1, 3) == 1.0
    @test clamp(2.0, 1, 3) == 2.0
    @test clamp(3.0, 1, 3) == 3.0
    @test clamp(4.0, 1, 3) == 3.0

    @test clamp.([0, 1, 2, 3, 4], 1.0, 3.0) == [1.0, 1.0, 2.0, 3.0, 3.0]
    @test clamp.([0 1; 2 3], 1.0, 3.0) == [1.0 1.0; 2.0 3.0]
    begin
        x = [0.0, 1.0, 2.0, 3.0, 4.0]
        clamp!(x, 1, 3)
        @test x == [1.0, 1.0, 2.0, 3.0, 3.0]
    end
end

@testset "constants" begin
    @test pi != ℯ
    @test ℯ != 1//2
    @test 1//2 <= ℯ
    @test ℯ <= 15//3
    @test big(1//2) < ℯ
    @test ℯ < big(20//6)
    @test ℯ^pi == exp(pi)
    @test ℯ^2 == exp(2)
    @test ℯ^2.4 == exp(2.4)
    @test ℯ^(2//3) == exp(2//3)

    @test Float16(3.0) < pi
    @test pi < Float16(4.0)
    @test contains(sprint(show,π),"3.14159")
end

@testset "frexp,ldexp,significand,exponent" begin
    @testset "$T" for T in (Float16,Float32,Float64)
        for z in (zero(T),-zero(T))
            frexp(z) === (z,0)
            significand(z) === z
            @test_throws DomainError exponent(z)
        end

        for (a,b) in [(T(12.8),T(0.8)),
                      (prevfloat(realmin(T)), nextfloat(one(T),-2)),
                      (nextfloat(zero(T),3), T(0.75)),
                      (nextfloat(zero(T)), T(0.5))]

            n = Int(log2(a/b))
            @test frexp(a) == (b,n)
            @test ldexp(b,n) == a
            @test ldexp(a,-n) == b
            @test significand(a) == 2b
            @test exponent(a) == n-1

            @test frexp(-a) == (-b,n)
            @test ldexp(-b,n) == -a
            @test ldexp(-a,-n) == -b
            @test significand(-a) == -2b
            @test exponent(-a) == n-1
        end
        @test_throws DomainError exponent(convert(T,NaN))
        @test isnan(significand(convert(T,NaN)))
        x,y = frexp(convert(T,NaN))
        @test isnan(x)
        @test y == 0

        @testset "ldexp function" begin
            @test ldexp(T(0.0), 0) === T(0.0)
            @test ldexp(T(-0.0), 0) === T(-0.0)
            @test ldexp(T(Inf), 1) === T(Inf)
            @test ldexp(T(Inf), 10000) === T(Inf)
            @test ldexp(T(-Inf), 1) === T(-Inf)
            @test ldexp(T(NaN), 10) === T(NaN)
            @test ldexp(T(1.0), 0) === T(1.0)
            @test ldexp(T(0.8), 4) === T(12.8)
            @test ldexp(T(-0.854375), 5) === T(-27.34)
            @test ldexp(T(1.0), typemax(Int)) === T(Inf)
            @test ldexp(T(1.0), typemin(Int)) === T(0.0)
            @test ldexp(prevfloat(realmin(T)), typemax(Int)) === T(Inf)
            @test ldexp(prevfloat(realmin(T)), typemin(Int)) === T(0.0)

            @test ldexp(T(0.0), Int128(0)) === T(0.0)
            @test ldexp(T(-0.0), Int128(0)) === T(-0.0)
            @test ldexp(T(1.0), Int128(0)) === T(1.0)
            @test ldexp(T(0.8), Int128(4)) === T(12.8)
            @test ldexp(T(-0.854375), Int128(5)) === T(-27.34)
            @test ldexp(T(1.0), typemax(Int128)) === T(Inf)
            @test ldexp(T(1.0), typemin(Int128)) === T(0.0)
            @test ldexp(prevfloat(realmin(T)), typemax(Int128)) === T(Inf)
            @test ldexp(prevfloat(realmin(T)), typemin(Int128)) === T(0.0)

            @test ldexp(T(0.0), BigInt(0)) === T(0.0)
            @test ldexp(T(-0.0), BigInt(0)) === T(-0.0)
            @test ldexp(T(1.0), BigInt(0)) === T(1.0)
            @test ldexp(T(0.8), BigInt(4)) === T(12.8)
            @test ldexp(T(-0.854375), BigInt(5)) === T(-27.34)
            @test ldexp(T(1.0), BigInt(typemax(Int128))) === T(Inf)
            @test ldexp(T(1.0), BigInt(typemin(Int128))) === T(0.0)
            @test ldexp(prevfloat(realmin(T)), BigInt(typemax(Int128))) === T(Inf)
            @test ldexp(prevfloat(realmin(T)), BigInt(typemin(Int128))) === T(0.0)

            # Test also against BigFloat reference. Needs to be exactly rounded.
            @test ldexp(realmin(T), -1) == T(ldexp(big(realmin(T)), -1))
            @test ldexp(realmin(T), -2) == T(ldexp(big(realmin(T)), -2))
            @test ldexp(realmin(T)/2, 0) == T(ldexp(big(realmin(T)/2), 0))
            @test ldexp(realmin(T)/3, 0) == T(ldexp(big(realmin(T)/3), 0))
            @test ldexp(realmin(T)/3, -1) == T(ldexp(big(realmin(T)/3), -1))
            @test ldexp(realmin(T)/3, 11) == T(ldexp(big(realmin(T)/3), 11))
            @test ldexp(realmin(T)/11, -10) == T(ldexp(big(realmin(T)/11), -10))
            @test ldexp(-realmin(T)/11, -10) == T(ldexp(big(-realmin(T)/11), -10))
        end
    end
end

# We compare to BigFloat instead of hard-coding
# values, assuming that BigFloat has an independently tested implementation.
@testset "basic math functions" begin
    @testset "$T" for T in (Float32, Float64)
        x = T(1//3)
        y = T(1//2)
        yi = 4
        @testset "Random values" begin
            @test x^y ≈ big(x)^big(y)
            @test x^1 === x
            @test x^yi ≈ big(x)^yi
            @test acos(x) ≈ acos(big(x))
            @test acosh(1+x) ≈ acosh(big(1+x))
            @test asin(x) ≈ asin(big(x))
            @test asinh(x) ≈ asinh(big(x))
            @test atan(x) ≈ atan(big(x))
            @test atan2(x,y) ≈ atan2(big(x),big(y))
            @test atanh(x) ≈ atanh(big(x))
            @test cbrt(x) ≈ cbrt(big(x))
            @test cos(x) ≈ cos(big(x))
            @test cosh(x) ≈ cosh(big(x))
            @test exp(x) ≈ exp(big(x))
            @test exp10(x) ≈ exp10(big(x))
            @test exp2(x) ≈ exp2(big(x))
            @test expm1(x) ≈ expm1(big(x))
            @test hypot(x,y) ≈ hypot(big(x),big(y))
            @test hypot(x,x,y) ≈ hypot(hypot(big(x),big(x)),big(y))
            @test hypot(x,x,y,y) ≈ hypot(hypot(big(x),big(x)),hypot(big(y),big(y)))
            @test log(x) ≈ log(big(x))
            @test log10(x) ≈ log10(big(x))
            @test log1p(x) ≈ log1p(big(x))
            @test log2(x) ≈ log2(big(x))
            @test sin(x) ≈ sin(big(x))
            @test sinh(x) ≈ sinh(big(x))
            @test sqrt(x) ≈ sqrt(big(x))
            @test tan(x) ≈ tan(big(x))
            @test tanh(x) ≈ tanh(big(x))
        end
        @testset "Special values" begin
            @test isequal(T(1//4)^T(1//2), T(1//2))
            @test isequal(T(1//4)^2, T(1//16))
            @test isequal(acos(T(1)), T(0))
            @test isequal(acosh(T(1)), T(0))
            @test asin(T(1)) ≈ T(pi)/2 atol=eps(T)
            @test atan(T(1)) ≈ T(pi)/4 atol=eps(T)
            @test atan2(T(1),T(1)) ≈ T(pi)/4 atol=eps(T)
            @test isequal(cbrt(T(0)), T(0))
            @test isequal(cbrt(T(1)), T(1))
            @test isequal(cbrt(T(1000000000)), T(1000))
            @test isequal(cos(T(0)), T(1))
            @test cos(T(pi)/2) ≈ T(0) atol=eps(T)
            @test isequal(cos(T(pi)), T(-1))
            @test exp(T(1)) ≈ T(ℯ) atol=10*eps(T)
            @test isequal(exp10(T(1)), T(10))
            @test isequal(exp2(T(1)), T(2))
            @test isequal(expm1(T(0)), T(0))
            @test expm1(T(1)) ≈ T(ℯ)-1 atol=10*eps(T)
            @test isequal(hypot(T(3),T(4)), T(5))
            @test isequal(log(T(1)), T(0))
            @test isequal(log(ℯ,T(1)), T(0))
            @test log(T(ℯ)) ≈ T(1) atol=eps(T)
            @test isequal(log10(T(1)), T(0))
            @test isequal(log10(T(10)), T(1))
            @test isequal(log1p(T(0)), T(0))
            @test log1p(T(ℯ)-1) ≈ T(1) atol=eps(T)
            @test isequal(log2(T(1)), T(0))
            @test isequal(log2(T(2)), T(1))
            @test isequal(sin(T(0)), T(0))
            @test isequal(sin(T(pi)/2), T(1))
            @test sin(T(pi)) ≈ T(0) atol=eps(T)
            @test isequal(sqrt(T(0)), T(0))
            @test isequal(sqrt(T(1)), T(1))
            @test isequal(sqrt(T(100000000)), T(10000))
            @test isequal(tan(T(0)), T(0))
            @test tan(T(pi)/4) ≈ T(1) atol=eps(T)
        end
        @testset "Inverses" begin
            @test acos(cos(x)) ≈ x
            @test acosh(cosh(x)) ≈ x
            @test asin(sin(x)) ≈ x
            @test cbrt(x)^3 ≈ x
            @test cbrt(x^3) ≈ x
            @test asinh(sinh(x)) ≈ x
            @test atan(tan(x)) ≈ x
            @test atan2(x,y) ≈ atan(x/y)
            @test atanh(tanh(x)) ≈ x
            @test cos(acos(x)) ≈ x
            @test cosh(acosh(1+x)) ≈ 1+x
            @test exp(log(x)) ≈ x
            @test exp10(log10(x)) ≈ x
            @test exp2(log2(x)) ≈ x
            @test expm1(log1p(x)) ≈ x
            @test log(exp(x)) ≈ x
            @test log10(exp10(x)) ≈ x
            @test log1p(expm1(x)) ≈ x
            @test log2(exp2(x)) ≈ x
            @test sin(asin(x)) ≈ x
            @test sinh(asinh(x)) ≈ x
            @test sqrt(x)^2 ≈ x
            @test sqrt(x^2) ≈ x
            @test tan(atan(x)) ≈ x
            @test tanh(atanh(x)) ≈ x
        end
        @testset "Relations between functions" begin
            @test cosh(x) ≈ (exp(x)+exp(-x))/2
            @test cosh(x)^2-sinh(x)^2 ≈ 1
            @test hypot(x,y) ≈ sqrt(x^2+y^2)
            @test sin(x)^2+cos(x)^2 ≈ 1
            @test sinh(x) ≈ (exp(x)-exp(-x))/2
            @test tan(x) ≈ sin(x)/cos(x)
            @test tanh(x) ≈ sinh(x)/cosh(x)
        end
        @testset "Edge cases" begin
            @test isinf(log(zero(T)))
            @test isnan(log(convert(T,NaN)))
            @test_throws DomainError log(-one(T))
            @test isinf(log1p(-one(T)))
            @test isnan(log1p(convert(T,NaN)))
            @test_throws DomainError log1p(convert(T,-2.0))
            @test hypot(T(0), T(0)) === T(0)
            @test hypot(T(Inf), T(Inf)) === T(Inf)
            @test hypot(T(Inf), T(x)) === T(Inf)
            @test hypot(T(Inf), T(NaN)) === T(Inf)
            @test isnan(hypot(T(x), T(NaN)))
        end
    end
end

@testset "exp function" for T in (Float64, Float32)
    @testset "$T accuracy" begin
        X = map(T, vcat(-10:0.0002:10, -80:0.001:80, 2.0^-27, 2.0^-28, 2.0^-14, 2.0^-13))
        for x in X
            y, yb = exp(x), exp(big(x))
            @test abs(y-yb) <= 1.0*eps(T(yb))
        end
    end
    @testset "$T edge cases" begin
        @test isnan(exp(T(NaN)))
        @test exp(T(-Inf)) === T(0.0)
        @test exp(T(Inf)) === T(Inf)
        @test exp(T(0.0)) === T(1.0) # exact
        @test exp(T(5000.0)) === T(Inf)
        @test exp(T(-5000.0)) === T(0.0)
    end
end

@testset "exp10 function" begin
    @testset "accuracy" begin
        X = map(Float64, vcat(-10:0.00021:10, -35:0.0023:100, -300:0.001:300))
        for x in X
            y, yb = exp10(x), exp10(big(x))
            @test abs(y-yb) <= 1.2*eps(Float64(yb))
        end
        X = map(Float32, vcat(-10:0.00021:10, -35:0.0023:35, -35:0.001:35))
        for x in X
            y, yb = exp10(x), exp10(big(x))
            @test abs(y-yb) <= 1.2*eps(Float32(yb))
        end
    end
    @testset "$T edge cases" for T in (Float64, Float32)
        @test isnan(exp10(T(NaN)))
        @test exp10(T(-Inf)) === T(0.0)
        @test exp10(T(Inf)) === T(Inf)
        @test exp10(T(0.0)) === T(1.0) # exact
        @test exp10(T(1.0)) === T(10.0)
        @test exp10(T(3.0)) === T(1000.0)
        @test exp10(T(5000.0)) === T(Inf)
        @test exp10(T(-5000.0)) === T(0.0)
    end
end

@testset "test abstractarray trig functions" begin
    TAA = rand(2,2)
    TAA = (TAA + TAA.')/2.
    STAA = Symmetric(TAA)
    @test Array(atanh.(STAA)) == atanh.(TAA)
    @test Array(asinh.(STAA)) == asinh.(TAA)
    @test Array(acosh.(STAA+Symmetric(ones(TAA)))) == acosh.(TAA+ones(TAA))
    @test Array(acsch.(STAA+Symmetric(ones(TAA)))) == acsch.(TAA+ones(TAA))
    @test Array(acoth.(STAA+Symmetric(ones(TAA)))) == acoth.(TAA+ones(TAA))
end

@testset "check exp2(::Integer) matches exp2(::Float)" begin
    for ii in -2048:2048
        expected = exp2(float(ii))
        @test exp2(Int16(ii)) == expected
        @test exp2(Int32(ii)) == expected
        @test exp2(Int64(ii)) == expected
        @test exp2(Int128(ii)) == expected
        if ii >= 0
            @test exp2(UInt16(ii)) == expected
            @test exp2(UInt32(ii)) == expected
            @test exp2(UInt64(ii)) == expected
            @test exp2(UInt128(ii)) == expected
        end
    end
end

@testset "deg2rad/rad2deg" begin
    @testset "$T" for T in (Int, Float64, BigFloat)
        @test deg2rad(T(180)) ≈ 1pi
        @test deg2rad.(T[45, 60]) ≈ [pi/T(4), pi/T(3)]
        @test rad2deg.([pi/T(4), pi/T(3)]) ≈ [45, 60]
        @test rad2deg(T(1)*pi) ≈ 180
        @test rad2deg(T(1)) ≈ rad2deg(true)
        @test deg2rad(T(1)) ≈ deg2rad(true)
    end
    @test deg2rad(180 + 60im) ≈ pi + (pi/3)*im
    @test rad2deg(pi + (pi/3)*im) ≈ 180 + 60im
end

@testset "degree-based trig functions" begin
    @testset "$T" for T = (Float32,Float64,Rational{Int})
        fT = typeof(float(one(T)))
        for x = -400:40:400
            @test sind(convert(T,x))::fT ≈ convert(fT,sin(pi/180*x)) atol=eps(deg2rad(convert(fT,x)))
            @test cosd(convert(T,x))::fT ≈ convert(fT,cos(pi/180*x)) atol=eps(deg2rad(convert(fT,x)))
        end
        @testset "sind" begin
            @test sind(convert(T,0.0))::fT === zero(fT)
            @test sind(convert(T,180.0))::fT === zero(fT)
            @test sind(convert(T,360.0))::fT === zero(fT)
            T != Rational{Int} && @test sind(convert(T,-0.0))::fT === -zero(fT)
            @test sind(convert(T,-180.0))::fT === -zero(fT)
            @test sind(convert(T,-360.0))::fT === -zero(fT)
        end
        @testset "cosd" begin
            @test cosd(convert(T,90))::fT === zero(fT)
            @test cosd(convert(T,270))::fT === zero(fT)
            @test cosd(convert(T,-90))::fT === zero(fT)
            @test cosd(convert(T,-270))::fT === zero(fT)
        end

        @testset "sinpi and cospi" begin
            for x = -3:0.3:3
                @test sinpi(convert(T,x))::fT ≈ convert(fT,sin(pi*x)) atol=eps(pi*convert(fT,x))
                @test cospi(convert(T,x))::fT ≈ convert(fT,cos(pi*x)) atol=eps(pi*convert(fT,x))
            end

            @test sinpi(convert(T,0.0))::fT === zero(fT)
            @test sinpi(convert(T,1.0))::fT === zero(fT)
            @test sinpi(convert(T,2.0))::fT === zero(fT)
            T != Rational{Int} && @test sinpi(convert(T,-0.0))::fT === -zero(fT)
            @test sinpi(convert(T,-1.0))::fT === -zero(fT)
            @test sinpi(convert(T,-2.0))::fT === -zero(fT)
            @test_throws DomainError sinpi(convert(T,Inf))

            @test cospi(convert(T,0.5))::fT === zero(fT)
            @test cospi(convert(T,1.5))::fT === zero(fT)
            @test cospi(convert(T,-0.5))::fT === zero(fT)
            @test cospi(convert(T,-1.5))::fT === zero(fT)
            @test_throws DomainError cospi(convert(T,Inf))
        end
        @testset "Check exact values" begin
            @test sind(convert(T,30)) == 0.5
            @test cosd(convert(T,60)) == 0.5
            @test sind(convert(T,150)) == 0.5
            @test sinpi(one(T)/convert(T,6)) == 0.5
            @test_throws DomainError sind(convert(T,Inf))
            @test_throws DomainError cosd(convert(T,Inf))
            T != Float32 && @test cospi(one(T)/convert(T,3)) == 0.5
            T == Rational{Int} && @test sinpi(5//6) == 0.5
        end
    end
end

@testset "Integer args to sinpi/cospi/sinc/cosc" begin
    @test sinpi(1) == 0
    @test sinpi(-1) == -0
    @test cospi(1) == -1
    @test cospi(2) == 1

    @test sinc(1) == 0
    @test sinc(complex(1,0)) == 0
    @test sinc(0) == 1
    @test sinc(Inf) == 0
    @test cosc(1) == -1
    @test cosc(0) == 0
    @test cosc(complex(1,0)) == -1
    @test cosc(Inf) == 0
end

@testset "Irrational args to sinpi/cospi/sinc/cosc" begin
    for x in (pi, ℯ, Base.MathConstants.golden)
        @test sinpi(x) ≈ Float64(sinpi(big(x)))
        @test cospi(x) ≈ Float64(cospi(big(x)))
        @test sinc(x)  ≈ Float64(sinc(big(x)))
        @test cosc(x)  ≈ Float64(cosc(big(x)))
        @test sinpi(complex(x, x)) ≈ Complex{Float64}(sinpi(complex(big(x), big(x))))
        @test cospi(complex(x, x)) ≈ Complex{Float64}(cospi(complex(big(x), big(x))))
        @test sinc(complex(x, x))  ≈ Complex{Float64}(sinc(complex(big(x),  big(x))))
        @test cosc(complex(x, x))  ≈ Complex{Float64}(cosc(complex(big(x),  big(x))))
    end
end

@testset "trig function type stability" begin
    @testset "$T $f" for T = (Float32,Float64,BigFloat), f = (sind,cosd,sinpi,cospi)
        @test Base.return_types(f,Tuple{T}) == [T]
    end
end

@testset "beta, lbeta" begin
    @test beta(3/2,7/2) ≈ 5π/128
    @test beta(3,5) ≈ 1/105
    @test lbeta(5,4) ≈ log(beta(5,4))
    @test beta(5,4) ≈ beta(4,5)
    @test beta(-1/2, 3) ≈ beta(-1/2 + 0im, 3 + 0im) ≈ -16/3
    @test lbeta(-1/2, 3) ≈ log(16/3)
    @test beta(Float32(5),Float32(4)) == beta(Float32(4),Float32(5))
    @test beta(3,5) ≈ beta(3+0im,5+0im)
    @test(beta(3.2+0.1im,5.3+0.3im) ≈ exp(lbeta(3.2+0.1im,5.3+0.3im)) ≈
          0.00634645247782269506319336871208405439180447035257028310080 -
          0.00169495384841964531409376316336552555952269360134349446910im)
end

# useful test functions for relative error, which differ from isapprox (≈)
# in that relerrc separately looks at the real and imaginary parts
relerr(z, x) = z == x ? 0.0 : abs(z - x) / abs(x)
relerrc(z, x) = max(relerr(real(z),real(x)), relerr(imag(z),imag(x)))
≅(a,b) = relerrc(a,b) ≤ 1e-13

@testset "gamma and friends" begin
    @testset "gamma, lgamma (complex argument)" begin
        if Base.Math.libm == "libopenlibm"
            @test gamma.(Float64[1:25;]) == gamma.(1:25)
        else
            @test gamma.(Float64[1:25;]) ≈ gamma.(1:25)
        end
        for elty in (Float32, Float64)
            @test gamma(convert(elty,1/2)) ≈ convert(elty,sqrt(π))
            @test gamma(convert(elty,-1/2)) ≈ convert(elty,-2sqrt(π))
            @test lgamma(convert(elty,-1/2)) ≈ convert(elty,log(abs(gamma(-1/2))))
        end
        @test lgamma(1.4+3.7im) ≈ -3.7094025330996841898 + 2.4568090502768651184im
        @test lgamma(1.4+3.7im) ≈ log(gamma(1.4+3.7im))
        @test lgamma(-4.2+0im) ≈ lgamma(-4.2)-5pi*im
        @test factorial(3.0) == gamma(4.0) == factorial(3)
        for x in (3.2, 2+1im, 3//2, 3.2+0.1im)
            @test factorial(x) == gamma(1+x)
        end
        @test lfact(0) == lfact(1) == 0
        @test lfact(2) == lgamma(3)
        # Ensure that the domain of lfact matches that of factorial (issue #21318)
        @test_throws DomainError lfact(-3)
        @test_throws MethodError lfact(1.0)
    end

    # lgamma test cases (from Wolfram Alpha)
    @test lgamma(-300im) ≅ -473.17185074259241355733179182866544204963885920016823743 - 1410.3490664555822107569308046418321236643870840962522425im
    @test lgamma(3.099) ≅ lgamma(3.099+0im) ≅ 0.786413746900558058720665860178923603134125854451168869796
    @test lgamma(1.15) ≅ lgamma(1.15+0im) ≅ -0.06930620867104688224241731415650307100375642207340564554
    @test lgamma(0.89) ≅ lgamma(0.89+0im) ≅ 0.074022173958081423702265889979810658434235008344573396963
    @test lgamma(0.91) ≅ lgamma(0.91+0im) ≅ 0.058922567623832379298241751183907077883592982094770449167
    @test lgamma(0.01) ≅ lgamma(0.01+0im) ≅ 4.599479878042021722513945411008748087261001413385289652419
    @test lgamma(-3.4-0.1im) ≅ -1.1733353322064779481049088558918957440847715003659143454 + 12.331465501247826842875586104415980094316268974671819281im
    @test lgamma(-13.4-0.1im) ≅ -22.457344044212827625152500315875095825738672314550695161 + 43.620560075982291551250251193743725687019009911713182478im
    @test lgamma(-13.4+0.0im) ≅ conj(lgamma(-13.4-0.0im)) ≅ -22.404285036964892794140985332811433245813398559439824988 - 43.982297150257105338477007365913040378760371591251481493im
    @test lgamma(-13.4+8im) ≅ -44.705388949497032519400131077242200763386790107166126534 - 22.208139404160647265446701539526205774669649081807864194im
    @test lgamma(1+exp2(-20)) ≅ lgamma(1+exp2(-20)+0im) ≅ -5.504750066148866790922434423491111098144565651836914e-7
    @test lgamma(1+exp2(-20)+exp2(-19)*im) ≅ -5.5047799872835333673947171235997541985495018556426e-7 - 1.1009485171695646421931605642091915847546979851020e-6im
    @test lgamma(-300+2im) ≅ -1419.3444991797240659656205813341478289311980525970715668 - 932.63768120761873747896802932133229201676713644684614785im
    @test lgamma(300+2im) ≅ 1409.19538972991765122115558155209493891138852121159064304 + 11.4042446282102624499071633666567192538600478241492492652im
    @test lgamma(1-6im) ≅ -7.6099596929506794519956058191621517065972094186427056304 - 5.5220531255147242228831899544009162055434670861483084103im
    @test lgamma(1-8im) ≅ -10.607711310314582247944321662794330955531402815576140186 - 9.4105083803116077524365029286332222345505790217656796587im
    @test lgamma(1+6.5im) ≅ conj(lgamma(1-6.5im)) ≅ -8.3553365025113595689887497963634069303427790125048113307 + 6.4392816159759833948112929018407660263228036491479825744im
    @test lgamma(1+1im) ≅ conj(lgamma(1-1im)) ≅ -0.6509231993018563388852168315039476650655087571397225919 - 0.3016403204675331978875316577968965406598997739437652369im
    @test lgamma(-pi*1e7 + 6im) ≅ -5.10911758892505772903279926621085326635236850347591e8 - 9.86959420047365966439199219724905597399295814979993e7im
    @test lgamma(-pi*1e7 + 8im) ≅ -5.10911765175690634449032797392631749405282045412624e8 - 9.86959074790854911974415722927761900209557190058925e7im
    @test lgamma(-pi*1e14 + 6im) ≅ -1.0172766411995621854526383224252727000270225301426e16 - 9.8696044010873714715264929863618267642124589569347e14im
    @test lgamma(-pi*1e14 + 8im) ≅ -1.0172766411995628137711690403794640541491261237341e16 - 9.8696044010867038531027376655349878694397362250037e14im
    @test lgamma(2.05 + 0.03im) ≅ conj(lgamma(2.05 - 0.03im)) ≅ 0.02165570938532611215664861849215838847758074239924127515 + 0.01363779084533034509857648574107935425251657080676603919im
    @test lgamma(2+exp2(-20)+exp2(-19)*im) ≅ 4.03197681916768997727833554471414212058404726357753e-7 + 8.06398296652953575754782349984315518297283664869951e-7im

    @testset "lgamma for non-finite arguments" begin
        @test lgamma(Inf + 0im) === Inf + 0im
        @test lgamma(Inf - 0.0im) === Inf - 0.0im
        @test lgamma(Inf + 1im) === Inf + Inf*im
        @test lgamma(Inf - 1im) === Inf - Inf*im
        @test lgamma(-Inf + 0.0im) === -Inf - Inf*im
        @test lgamma(-Inf - 0.0im) === -Inf + Inf*im
        @test lgamma(Inf*im) === -Inf + Inf*im
        @test lgamma(-Inf*im) === -Inf - Inf*im
        @test lgamma(Inf + Inf*im) === lgamma(NaN + 0im) === lgamma(NaN*im) === NaN + NaN*im
    end
end

@testset "subnormal flags" begin
    # Ensure subnormal flags functions don't segfault
    @test any(set_zero_subnormals(true) .== [false,true])
    @test any(get_zero_subnormals() .== [false,true])
    @test set_zero_subnormals(false)
    @test !get_zero_subnormals()
end

@testset "evalpoly" begin
    @test @evalpoly(2,3,4,5,6) == 3+2*(4+2*(5+2*6)) == @evalpoly(2+0im,3,4,5,6)
    @test let evalcounts=0
              @evalpoly(begin
                            evalcounts += 1
                            4
                        end, 1,2,3,4,5)
              evalcounts
          end == 1
    a0 = 1
    a1 = 2
    c = 3
    @test @evalpoly(c, a0, a1) == 7
end

@testset "cis" begin
    for z in (1.234, 1.234 + 5.678im)
        @test cis(z) ≈ exp(im*z)
    end
    let z = [1.234, 5.678]
        @test cis.(z) ≈ exp.(im*z)
    end
end

@testset "modf" begin
    @testset "$elty" for elty in (Float16, Float32, Float64)
        @test modf( convert(elty,1.2) )[1] ≈ convert(elty,0.2)
        @test modf( convert(elty,1.2) )[2] ≈ convert(elty,1.0)
        @test modf( convert(elty,1.0) )[1] ≈ convert(elty,0.0)
        @test modf( convert(elty,1.0) )[2] ≈ convert(elty,1.0)
    end
end

@testset "frexp" begin
    @testset "$elty" for elty in (Float16, Float32, Float64)
        @test frexp( convert(elty,0.5) ) == (0.5, 0)
        @test frexp( convert(elty,4.0) ) == (0.5, 3)
        @test frexp( convert(elty,10.5) ) == (0.65625, 4)
    end
end

@testset "log/log1p" begin
    # if using Tang's algorithm, should be accurate to within 0.56 ulps
    X = rand(100)
    for x in X
        for n = -5:5
            xn = ldexp(x,n)

            for T in (Float32,Float64)
                xt = T(x)

                y = Base.Math.JuliaLibm.log(xt)
                yb = log(big(xt))
                @test abs(y-yb) <= 0.56*eps(T(yb))

                y = Base.Math.JuliaLibm.log1p(xt)
                yb = log1p(big(xt))
                @test abs(y-yb) <= 0.56*eps(T(yb))

                if n <= 0
                    y = Base.Math.JuliaLibm.log1p(-xt)
                    yb = log1p(big(-xt))
                    @test abs(y-yb) <= 0.56*eps(T(yb))
                end
            end
        end
    end

    for n = 0:28
        @test log(2,2^n) == n
    end
    setprecision(10_000) do
        @test log(2,big(2)^100) == 100
        @test log(2,big(2)^200) == 200
        @test log(2,big(2)^300) == 300
        @test log(2,big(2)^400) == 400
    end

    for T in (Float32,Float64)
        @test log(zero(T)) == -Inf
        @test isnan(log(NaN))
        @test_throws DomainError log(-one(T))
        @test log1p(-one(T)) == -Inf
        @test isnan(log1p(NaN))
        @test_throws DomainError log1p(-2*one(T))
    end
end

@testset "vectorization of 2-arg functions" begin
    binary_math_functions = [
        copysign, flipsign, log, atan2, hypot, max, min,
        beta, lbeta,
    ]
    @testset "$f" for f in binary_math_functions
        x = y = 2
        v = [f(x,y)]
        @test f.([x],y) == v
        @test f.(x,[y]) == v
        @test f.([x],[y]) == v
    end
end

@testset "issues #3024, #12822" begin
    @test_throws DomainError 2 ^ -2
    @test_throws DomainError (-2)^(2.2)
    @test_throws DomainError (-2.0)^(2.2)
    @test_throws DomainError false ^ -2
    @test 1 ^ -2 === (-1) ^ -2 === 1
    @test (-1) ^ -3 === -1
    @test true ^ -2 === true
end

@testset "issue #13748" begin
    let A = [1 2; 3 4]; B = [5 6; 7 8]; C = [9 10; 11 12]
        @test muladd(A,B,C) == A*B + C
    end
end

@testset "issue #19872" begin
    f19872a(x) = x ^ 5
    f19872b(x) = x ^ (-1024)
    @test 0 < f19872b(2.0) < 1e-300
    @test issubnormal(2.0 ^ (-1024))
    @test issubnormal(f19872b(2.0))
    @test !issubnormal(f19872b(0.0))
    @test f19872a(2.0) === 32.0
    @test !issubnormal(f19872a(2.0))
    @test !issubnormal(0.0)
end

# no domain error is thrown for negative values
@test invoke(cbrt, Tuple{AbstractFloat}, -1.0) == -1.0

@testset "promote Float16 irrational #15359" begin
    @test typeof(Float16(.5) * pi) == Float16
end

@testset "sincos" begin
    @test sincos(1.0) === (sin(1.0), cos(1.0))
    @test sincos(1f0) === (sin(1f0), cos(1f0))
    @test sincos(Float16(1)) === (sin(Float16(1)), cos(Float16(1)))
    @test sincos(1) === (sin(1), cos(1))
    @test sincos(big(1)) == (sin(big(1)), cos(big(1)))
    @test sincos(big(1.0)) == (sin(big(1.0)), cos(big(1.0)))
end

@testset "test fallback definitions" begin
    @test exp10(5) ≈ exp10(5.0)
    @test exp10(50//10) ≈ exp10(5.0)
    @test log10(exp10(ℯ)) ≈ ℯ
    @test log(ℯ) === 1
    @test exp2(Float16(2.0)) ≈ exp2(2.0)
    @test exp2(Float16(1.0)) === Float16(exp2(1.0))
    @test exp10(Float16(1.0)) === Float16(exp10(1.0))
end

# #22742: updated isapprox semantics
@test !isapprox(1.0, 1.0+1e-12, atol=1e-14)
@test isapprox(1.0, 1.0+0.5*sqrt(eps(1.0)))
@test !isapprox(1.0, 1.0+1.5*sqrt(eps(1.0)), atol=sqrt(eps(1.0)))

# test AbstractFloat fallback pr22716
struct Float22716{T<:AbstractFloat} <: AbstractFloat
    x::T
end
Base.:^(x::Number, y::Float22716) = x^(y.x)
let x = 2.0
    @test exp2(Float22716(x)) === 2^x
    @test exp10(Float22716(x)) === 10^x
end

@testset "asin #23088" begin
    for T in (Float32, Float64)
        @test asin(zero(T)) === zero(T)
        @test asin(-zero(T)) === -zero(T)
        @test asin(nextfloat(zero(T))) === nextfloat(zero(T))
        @test asin(prevfloat(zero(T))) === prevfloat(zero(T))
        @test asin(one(T)) === T(pi)/2
        @test asin(-one(T)) === -T(pi)/2
        for x in (0.45, 0.6, 0.98)
            by = asin(big(T(x)))
            @test T(abs(asin(T(x)) - by))/eps(T(abs(by))) <= 1
            bym = asin(big(T(-x)))
            @test T(abs(asin(T(-x)) - bym))/eps(T(abs(bym))) <= 1
        end
        @test_throws DomainError asin(-T(Inf))
        @test_throws DomainError asin(T(Inf))
        @test asin(T(NaN)) === T(NaN)
    end
end

<<<<<<< HEAD
@testset "sin, cos, sincos, tan #23088" begin
    for T in (Float32, Float64)
        @test sin(zero(T)) === zero(T)
        @test sin(-zero(T)) === -zero(T)
        @test cos(zero(T)) === T(1.0)
        @test cos(-zero(T)) === T(1.0)
        @test sin(nextfloat(zero(T))) === nextfloat(zero(T))
        @test sin(prevfloat(zero(T))) === prevfloat(zero(T))
        @test cos(nextfloat(zero(T))) === T(1.0)
        @test cos(prevfloat(zero(T))) === T(1.0)
        for x in (0.1, 0.45, 0.6, 0.75, 0.79, 0.98)
            for op in (sin, cos, tan)
                by = T(op(big(x)))
                @test abs(op(T(x)) - by)/eps(by) <= one(T)
                bym = T(op(big(-x)))
                @test abs(op(T(-x)) - bym)/eps(bym) <= one(T)
            end
        end
        @test_throws DomainError sin(-T(Inf))
        @test_throws DomainError sin(T(Inf))
        @test_throws DomainError cos(-T(Inf))
        @test_throws DomainError cos(T(Inf))
        @test_throws DomainError tan(-T(Inf))
        @test_throws DomainError tan(T(Inf))
        @test sin(T(NaN)) === T(NaN)
        @test cos(T(NaN)) === T(NaN)
        @test tan(T(NaN)) === T(NaN)
    end
end

@testset "rem_pio2 #23088" begin
    vals = (2.356194490192345f0, 3.9269908169872414f0, 7.0685834705770345f0,
              5.497787143782138f0, 4.216574282663131f8, 4.216574282663131f12)
    for (i, x) in enumerate(vals)
        for op in (prevfloat, nextfloat)
            Ty = Float32(Base.Math.rem_pio2_kernel(op(vals[i]))[2].hi)
            By = Float32(rem(big(op(x)), pi/2))
            @test Ty ≈ By || Ty ≈ By-Float32(pi)/2
        end
=======
@testset "acos #23283" begin
    for T in (Float32, Float64)
        @test acos(zero(T)) === T(pi)/2
        @test acos(-zero(T)) === T(pi)/2
        @test acos(nextfloat(zero(T))) === T(pi)/2
        @test acos(prevfloat(zero(T))) === T(pi)/2
        @test acos(one(T)) === T(0.0)
        @test acos(-one(T)) === T(pi)
        for x in (0.45, 0.6, 0.98)
            by = acos(big(T(x)))
            @test T((acos(T(x)) - by))/eps(abs(T(by))) <= 1
            bym = acos(big(T(-x)))
            @test T(abs(acos(T(-x)) - bym))/eps(abs(T(bym))) <= 1
        end
        @test_throws DomainError acos(-T(Inf))
        @test_throws DomainError acos(T(Inf))
        @test acos(T(NaN)) === T(NaN)
>>>>>>> b3dc5313
    end
end<|MERGE_RESOLUTION|>--- conflicted
+++ resolved
@@ -704,7 +704,6 @@
     end
 end
 
-<<<<<<< HEAD
 @testset "sin, cos, sincos, tan #23088" begin
     for T in (Float32, Float64)
         @test sin(zero(T)) === zero(T)
@@ -744,7 +743,7 @@
             By = Float32(rem(big(op(x)), pi/2))
             @test Ty ≈ By || Ty ≈ By-Float32(pi)/2
         end
-=======
+end
 @testset "acos #23283" begin
     for T in (Float32, Float64)
         @test acos(zero(T)) === T(pi)/2
@@ -762,6 +761,5 @@
         @test_throws DomainError acos(-T(Inf))
         @test_throws DomainError acos(T(Inf))
         @test acos(T(NaN)) === T(NaN)
->>>>>>> b3dc5313
     end
 end