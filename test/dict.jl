# This file is a part of Julia. License is MIT: https://julialang.org/license

using Random

@testset "Pair" begin
    p = Pair(10,20)
    @test p == (10=>20)
    @test isequal(p,10=>20)
    @test iterate(p)[1] == 10
    @test iterate(p, iterate(p)[2])[1] == 20
    @test iterate(p, iterate(p, iterate(p)[2])[2]) == nothing
    @test firstindex(p) == 1
    @test lastindex(p) == length(p) == 2
    @test Base.indexed_iterate(p, 1, nothing) == (10,2)
    @test Base.indexed_iterate(p, 2, nothing) == (20,3)
    @test (1=>2) < (2=>3)
    @test (2=>2) < (2=>3)
    @test !((2=>3) < (2=>3))
    @test (2=>3) < (4=>3)
    @test (1=>100) < (4=>1)
    @test p[1] == 10
    @test p[2] == 20
    @test_throws BoundsError p[3]
    @test_throws BoundsError p[false]
    @test p[true] == 10
    @test p[2.0] == 20
    @test p[0x01] == 10
    @test_throws InexactError p[2.3]
    @test first(p) == 10
    @test last(p) == 20
    @test eltype(p) == Int
    @test eltype(4 => 5.6) == Union{Int,Float64}
    @test vcat(1 => 2.0, 1.0 => 2) == [1.0 => 2.0, 1.0 => 2.0]
end

@testset "Dict" begin
    h = Dict()
    for i=1:10000
        h[i] = i+1
    end
    for i=1:10000
        @test (h[i] == i+1)
    end
    for i=1:2:10000
        delete!(h, i)
    end
    for i=1:2:10000
        h[i] = i+1
    end
    for i=1:10000
        @test (h[i] == i+1)
    end
    for i=1:10000
        delete!(h, i)
    end
    @test isempty(h)
    h[77] = 100
    @test h[77] == 100
    for i=1:10000
        h[i] = i+1
    end
    for i=1:2:10000
        delete!(h, i)
    end
    for i=10001:20000
        h[i] = i+1
    end
    for i=2:2:10000
        @test h[i] == i+1
    end
    for i=10000:20000
        @test h[i] == i+1
    end
    h = Dict{Any,Any}("a" => 3)
    @test h["a"] == 3
    h["a","b"] = 4
    @test h["a","b"] == h[("a","b")] == 4
    h["a","b","c"] = 4
    @test h["a","b","c"] == h[("a","b","c")] == 4

    @testset "eltype, keytype and valtype" begin
        @test eltype(h) == Pair{Any,Any}
        @test keytype(h) == Any
        @test valtype(h) == Any

        td = Dict{AbstractString,Float64}()
        @test eltype(td) == Pair{AbstractString,Float64}
        @test keytype(td) == AbstractString
        @test valtype(td) == Float64
        @test keytype(Dict{AbstractString,Float64}) === AbstractString
        @test valtype(Dict{AbstractString,Float64}) === Float64
    end
    # test rethrow of error in ctor
    @test_throws DomainError Dict((sqrt(p[1]), sqrt(p[2])) for p in zip(-1:2, -1:2))
end

let x = Dict(3=>3, 5=>5, 8=>8, 6=>6)
    pop!(x, 5)
    for k in keys(x)
        Dict{Int,Int}(x)
        @test k in [3, 8, 6]
    end
end

let z = Dict()
    get_KeyError = false
    try
        z["a"]
    catch _e123_
        get_KeyError = isa(_e123_,KeyError)
    end
    @test get_KeyError
end

_d = Dict("a"=>0)
@test isa([k for k in filter(x->length(x)==1, collect(keys(_d)))], Vector{String})

@testset "typeof" begin
    d = Dict(((1, 2), (3, 4)))
    @test d[1] === 2
    @test d[3] === 4
    d2 = Dict(1 => 2, 3 => 4)
    d3 = Dict((1 => 2, 3 => 4))
    @test d == d2 == d3
    @test typeof(d) == typeof(d2) == typeof(d3) == Dict{Int,Int}

    d = Dict(((1, 2), (3, "b")))
    @test d[1] === 2
    @test d[3] == "b"
    d2 = Dict(1 => 2, 3 => "b")
    d3 = Dict((1 => 2, 3 => "b"))
    @test d == d2 == d3
    @test typeof(d) == typeof(d2) == typeof(d3) == Dict{Int,Any}

    d = Dict(((1, 2), ("a", 4)))
    @test d[1] === 2
    @test d["a"] === 4
    d2 = Dict(1 => 2, "a" => 4)
    d3 = Dict((1 => 2, "a" => 4))
    @test d == d2 == d3
    @test typeof(d) == typeof(d2) == typeof(d3) == Dict{Any,Int}

    d = Dict(((1, 2), ("a", "b")))
    @test d[1] === 2
    @test d["a"] == "b"
    d2 = Dict(1 => 2, "a" => "b")
    d3 = Dict((1 => 2, "a" => "b"))
    @test d == d2 == d3
    @test typeof(d) == typeof(d2) == typeof(d3) == Dict{Any,Any}
end

@test_throws ArgumentError first(Dict())
@test first(Dict(:f=>2)) == (:f=>2)

@testset "constructing Dicts from iterators" begin
    d = @inferred Dict(i=>i for i=1:3)
    @test isa(d, Dict{Int,Int})
    @test d == Dict(1=>1, 2=>2, 3=>3)
    d = Dict(i==1 ? (1=>2) : (2.0=>3.0) for i=1:2)
    @test isa(d, Dict{Real,Real})
    @test d == Dict{Real,Real}(2.0=>3.0, 1=>2)

    # issue #39117
    @test Dict(t[1]=>t[2] for t in zip((1,"2"), (2,"2"))) == Dict{Any,Any}(1=>2, "2"=>"2")
end

@testset "type of Dict constructed from varargs of Pairs" begin
    @test Dict(1=>1, 2=>2.0) isa Dict{Int,Real}
    @test Dict(1=>1, 2.0=>2) isa Dict{Real,Int}
    @test Dict(1=>1.0, 2.0=>2) isa Dict{Real,Real}

    for T in (Nothing, Missing)
        @test Dict(1=>1, 2=>T()) isa Dict{Int,Union{Int,T}}
        @test Dict(1=>T(), 2=>2) isa Dict{Int,Union{Int,T}}
        @test Dict(1=>1, T()=>2) isa Dict{Union{Int,T},Int}
        @test Dict(T()=>1, 2=>2) isa Dict{Union{Int,T},Int}
    end
end

@test_throws KeyError Dict("a"=>2)[Base.secret_table_token]

@testset "issue #1821" begin
    d = Dict{String, Vector{Int}}()
    d["a"] = [1, 2]
    @test_throws MethodError d["b"] = 1
    @test isa(repr(d), AbstractString)  # check that printable without error
end

@testset "issue #2344" begin
    local bar
    bestkey(d, key) = key
    bestkey(d::AbstractDict{K,V}, key) where {K<:AbstractString,V} = string(key)
    bar(x) = bestkey(x, :y)
    @test bar(Dict(:x => [1,2,5])) == :y
    @test bar(Dict("x" => [1,2,5])) == "y"
end

mutable struct I1438T
    id
end
import Base.hash
hash(x::I1438T, h::UInt) = hash(x.id, h)

@testset "issue #1438" begin
    seq = [26, 28, 29, 30, 31, 32, 33, 34, 35, 36, -32, -35, -34, -28, 37, 38, 39, 40, -30,
           -31, 41, 42, 43, 44, -33, -36, 45, 46, 47, 48, -37, -38, 49, 50, 51, 52, -46, -50, 53]
    xs = [ I1438T(id) for id = 1:53 ]
    s = Set()
    for id in seq
        if id > 0
            x = xs[id]
            push!(s, x)
            @test in(x, s)                 # check that x can be found
        else
            delete!(s, xs[-id])
        end
    end
end

@testset "equality" for eq in (isequal, ==)
    @test  eq(Dict(), Dict())
    @test  eq(Dict(1 => 1), Dict(1 => 1))
    @test !eq(Dict(1 => 1), Dict())
    @test !eq(Dict(1 => 1), Dict(1 => 2))
    @test !eq(Dict(1 => 1), Dict(2 => 1))

    # Generate some data to populate dicts to be compared
    data_in = [ (rand(1:1000), randstring(2)) for _ in 1:1001 ]

    # Populate the first dict
    d1 = Dict{Int, AbstractString}()
    for (k, v) in data_in
        d1[k] = v
    end
    data_in = collect(d1)
    # shuffle the data
    for i in 1:length(data_in)
        j = rand(1:length(data_in))
        data_in[i], data_in[j] = data_in[j], data_in[i]
    end
    # Inserting data in different (shuffled) order should result in
    # equivalent dict.
    d2 = Dict{Int, AbstractString}()
    for (k, v) in data_in
        d2[k] = v
    end

    @test eq(d1, d2)
    d3 = copy(d2)
    d4 = copy(d2)
    # Removing an item gives different dict
    delete!(d1, data_in[rand(1:length(data_in))][1])
    @test !eq(d1, d2)
    # Changing a value gives different dict
    d3[data_in[rand(1:length(data_in))][1]] = randstring(3)
    !eq(d1, d3)
    # Adding a pair gives different dict
    d4[1001] = randstring(3)
    @test !eq(d1, d4)

    @test eq(Dict(), sizehint!(Dict(),96))

    # Dictionaries of different types
    @test !eq(Dict(1 => 2), Dict("dog" => "bone"))
    @test eq(Dict{Int,Int}(), Dict{AbstractString,AbstractString}())
end

@testset "equality special cases" begin
    @test Dict(1=>0.0) == Dict(1=>-0.0)
    @test !isequal(Dict(1=>0.0), Dict(1=>-0.0))

    @test Dict(0.0=>1) != Dict(-0.0=>1)
    @test !isequal(Dict(0.0=>1), Dict(-0.0=>1))

    @test Dict(1=>NaN) != Dict(1=>NaN)
    @test isequal(Dict(1=>NaN), Dict(1=>NaN))

    @test Dict(NaN=>1) == Dict(NaN=>1)
    @test isequal(Dict(NaN=>1), Dict(NaN=>1))

    @test ismissing(Dict(1=>missing) == Dict(1=>missing))
    @test isequal(Dict(1=>missing), Dict(1=>missing))
    d = Dict(1=>missing)
    @test ismissing(d == d)
    d = Dict(1=>[missing])
    @test ismissing(d == d)
    d = Dict(1=>NaN)
    @test d != d
    @test isequal(d, d)

    @test Dict(missing=>1) == Dict(missing=>1)
    @test isequal(Dict(missing=>1), Dict(missing=>1))
end

@testset "get!" begin # (get with default values assigned to the given location)
    f(x) = x^2
    d = Dict(8=>19)
    @test get!(d, 8, 5) == 19
    @test get!(d, 19, 2) == 2

    @test get!(d, 42) do  # d is updated with f(2)
        f(2)
    end == 4

    @test get!(d, 42) do  # d is not updated
        f(200)
    end == 4

    @test get(d, 13) do   # d is not updated
        f(4)
    end == 16

    @test d == Dict(8=>19, 19=>2, 42=>4)
end

@testset "getkey" begin
   h = Dict(1=>2, 3 => 6, 5=>10)
   @test getkey(h, 1, 7) == 1
   @test getkey(h, 4, 6) == 6
   @test getkey(h, "1", 8) == 8
end

@testset "show" begin
    for d in (Dict("\n" => "\n", "1" => "\n", "\n" => "2"),
              Dict(string(i) => i for i = 1:30),
              Dict(reshape(1:i^2,i,i) => reshape(1:i^2,i,i) for i = 1:24),
              Dict(String(Char['α':'α'+i;]) => String(Char['α':'α'+i;]) for i = (1:10)*10),
              Dict("key" => zeros(0, 0)))
        for cols in (12, 40, 80), rows in (2, 10, 24)
            # Ensure output is limited as requested
            s = IOBuffer()
            io = Base.IOContext(s, :limit => true, :displaysize => (rows, cols))
            Base.show(io, MIME("text/plain"), d)
            out = split(String(take!(s)),'\n')
            for line in out[2:end]
                @test textwidth(line) <= cols
            end
            @test length(out) <= rows

            for f in (keys, values)
                s = IOBuffer()
                io = Base.IOContext(s, :limit => true, :displaysize => (rows, cols))
                Base.show(io, MIME("text/plain"), f(d))
                out = split(String(take!(s)),'\n')
                for line in out[2:end]
                    @test textwidth(line) <= cols
                end
                @test length(out) <= rows
            end
        end
        # Simply ensure these do not throw errors
        Base.show(IOBuffer(), d)
        @test !isempty(summary(d))
        @test !isempty(summary(keys(d)))
        @test !isempty(summary(values(d)))
    end
    # show on empty Dict
    io = IOBuffer()
    d = Dict{Int, String}()
    show(io, d)
    str = String(take!(io))
    @test str == "Dict{$(Int), String}()"
    close(io)
end

@testset "Issue #15739" begin # Compact REPL printouts of an `AbstractDict` use brackets when appropriate
    d = Dict((1=>2) => (3=>45), (3=>10) => (10=>11))
    buf = IOBuffer()
    show(IOContext(buf, :compact => true), d)

    # Check explicitly for the expected strings, since the CPU bitness effects
    # dictionary ordering.
    result = String(take!(buf))
    @test occursin("Dict", result)
    @test occursin("(1=>2)=>(3=>45)", result)
    @test occursin("(3=>10)=>(10=>11)", result)
end

mutable struct Alpha end
Base.show(io::IO, ::Alpha) = print(io,"α")
@testset "issue #9463" begin
    sbuff = IOBuffer()
    io = Base.IOContext(sbuff, :limit => true, :displaysize => (10, 20))

    Base.show(io, MIME("text/plain"), Dict(Alpha()=>1))
    local str = String(take!(sbuff))
    @test !occursin("…", str)
    @test endswith(str, "α => 1")
end

@testset "issue #2540" begin
    d = Dict{Any,Any}(Dict(x => 1 for x in ['a', 'b', 'c']))
    @test d == Dict('a'=>1, 'b'=>1, 'c'=> 1)
end

@testset "issue #2629" begin
    d = Dict{AbstractString,AbstractString}(Dict(a=>"foo" for a in ["a","b","c"]))
    @test d == Dict("a"=>"foo","b"=>"foo","c"=>"foo")
end

@testset "issue #5886" begin
    d5886 = Dict()
    for k5886 in 1:11
       d5886[k5886] = 1
    end
    for k5886 in keys(d5886)
       # undefined ref if not fixed
       d5886[k5886] += 1
    end
end

@testset "issue #8877" begin
    a = Dict("foo" => 0.0, "bar" => 42.0)
    b = Dict("フー" => 17, "バー" => 4711)
    @test typeof(merge(a, b)) === Dict{String,Float64}
end

@testset "issue 9295" begin
    d = Dict()
    @test push!(d, 'a' => 1) === d
    @test d['a'] == 1
    @test push!(d, 'b' => 2, 'c' => 3) === d
    @test d['b'] == 2
    @test d['c'] == 3
    @test push!(d, 'd' => 4, 'e' => 5, 'f' => 6) === d
    @test d['d'] == 4
    @test d['e'] == 5
    @test d['f'] == 6
    @test length(d) == 6
end

mutable struct T10647{T}; x::T; end
@testset "issue #10647" begin
    a = IdDict()
    a[1] = a
    a[a] = 2
    a[3] = T10647(a)
    @test isequal(a, a)
    show(IOBuffer(), a)
    Base.show(Base.IOContext(IOBuffer(), :limit => true), a)
    Base.show(IOBuffer(), a)
    Base.show(Base.IOContext(IOBuffer(), :limit => true), a)
end

@testset "IdDict{Any,Any} and partial inference" begin
    a = IdDict{Any,Any}()
    a[1] = a
    a[a] = 2

    sa = empty(a)
    @test isempty(sa)
    @test isa(sa, IdDict{Any,Any})

    @test length(a) == 2
    @test 1 in keys(a)
    @test a in keys(a)
    @test a[1] === a
    @test a[a] === 2

    ca = copy(a)
    @test length(ca) == length(a)
    @test isequal(ca, a)
    @test ca !== a # make sure they are different objects

    ca = empty!(ca)
    @test length(ca) == 0
    @test length(a) == 2

    d = Dict('a'=>1, 'b'=>1, 'c'=> 3)
    @test a != d
    @test !isequal(a, d)

    @test length(IdDict{Any,Any}(1=>2, 1.0=>3)) == 2
    @test length(Dict(1=>2, 1.0=>3)) == 1

    d = @inferred IdDict{Any,Any}(i=>i for i=1:3)
    @test isa(d, IdDict{Any,Any})
    @test d == IdDict{Any,Any}(1=>1, 2=>2, 3=>3)

    d = @inferred IdDict{Any,Any}(Pair(1,1), Pair(2,2), Pair(3,3))
    @test isa(d, IdDict{Any,Any})
    @test d == IdDict{Any,Any}(1=>1, 2=>2, 3=>3)
    @test eltype(d) == Pair{Any,Any}

    d = IdDict{Any,Int32}(:hi => 7)
    let c = Ref{Any}(1.5)
        f() = c[]
        @test @inferred(get!(f, d, :hi)) === Int32(7)
        @test_throws InexactError(:Int32, Int32, 1.5) get!(f, d, :hello)
    end
end

@testset "IdDict" begin
    a = IdDict()
    a[1] = a
    a[a] = 2

    sa = empty(a)
    @test isempty(sa)
    @test isa(sa, IdDict)

    @test length(a) == 2
    @test 1 in keys(a)
    @test a in keys(a)
    @test a[1] === a
    @test a[a] === 2

    ca = copy(a)
    @test length(ca) == length(a)
    @test isequal(ca, a)
    @test ca !== a # make sure they are different objects

    ca = empty!(ca)
    @test length(ca) == 0
    @test length(a) == 2

    d = Dict('a'=>1, 'b'=>1, 'c'=> 3)
    @test a != d
    @test !isequal(a, d)

    @test length(IdDict(1=>2, 1.0=>3)) == 2
    @test length(Dict(1=>2, 1.0=>3)) == 1

    d = @inferred IdDict(i=>i for i=1:3)
    @test isa(d, IdDict)
    @test d == IdDict(1=>1, 2=>2, 3=>3)

    d = @inferred IdDict(Pair(1,1), Pair(2,2), Pair(3,3))
    @test isa(d, IdDict)
    @test d == IdDict(1=>1, 2=>2, 3=>3)
    @test eltype(d) == Pair{Int,Int}
    @test_throws KeyError d[:a]
    @test_throws ArgumentError d[:a] = 1
    @test_throws MethodError d[1] = :a

    # copy constructor
    d = IdDict(Pair(1,1), Pair(2,2), Pair(3,3))
    @test collect(values(IdDict{Int,Float64}(d))) == collect(values(d))
    @test_throws ArgumentError IdDict{Float64,Int}(d)

    # misc constructors
    @test typeof(IdDict(1=>1, :a=>2)) == IdDict{Any,Int}
    @test typeof(IdDict(1=>1, 1=>:a)) == IdDict{Int,Any}
    @test typeof(IdDict(:a=>1, 1=>:a)) == IdDict{Any,Any}
    @test typeof(IdDict(())) == IdDict{Any,Any}

    # check that returned values are inferred
    d = @inferred IdDict(Pair(1,1), Pair(2,2), Pair(3,3))
    @test 1 == @inferred d[1]
    @inferred setindex!(d, -1, 10)
    @test d[10] == -1
    @test 1 == @inferred d[1]
    @test get(d, -111, nothing) == nothing
    @test 1 == @inferred get(d, 1, 1)
    @test pop!(d, -111, nothing) == nothing
    @test 1 == @inferred pop!(d, 1)

    # get! and delete!
    d = @inferred IdDict(Pair(:a,1), Pair(:b,2), Pair(3,3))
    @test get!(d, "a", -1) == -1
    @test d["a"] == -1
    @test get!(d, "a", "b") == -1
    @test_throws MethodError get!(d, "b", "b")
    @test delete!(d, "a") === d
    @test !haskey(d, "a")
    @test_throws ArgumentError get!(IdDict{Symbol,Any}(), 2, "b")
    @test get!(IdDict{Int,Int}(), 1, 2.0) === 2
    @test get!(()->2.0, IdDict{Int,Int}(), 1) === 2

    # sizehint! & rehash!
    d = IdDict()
    @test sizehint!(d, 10^4) === d
    @test length(d.ht) >= 10^4
    d = IdDict()
    for jj=1:30, i=1:10^4
        d[i] = i
    end
    for i=1:10^4
        @test d[i] == i
    end
    @test length(d.ht) >= 10^4
    @test d === Base.rehash!(d, 123452) # number needs to be even

    # filter!
    d = IdDict(1=>1, 2=>3, 3=>2)
    filter!(x->isodd(x[2]), d)
    @test d[1] == 1
    @test d[2] == 3
    @test !haskey(d, 3)

    # not an iterator of tuples or pairs
    @test_throws ArgumentError IdDict([1, 2, 3, 4])
    # test rethrow of error in ctor
    @test_throws DomainError   IdDict((sqrt(p[1]), sqrt(p[2])) for p in zip(-1:2, -1:2))
end

@testset "issue 30165, get! for IdDict" begin
    f(x) = x^2
    d = IdDict(8=>19)
    @test get!(d, 8, 5) == 19
    @test get!(d, 19, 2) == 2

    @test get!(d, 42) do  # d is updated with f(2)
        f(2)
    end == 4

    @test get!(d, 42) do  # d is not updated
        f(200)
    end == 4

    @test get(d, 13) do   # d is not updated
        f(4)
    end == 16

    @test d == IdDict(8=>19, 19=>2, 42=>4)
end

@testset "issue #26833, deletion from IdDict" begin
    d = IdDict()
    i = 1
    # generate many hash collisions
    while length(d) < 32 # expected to occur at i <≈ 2^16 * 2^5
        if objectid(i) % UInt16 == 0x1111
            push!(d, i => true)
        end
        i += 1
    end
    k = collect(keys(d))
    @test haskey(d, k[1])
    delete!(d, k[1])
    @test length(d) == 31
    @test !haskey(d, k[1])
    @test haskey(d, k[end])
    push!(d, k[end] => false)
    @test length(d) == 31
    @test haskey(d, k[end])
    @test !pop!(d, k[end])
    @test !haskey(d, k[end])
    @test length(d) == 30
end


@testset "Issue #7944" begin
    d = Dict{Int,Int}()
    get!(d, 0) do
        d[0] = 1
    end
    @test length(d) == 1
end

@testset "iteration" begin
    d = Dict('a'=>1, 'b'=>1, 'c'=> 3)
    @test [d[k] for k in keys(d)] == [d[k] for k in eachindex(d)] ==
          [v for (k, v) in d] == [d[x[1]] for (i, x) in enumerate(d)]
end

@testset "generators, similar" begin
    d = Dict(:a=>"a")
    # TODO: restore when 0.7 deprecation is removed
    #@test @inferred(map(identity, d)) == d
end

@testset "Issue 12451" begin
    @test_throws ArgumentError Dict(0)
    @test_throws ArgumentError Dict([1])
    @test_throws ArgumentError Dict([(1,2),0])
end

# test Dict constructor's argument checking (for an iterable of pairs or tuples)
# make sure other errors can propagate when the nature of the iterator is not the problem
@test_throws InexactError Dict(convert(Int,1.5) for i=1:1)
@test_throws InexactError WeakKeyDict(convert(Int,1.5) for i=1:1)

import Base.ImmutableDict
@testset "ImmutableDict" begin
    d = ImmutableDict{String, String}()
    k1 = "key1"
    k2 = "key2"
    v1 = "value1"
    v2 = "value2"
    d1 = ImmutableDict(d, k1 => v1)
    d2 = ImmutableDict(d1, k2 => v2)
    d3 = ImmutableDict(d2, k1 => v2)
    d4 = ImmutableDict(d3, k2 => v1)
    dnan = ImmutableDict{String, Float64}(k2, NaN)
    dnum = ImmutableDict(dnan, k2 => 1)
    f(x) = x^2

    @test isempty(collect(d))
    @test !isempty(collect(d1))
    @test isempty(d)
    @test !isempty(d1)
    @test length(d) == 0
    @test length(d1) == 1
    @test length(d2) == 2
    @test length(d3) == 3
    @test length(d4) == 4
    @test !(k1 in keys(d))
    @test k1 in keys(d1)
    @test k1 in keys(d2)
    @test k1 in keys(d3)
    @test k1 in keys(d4)

    @test !haskey(d, k1)
    @test haskey(d1, k1)
    @test haskey(d2, k1)
    @test haskey(d3, k1)
    @test haskey(d4, k1)
    @test !(k2 in keys(d1))
    @test k2 in keys(d2)
    @test !(k1 in values(d4))
    @test v1 in values(d4)
    @test collect(d1) == [Pair(k1, v1)]
    @test collect(d4) == reverse([Pair(k1, v1), Pair(k2, v2), Pair(k1, v2), Pair(k2, v1)])
    @test d1 == ImmutableDict(d, k1 => v1)
    @test !((k1 => v2) in d2)
    @test (k1 => v2) in d3
    @test (k1 => v1) in d4
    @test (k1 => v2) in d4
    @test in(k2 => "value2", d4, ===)
    @test in(k2 => v2, d4, ===)
    @test in(k2 => NaN, dnan, isequal)
    @test in(k2 => NaN, dnan, ===)
    @test !in(k2 => NaN, dnan, ==)
    @test !in(k2 => 1, dnum, ===)
    @test in(k2 => 1.0, dnum, ===)
    @test !in(k2 => 1, dnum, <)
    @test in(k2 => 0, dnum, <)
    @test get(d1, "key1", :default) === v1
    @test get(d4, "key1", :default) === v2
    @test get(d4, "foo", :default) === :default
    @test get(d, k1, :default) === :default
    @test get(d1, "key1") do
        f(2)
    end === v1
    @test get(d4, "key1") do
        f(4)
    end === v2
    @test get(d4, "foo") do
        f(6)
    end === 36
    @test get(d, k1) do
        f(8)
    end === 64
    @test d1["key1"] === v1
    @test d4["key1"] === v2
    @test empty(d3) === d
    @test empty(d) === d

    @test_throws KeyError d[k1]
    @test_throws KeyError d1["key2"]

    v = [k1 => v1, k2 => v2]
    d5 = ImmutableDict(v...)
    @test d5 == d2
    @test reverse(collect(d5)) == v
    d6 = ImmutableDict(:a => 1, :b => 3, :a => 2)
    @test d6[:a] == 2
    @test d6[:b] == 3

    @test !haskey(ImmutableDict(-0.0=>1), 0.0)
end

@testset "filtering" begin
    d = Dict(zip(1:1000,1:1000))
    f = p -> iseven(p.first)
    @test filter(f, d) == filter!(f, copy(d)) ==
          invoke(filter!, Tuple{Function,AbstractDict}, f, copy(d)) ==
          Dict(zip(2:2:1000, 2:2:1000))
    d = Dict(zip(-1:3,-1:3))
    f = p -> sqrt(p.second) > 2
    # test rethrowing error from f
    @test_throws DomainError filter(f, d)
end

struct MyString <: AbstractString
    str::String
end
struct MyInt <: Integer
    val::UInt
end

import Base.==
const global hashoffset = [UInt(190)]

Base.hash(s::MyString) = hash(s.str) + hashoffset[]
Base.lastindex(s::MyString) = lastindex(s.str)
Base.iterate(s::MyString, v::Int=1) = iterate(s.str, v)
Base.isequal(a::MyString, b::MyString) = isequal(a.str, b.str)
==(a::MyString, b::MyString) = (a.str == b.str)

Base.hash(v::MyInt) = v.val + hashoffset[]
Base.lastindex(v::MyInt) = lastindex(v.val)
Base.iterate(v::MyInt, i...) = iterate(v.val, i...)
Base.isequal(a::MyInt, b::MyInt) = isequal(a.val, b.val)
==(a::MyInt, b::MyInt) = (a.val == b.val)
@testset "issue #15077" begin
    let badKeys = [
        "FINO_emv5.0","FINO_ema0.1","RATE_ema1.0","NIBPM_ema1.0",
        "SAO2_emv5.0","O2FLOW_ema5.0","preop_Neuro/Psych_","gender_",
        "FIO2_ema0.1","PEAK_ema5.0","preop_Reproductive_denies","O2FLOW_ema0.1",
        "preop_Endocrine_denies","preop_Respiratory_",
        "NIBPM_ema0.1","PROPOFOL_MCG/KG/MIN_decay5.0","NIBPD_ema1.0","NIBPS_ema5.0",
        "anesthesiaStartTime","NIBPS_ema1.0","RESPRATE_ema1.0","PEAK_ema0.1",
        "preop_GU_denies","preop_Cardiovascular_","PIP_ema5.0","preop_ENT_denies",
        "preop_Skin_denies","preop_Renal_denies","asaCode_IIIE","N2OFLOW_emv5.0",
        "NIBPD_emv5.0", # <--- here is the key that we later can't find
        "NIBPM_ema5.0","preop_Respiratory_complete","ETCO2_ema5.0",
        "RESPRATE_ema0.1","preop_Functional Status_<2","preop_Renal_symptoms",
        "ECGRATE_ema5.0","FIO2_emv5.0","RESPRATE_emv5.0","7wu3ty0a4fs","BVO",
        "4UrCWXUsaT"
    ]
        local d = Dict{AbstractString,Int}()
        for i = 1:length(badKeys)
            d[badKeys[i]] = i
        end
        # Check all keys for missing values
        for i = 1:length(badKeys)
            @test d[badKeys[i]] == i
        end

        # Walk through all possible hash values (mod size of hash table)
        for offset = 0:1023
            local d2 = Dict{MyString,Int}()
            hashoffset[] = offset
            for i = 1:length(badKeys)
                d2[MyString(badKeys[i])] = i
            end
            # Check all keys for missing values
            for i = 1:length(badKeys)
                @test d2[MyString(badKeys[i])] == i
            end
        end
    end


    let badKeys = UInt16[0xb800,0xa501,0xcdff,0x6303,0xe40a,0xcf0e,0xf3df,0xae99,0x9913,0x741c,
                         0xd01f,0xc822,0x9723,0xb7a0,0xea25,0x7423,0x6029,0x202a,0x822b,0x492c,
                         0xd02c,0x862d,0x8f34,0xe529,0xf938,0x4f39,0xd03a,0x473b,0x1e3b,0x1d3a,
                         0xcc39,0x7339,0xcf40,0x8740,0x813d,0xe640,0xc443,0x6344,0x3744,0x2c3d,
                         0x8c48,0xdf49,0x5743]
        # Walk through all possible hash values (mod size of hash table)
        for offset = 0:1023
            local d2 = Dict{MyInt, Int}()
            hashoffset[] = offset
            for i = 1:length(badKeys)
                d2[MyInt(badKeys[i])] = i
            end
            # Check all keys for missing values
            for i = 1:length(badKeys)
                @test d2[MyInt(badKeys[i])] == i
            end
        end
    end
end

# #18213
Dict(1 => rand(2,3), 'c' => "asdf") # just make sure this does not trigger a deprecation

@testset "WeakKeyDict" begin
    A = [1]
    B = [2]
    C = [3]

    # construction
    wkd = WeakKeyDict()
    wkd[A] = 2
    wkd[B] = 3
    wkd[C] = 4
    dd = convert(Dict{Any,Any},wkd)
    @test WeakKeyDict(dd) == wkd
    @test convert(WeakKeyDict{Any, Any}, dd) == wkd
    @test isa(WeakKeyDict(dd), WeakKeyDict{Any,Any})
    @test WeakKeyDict(A=>2, B=>3, C=>4) == wkd
    @test isa(WeakKeyDict(A=>2, B=>3, C=>4), WeakKeyDict{Array{Int,1},Int})
    @test WeakKeyDict(a=>i+1 for (i,a) in enumerate([A,B,C]) ) == wkd
    @test WeakKeyDict([(A,2), (B,3), (C,4)]) == wkd
    @test WeakKeyDict{typeof(A), Int64}(Pair(A,2), Pair(B,3), Pair(C,4)) == wkd
    @test WeakKeyDict(Pair(A,2), Pair(B,3), Pair(C,4)) == wkd
    D = [[4.0]]
    @test WeakKeyDict(Pair(A,2), Pair(B,3), Pair(D,4.0)) isa WeakKeyDict{Any, Any}
    @test isa(WeakKeyDict(Pair(A,2), Pair(B,3.0), Pair(C,4)), WeakKeyDict{Array{Int,1},Any})
    @test isa(WeakKeyDict(Pair(convert(Vector{Number}, A),2), Pair(B,3), Pair(C,4)), WeakKeyDict{Any,Int})
    @test copy(wkd) == wkd

    @test length(wkd) == 3
    @test !isempty(wkd)
    res = pop!(wkd, C)
    @test res == 4
    @test length(wkd) == 2
    res = pop!(wkd, C, 3)
    @test res == 3
    @test C ∉ keys(wkd)
    @test 4 ∉ values(wkd)
    @test length(wkd) == 2
    @test !isempty(wkd)
    wkd = filter!( p -> p.first != B, wkd)
    @test B ∉ keys(wkd)
    @test 3 ∉ values(wkd)
    @test length(wkd) == 1
    @test WeakKeyDict(Pair(A, 2)) == wkd
    @test !isempty(wkd)

    wkd = empty!(wkd)
    @test wkd == empty(wkd)
    @test typeof(wkd) == typeof(empty(wkd))
    @test length(wkd) == 0
    @test isempty(wkd)
    @test isa(wkd, WeakKeyDict)

    @test_throws ArgumentError WeakKeyDict([1, 2, 3])

    wkd = WeakKeyDict(A=>1)
    @test delete!(wkd, A) == empty(wkd)
    @test delete!(wkd, A) === wkd

    # issue #26939
    d26939 = WeakKeyDict()
    (@noinline d -> d[big"1.0" + 1.1] = 1)(d26939)
    GC.gc() # primarily to make sure this doesn't segfault
    @test count(d26939) == 0
    @test length(d26939.ht) == 1
    @test length(d26939) == 0
    @test isempty(d26939)
    empty!(d26939)
    for i in 1:8
        (@noinline (d, i) -> d[big(i + 12345)] = 1)(d26939, i)
    end
    lock(GC.gc, d26939)
    @test length(d26939.ht) == 8
    @test count(d26939) == 0
    @test !haskey(d26939, nothing)
    @test_throws KeyError(nothing) d26939[nothing]
    @test_throws KeyError(nothing) get(d26939, nothing, 1)
    @test_throws KeyError(nothing) get(() -> 1, d26939, nothing)
    @test_throws KeyError(nothing) pop!(d26939, nothing)
    @test getkey(d26939, nothing, 321) === 321
    @test pop!(d26939, nothing, 321) === 321
    @test delete!(d26939, nothing) === d26939
    @test length(d26939.ht) == 8
    @test_throws ArgumentError d26939[nothing] = 1
    @test_throws ArgumentError get!(d26939, nothing, 1)
    @test_throws ArgumentError get!(() -> 1, d26939, nothing)
    @test isempty(d26939)
    @test length(d26939.ht) == 0
    @test length(d26939) == 0

    # WeakKeyDict does not convert keys on setting
    @test_throws ArgumentError WeakKeyDict{Vector{Int},Any}([5.0]=>1)
    wkd = WeakKeyDict(A=>2)
    @test_throws ArgumentError get!(wkd, [2.0], 2)
    @test get!(wkd, [1.0], 2) === 2

    # WeakKeyDict does convert on getting
    wkd = WeakKeyDict(A=>2)
    @test keytype(wkd)==Vector{Int}
    @test wkd[[1.0]] == 2
    @test haskey(wkd, [1.0])
    @test pop!(wkd, [1.0]) == 2
    @test get(()->3, wkd, [2.0]) == 3

    # map! on values of WKD
    wkd = WeakKeyDict(A=>2, B=>3)
    map!(v -> v-1, values(wkd))
    @test wkd == WeakKeyDict(A=>1, B=>2)

    # get!
    wkd = WeakKeyDict(A=>2)
    @test get!(wkd, B, 3) == 3
    @test wkd == WeakKeyDict(A=>2, B=>3)
    @test get!(()->4, wkd, C) == 4
    @test wkd == WeakKeyDict(A=>2, B=>3, C=>4)
    @test get!(()->5, wkd, [1.0]) == 2

    GC.@preserve A B C D nothing
end

@testset "issue #19995, hash of dicts" begin
    @test hash(Dict(Dict(1=>2) => 3, Dict(4=>5) => 6)) != hash(Dict(Dict(4=>5) => 3, Dict(1=>2) => 6))
    a = Dict(Dict(3 => 4, 2 => 3) => 2, Dict(1 => 2, 5 => 6) => 1)
    b = Dict(Dict(1 => 2, 2 => 3, 5 => 6) => 1, Dict(3 => 4) => 2)
    @test hash(a) != hash(b)
end

mutable struct Foo_15776
    x::Vector{Pair{Tuple{Function, Vararg{Int}}, Int}}
end
@testset "issue #15776, convert for pair" begin
    z = [Pair((+,1,5,7), 3), Pair((-,6,5,3,5,8), 1)]
    f = Foo_15776(z)
    @test f.x[1].first == (+, 1, 5, 7)
    @test f.x[1].second == 3
    @test f.x[2].first == (-, 6, 5, 3, 5, 8)
    @test f.x[2].second == 1
end

@testset "issue #18708 error type for dict constructor" begin
    @test_throws UndefVarError Dict(x => y for x in 1:10)
end

mutable struct Error19179 <: Exception
end

@testset "issue #19179 throwing error in dict constructor" begin
    @test_throws Error19179 Dict(i => throw(Error19179()) for i in 1:10)
end

# issue #18090
let
    d = Dict(i => i^2 for i in 1:10_000)
    z = zip(keys(d), values(d))
    for (pair, tupl) in zip(d, z)
        @test pair[1] == tupl[1] && pair[2] == tupl[2]
    end
end

struct NonFunctionCallable end
(::NonFunctionCallable)(args...) = +(args...)

@testset "Dict merge" begin
    d1 = Dict("A" => 1, "B" => 2)
    d2 = Dict("B" => 3.0, "C" => 4.0)
    @test @inferred merge(d1, d2) == Dict("A" => 1, "B" => 3, "C" => 4)
    # merge with combiner function
    @test @inferred mergewith(+, d1, d2) == Dict("A" => 1, "B" => 5, "C" => 4)
    @test @inferred mergewith(*, d1, d2) == Dict("A" => 1, "B" => 6, "C" => 4)
    @test @inferred mergewith(-, d1, d2) == Dict("A" => 1, "B" => -1, "C" => 4)
    @test @inferred mergewith(NonFunctionCallable(), d1, d2) == Dict("A" => 1, "B" => 5, "C" => 4)
    @test foldl(mergewith(+), [d1, d2]; init=Dict{Union{},Union{}}()) ==
        Dict("A" => 1, "B" => 5, "C" => 4)
    # backward compatibility
    @test @inferred merge(+, d1, d2) == Dict("A" => 1, "B" => 5, "C" => 4)
end

@testset "Dict merge!" begin
    d1 = Dict("A" => 1, "B" => 2)
    d2 = Dict("B" => 3, "C" => 4)
    @inferred merge!(d1, d2)
    @test d1 == Dict("A" => 1, "B" => 3, "C" => 4)
    # merge! with combiner function
    @inferred mergewith!(+, d1, d2)
    @test d1 == Dict("A" => 1, "B" => 6, "C" => 8)
    @inferred mergewith!(*, d1, d2)
    @test d1 == Dict("A" => 1, "B" => 18, "C" => 32)
    @inferred mergewith!(-, d1, d2)
    @test d1 == Dict("A" => 1, "B" => 15, "C" => 28)
    @inferred mergewith!(NonFunctionCallable(), d1, d2)
    @test d1 == Dict("A" => 1, "B" => 18, "C" => 32)
    @test foldl(mergewith!(+), [d1, d2]; init=empty(d1)) ==
        Dict("A" => 1, "B" => 21, "C" => 36)
    # backward compatibility
    merge!(+, d1, d2)
    @test d1 == Dict("A" => 1, "B" => 21, "C" => 36)
end

@testset "Dict reduce merge" begin
    function check_merge(i::Vector{<:Dict}, o)
        r1 = reduce(merge, i)
        r2 = merge(i...)
        t = typeof(o)
        @test r1 == o
        @test r2 == o
        @test typeof(r1) == t
        @test typeof(r2) == t
    end
    check_merge([Dict(1=>2), Dict(1.0=>2.0)], Dict(1.0=>2.0))
    check_merge([Dict(1=>2), Dict(2=>Complex(1.0, 1.0))],
      Dict(2=>Complex(1.0, 1.0), 1=>Complex(2.0, 0.0)))
    check_merge([Dict(1=>2), Dict(3=>4)], Dict(3=>4, 1=>2))
    check_merge([Dict(3=>4), Dict(:a=>5)], Dict(:a => 5, 3 => 4))
end

@testset "AbstractDict mergewith!" begin
# we use IdDict to test the mergewith! implementation for AbstractDict
    d1 = IdDict(1 => 1, 2 => 2)
    d2 = IdDict(2 => 3, 3 => 4)
    d3 = IdDict{Int, Float64}(1 => 5, 3 => 6)
    d = copy(d1)
    @inferred mergewith!(-, d, d2)
    @test d == IdDict(1 => 1, 2 => -1, 3 => 4)
    d = copy(d1)
    @inferred mergewith!(-, d, d3)
    @test d == IdDict(1 => -4, 2 => 2, 3 => 6)
    d = copy(d1)
    @inferred mergewith!(+, d, d2, d3)
    @test d == IdDict(1 => 6, 2 => 5, 3 => 10)
    @inferred mergewith(+, d1, d2, d3)
    d = mergewith(+, d1, d2, d3)
    @test d isa Dict{Int, Float64}
    @test d == Dict(1 => 6, 2 => 5, 3 => 10)
end

@testset "misc error/io" begin
    d = Dict('a'=>1, 'b'=>1, 'c'=> 3)
    @test_throws ErrorException 'a' in d
    key_str = sprint(show, keys(d))
    @test 'a' ∈ key_str
    @test 'b' ∈ key_str
    @test 'c' ∈ key_str
end

@testset "Dict pop!" begin
    d = Dict(1=>2, 3=>4)
    @test pop!(d, 1) == 2
    @test_throws KeyError pop!(d, 1)
    @test pop!(d, 1, 0) == 0
    @test pop!(d) == (3=>4)
    @test_throws ArgumentError pop!(d)
end

@testset "keys as a set" begin
    d = Dict(1=>2, 3=>4)
    @test keys(d) isa AbstractSet
    @test empty(keys(d)) isa AbstractSet
    let i = keys(d) ∩ Set([1,2])
        @test i isa AbstractSet
        @test i == Set([1])
    end
    @test Set(string(k) for k in keys(d)) == Set(["1","3"])
end

@testset "find" begin
    @test findall(isequal(1), Dict(:a=>1, :b=>2)) == [:a]
    @test sort(findall(isequal(1), Dict(:a=>1, :b=>1))) == [:a, :b]
    @test isempty(findall(isequal(1), Dict()))
    @test isempty(findall(isequal(1), Dict(:a=>2, :b=>3)))

    @test findfirst(isequal(1), Dict(:a=>1, :b=>2)) == :a
    @test findfirst(isequal(1), Dict(:a=>1, :b=>1, :c=>3)) in (:a, :b)
    @test findfirst(isequal(1), Dict()) === nothing
    @test findfirst(isequal(1), Dict(:a=>2, :b=>3)) === nothing
end

@testset "Dict printing with limited rows" begin
    local buf
    buf = IOBuffer()
    io = IOContext(buf, :displaysize => (4, 80), :limit => true)
    d = Base.ImmutableDict(1=>2)
    show(io, MIME"text/plain"(), d)
    @test String(take!(buf)) == "Base.ImmutableDict{$Int, $Int} with 1 entry: …"
    show(io, MIME"text/plain"(), keys(d))
    @test String(take!(buf)) ==
        "KeySet for a Base.ImmutableDict{$Int, $Int} with 1 entry. Keys: …"

    io = IOContext(io, :displaysize => (5, 80))
    show(io, MIME"text/plain"(), d)
    @test String(take!(buf)) == "Base.ImmutableDict{$Int, $Int} with 1 entry:\n  1 => 2"
    show(io, MIME"text/plain"(), keys(d))
    @test String(take!(buf)) ==
        "KeySet for a Base.ImmutableDict{$Int, $Int} with 1 entry. Keys:\n  1"
    d = Base.ImmutableDict(d, 3=>4)
    show(io, MIME"text/plain"(), d)
    @test String(take!(buf)) == "Base.ImmutableDict{$Int, $Int} with 2 entries:\n  ⋮ => ⋮"
    show(io, MIME"text/plain"(), keys(d))
    @test String(take!(buf)) ==
        "KeySet for a Base.ImmutableDict{$Int, $Int} with 2 entries. Keys:\n  ⋮"

    io = IOContext(io, :displaysize => (6, 80))
    show(io, MIME"text/plain"(), d)
    @test String(take!(buf)) ==
        "Base.ImmutableDict{$Int, $Int} with 2 entries:\n  3 => 4\n  1 => 2"
    show(io, MIME"text/plain"(), keys(d))
    @test String(take!(buf)) ==
        "KeySet for a Base.ImmutableDict{$Int, $Int} with 2 entries. Keys:\n  3\n  1"
    d = Base.ImmutableDict(d, 5=>6)
    show(io, MIME"text/plain"(), d)
    @test String(take!(buf)) ==
        "Base.ImmutableDict{$Int, $Int} with 3 entries:\n  5 => 6\n  ⋮ => ⋮"
    show(io, MIME"text/plain"(), keys(d))
    @test String(take!(buf)) ==
        "KeySet for a Base.ImmutableDict{$Int, $Int} with 3 entries. Keys:\n  5\n  ⋮"
end

@testset "copy!" begin
    s = Dict(1=>2, 2=>3)
    for a = ([3=>4], [0x3=>0x4], [3=>4, 5=>6, 7=>8], Pair{UInt,UInt}[3=>4, 5=>6, 7=>8])
        @test s === copy!(s, Dict(a)) == Dict(a)
        if length(a) == 1 # current limitation of Base.ImmutableDict
            @test s === copy!(s, Base.ImmutableDict(a[])) == Dict(a[])
        end
    end
end

@testset "map!(f, values(dict))" begin
    @testset "AbstractDict & Fallback" begin
        mutable struct TestDict{K, V}  <: AbstractDict{K, V}
            dict::Dict{K, V}
            function TestDict(args...)
                d = Dict(args...)
                new{keytype(d), valtype(d)}(d)
            end
        end
        Base.Dict(td::TestDict) = td.dict
        Base.haskey(td::TestDict, key) = haskey(td.dict, key)
        Base.setindex!(td::TestDict, args...) = setindex!(td.dict, args...)
        Base.getindex(td::TestDict, args...) = getindex(td.dict, args...)
        Base.delete!(td::TestDict, key) = delete!(td.dict, key)
        Base.pairs(D::TestDict) = pairs(D.dict)
        testdict = TestDict(:a=>1, :b=>2)
        map!(v->v-1, values(testdict))
        @test testdict[:a] == 0
        @test testdict[:b] == 1
    end
    @testset "Dict" begin
        testdict = Dict(:a=>1, :b=>2)
        map!(v->v-1, values(testdict))
        @test testdict[:a] == 0
        @test testdict[:b] == 1
    end
end

<<<<<<< HEAD
@testset "modify!(f, ::$constructor, key)" for constructor in [
    Dict,
    TestDict,
]
    @testset "update" begin
        dict = constructor(Dict("a" => 1))

        @test modify!(dict, "a") do val
            Some(val === nothing ? 1 : something(val) + 1)
        end == Some(2)

        @test Dict(dict) == Dict("a" => 2)
    end

    @testset "insert" begin
        dict = constructor(Dict())

        @test modify!(dict, "a") do val
            Some(val === nothing ? 1 : something(val) + 1)
        end == Some(1)

        @test Dict(dict) == Dict("a" => 1)
    end

    @testset "delete" begin
        dict = constructor(Dict("a" => 1))
        @test modify!(_ -> nothing, dict, "a") === nothing
        @test Dict(dict) == Dict()
    end

    @testset "no-op" begin
        dict = constructor(Dict("a" => 1))
        @test modify!(_ -> nothing, dict, "b") === nothing
        @test Dict(dict) == Dict("a" => 1)
    end

    @testset "mutation inside `f`" begin
        dict = constructor(Dict())

        @test modify!(dict, "a") do val
            dict["a"] = 0
            Some(val === nothing ? 1 : something(val) + 1)
        end == Some(1)

        @test Dict(dict) == Dict("a" => 1)
    end
=======
# WeakKeyDict soundness (#38727)
mutable struct ComparesWithGC38727
    i::Int
end
const armed = Ref{Bool}(true)
@noinline fwdab38727(a, b) = invoke(Base.isequal, Tuple{Any, WeakRef}, a, b)
function Base.isequal(a::ComparesWithGC38727, b::WeakRef)
    # This GC.gc() here simulates a GC during compilation in the original issue
    armed[] && GC.gc()
    armed[] = false
    fwdab38727(a, b)
end
Base.isequal(a::WeakRef, b::ComparesWithGC38727) = isequal(b, a)
Base.:(==)(a::ComparesWithGC38727, b::ComparesWithGC38727) = a.i == b.i
Base.hash(a::ComparesWithGC38727, u::UInt) = Base.hash(a.i, u)
function make_cwgc38727(wkd, i)
    f = ComparesWithGC38727(i)
    function fin(f)
        f.i = -1
    end
    finalizer(fin, f)
    f
end
@noinline mk38727(wkd) = wkd[make_cwgc38727(wkd, 1)] = nothing
function bar()
    wkd = WeakKeyDict{Any, Nothing}()
    mk38727(wkd)
    armed[] = true
    z = getkey(wkd, ComparesWithGC38727(1), missing)
end
# Run this twice, in case compilation the first time around
# masks something.
let c = bar()
    @test c === missing || c == ComparesWithGC38727(1)
end
let c = bar()
    @test c === missing || c == ComparesWithGC38727(1)
>>>>>>> 5e2894ba
end<|MERGE_RESOLUTION|>--- conflicted
+++ resolved
@@ -1209,7 +1209,6 @@
     end
 end
 
-<<<<<<< HEAD
 @testset "modify!(f, ::$constructor, key)" for constructor in [
     Dict,
     TestDict,
@@ -1256,7 +1255,8 @@
 
         @test Dict(dict) == Dict("a" => 1)
     end
-=======
+end
+
 # WeakKeyDict soundness (#38727)
 mutable struct ComparesWithGC38727
     i::Int
@@ -1294,5 +1294,4 @@
 end
 let c = bar()
     @test c === missing || c == ComparesWithGC38727(1)
->>>>>>> 5e2894ba
 end