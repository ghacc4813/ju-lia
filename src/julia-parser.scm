--- conflicted
+++ resolved
@@ -94,11 +94,7 @@
 ; operators that are special forms, not function names
 (define syntactic-operators
   (append! (add-dots '(= += -= *= /= //= |\\=| ^= ÷= %= <<= >>= >>>= |\|=| &= ⊻=))
-<<<<<<< HEAD
-           '(:= --> $= => && 'and |\|\|| 'or |.| ... ->)))
-=======
-           '(:= --> $= && |\|\|| |.| ... ->)))
->>>>>>> 5f296f32
+           '(:= --> $= && 'and |\|\|| 'or |.| ... ->)))
 (define syntactic-unary-operators '($ & |::|))
 
 (define syntactic-op? (Set syntactic-operators))
