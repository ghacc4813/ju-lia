// This file is a part of Julia. License is MIT: https://julialang.org/license

/*
  Defining and adding methods
*/

#include <stdlib.h>
#include <string.h>
#include <stdarg.h>
#include "julia.h"
#include "julia_internal.h"
#include "julia_assert.h"

#ifdef __cplusplus
extern "C" {
#endif

extern jl_value_t *jl_builtin_getfield;
extern jl_value_t *jl_builtin_tuple;
jl_methtable_t *jl_kwcall_mt;

jl_method_t *jl_make_opaque_closure_method(jl_module_t *module, jl_value_t *name,
    int nargs, jl_value_t *functionloc, jl_code_info_t *ci, int isva);

static void check_c_types(const char *where, jl_value_t *rt, jl_value_t *at)
{
    if (jl_is_svec(rt))
        jl_errorf("%s: missing return type", where);
    JL_TYPECHKS(where, type, rt);
    if (!jl_type_mappable_to_c(rt))
        jl_errorf("%s: return type doesn't correspond to a C type", where);
    JL_TYPECHKS(where, simplevector, at);
    int i, l = jl_svec_len(at);
    for (i = 0; i < l; i++) {
        jl_value_t *ati = jl_svecref(at, i);
        if (jl_is_vararg(ati))
            jl_errorf("%s: Vararg not allowed for argument list", where);
        JL_TYPECHKS(where, type, ati);
        if (!jl_type_mappable_to_c(ati))
            jl_errorf("%s: argument %d type doesn't correspond to a C type", where, i + 1);
    }
}

// Resolve references to non-locally-defined variables to become references to global
// variables in `module` (unless the rvalue is one of the type parameters in `sparam_vals`).
static jl_value_t *resolve_globals(jl_value_t *expr, jl_module_t *module, jl_svec_t *sparam_vals,
                                   int binding_effects, int eager_resolve)
{
    if (jl_is_symbol(expr)) {
        if (module == NULL)
            return expr;
        return jl_module_globalref(module, (jl_sym_t*)expr);
    }
    else if (jl_is_returnnode(expr)) {
        jl_value_t *retval = jl_returnnode_value(expr);
        if (retval) {
            jl_value_t *val = resolve_globals(retval, module, sparam_vals, binding_effects, eager_resolve);
            if (val != retval) {
                JL_GC_PUSH1(&val);
                expr = jl_new_struct(jl_returnnode_type, val);
                JL_GC_POP();
            }
        }
        return expr;
    }
    else if (jl_is_gotoifnot(expr)) {
        jl_value_t *cond = resolve_globals(jl_gotoifnot_cond(expr), module, sparam_vals, binding_effects, eager_resolve);
        if (cond != jl_gotoifnot_cond(expr)) {
            intptr_t label = jl_gotoifnot_label(expr);
            JL_GC_PUSH1(&cond);
            expr = jl_new_struct_uninit(jl_gotoifnot_type);
            set_nth_field(jl_gotoifnot_type, expr, 0, cond, 0);
            jl_gotoifnot_label(expr) = label;
            JL_GC_POP();
        }
        return expr;
    }
    else if (jl_is_expr(expr)) {
        jl_expr_t *e = (jl_expr_t*)expr;
        if (e->head == jl_global_sym && binding_effects) {
            // execute the side-effects of "global x" decl immediately:
            // creates uninitialized mutable binding in module for each global
            jl_eval_global_expr(module, e, 1);
            expr = jl_nothing;
        }
        if (jl_is_toplevel_only_expr(expr) || e->head == jl_const_sym ||
            e->head == jl_coverageeffect_sym || e->head == jl_copyast_sym ||
            e->head == jl_quote_sym || e->head == jl_inert_sym ||
            e->head == jl_meta_sym || e->head == jl_inbounds_sym ||
            e->head == jl_boundscheck_sym || e->head == jl_loopinfo_sym ||
            e->head == jl_aliasscope_sym || e->head == jl_popaliasscope_sym ||
            e->head == jl_inline_sym || e->head == jl_noinline_sym) {
            // ignore these
        }
        else {
            size_t i = 0, nargs = jl_array_len(e->args);
            if (e->head == jl_opaque_closure_method_sym) {
                if (nargs != 5) {
                    jl_error("opaque_closure_method: invalid syntax");
                }
                jl_value_t *name = jl_exprarg(e, 0);
                jl_value_t *nargs = jl_exprarg(e, 1);
                int isva = jl_exprarg(e, 2) == jl_true;
                jl_value_t *functionloc = jl_exprarg(e, 3);
                jl_value_t *ci = jl_exprarg(e, 4);
                if (!jl_is_code_info(ci)) {
                    jl_error("opaque_closure_method: lambda should be a CodeInfo");
                }
                jl_method_t *m = jl_make_opaque_closure_method(module, name, jl_unbox_long(nargs), functionloc, (jl_code_info_t*)ci, isva);
                return (jl_value_t*)m;
            }
            if (e->head == jl_cfunction_sym) {
                JL_NARGS(cfunction method definition, 5, 5); // (type, func, rt, at, cc)
                jl_value_t *typ = jl_exprarg(e, 0);
                if (!jl_is_type(typ))
                    jl_error("first parameter to :cfunction must be a type");
                if (typ == (jl_value_t*)jl_voidpointer_type) {
                    jl_value_t *a = jl_exprarg(e, 1);
                    JL_TYPECHK(cfunction method definition, quotenode, a);
                    *(jl_value_t**)a = jl_toplevel_eval(module, *(jl_value_t**)a);
                    jl_gc_wb(a, *(jl_value_t**)a);
                }
                jl_value_t *rt = jl_exprarg(e, 2);
                jl_value_t *at = jl_exprarg(e, 3);
                if (!jl_is_type(rt)) {
                    JL_TRY {
                        rt = jl_interpret_toplevel_expr_in(module, rt, NULL, sparam_vals);
                    }
                    JL_CATCH {
                        if (jl_typeis(jl_current_exception(), jl_errorexception_type))
                            jl_error("could not evaluate cfunction return type (it might depend on a local variable)");
                        else
                            jl_rethrow();
                    }
                    jl_exprargset(e, 2, rt);
                }
                if (!jl_is_svec(at)) {
                    JL_TRY {
                        at = jl_interpret_toplevel_expr_in(module, at, NULL, sparam_vals);
                    }
                    JL_CATCH {
                        if (jl_typeis(jl_current_exception(), jl_errorexception_type))
                            jl_error("could not evaluate cfunction argument type (it might depend on a local variable)");
                        else
                            jl_rethrow();
                    }
                    jl_exprargset(e, 3, at);
                }
                check_c_types("cfunction method definition", rt, at);
                JL_TYPECHK(cfunction method definition, quotenode, jl_exprarg(e, 4));
                JL_TYPECHK(cfunction method definition, symbol, *(jl_value_t**)jl_exprarg(e, 4));
                return expr;
            }
            if (e->head == jl_foreigncall_sym) {
                JL_NARGSV(ccall method definition, 5); // (fptr, rt, at, nreq, (cc, effects))
                jl_value_t *rt = jl_exprarg(e, 1);
                jl_value_t *at = jl_exprarg(e, 2);
                if (!jl_is_type(rt)) {
                    JL_TRY {
                        rt = jl_interpret_toplevel_expr_in(module, rt, NULL, sparam_vals);
                    }
                    JL_CATCH {
                        if (jl_typeis(jl_current_exception(), jl_errorexception_type))
                            jl_error("could not evaluate ccall return type (it might depend on a local variable)");
                        else
                            jl_rethrow();
                    }
                    jl_exprargset(e, 1, rt);
                }
                if (!jl_is_svec(at)) {
                    JL_TRY {
                        at = jl_interpret_toplevel_expr_in(module, at, NULL, sparam_vals);
                    }
                    JL_CATCH {
                        if (jl_typeis(jl_current_exception(), jl_errorexception_type))
                            jl_error("could not evaluate ccall argument type (it might depend on a local variable)");
                        else
                            jl_rethrow();
                    }
                    jl_exprargset(e, 2, at);
                }
                check_c_types("ccall method definition", rt, at);
                JL_TYPECHK(ccall method definition, long, jl_exprarg(e, 3));
                JL_TYPECHK(ccall method definition, quotenode, jl_exprarg(e, 4));
                jl_value_t *cc = jl_quotenode_value(jl_exprarg(e, 4));
                if (!jl_is_symbol(cc)) {
                    JL_TYPECHK(ccall method definition, tuple, cc);
                    if (jl_nfields(cc) != 2) {
                        jl_error("In ccall calling convention, expected two argument tuple or symbol.");
                    }
                    JL_TYPECHK(ccall method definition, symbol, jl_get_nth_field(cc, 0));
                    JL_TYPECHK(ccall method definition, uint8, jl_get_nth_field(cc, 1));
                }
                jl_exprargset(e, 0, resolve_globals(jl_exprarg(e, 0), module, sparam_vals, binding_effects, 1));
                i++;
            }
            if (e->head == jl_method_sym || e->head == jl_module_sym) {
                i++;
            }
            for (; i < nargs; i++) {
                // TODO: this should be making a copy, not mutating the source
                jl_exprargset(e, i, resolve_globals(jl_exprarg(e, i), module, sparam_vals, binding_effects, eager_resolve));
            }
            if (e->head == jl_call_sym && jl_expr_nargs(e) == 3 &&
                    jl_is_globalref(jl_exprarg(e, 0)) &&
                    jl_is_globalref(jl_exprarg(e, 1)) &&
                    jl_is_quotenode(jl_exprarg(e, 2))) {
                // replace module_expr.sym with GlobalRef(module, sym)
                // for expressions pattern-matching to `getproperty(module_expr, :sym)` in a top-module
                // (this is expected to help inference performance)
                // TODO: this was broken by linear-IR
                jl_value_t *s = jl_fieldref(jl_exprarg(e, 2), 0);
                jl_value_t *me = jl_exprarg(e, 1);
                jl_value_t *fe = jl_exprarg(e, 0);
                jl_module_t *fe_mod = jl_globalref_mod(fe);
                jl_sym_t *fe_sym = jl_globalref_name(fe);
                jl_module_t *me_mod = jl_globalref_mod(me);
                jl_sym_t *me_sym = jl_globalref_name(me);
                if (fe_mod->istopmod && !strcmp(jl_symbol_name(fe_sym), "getproperty") && jl_is_symbol(s)) {
                    if (eager_resolve || jl_binding_resolved_p(me_mod, me_sym)) {
                        jl_binding_t *b = jl_get_binding(me_mod, me_sym);
                        if (b && b->constp) {
                            jl_value_t *v = jl_atomic_load_relaxed(&b->value);
                            if (v && jl_is_module(v))
                                return jl_module_globalref((jl_module_t*)v, (jl_sym_t*)s);
                        }
                    }
                }
            }
            if (e->head == jl_call_sym && nargs > 0 &&
                    jl_is_globalref(jl_exprarg(e, 0))) {
                // TODO: this hack should be deleted once llvmcall is fixed
                jl_value_t *fe = jl_exprarg(e, 0);
                jl_module_t *fe_mod = jl_globalref_mod(fe);
                jl_sym_t *fe_sym = jl_globalref_name(fe);
                if (jl_binding_resolved_p(fe_mod, fe_sym)) {
                    // look at some known called functions
                    jl_binding_t *b = jl_get_binding(fe_mod, fe_sym);
                    if (b && b->constp && jl_atomic_load_relaxed(&b->value) == jl_builtin_tuple) {
                        size_t j;
                        for (j = 1; j < nargs; j++) {
                            if (!jl_is_quotenode(jl_exprarg(e, j)))
                                break;
                        }
                        if (j == nargs) {
                            jl_value_t *val = NULL;
                            JL_TRY {
                                val = jl_interpret_toplevel_expr_in(module, (jl_value_t*)e, NULL, sparam_vals);
                            }
                            JL_CATCH {
                            }
                            if (val)
                                return val;
                        }
                    }
                }
            }
        }
    }
    return expr;
}

JL_DLLEXPORT void jl_resolve_globals_in_ir(jl_array_t *stmts, jl_module_t *m, jl_svec_t *sparam_vals,
                              int binding_effects)
{
    size_t i, l = jl_array_len(stmts);
    for (i = 0; i < l; i++) {
        jl_value_t *stmt = jl_array_ptr_ref(stmts, i);
        jl_array_ptr_set(stmts, i, resolve_globals(stmt, m, sparam_vals, binding_effects, 0));
    }
}

jl_value_t *expr_arg1(jl_value_t *expr) {
    jl_array_t *args = ((jl_expr_t*)expr)->args;
    return jl_array_ptr_ref(args, 0);
}

// copy a :lambda Expr into its CodeInfo representation,
// including popping of known meta nodes
static void jl_code_info_set_ir(jl_code_info_t *li, jl_expr_t *ir)
{
    assert(jl_is_expr(ir));
    jl_expr_t *bodyex = (jl_expr_t*)jl_exprarg(ir, 2);
    jl_value_t *codelocs = jl_exprarg(ir, 3);
    li->linetable = jl_exprarg(ir, 4);
    size_t nlocs = jl_array_len(codelocs);
    li->codelocs = (jl_value_t*)jl_alloc_array_1d(jl_array_int32_type, nlocs);
    size_t j;
    for (j = 0; j < nlocs; j++) {
        jl_arrayset((jl_array_t*)li->codelocs, jl_box_int32(jl_unbox_long(jl_arrayref((jl_array_t*)codelocs, j))),
                    j);
    }
    assert(jl_is_expr(bodyex));
    jl_array_t *body = bodyex->args;
    li->code = body;
    jl_gc_wb(li, li->code);
    size_t n = jl_array_len(body);
    jl_value_t **bd = (jl_value_t**)jl_array_ptr_data((jl_array_t*)li->code);
    li->ssaflags = jl_alloc_array_1d(jl_array_uint8_type, n);
    jl_gc_wb(li, li->ssaflags);
    int inbounds_depth = 0; // number of stacked inbounds
    // isempty(inline_flags): no user annotation
    // last(inline_flags) == 1: inline region
    // last(inline_flags) == 0: noinline region
    arraylist_t *inline_flags = arraylist_new((arraylist_t*)malloc_s(sizeof(arraylist_t)), 0);
    for (j = 0; j < n; j++) {
        jl_value_t *st = bd[j];
        int is_flag_stmt = 0;
        // check :meta expression
        if (jl_is_expr(st) && ((jl_expr_t*)st)->head == jl_meta_sym) {
            size_t k, ins = 0, na = jl_expr_nargs(st);
            jl_array_t *meta = ((jl_expr_t*)st)->args;
            for (k = 0; k < na; k++) {
                jl_value_t *ma = jl_array_ptr_ref(meta, k);
                if (ma == (jl_value_t*)jl_pure_sym)
                    li->pure = 1;
                else if (ma == (jl_value_t*)jl_inline_sym)
                    li->inlining = 1;
                else if (ma == (jl_value_t*)jl_noinline_sym)
                    li->inlining = 2;
                else if (ma == (jl_value_t*)jl_propagate_inbounds_sym)
                    li->propagate_inbounds = 1;
                else if (ma == (jl_value_t*)jl_aggressive_constprop_sym)
                    li->constprop = 1;
                else if (ma == (jl_value_t*)jl_no_constprop_sym)
                    li->constprop = 2;
                else if (jl_is_expr(ma) && ((jl_expr_t*)ma)->head == jl_purity_sym) {
                    if (jl_expr_nargs(ma) == 7) {
                        li->purity.overrides.ipo_consistent = jl_unbox_bool(jl_exprarg(ma, 0));
                        li->purity.overrides.ipo_effect_free = jl_unbox_bool(jl_exprarg(ma, 1));
                        li->purity.overrides.ipo_nothrow = jl_unbox_bool(jl_exprarg(ma, 2));
                        li->purity.overrides.ipo_terminates_globally = jl_unbox_bool(jl_exprarg(ma, 3));
                        li->purity.overrides.ipo_terminates_locally = jl_unbox_bool(jl_exprarg(ma, 4));
                        li->purity.overrides.ipo_notaskstate = jl_unbox_bool(jl_exprarg(ma, 5));
                        li->purity.overrides.ipo_inaccessiblememonly = jl_unbox_bool(jl_exprarg(ma, 6));
                    }
                }
                else
                    jl_array_ptr_set(meta, ins++, ma);
            }
            if (ins == 0)
                bd[j] = jl_nothing;
            else
                jl_array_del_end(meta, na - ins);
        }
        // check other flag expressions
        else if (jl_is_expr(st) && ((jl_expr_t*)st)->head == jl_inbounds_sym) {
            is_flag_stmt = 1;
            jl_value_t *arg1 = expr_arg1(st);
            if (arg1 == (jl_value_t*)jl_true)       // push
                inbounds_depth += 1;
            else if (arg1 == (jl_value_t*)jl_false) // clear
                inbounds_depth = 0;
            else if (inbounds_depth > 0)            // pop
                inbounds_depth -= 1;
            bd[j] = jl_nothing;
        }
        else if (jl_is_expr(st) && ((jl_expr_t*)st)->head == jl_inline_sym) {
            is_flag_stmt = 1;
            jl_value_t *arg1 = expr_arg1(st);
            if (arg1 == (jl_value_t*)jl_true) // enter inline region
                arraylist_push(inline_flags, (void*)1);
            else {                            // exit inline region
                assert(arg1 == (jl_value_t*)jl_false);
                arraylist_pop(inline_flags);
            }
            bd[j] = jl_nothing;
        }
        else if (jl_is_expr(st) && ((jl_expr_t*)st)->head == jl_noinline_sym) {
            is_flag_stmt = 1;
            jl_value_t *arg1 = expr_arg1(st);
            if (arg1 == (jl_value_t*)jl_true) // enter noinline region
                arraylist_push(inline_flags, (void*)0);
            else {                             // exit noinline region
                assert(arg1 == (jl_value_t*)jl_false);
                arraylist_pop(inline_flags);
            }
            bd[j] = jl_nothing;
        }
        else if (jl_is_expr(st) && ((jl_expr_t*)st)->head == jl_return_sym) {
            jl_array_ptr_set(body, j, jl_new_struct(jl_returnnode_type, jl_exprarg(st, 0)));
        }
        else if (jl_is_expr(st) && (((jl_expr_t*)st)->head == jl_foreigncall_sym || ((jl_expr_t*)st)->head == jl_cfunction_sym)) {
            li->has_fcall = 1;
        }
        if (is_flag_stmt)
            jl_array_uint8_set(li->ssaflags, j, 0);
        else {
            uint8_t flag = 0;
            if (inbounds_depth > 0)
                flag |= 1 << 0;
            if (inline_flags->len > 0) {
                void* inline_flag = inline_flags->items[inline_flags->len - 1];
                flag |= 1 << (inline_flag ? 1 : 2);
            }
            jl_array_uint8_set(li->ssaflags, j, flag);
        }
    }
    assert(inline_flags->len == 0); // malformed otherwise
    arraylist_free(inline_flags);
    free(inline_flags);
    jl_array_t *vinfo = (jl_array_t*)jl_exprarg(ir, 1);
    jl_array_t *vis = (jl_array_t*)jl_array_ptr_ref(vinfo, 0);
    size_t nslots = jl_array_len(vis);
    jl_value_t *ssavalue_types = jl_array_ptr_ref(vinfo, 2);
    assert(jl_is_long(ssavalue_types));
    size_t nssavalue = jl_unbox_long(ssavalue_types);
    li->slotnames = jl_alloc_array_1d(jl_array_symbol_type, nslots);
    jl_gc_wb(li, li->slotnames);
    li->slotflags = jl_alloc_array_1d(jl_array_uint8_type, nslots);
    jl_gc_wb(li, li->slotflags);
    li->ssavaluetypes = jl_box_long(nssavalue);
    jl_gc_wb(li, li->ssavaluetypes);

    // Flags that need to be copied to slotflags
    const uint8_t vinfo_mask = 8 | 16 | 32 | 64;
    int i;
    for (i = 0; i < nslots; i++) {
        jl_value_t *vi = jl_array_ptr_ref(vis, i);
        jl_sym_t *name = (jl_sym_t*)jl_array_ptr_ref(vi, 0);
        assert(jl_is_symbol(name));
        char *str = jl_symbol_name(name);
        if (i > 0 && name != jl_unused_sym) {
            if (str[0] == '#') {
                // convention for renamed variables: #...#original_name
                char *nxt = strchr(str + 1, '#');
                if (nxt)
                    name = jl_symbol(nxt+1);
                else if (str[1] == 's')  // compiler-generated temporaries, #sXXX
                    name = jl_empty_sym;
            }
        }
        jl_array_ptr_set(li->slotnames, i, name);
        jl_array_uint8_set(li->slotflags, i, vinfo_mask & jl_unbox_long(jl_array_ptr_ref(vi, 2)));
    }
}

JL_DLLEXPORT jl_method_instance_t *jl_new_method_instance_uninit(void)
{
    jl_task_t *ct = jl_current_task;
    jl_method_instance_t *li =
        (jl_method_instance_t*)jl_gc_alloc(ct->ptls, sizeof(jl_method_instance_t),
                                           jl_method_instance_type);
    li->def.value = NULL;
    li->specTypes = NULL;
    li->sparam_vals = jl_emptysvec;
    jl_atomic_store_relaxed(&li->uninferred, NULL);
    li->backedges = NULL;
    li->callbacks = NULL;
    jl_atomic_store_relaxed(&li->cache, NULL);
    li->inInference = 0;
    jl_atomic_store_relaxed(&li->precompiled, 0);
    return li;
}

JL_DLLEXPORT jl_code_info_t *jl_new_code_info_uninit(void)
{
    jl_task_t *ct = jl_current_task;
    jl_code_info_t *src =
        (jl_code_info_t*)jl_gc_alloc(ct->ptls, sizeof(jl_code_info_t),
                                       jl_code_info_type);
    src->code = NULL;
    src->codelocs = NULL;
    src->ssavaluetypes = NULL;
    src->ssaflags = NULL;
    src->method_for_inference_limit_heuristics = jl_nothing;
    src->linetable = jl_nothing;
    src->slotflags = NULL;
    src->slotnames = NULL;
    src->slottypes = jl_nothing;
    src->parent = (jl_method_instance_t*)jl_nothing;
    src->rettype = (jl_value_t*)jl_any_type;
    src->min_world = 1;
    src->max_world = ~(size_t)0;
    src->inferred = 0;
    src->propagate_inbounds = 0;
    src->pure = 0;
    src->has_fcall = 0;
    src->edges = jl_nothing;
    src->constprop = 0;
    src->inlining = 0;
    src->purity.bits = 0;
    src->inlining_cost = UINT16_MAX;
    return src;
}

jl_code_info_t *jl_new_code_info_from_ir(jl_expr_t *ir)
{
    jl_code_info_t *src = NULL;
    JL_GC_PUSH1(&src);
    src = jl_new_code_info_uninit();
    jl_code_info_set_ir(src, ir);
    JL_GC_POP();
    return src;
}

void jl_add_function_to_lineinfo(jl_code_info_t *ci, jl_value_t *func)
{
    // func may contain jl_symbol (function name), jl_method_t, or jl_method_instance_t
    jl_array_t *li = (jl_array_t*)ci->linetable;
    size_t i, n = jl_array_len(li);
    jl_value_t *rt = NULL, *lno = NULL, *inl = NULL;
    JL_GC_PUSH3(&rt, &lno, &inl);
    for (i = 0; i < n; i++) {
        jl_value_t *ln = jl_array_ptr_ref(li, i);
        assert(jl_typeis(ln, jl_lineinfonode_type));
        jl_value_t *mod = jl_fieldref_noalloc(ln, 0);
        jl_value_t *file = jl_fieldref_noalloc(ln, 2);
        lno = jl_fieldref(ln, 3);
        inl = jl_fieldref(ln, 4);
<<<<<<< HEAD
        jl_value_t *ln_func = (jl_is_int32(inl) && jl_unbox_int32(inl) == 0) ? func : jl_fieldref_noalloc(ln, 1);
        rt = jl_new_struct(jl_lineinfonode_type, mod, ln_func, file, lno, inl);
=======
        // respect a given linetable if available
        jl_value_t *ln_name = jl_fieldref_noalloc(ln, 1);
        if (jl_is_symbol(ln_name) && (jl_sym_t*)ln_name == jl_symbol("none") && jl_is_int32(inl) && jl_unbox_int32(inl) == 0)
            ln_name = name;
        rt = jl_new_struct(jl_lineinfonode_type, mod, ln_name, file, lno, inl);
>>>>>>> 9de3263f
        jl_array_ptr_set(li, i, rt);
    }
    JL_GC_POP();
}

// invoke (compiling if necessary) the jlcall function pointer for a method template
STATIC_INLINE jl_value_t *jl_call_staged(jl_method_t *def, jl_value_t *generator, jl_svec_t *sparam_vals,
                                         jl_value_t **args, uint32_t nargs)
{
    size_t n_sparams = jl_svec_len(sparam_vals);
    jl_value_t **gargs;
    size_t totargs = 1 + n_sparams + nargs + def->isva;
    JL_GC_PUSHARGS(gargs, totargs);
    gargs[0] = generator;
    memcpy(&gargs[1], jl_svec_data(sparam_vals), n_sparams * sizeof(void*));
    memcpy(&gargs[1 + n_sparams], args, nargs * sizeof(void*));
    if (def->isva) {
        gargs[totargs-1] = jl_f_tuple(NULL, &gargs[1 + n_sparams + def->nargs - 1], nargs - (def->nargs - 1));
        gargs[1 + n_sparams + def->nargs - 1] = gargs[totargs - 1];
    }
    jl_value_t *code = jl_apply(gargs, 1 + n_sparams + def->nargs);
    JL_GC_POP();
    return code;
}

// Lower `ex` into Julia IR, and (if it expands into a CodeInfo) resolve global-variable
// references in light of the provided type parameters.
// Like `jl_expand`, if there is an error expanding the provided expression, the return value
// will be an error expression (an `Expr` with `error_sym` as its head), which should be eval'd
// in the caller's context.
JL_DLLEXPORT jl_code_info_t *jl_expand_and_resolve(jl_value_t *ex, jl_module_t *module,
                                                   jl_svec_t *sparam_vals) {
    jl_code_info_t *func = (jl_code_info_t*)jl_expand((jl_value_t*)ex, module);
    JL_GC_PUSH1(&func);
    if (jl_is_code_info(func)) {
        jl_array_t *stmts = (jl_array_t*)func->code;
        jl_resolve_globals_in_ir(stmts, module, sparam_vals, 1);
    }
    JL_GC_POP();
    return func;
}

// Return a newly allocated CodeInfo for the function signature
// effectively described by the tuple (specTypes, env, Method) inside linfo
JL_DLLEXPORT jl_code_info_t *jl_code_for_staged(jl_method_instance_t *linfo)
{
    jl_value_t *uninferred = jl_atomic_load_relaxed(&linfo->uninferred);
    if (uninferred) {
        assert(jl_is_code_info(uninferred)); // make sure this did not get `nothing` put here
        return (jl_code_info_t*)jl_copy_ast((jl_value_t*)uninferred);
    }

    JL_TIMING(STAGED_FUNCTION);
    jl_value_t *tt = linfo->specTypes;
    jl_method_t *def = linfo->def.method;
    jl_value_t *generator = def->generator;
    assert(generator != NULL);
    assert(jl_is_method(def));
    jl_code_info_t *func = NULL;
    jl_value_t *ex = NULL;
    JL_GC_PUSH2(&ex, &func);
    jl_task_t *ct = jl_current_task;
    int last_lineno = jl_lineno;
    int last_in = ct->ptls->in_pure_callback;
    size_t last_age = ct->world_age;

    JL_TRY {
        ct->ptls->in_pure_callback = 1;
        // and the right world
        ct->world_age = def->primary_world;

        // invoke code generator
        jl_tupletype_t *ttdt = (jl_tupletype_t*)jl_unwrap_unionall(tt);
        ex = jl_call_staged(def, generator, linfo->sparam_vals, jl_svec_data(ttdt->parameters), jl_nparams(ttdt));

        if (jl_is_code_info(ex)) {
            func = (jl_code_info_t*)ex;
            jl_array_t *stmts = (jl_array_t*)func->code;
            jl_resolve_globals_in_ir(stmts, def->module, linfo->sparam_vals, 1);
        }
        else {
            // Lower the user's expression and resolve references to the type parameters
            func = jl_expand_and_resolve(ex, def->module, linfo->sparam_vals);
            if (!jl_is_code_info(func)) {
                if (jl_is_expr(func) && ((jl_expr_t*)func)->head == jl_error_sym) {
                    ct->ptls->in_pure_callback = 0;
                    jl_toplevel_eval(def->module, (jl_value_t*)func);
                }
                jl_error("The function body AST defined by this @generated function is not pure. This likely means it contains a closure, a comprehension or a generator.");
            }
        }

        jl_add_function_name_to_lineinfo(func, (jl_value_t*)def->name);

        // If this generated function has an opaque closure, cache it for
        // correctness of method identity
        for (int i = 0; i < jl_array_len(func->code); ++i) {
            jl_value_t *stmt = jl_array_ptr_ref(func->code, i);
            if (jl_is_expr(stmt) && ((jl_expr_t*)stmt)->head == jl_new_opaque_closure_sym) {
                jl_value_t *uninferred = jl_copy_ast((jl_value_t*)func);
                jl_value_t *old = NULL;
                if (jl_atomic_cmpswap(&linfo->uninferred, &old, uninferred)) {
                    jl_gc_wb(linfo, uninferred);
                }
                else {
                    assert(jl_is_code_info(old));
                    func = (jl_code_info_t*)old;
                }
                break;
            }
        }

        ct->ptls->in_pure_callback = last_in;
        jl_lineno = last_lineno;
        ct->world_age = last_age;
<<<<<<< HEAD
        jl_add_function_to_lineinfo(func, (jl_value_t*)def->name);
=======
>>>>>>> 9de3263f
    }
    JL_CATCH {
        ct->ptls->in_pure_callback = last_in;
        jl_lineno = last_lineno;
        jl_rethrow();
    }
    JL_GC_POP();
    return func;
}

JL_DLLEXPORT jl_code_info_t *jl_copy_code_info(jl_code_info_t *src)
{
    jl_task_t *ct = jl_current_task;
    jl_code_info_t *newsrc =
        (jl_code_info_t*)jl_gc_alloc(ct->ptls, sizeof(jl_code_info_t),
                                       jl_code_info_type);
    *newsrc = *src;
    return newsrc;
}

// return a new lambda-info that has some extra static parameters merged in
jl_method_instance_t *jl_get_specialized(jl_method_t *m, jl_value_t *types, jl_svec_t *sp)
{
    assert((size_t)jl_subtype_env_size(m->sig) == jl_svec_len(sp) || sp == jl_emptysvec);
    jl_method_instance_t *new_linfo = jl_new_method_instance_uninit();
    new_linfo->def.method = m;
    new_linfo->specTypes = types;
    new_linfo->sparam_vals = sp;
    return new_linfo;
}

static void jl_method_set_source(jl_method_t *m, jl_code_info_t *src)
{
    uint8_t j;
    uint8_t called = 0;
    int gen_only = 0;
    for (j = 1; j < m->nargs && j <= sizeof(m->nospecialize) * 8; j++) {
        jl_value_t *ai = jl_array_ptr_ref(src->slotnames, j);
        if (ai == (jl_value_t*)jl_unused_sym) {
            // TODO: enable this. currently it triggers a bug on arguments like
            // ::Type{>:Missing}
            //int sn = j-1;
            //m->nospecialize |= (1 << sn);
            continue;
        }
        if (j <= 8) {
            if (jl_array_uint8_ref(src->slotflags, j) & 64)
                called |= (1 << (j - 1));
        }
    }
    m->called = called;
    m->pure = src->pure;
    m->constprop = src->constprop;
    m->purity.bits = src->purity.bits;
    jl_add_function_to_lineinfo(src, (jl_value_t*)m->name);

    jl_array_t *copy = NULL;
    jl_svec_t *sparam_vars = jl_outer_unionall_vars(m->sig);
    JL_GC_PUSH3(&copy, &sparam_vars, &src);
    assert(jl_typeis(src->code, jl_array_any_type));
    jl_array_t *stmts = (jl_array_t*)src->code;
    size_t i, n = jl_array_len(stmts);
    copy = jl_alloc_vec_any(n);
    for (i = 0; i < n; i++) {
        jl_value_t *st = jl_array_ptr_ref(stmts, i);
        if (jl_is_expr(st) && ((jl_expr_t*)st)->head == jl_meta_sym) {
            size_t nargs = jl_expr_nargs(st);
            if (nargs >= 1 && jl_exprarg(st, 0) == (jl_value_t*)jl_nospecialize_sym) {
                if (nargs == 1) // bare `@nospecialize` is special: it prevents specialization on all args
                    m->nospecialize = -1;
                size_t j;
                for (j = 1; j < nargs; j++) {
                    jl_value_t *aj = jl_exprarg(st, j);
                    if (!jl_is_slot(aj) && !jl_is_argument(aj))
                        continue;
                    int sn = (int)jl_slot_number(aj) - 2;
                    if (sn < 0) // @nospecialize on self is valid but currently ignored
                        continue;
                    if (sn > (m->nargs - 2)) {
                        jl_error("@nospecialize annotation applied to a non-argument");
                    }
                    if (sn >= sizeof(m->nospecialize) * 8) {
                        jl_printf(JL_STDERR,
                                  "WARNING: @nospecialize annotation only supported on the first %d arguments.\n",
                                  (int)(sizeof(m->nospecialize) * 8));
                        continue;
                    }
                    m->nospecialize |= (1 << sn);
                }
                st = jl_nothing;
            }
            else if (nargs >= 1 && jl_exprarg(st, 0) == (jl_value_t*)jl_specialize_sym) {
                if (nargs == 1) // bare `@specialize` is special: it causes specialization on all args
                    m->nospecialize = 0;
                for (j = 1; j < nargs; j++) {
                    jl_value_t *aj = jl_exprarg(st, j);
                    if (!jl_is_slot(aj) && !jl_is_argument(aj))
                        continue;
                    int sn = (int)jl_slot_number(aj) - 2;
                    if (sn < 0) // @specialize on self is valid but currently ignored
                        continue;
                    if (sn > (m->nargs - 2)) {
                        jl_error("@specialize annotation applied to a non-argument");
                    }
                    if (sn >= sizeof(m->nospecialize) * 8) {
                        jl_printf(JL_STDERR,
                                  "WARNING: @specialize annotation only supported on the first %d arguments.\n",
                                  (int)(sizeof(m->nospecialize) * 8));
                        continue;
                    }
                    m->nospecialize &= ~(1 << sn);
                }
                st = jl_nothing;
            }
            else if (nargs == 2 && jl_exprarg(st, 0) == (jl_value_t*)jl_generated_sym) {
                m->generator = NULL;
                jl_value_t *gexpr = jl_exprarg(st, 1);
                if (jl_expr_nargs(gexpr) == 7) {
                    // expects (new (core GeneratedFunctionStub) funcname argnames sp line file expandearly)
                    jl_value_t *funcname = jl_exprarg(gexpr, 1);
                    assert(jl_is_symbol(funcname));
                    if (jl_get_global(m->module, (jl_sym_t*)funcname) != NULL) {
                        m->generator = jl_toplevel_eval(m->module, gexpr);
                        jl_gc_wb(m, m->generator);
                    }
                }
                if (m->generator == NULL) {
                    jl_error("invalid @generated function; try placing it in global scope");
                }
                st = jl_nothing;
            }
            else if (nargs == 1 && jl_exprarg(st, 0) == (jl_value_t*)jl_generated_only_sym) {
                gen_only = 1;
                st = jl_nothing;
            }
            else if (nargs == 2 && jl_exprarg(st, 0) == (jl_value_t*)jl_symbol("nkw")) {
                m->nkw = jl_unbox_long(jl_exprarg(st, 1));
                st = jl_nothing;
            }
        }
        else {
            st = resolve_globals(st, m->module, sparam_vars, 1, 0);
        }
        jl_array_ptr_set(copy, i, st);
    }
    src = jl_copy_code_info(src);
    src->code = copy;
    jl_gc_wb(src, copy);
    m->slot_syms = jl_compress_argnames(src->slotnames);
    jl_gc_wb(m, m->slot_syms);
    if (gen_only)
        m->source = NULL;
    else
        m->source = (jl_value_t*)jl_compress_ir(m, src);
    jl_gc_wb(m, m->source);
    JL_GC_POP();
}

JL_DLLEXPORT jl_method_t *jl_new_method_uninit(jl_module_t *module)
{
    jl_task_t *ct = jl_current_task;
    jl_method_t *m =
        (jl_method_t*)jl_gc_alloc(ct->ptls, sizeof(jl_method_t), jl_method_type);
    jl_atomic_store_relaxed(&m->specializations, jl_emptysvec);
    jl_atomic_store_relaxed(&m->speckeyset, (jl_array_t*)jl_an_empty_vec_any);
    m->sig = NULL;
    m->slot_syms = NULL;
    m->roots = NULL;
    m->root_blocks = NULL;
    m->nroots_sysimg = 0;
    m->ccallable = NULL;
    m->module = module;
    m->external_mt = NULL;
    m->source = NULL;
    jl_atomic_store_relaxed(&m->unspecialized, NULL);
    m->generator = NULL;
    m->name = NULL;
    m->file = jl_empty_sym;
    m->line = 0;
    m->called = 0xff;
    m->nospecialize = module->nospecialize;
    m->nkw = 0;
    jl_atomic_store_relaxed(&m->invokes, jl_nothing);
    m->recursion_relation = NULL;
    m->isva = 0;
    m->nargs = 0;
    m->primary_world = 1;
    m->deleted_world = ~(size_t)0;
    m->is_for_opaque_closure = 0;
    m->constprop = 0;
    JL_MUTEX_INIT(&m->writelock);
    return m;
}

// backedges ------------------------------------------------------------------

// Use this in a `while` loop to iterate over the backedges in a MethodInstance.
// `*invokesig` will be NULL if the call was made by ordinary dispatch, otherwise
// it will be the signature supplied in an `invoke` call.
// If you don't need `invokesig`, you can set it to NULL on input.
// Initialize iteration with `i = 0`. Returns `i` for the next backedge to be extracted.
int get_next_edge(jl_array_t *list, int i, jl_value_t** invokesig, jl_method_instance_t **caller) JL_NOTSAFEPOINT
{
    jl_value_t *item = jl_array_ptr_ref(list, i);
    if (jl_is_method_instance(item)) {
        // Not an `invoke` call, it's just the MethodInstance
        if (invokesig != NULL)
            *invokesig = NULL;
        *caller = (jl_method_instance_t*)item;
        return i + 1;
    }
    assert(jl_is_type(item));
    // An `invoke` call, it's a (sig, MethodInstance) pair
    if (invokesig != NULL)
        *invokesig = item;
    *caller = (jl_method_instance_t*)jl_array_ptr_ref(list, i + 1);
    if (*caller)
        assert(jl_is_method_instance(*caller));
    return i + 2;
}

int set_next_edge(jl_array_t *list, int i, jl_value_t *invokesig, jl_method_instance_t *caller)
{
    if (invokesig)
        jl_array_ptr_set(list, i++, invokesig);
    jl_array_ptr_set(list, i++, caller);
    return i;
}

void push_edge(jl_array_t *list, jl_value_t *invokesig, jl_method_instance_t *caller)
{
    if (invokesig)
        jl_array_ptr_1d_push(list, invokesig);
    jl_array_ptr_1d_push(list, (jl_value_t*)caller);
    return;
}

// method definition ----------------------------------------------------------

jl_method_t *jl_make_opaque_closure_method(jl_module_t *module, jl_value_t *name,
    int nargs, jl_value_t *functionloc, jl_code_info_t *ci, int isva)
{
    jl_method_t *m = jl_new_method_uninit(module);
    JL_GC_PUSH1(&m);
    // TODO: Maybe have a signature of (parent method, stmt#)?
    m->sig = (jl_value_t*)jl_anytuple_type;
    m->isva = isva;
    m->is_for_opaque_closure = 1;
    if (name == jl_nothing) {
        m->name = jl_symbol("opaque closure");
    } else {
        assert(jl_is_symbol(name));
        m->name = (jl_sym_t*)name;
    }
    m->nargs = nargs + 1;
    assert(jl_is_linenode(functionloc));
    jl_value_t *file = jl_linenode_file(functionloc);
    m->file = jl_is_symbol(file) ? (jl_sym_t*)file : jl_empty_sym;
    m->line = jl_linenode_line(functionloc);
    jl_method_set_source(m, ci);
    JL_GC_POP();
    return m;
}

// empty generic function def
JL_DLLEXPORT jl_value_t *jl_generic_function_def(jl_sym_t *name,
                                                 jl_module_t *module,
                                                 _Atomic(jl_value_t*) *bp,
                                                 jl_binding_t *bnd)
{
    jl_value_t *gf = NULL;

    assert(name && bp);
    if (bnd && jl_atomic_load_relaxed(&bnd->value) != NULL && !bnd->constp)
        jl_errorf("cannot define function %s; it already has a value", jl_symbol_name(name));
    gf = jl_atomic_load_relaxed(bp);
    if (gf != NULL) {
        if (!jl_is_datatype_singleton((jl_datatype_t*)jl_typeof(gf)) && !jl_is_type(gf))
            jl_errorf("cannot define function %s; it already has a value", jl_symbol_name(name));
    }
    if (bnd)
        bnd->constp = 1; // XXX: use jl_declare_constant and jl_checked_assignment
    if (gf == NULL) {
        gf = (jl_value_t*)jl_new_generic_function(name, module);
        jl_atomic_store(bp, gf); // TODO: fix constp assignment data race
        if (bnd) jl_gc_wb(bnd, gf);
    }
    return gf;
}

static jl_methtable_t *nth_methtable(jl_value_t *a JL_PROPAGATES_ROOT, int n) JL_NOTSAFEPOINT
{
    if (jl_is_datatype(a)) {
        if (n == 0) {
            jl_methtable_t *mt = ((jl_datatype_t*)a)->name->mt;
            if (mt != NULL)
                return mt;
        }
        else if (jl_is_tuple_type(a)) {
            if (jl_nparams(a) >= n)
                return nth_methtable(jl_tparam(a, n - 1), 0);
        }
    }
    else if (jl_is_typevar(a)) {
        return nth_methtable(((jl_tvar_t*)a)->ub, n);
    }
    else if (jl_is_unionall(a)) {
        return nth_methtable(((jl_unionall_t*)a)->body, n);
    }
    else if (jl_is_uniontype(a)) {
        jl_uniontype_t *u = (jl_uniontype_t*)a;
        jl_methtable_t *m1 = nth_methtable(u->a, n);
        if ((jl_value_t*)m1 != jl_nothing) {
            jl_methtable_t *m2 = nth_methtable(u->b, n);
            if (m1 == m2)
                return m1;
        }
    }
    return (jl_methtable_t*)jl_nothing;
}

// get the MethodTable for dispatch, or `nothing` if cannot be determined
JL_DLLEXPORT jl_methtable_t *jl_method_table_for(jl_value_t *argtypes JL_PROPAGATES_ROOT) JL_NOTSAFEPOINT
{
    return nth_methtable(argtypes, 1);
}

jl_methtable_t *jl_kwmethod_table_for(jl_value_t *argtypes JL_PROPAGATES_ROOT) JL_NOTSAFEPOINT
{
    jl_methtable_t *kwmt = nth_methtable(argtypes, 3);
    if ((jl_value_t*)kwmt == jl_nothing)
        return NULL;
    return kwmt;
}

JL_DLLEXPORT jl_methtable_t *jl_method_get_table(jl_method_t *method JL_PROPAGATES_ROOT) JL_NOTSAFEPOINT
{
    return method->external_mt ? (jl_methtable_t*)method->external_mt : jl_method_table_for(method->sig);
}

// get the MethodTable implied by a single given type, or `nothing`
JL_DLLEXPORT jl_methtable_t *jl_argument_method_table(jl_value_t *argt JL_PROPAGATES_ROOT) JL_NOTSAFEPOINT
{
    return nth_methtable(argt, 0);
}

jl_array_t *jl_all_methods JL_GLOBALLY_ROOTED;

JL_DLLEXPORT jl_method_t* jl_method_def(jl_svec_t *argdata,
                                        jl_methtable_t *mt,
                                        jl_code_info_t *f,
                                        jl_module_t *module)
{
    // argdata is svec(svec(types...), svec(typevars...), functionloc)
    jl_svec_t *atypes = (jl_svec_t*)jl_svecref(argdata, 0);
    jl_svec_t *tvars = (jl_svec_t*)jl_svecref(argdata, 1);
    jl_value_t *functionloc = jl_svecref(argdata, 2);
    assert(jl_is_svec(atypes));
    assert(jl_is_svec(tvars));
    size_t nargs = jl_svec_len(atypes);
    assert(nargs > 0);
    int isva = jl_is_vararg(jl_svecref(atypes, nargs - 1));
    if (!jl_is_type(jl_svecref(atypes, 0)) || (isva && nargs == 1))
        jl_error("function type in method definition is not a type");
    jl_sym_t *name;
    jl_method_t *m = NULL;
    jl_value_t *argtype = NULL;
    JL_GC_PUSH3(&f, &m, &argtype);
    size_t i, na = jl_svec_len(atypes);

    argtype = (jl_value_t*)jl_apply_tuple_type(atypes);

    jl_methtable_t *external_mt = mt;
    if (!mt)
        mt = jl_method_table_for(argtype);
    if ((jl_value_t*)mt == jl_nothing)
        jl_error("Method dispatch is unimplemented currently for this method signature");
    if (mt->frozen)
        jl_error("cannot add methods to a builtin function");

    assert(jl_is_linenode(functionloc));
    jl_sym_t *file = (jl_sym_t*)jl_linenode_file(functionloc);
    if (!jl_is_symbol(file))
        file = jl_empty_sym;
    int32_t line = jl_linenode_line(functionloc);

    // TODO: derive our debug name from the syntax instead of the type
    jl_methtable_t *kwmt = mt == jl_kwcall_mt ? jl_kwmethod_table_for(argtype) : mt;
    // if we have a kwcall, try to derive the name from the callee argument method table
    name = (kwmt ? kwmt : mt)->name;
    if (kwmt == jl_type_type_mt || kwmt == jl_nonfunction_mt || external_mt) {
        // our value for `name` is bad, try to guess what the syntax might have had,
        // like `jl_static_show_func_sig` might have come up with
        jl_datatype_t *dt = jl_nth_argument_datatype(argtype, mt == jl_kwcall_mt ? 3 : 1);
        if (dt != NULL) {
            name = dt->name->name;
            if (jl_is_type_type((jl_value_t*)dt)) {
                dt = (jl_datatype_t*)jl_argument_datatype(jl_tparam0(dt));
                if ((jl_value_t*)dt != jl_nothing) {
                    name = dt->name->name;
                }
            }
        }
    }

    for (i = jl_svec_len(tvars); i > 0; i--) {
        jl_value_t *tv = jl_svecref(tvars, i - 1);
        if (!jl_is_typevar(tv))
            jl_type_error("method signature", (jl_value_t*)jl_tvar_type, tv);
        if (!jl_has_typevar(argtype, (jl_tvar_t*)tv)) // deprecate this to an error in v2
            jl_printf(JL_STDERR,
                      "WARNING: method definition for %s at %s:%d declares type variable %s but does not use it.\n",
                      jl_symbol_name(name),
                      jl_symbol_name(file),
                      line,
                      jl_symbol_name(((jl_tvar_t*)tv)->name));
        argtype = jl_new_struct(jl_unionall_type, tv, argtype);
    }
    if (jl_has_free_typevars(argtype)) {
        jl_exceptionf(jl_argumenterror_type,
                      "method definition for %s at %s:%d has free type variables",
                      jl_symbol_name(name),
                      jl_symbol_name(file),
                      line);
    }


    if (!jl_is_code_info(f)) {
        // this occurs when there is a closure being added to an out-of-scope function
        // the user should only do this at the toplevel
        // the result is that the closure variables get interpolated directly into the IR
        f = jl_new_code_info_from_ir((jl_expr_t*)f);
    }
    m = jl_new_method_uninit(module);
    m->external_mt = (jl_value_t*)external_mt;
    if (external_mt)
        jl_gc_wb(m, external_mt);
    m->sig = argtype;
    m->name = name;
    m->isva = isva;
    m->nargs = nargs;
    m->file = file;
    m->line = line;
    jl_method_set_source(m, f);

    for (i = 0; i < na; i++) {
        jl_value_t *elt = jl_svecref(atypes, i);
        if (!jl_is_type(elt) && !jl_is_typevar(elt) && !jl_is_vararg(elt)) {
            jl_sym_t *argname = (jl_sym_t*)jl_array_ptr_ref(f->slotnames, i);
            if (argname == jl_unused_sym)
                jl_exceptionf(jl_argumenterror_type,
                              "invalid type for argument number %d in method definition for %s at %s:%d",
                              i,
                              jl_symbol_name(name),
                              jl_symbol_name(file),
                              line);
            else
                jl_exceptionf(jl_argumenterror_type,
                              "invalid type for argument %s in method definition for %s at %s:%d",
                              jl_symbol_name(argname),
                              jl_symbol_name(name),
                              jl_symbol_name(file),
                              line);
        }
        if (jl_is_vararg(elt) && i < na-1)
            jl_exceptionf(jl_argumenterror_type,
                          "Vararg on non-final argument in method definition for %s at %s:%d",
                          jl_symbol_name(name),
                          jl_symbol_name(file),
                          line);
    }

#ifdef RECORD_METHOD_ORDER
    if (jl_all_methods == NULL)
        jl_all_methods = jl_alloc_vec_any(0);
#endif
    if (jl_all_methods != NULL) {
        while (jl_array_len(jl_all_methods) < m->primary_world)
            jl_array_ptr_1d_push(jl_all_methods, NULL);
        jl_array_ptr_1d_push(jl_all_methods, (jl_value_t*)m);
    }

    jl_method_table_insert(mt, m, NULL);
    if (jl_newmeth_tracer)
        jl_call_tracer(jl_newmeth_tracer, (jl_value_t*)m);
    JL_GC_POP();

    return m;
}

// root blocks

// This section handles method roots. Roots are GC-preserved items needed to
// represent lowered, type-inferred, and/or compiled code. These items are
// stored in a flat list (`m.roots`), and during serialization and
// deserialization of code we replace C-pointers to these items with a
// relocatable reference. We use a bipartite reference, `(key, index)` pair,
// where `key` identifies the module that added the root and `index` numbers
// just those roots with the same `key`.
//
// During precompilation (serialization), we save roots that were added to
// methods that are tagged with this package's module-key, even for "external"
// methods not owned by a module currently being precompiled. During
// deserialization, we load the new roots and append them to the method. When
// code is deserialized (see ircode.c), we replace the bipartite reference with
// the pointer to the memory address in the current session. The bipartite
// reference allows us to cache both roots and references in precompilation .ji
// files using a naming scheme that is independent of which packages are loaded
// in arbitrary order.
//
// To track the module-of-origin for each root, methods also have a
// `root_blocks` field that uses run-length encoding (RLE) storing `key` and the
// (absolute) integer index within `roots` at which a block of roots with that
// key begins. This makes it possible to look up an individual `(key, index)`
// pair fairly efficiently. A given `key` may possess more than one block; the
// `index` continues to increment regardless of block boundaries.
//
// Roots with `key = 0` are considered to be of unknown origin, and
// CodeInstances referencing such roots will remain unserializable unless all
// such roots were added at the time of system image creation. To track this
// additional data, we use two fields:
//
// - methods have an `nroots_sysimg` field to count the number of roots defined
//   at the time of writing the system image (such occur first in the list of
//   roots). These are the cases with `key = 0` that do not prevent
//   serialization.
// - CodeInstances have a `relocatability` field which when 1 indicates that
//   every root is "safe," meaning it was either added at sysimg creation or is
//   tagged with a non-zero `key`. Even a single unsafe root will cause this to
//   have value 0.

// Get the key of the current (final) block of roots
static uint64_t current_root_id(jl_array_t *root_blocks)
{
    if (!root_blocks)
        return 0;
    assert(jl_is_array(root_blocks));
    size_t nx2 = jl_array_len(root_blocks);
    if (nx2 == 0)
        return 0;
    uint64_t *blocks = (uint64_t*)jl_array_data(root_blocks);
    return blocks[nx2-2];
}

// Add a new block of `len` roots with key `modid` (module id)
static void add_root_block(jl_array_t *root_blocks, uint64_t modid, size_t len)
{
    assert(jl_is_array(root_blocks));
    jl_array_grow_end(root_blocks, 2);
    uint64_t *blocks = (uint64_t*)jl_array_data(root_blocks);
    int nx2 = jl_array_len(root_blocks);
    blocks[nx2-2] = modid;
    blocks[nx2-1] = len;
}

// Allocate storage for roots
static void prepare_method_for_roots(jl_method_t *m, uint64_t modid)
{
    if (!m->roots) {
        m->roots = jl_alloc_vec_any(0);
        jl_gc_wb(m, m->roots);
    }
    if (!m->root_blocks && modid != 0) {
        m->root_blocks = jl_alloc_array_1d(jl_array_uint64_type, 0);
        jl_gc_wb(m, m->root_blocks);
    }
}

// Add a single root with owner `mod` to a method
JL_DLLEXPORT void jl_add_method_root(jl_method_t *m, jl_module_t *mod, jl_value_t* root)
{
    JL_GC_PUSH2(&m, &root);
    uint64_t modid = 0;
    if (mod) {
        assert(jl_is_module(mod));
        modid = mod->build_id.lo;
    }
    assert(jl_is_method(m));
    prepare_method_for_roots(m, modid);
    if (current_root_id(m->root_blocks) != modid)
        add_root_block(m->root_blocks, modid, jl_array_len(m->roots));
    jl_array_ptr_1d_push(m->roots, root);
    JL_GC_POP();
}

// Add a list of roots with key `modid` to a method
void jl_append_method_roots(jl_method_t *m, uint64_t modid, jl_array_t* roots)
{
    JL_GC_PUSH2(&m, &roots);
    assert(jl_is_method(m));
    assert(jl_is_array(roots));
    prepare_method_for_roots(m, modid);
    add_root_block(m->root_blocks, modid, jl_array_len(m->roots));
    jl_array_ptr_1d_append(m->roots, roots);
    JL_GC_POP();
}

// given the absolute index i of a root, retrieve its relocatable reference
// returns 1 if the root is relocatable
int get_root_reference(rle_reference *rr, jl_method_t *m, size_t i)
{
    if (!m->root_blocks) {
        rr->key = 0;
        rr->index = i;
        return i < m->nroots_sysimg;
    }
    rle_index_to_reference(rr, i, (uint64_t*)jl_array_data(m->root_blocks), jl_array_len(m->root_blocks), 0);
    if (rr->key)
        return 1;
    return i < m->nroots_sysimg;
}

// get a root, given its key and index relative to the key
// this is the relocatable way to get a root from m->roots
jl_value_t *lookup_root(jl_method_t *m, uint64_t key, int index)
{
    if (!m->root_blocks) {
        assert(key == 0);
        return jl_array_ptr_ref(m->roots, index);
    }
    rle_reference rr = {key, index};
    size_t i = rle_reference_to_index(&rr, (uint64_t*)jl_array_data(m->root_blocks), jl_array_len(m->root_blocks), 0);
    return jl_array_ptr_ref(m->roots, i);
}

// Count the number of roots added by module with id `key`
int nroots_with_key(jl_method_t *m, uint64_t key)
{
    size_t nroots = 0;
    if (m->roots)
        nroots = jl_array_len(m->roots);
    if (!m->root_blocks)
        return key == 0 ? nroots : 0;
    uint64_t *rletable = (uint64_t*)jl_array_data(m->root_blocks);
    size_t j, nblocks2 = jl_array_len(m->root_blocks);
    int nwithkey = 0;
    for (j = 0; j < nblocks2; j+=2) {
        if (rletable[j] == key)
            nwithkey += (j+3 < nblocks2 ? rletable[j+3] : nroots) - rletable[j+1];
    }
    return nwithkey;
}

#ifdef __cplusplus
}
#endif<|MERGE_RESOLUTION|>--- conflicted
+++ resolved
@@ -508,16 +508,11 @@
         jl_value_t *file = jl_fieldref_noalloc(ln, 2);
         lno = jl_fieldref(ln, 3);
         inl = jl_fieldref(ln, 4);
-<<<<<<< HEAD
-        jl_value_t *ln_func = (jl_is_int32(inl) && jl_unbox_int32(inl) == 0) ? func : jl_fieldref_noalloc(ln, 1);
+        // respect a given linetable if available
+        jl_value_t *ln_func = jl_fieldref_noalloc(ln, 1);
+        if (jl_is_symbol(ln_func) && (jl_sym_t*)ln_func == jl_symbol("none") && jl_is_int32(inl) && jl_unbox_int32(inl) == 0)
+            ln_func = func;
         rt = jl_new_struct(jl_lineinfonode_type, mod, ln_func, file, lno, inl);
-=======
-        // respect a given linetable if available
-        jl_value_t *ln_name = jl_fieldref_noalloc(ln, 1);
-        if (jl_is_symbol(ln_name) && (jl_sym_t*)ln_name == jl_symbol("none") && jl_is_int32(inl) && jl_unbox_int32(inl) == 0)
-            ln_name = name;
-        rt = jl_new_struct(jl_lineinfonode_type, mod, ln_name, file, lno, inl);
->>>>>>> 9de3263f
         jl_array_ptr_set(li, i, rt);
     }
     JL_GC_POP();
@@ -610,7 +605,7 @@
             }
         }
 
-        jl_add_function_name_to_lineinfo(func, (jl_value_t*)def->name);
+        jl_add_function_to_lineinfo(func, (jl_value_t*)def->name);
 
         // If this generated function has an opaque closure, cache it for
         // correctness of method identity
@@ -633,10 +628,6 @@
         ct->ptls->in_pure_callback = last_in;
         jl_lineno = last_lineno;
         ct->world_age = last_age;
-<<<<<<< HEAD
-        jl_add_function_to_lineinfo(func, (jl_value_t*)def->name);
-=======
->>>>>>> 9de3263f
     }
     JL_CATCH {
         ct->ptls->in_pure_callback = last_in;
