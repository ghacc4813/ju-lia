(load "./flisp/aliases.scm")
(load "./flisp/profile.scm")
(load "utils.scm")
(load "ast.scm")
(load "match.scm")
(load "macroexpand.scm")
(load "julia-parser.scm")
(load "julia-syntax.scm")


;; exception handler to turn known errors into special expressions,
;; to prevent throwing an exception past a C caller.
(define (error-wrap thk)
  (with-exception-catcher
   (lambda (e)
     (if (and (pair? e) (eq? (car e) 'error))
         (let ((msg (cadr e))
               (pfx "incomplete:"))
           (if (and (string? msg) (>= (string-length msg) (string-length pfx))
                    (equal? pfx
                            (substring msg 0 (string-length pfx))))
               `(incomplete ,msg)
               e))
         (begin
           ;;(newline)
           ;;(display "unexpected error: ")
           ;;(prn e)
           ;;(print-stack-trace (stacktrace))
           '(error "malformed expression"))))
   thk))

<<<<<<< HEAD
;; assigned variables except those marked local or inside inner functions
(define (find-possible-globals- e tab)
  (cond ((atom? e)   tab)
        ((quoted? e) tab)
        (else (case (car e)
                ((=)            (if (not (ssavalue? (cadr e)))
                                    (put! tab (decl-var (cadr e)) #t))
                                (find-possible-globals- (caddr e) tab))
                ((method)       (let ((n (method-expr-name e)))
                                  (if (symbol? n)
                                      (put! tab n #t)
                                      tab)))
                ((lambda)       tab)
                ((local)        tab)
                ((scope-block)
                 ;; TODO: when deprecation for implicit global assignment inside loops
                 ;; is removed, remove this code and just return `tab` in this case
                 (let ((tab2 (table)))
                   (find-possible-globals- (cadr e) tab2)
                   (for-each (lambda (v) (if (has? tab2 v) (del! tab2 v)))
                             (append (find-local-decls (cadr e)) (find-local-def-decls (cadr e))))
                   (for-each (lambda (v) (put! tab v #t))
                             (table.keys tab2))))
                ((break-block)
                  (begin
                    (find-possible-globals- (caddr e) tab)
                    (find-possible-globals- (cadddr e) tab)))
                ((module toplevel) '())
                (else
                 (for-each (lambda (x) (find-possible-globals- x tab))
                           (cdr e))))
              tab)))

;; find variables that should be forced to be global in a toplevel expr
(define (find-possible-globals e)
  (table.keys (find-possible-globals- e (table))))

;; this is overwritten when we run in actual julia
(define (defined-julia-global v) #f)

(define (some-gensym? x)
  (or (gensym? x) (memq x *gensyms*)))

=======
>>>>>>> 30c6ee72

;; return a lambda expression representing a thunk for a top-level expression
;; note: expansion of stuff inside module is delayed, so the contents obey
;; toplevel expansion order (don't expand until stuff before is evaluated).
(define (expand-toplevel-expr-- e file line)
  (let ((ex0 (julia-expand-macroscope e)))
    (if (toplevel-only-expr? ex0)
        ex0
        (let* ((ex (julia-expand0 ex0))
               (th (julia-expand1
                    `(lambda () ()
                             (scope-block
                              ,(blockify ex)))
                    file line)))
          (if (and (null? (cdadr (caddr th)))
                   (and (length= (lam:body th) 2)
                        (let ((retval (cadadr (lam:body th))))
                          (or (and (pair? retval) (eq? (car retval) 'lambda))
                              (simple-atom? retval)))))
              ;; generated functions use the pattern (body (return (lambda ...))), which
              ;; needs to be unwrapped to just the lambda (CodeInfo).
              (cadadr (lam:body th))
              `(thunk ,th))))))

(define *in-expand* #f)

(define (toplevel-only-expr? e)
  (and (pair? e)
       (or (memq (car e) '(toplevel line module import using export
                                    error incomplete))
           (and (eq? (car e) 'global) (every symbol? (cdr e))
                (every (lambda (x) (not (memq x '(true false)))) (cdr e))))))

(define (expand-toplevel-expr e file line)
  (cond ((or (atom? e) (toplevel-only-expr? e))
         (if (underscore-symbol? e)
             (error "all-underscore identifier used as rvalue"))
         e)
        (else
         (let ((last *in-expand*))
           (if (not last)
               (begin (reset-gensyms)
                      (set! *in-expand* #t)))
           (begin0 (expand-toplevel-expr-- e file line)
                   (set! *in-expand* last))))))

;; construct default definitions of `eval` for non-bare modules
;; called by jl_eval_module_expr
(define (module-default-defs e)
  (jl-expand-to-thunk
   (let* ((name (caddr e))
          (body (cadddr e))
          (loc  (cadr body))
          (loc  (if (and (pair? loc) (eq? (car loc) 'line))
                    (list loc)
                    '()))
          (x    (if (eq? name 'x) 'y 'x)))
     `(block
       (= (call eval ,x)
          (block
           ,@loc
           (call (core eval) ,name ,x)))
       (= (call include ,x)
          (block
           ,@loc
           (call (top include) ,name ,x)))))
   'none 0))

;; parse one expression (if greedy) or atom, returning end position
(define (jl-parse-one s pos0 greedy)
  (let ((inp (open-input-string s)))
    (io.seek inp pos0)
    (let ((expr (error-wrap (lambda ()
                              (if greedy
                                  (julia-parse inp)
                                  (julia-parse inp parse-atom))))))
      (cons expr (io.pos inp)))))

(define (parse-all- io filename)
  (unwind-protect
   (with-bindings ((current-filename (symbol filename)))
    (let ((stream (make-token-stream io)))
      (let loop ((exprs '()))
        (let ((lineno (error-wrap
                       (lambda ()
                         (skip-ws-and-comments (ts:port stream))
                         (input-port-line (ts:port stream))))))
          (if (pair? lineno)
              (cons 'toplevel (reverse! (cons lineno exprs)))
              (let ((expr (error-wrap
                           (lambda ()
                             (julia-parse stream)))))
                (if (eof-object? expr)
                    (cons 'toplevel (reverse! exprs))
                    (let* ((iserr  (and (pair? expr) (eq? (car expr) 'error)))
                           ;; for error, get most recent line number (#16720)
                           (lineno (if iserr (input-port-line io) lineno))
                           (next   (list* expr
                                          ;; include filename in first line node
                                          (if (null? exprs)
                                              `(line ,lineno ,(symbol filename))
                                              `(line ,lineno))
                                          exprs)))
                      (if iserr
                          (cons 'toplevel (reverse! next))
                          (loop next))))))))))
   (io.close io)))

;; parse all expressions in a string, the same way files are parsed
(define (jl-parse-all str filename)
  (parse-all- (open-input-string str) filename))

(define (jl-parse-file filename)
  (trycatch
   (parse-all- (open-input-file filename) filename)
   (lambda (e) #f)))

; expand a piece of raw surface syntax to an executable thunk
(define (jl-expand-to-thunk expr file line)
  (error-wrap (lambda ()
                (expand-toplevel-expr expr file line))))

(define (jl-expand-to-thunk-stmt expr file line)
  (jl-expand-to-thunk (if (toplevel-only-expr? expr)
                          expr
                          `(block ,expr (null)))
                      file line))

(define (jl-expand-macroscope expr)
  (error-wrap (lambda ()
                (julia-expand-macroscope expr))))

; run whole frontend on a string. useful for testing.
(define (fe str)
  (expand-toplevel-expr (julia-parse str) 'none 0))

(define (profile-e s)
  (with-exception-catcher
   (lambda (e)
           (newline)
           (prn e))
   (lambda () (profile s))))


; --- logging ---
; Utilities for logging messages from the frontend, in a way which can be
; controlled from julia code.

; Log a general deprecation message at line node location `lno`
(define (deprecation-message msg lno)
  (let* ((lf (extract-line-file lno)) (line (car lf)) (file (cadr lf)))
    (frontend-depwarn msg file line)))

; Log a syntax deprecation from line node location `lno`
(define (syntax-deprecation what instead lno)
  (let* ((lf (extract-line-file lno)) (line (car lf)) (file (cadr lf)))
    (deprecation-message (format-syntax-deprecation what instead file line #f) lno)))

; Extract line and file from a line number node, defaulting to (0, none)
; respectively if lno is absent (`#f`) or doesn't contain a file
(define (extract-line-file lno)
  (cond ((or (not lno) (null? lno)) '(0 none))
        ((not (eq? (car lno) 'line)) (error "lno is not a line number node"))
        ((length= lno 2) `(,(cadr lno) none))
        (else (cdr lno))))

(define (format-loc lno)
  (let* ((lf (extract-line-file lno)) (line (car lf)) (file (cadr lf)))
    (format-file-line file line #f)))

(define (format-file-line file line exactloc)
  (if (or (= line 0) (eq? file 'none))
      ""
      (string (if exactloc " at " " around ") file ":" line)))

(define (format-syntax-deprecation what instead file line exactloc)
  (string "Deprecated syntax `" what "`"
          (format-file-line file line exactloc)
          "."
          (if (equal? instead "") ""
              (string #\newline "Use `" instead "` instead."))))

; Corresponds to --depwarn 0="no", 1="yes", 2="error"
(define *depwarn-opt* 1)

; Emit deprecation warning via julia logging layer.
(define (frontend-depwarn msg file line)
  ; (display (string msg "; file = " file "; line = " line #\newline)))
  (case *depwarn-opt*
    (1 (julia-logmsg 1000 'depwarn (symbol (string file line)) file line msg))
    (2 (error msg))))<|MERGE_RESOLUTION|>--- conflicted
+++ resolved
@@ -29,7 +29,6 @@
            '(error "malformed expression"))))
    thk))
 
-<<<<<<< HEAD
 ;; assigned variables except those marked local or inside inner functions
 (define (find-possible-globals- e tab)
   (cond ((atom? e)   tab)
@@ -73,8 +72,6 @@
 (define (some-gensym? x)
   (or (gensym? x) (memq x *gensyms*)))
 
-=======
->>>>>>> 30c6ee72
 
 ;; return a lambda expression representing a thunk for a top-level expression
 ;; note: expansion of stuff inside module is delayed, so the contents obey
