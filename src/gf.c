// This file is a part of Julia. License is MIT: https://julialang.org/license

/*
  Generic Functions
  . method table and lookup
  . GF constructor
  . dispatch
  . static parameter inference
  . method specialization and caching, invoking type inference
*/
#include <stdlib.h>
#include <string.h>
#include "julia.h"
#include "julia_internal.h"
#ifndef _OS_WINDOWS_
#include <unistd.h>
#endif
#include "julia_assert.h"

// The compilation signature is not used to cache the method if the number of overlapping methods is greater than this
#define MAX_UNSPECIALIZED_CONFLICTS 32

#ifdef __cplusplus
extern "C" {
#endif

JL_DLLEXPORT size_t jl_world_counter = 1;
JL_DLLEXPORT size_t jl_get_world_counter(void)
{
    return jl_world_counter;
}

JL_DLLEXPORT size_t jl_get_tls_world_age(void)
{
    return jl_get_ptls_states()->world_age;
}

/// ----- Handling for Julia callbacks ----- ///

JL_DLLEXPORT int8_t jl_is_in_pure_context(void)
{
    jl_ptls_t ptls = jl_get_ptls_states();
    return ptls->in_pure_callback;
}

tracer_cb jl_newmeth_tracer = NULL;
JL_DLLEXPORT void jl_register_newmeth_tracer(void (*callback)(jl_method_t *tracee))
{
    jl_newmeth_tracer = (tracer_cb)callback;
}

void jl_call_tracer(tracer_cb callback, jl_value_t *tracee)
{
    jl_ptls_t ptls = jl_get_ptls_states();
    int last_in = ptls->in_pure_callback;
    JL_TRY {
        ptls->in_pure_callback = 1;
        callback(tracee);
        ptls->in_pure_callback = last_in;
    }
    JL_CATCH {
        ptls->in_pure_callback = last_in;
        jl_printf(JL_STDERR, "WARNING: tracer callback function threw an error:\n");
        jl_static_show(JL_STDERR, jl_current_exception());
        jl_printf(JL_STDERR, "\n");
        jlbacktrace();
    }
}

/// ----- Definitions for various internal TypeMaps ----- ///

const struct jl_typemap_info method_defs = {
    0, &jl_method_type
};
const struct jl_typemap_info lambda_cache = {
    0, &jl_method_instance_type
};
const struct jl_typemap_info tfunc_cache = {
    1, &jl_any_type
};

static int8_t jl_cachearg_offset(jl_methtable_t *mt)
{
    return mt->offs;
}

/// ----- Insertion logic for special entries ----- ///


static uint_t speccache_hash(size_t idx, jl_svec_t *data)
{
    jl_method_instance_t *ml = (jl_method_instance_t*)jl_svecref(data, idx);
    jl_value_t *sig = ml->specTypes;
    if (jl_is_unionall(sig))
        sig = jl_unwrap_unionall(sig);
    return ((jl_datatype_t*)sig)->hash;
}

static int speccache_eq(size_t idx, const void *ty, jl_svec_t *data, uint_t hv)
{
    jl_method_instance_t *ml = (jl_method_instance_t*)jl_svecref(data, idx);
    jl_value_t *sig = ml->specTypes;
    if (ty == sig)
        return 1;
    uint_t h2 = ((jl_datatype_t*)(jl_is_unionall(sig) ? jl_unwrap_unionall(sig) : sig))->hash;
    if (h2 != hv)
        return 0;
    return jl_types_equal(sig, (jl_value_t*)ty);
}

// get or create the MethodInstance for a specialization
JL_DLLEXPORT jl_method_instance_t *jl_specializations_get_linfo(jl_method_t *m JL_PROPAGATES_ROOT, jl_value_t *type, jl_svec_t *sparams)
{
    uint_t hv = ((jl_datatype_t*)(jl_is_unionall(type) ? jl_unwrap_unionall(type) : type))->hash;
    for (int locked = 0; ; locked++) {
        jl_array_t *speckeyset = jl_atomic_load_acquire(&m->speckeyset);
        jl_svec_t *specializations = jl_atomic_load_acquire(&m->specializations);
        size_t i, cl = jl_svec_len(specializations);
        if (hv) {
            ssize_t idx = jl_smallintset_lookup(speckeyset, speccache_eq, type, specializations, hv);
            if (idx != -1) {
                jl_method_instance_t *mi = (jl_method_instance_t*)jl_svecref(specializations, idx);
                if (locked)
                    JL_UNLOCK(&m->writelock);
                return mi;
            }
        }
        else {
            jl_method_instance_t **data = (jl_method_instance_t**)jl_svec_data(specializations);
            JL_GC_PUSH1(&specializations); // clang-sa doesn't realize this loop uses specializations
            for (i = cl; i > 0; i--) {
                jl_method_instance_t *mi = jl_atomic_load_relaxed(&data[i - 1]);
                if (mi == NULL)
                    break;
                if (jl_types_equal(mi->specTypes, type)) {
                    if (locked)
                        JL_UNLOCK(&m->writelock);
                    JL_GC_POP();
                    return mi;
                }
            }
            JL_GC_POP();
        }
        if (!sparams) // can't insert without knowing this
            return NULL;
        if (!locked) {
            JL_LOCK(&m->writelock);
        }
        else {
            if (hv) {
                jl_method_instance_t **data = (jl_method_instance_t**)jl_svec_data(specializations);
                for (i = 0; i < cl; i++) {
                    jl_method_instance_t *mi = jl_atomic_load_relaxed(&data[i]);
                    if (mi == NULL)
                        break;
                    assert(!jl_types_equal(mi->specTypes, type));
                }
            }
            jl_method_instance_t *mi = jl_get_specialized(m, type, sparams);
            JL_GC_PUSH1(&mi);
            if (hv ? (i + 1 >= cl || jl_svecref(specializations, i + 1) != NULL) : (i <= 1 || jl_svecref(specializations, i - 2) != NULL)) {
                size_t ncl = cl < 8 ? 8 : (cl*3)>>1;
                jl_svec_t *nc = jl_alloc_svec_uninit(ncl);
                if (i > 0)
                    memcpy((char*)jl_svec_data(nc), jl_svec_data(specializations), sizeof(void*) * i);
                memset((char*)jl_svec_data(nc) + sizeof(void*) * i, 0, sizeof(void*) * (ncl - cl));
                if (i < cl)
                    memcpy((char*)jl_svec_data(nc) + sizeof(void*) * (i + ncl - cl),
                           (char*)jl_svec_data(specializations) + sizeof(void*) * i,
                           sizeof(void*) * (cl - i));
                jl_atomic_store_release(&m->specializations, nc);
                jl_gc_wb(m, nc);
                specializations = nc;
                if (!hv)
                    i += ncl - cl;
            }
            if (!hv)
                i -= 1;
            assert(jl_svecref(specializations, i) == NULL);
            jl_svecset(specializations, i, mi); // jl_atomic_store_release?
            if (hv) {
                // TODO: fuse lookup and insert steps?
                jl_smallintset_insert(&m->speckeyset, (jl_value_t*)m, speccache_hash, i, specializations);
            }
            JL_UNLOCK(&m->writelock);
            JL_GC_POP();
            return mi;
        }
    }
}

JL_DLLEXPORT jl_value_t *jl_specializations_lookup(jl_method_t *m, jl_value_t *type)
{
    jl_value_t *mi = (jl_value_t*)jl_specializations_get_linfo(m, type, NULL);
    if (mi == NULL)
        return jl_nothing;
    return mi;
}

JL_DLLEXPORT jl_value_t *jl_methtable_lookup(jl_methtable_t *mt, jl_value_t *type, size_t world)
{
    struct jl_typemap_assoc search = {type, world, NULL, 0, ~(size_t)0};
    jl_typemap_entry_t *sf = jl_typemap_assoc_by_type(mt->defs, &search, /*offs*/0, /*subtype*/0);
    if (!sf)
        return jl_nothing;
    return sf->func.value;
}

// ----- MethodInstance specialization instantiation ----- //

JL_DLLEXPORT jl_method_t *jl_new_method_uninit(jl_module_t*);
JL_DLLEXPORT jl_code_instance_t* jl_set_method_inferred(
        jl_method_instance_t *mi, jl_value_t *rettype,
        jl_value_t *inferred_const, jl_value_t *inferred,
        int32_t const_flags, size_t min_world, size_t max_world);

jl_datatype_t *jl_mk_builtin_func(jl_datatype_t *dt, const char *name, jl_fptr_args_t fptr) JL_GC_DISABLED
{
    jl_sym_t *sname = jl_symbol(name);
    if (dt == NULL) {
        jl_value_t *f = jl_new_generic_function_with_supertype(sname, jl_core_module, jl_builtin_type);
        jl_set_const(jl_core_module, sname, f);
        dt = (jl_datatype_t*)jl_typeof(f);
    }

    jl_method_t *m = jl_new_method_uninit(jl_core_module);
    m->name = sname;
    m->module = jl_core_module;
    m->isva = 1;
    m->nargs = 2;
    m->sig = (jl_value_t*)jl_anytuple_type;
    m->slot_syms = jl_an_empty_string;

    JL_GC_PUSH1(&m);
    jl_method_instance_t *mi = jl_get_specialized(m, (jl_value_t*)jl_anytuple_type, jl_emptysvec);
    m->unspecialized = mi;
    jl_gc_wb(m, mi);

    jl_code_instance_t *codeinst = jl_set_method_inferred(mi, (jl_value_t*)jl_any_type, jl_nothing, jl_nothing,
        0, 1, ~(size_t)0);
    codeinst->specptr.fptr1 = fptr;
    codeinst->invoke = jl_fptr_args;

    jl_methtable_t *mt = dt->name->mt;
    jl_typemap_insert(&mt->cache, (jl_value_t*)mt, jl_anytuple_type,
        NULL, jl_emptysvec, (jl_value_t*)mi, 0, &lambda_cache, 1, ~(size_t)0);
    mt->frozen = 1;
    JL_GC_POP();
    return dt;
}

// run type inference on lambda "mi" for given argument types.
// returns the inferred source, and may cache the result in mi
// if successful, also updates the mi argument to describe the validity of this src
// if inference doesn't occur (or can't finish), returns NULL instead
jl_code_info_t *jl_type_infer(jl_method_instance_t *mi, size_t world, int force)
{
    JL_TIMING(INFERENCE);
    if (jl_typeinf_func == NULL)
        return NULL;
    if (jl_is_method(mi->def.method) && mi->def.method->unspecialized == mi)
        return NULL; // avoid inferring the unspecialized method
    static int in_inference;
    if (in_inference > 2)
        return NULL;

    jl_code_info_t *src = NULL;
#ifdef ENABLE_INFERENCE
    if (mi->inInference && !force)
        return NULL;
    if (jl_is_method(mi->def.method) && mi->def.method->unspecialized == mi)
        return NULL; // be careful never to infer the unspecialized method, this would not be valid

    jl_value_t **fargs;
    JL_GC_PUSHARGS(fargs, 3);
    fargs[0] = (jl_value_t*)jl_typeinf_func;
    fargs[1] = (jl_value_t*)mi;
    fargs[2] = jl_box_ulong(world);
#ifdef TRACE_INFERENCE
    if (mi->specTypes != (jl_value_t*)jl_emptytuple_type) {
        jl_printf(JL_STDERR,"inference on ");
        jl_static_show_func_sig(JL_STDERR, (jl_value_t*)mi->specTypes);
        jl_printf(JL_STDERR, "\n");
    }
#endif
    jl_ptls_t ptls = jl_get_ptls_states();
    int last_errno = errno;
#ifdef _OS_WINDOWS_
    DWORD last_error = GetLastError();
#endif
    size_t last_age = ptls->world_age;
    ptls->world_age = jl_typeinf_world;
    mi->inInference = 1;
    in_inference++;
    JL_TRY {
        src = (jl_code_info_t*)jl_apply(fargs, 3);
    }
    JL_CATCH {
        jl_printf(JL_STDERR, "Internal error: encountered unexpected error in runtime:\n");
        jl_static_show(JL_STDERR, jl_current_exception());
        jl_printf(JL_STDERR, "\n");
        jlbacktrace(); // written to STDERR_FILENO
        src = NULL;
    }
    ptls->world_age = last_age;
    in_inference--;
    mi->inInference = 0;
#ifdef _OS_WINDOWS_
    SetLastError(last_error);
#endif
    errno = last_errno;

    if (src && !jl_is_code_info(src)) {
        src = NULL;
    }
    JL_GC_POP();
#endif
    return src;
}

JL_DLLEXPORT jl_value_t *jl_call_in_typeinf_world(jl_value_t **args, int nargs)
{
    jl_ptls_t ptls = jl_get_ptls_states();
    size_t last_age = ptls->world_age;
    ptls->world_age = jl_typeinf_world;
    jl_value_t *ret = jl_apply(args, nargs);
    ptls->world_age = last_age;
    return ret;
}

JL_DLLEXPORT jl_value_t *jl_rettype_inferred(jl_method_instance_t *mi, size_t min_world, size_t max_world) JL_NOTSAFEPOINT
{
    jl_code_instance_t *codeinst = mi->cache;
    while (codeinst) {
        if (codeinst->min_world <= min_world && max_world <= codeinst->max_world) {
            jl_value_t *code = codeinst->inferred;
            if (code && (code == jl_nothing || jl_ir_flag_inferred((jl_array_t*)code)))
                return (jl_value_t*)codeinst;
        }
        codeinst = codeinst->next;
    }
    return (jl_value_t*)jl_nothing;
}


JL_DLLEXPORT jl_code_instance_t *jl_get_method_inferred(
        jl_method_instance_t *mi, jl_value_t *rettype,
        size_t min_world, size_t max_world)
{
    jl_code_instance_t *codeinst = mi->cache;
    while (codeinst) {
        if (codeinst->min_world == min_world &&
            codeinst->max_world == max_world &&
            jl_egal(codeinst->rettype, rettype)) {
            return codeinst;
        }
        codeinst = codeinst->next;
    }
    return jl_set_method_inferred(
        mi, rettype, NULL, NULL,
        0, min_world, max_world);
}

JL_DLLEXPORT jl_code_instance_t *jl_set_method_inferred(
        jl_method_instance_t *mi JL_PROPAGATES_ROOT, jl_value_t *rettype,
        jl_value_t *inferred_const, jl_value_t *inferred,
        int32_t const_flags, size_t min_world, size_t max_world
        /*, jl_array_t *edges, int absolute_max*/)
{
    jl_ptls_t ptls = jl_get_ptls_states();
    assert(min_world <= max_world && "attempting to set invalid world constraints");
    jl_code_instance_t *codeinst = (jl_code_instance_t*)jl_gc_alloc(ptls, sizeof(jl_code_instance_t),
            jl_code_instance_type);
    JL_GC_PUSH1(&codeinst);
    codeinst->def = mi;
    codeinst->min_world = min_world;
    codeinst->max_world = max_world;
    codeinst->rettype = rettype;
    codeinst->inferred = inferred;
    //codeinst->edges = NULL;
    if ((const_flags & 2) == 0)
        inferred_const = NULL;
    codeinst->rettype_const = inferred_const;
    codeinst->invoke = NULL;
    if ((const_flags & 1) != 0) {
        assert(const_flags & 2);
        jl_atomic_store_release(&codeinst->invoke, jl_fptr_const_return);
    }
    codeinst->specptr.fptr = NULL;
    codeinst->isspecsig = 0;
    if (jl_is_method(mi->def.method))
        JL_LOCK(&mi->def.method->writelock);
    codeinst->next = mi->cache;
    mi->cache = codeinst;
    jl_gc_wb(mi, codeinst);
    if (jl_is_method(mi->def.method))
        JL_UNLOCK(&mi->def.method->writelock);
    JL_GC_POP();
    return codeinst;
}

static int get_method_unspec_list(jl_typemap_entry_t *def, void *closure)
{
    jl_svec_t *specializations = def->func.method->specializations;
    size_t i, l = jl_svec_len(specializations);
    for (i = 0; i < l; i++) {
        jl_method_instance_t *mi = (jl_method_instance_t*)jl_svecref(specializations, i);
        if (mi) {
            assert(jl_is_method_instance(mi));
            if (jl_rettype_inferred(mi, jl_world_counter, jl_world_counter) == jl_nothing)
                jl_array_ptr_1d_push((jl_array_t*)closure, (jl_value_t*)mi);
        }
    }
    return 1;
}

static void foreach_mtable_in_module(
        jl_module_t *m,
        void (*visit)(jl_methtable_t *mt, void *env),
        void *env,
        jl_array_t *visited)
{
    size_t i;
    void **table = m->bindings.table;
    jl_eqtable_put(visited, (jl_value_t*)m, jl_true, NULL);
    for (i = 1; i < m->bindings.size; i += 2) {
        if (table[i] != HT_NOTFOUND) {
            jl_binding_t *b = (jl_binding_t*)table[i];
            if (b->owner == m && b->value && b->constp) {
                jl_value_t *v = jl_unwrap_unionall(b->value);
                if (jl_is_datatype(v)) {
                    jl_typename_t *tn = ((jl_datatype_t*)v)->name;
                    if (tn->module == m && tn->name == b->name) {
                        jl_methtable_t *mt = tn->mt;
                        if (mt != NULL && (jl_value_t*)mt != jl_nothing && mt != jl_type_type_mt) {
                            visit(mt, env);
                        }
                    }
                }
                else if (jl_is_module(v)) {
                    jl_module_t *child = (jl_module_t*)v;
                    if (child != m && child->parent == m && child->name == b->name &&
                        !jl_eqtable_get(visited, v, NULL)) {
                        // this is the original/primary binding for the submodule
                        foreach_mtable_in_module(child, visit, env, visited);
                    }
                }
            }
        }
    }
}

void jl_foreach_reachable_mtable(void (*visit)(jl_methtable_t *mt, void *env), void *env)
{
    jl_array_t *visited = jl_alloc_vec_any(16);
    jl_array_t *mod_array = NULL;
    JL_GC_PUSH2(&visited, &mod_array);
    mod_array = jl_get_loaded_modules();
    visit(jl_type_type_mt, env);
    if (mod_array) {
        int i;
        for (i = 0; i < jl_array_len(mod_array); i++) {
            jl_module_t *m = (jl_module_t*)jl_array_ptr_ref(mod_array, i);
            assert(jl_is_module(m));
            if (!jl_eqtable_get(visited, (jl_value_t*)m, NULL))
                foreach_mtable_in_module(m, visit, env, visited);
        }
    }
    else {
        foreach_mtable_in_module(jl_main_module, visit, env, visited);
    }
    JL_GC_POP();
}

static void reset_mt_caches(jl_methtable_t *mt, void *env)
{
    // removes all method caches
    if (mt->defs != jl_nothing) // make sure not to reset builtin functions
        mt->cache = jl_nothing;
    jl_typemap_visitor(mt->defs, get_method_unspec_list, env);
}


jl_function_t *jl_typeinf_func = NULL;
size_t jl_typeinf_world = 0;

JL_DLLEXPORT void jl_set_typeinf_func(jl_value_t *f)
{
    jl_typeinf_func = (jl_function_t*)f;
    jl_typeinf_world = jl_get_tls_world_age();
    ++jl_world_counter; // make type-inference the only thing in this world
    if (jl_typeinf_world == 0) {
        // give type inference a chance to see all of these
        // TODO: also reinfer if max_world != ~(size_t)0
        jl_array_t *unspec = jl_alloc_vec_any(0);
        JL_GC_PUSH1(&unspec);
        jl_foreach_reachable_mtable(reset_mt_caches, (void*)unspec);
        size_t i, l;
        for (i = 0, l = jl_array_len(unspec); i < l; i++) {
            jl_method_instance_t *mi = (jl_method_instance_t*)jl_array_ptr_ref(unspec, i);
            if (jl_rettype_inferred(mi, jl_world_counter, jl_world_counter) == jl_nothing)
                jl_type_infer(mi, jl_world_counter, 1);
        }
        JL_GC_POP();
    }
}

static int very_general_type(jl_value_t *t)
{
    return (t == (jl_value_t*)jl_any_type || jl_types_equal(t, (jl_value_t*)jl_type_type));
}

jl_value_t *jl_nth_slot_type(jl_value_t *sig, size_t i)
{
    sig = jl_unwrap_unionall(sig);
    size_t len = jl_nparams(sig);
    if (len == 0)
        return NULL;
    if (i < len-1)
        return jl_tparam(sig, i);
    if (jl_is_vararg_type(jl_tparam(sig, len-1)))
        return jl_unwrap_vararg(jl_tparam(sig, len-1));
    if (i == len-1)
        return jl_tparam(sig, i);
    return NULL;
}

// if concrete_match returns false, the sig may specify `Type{T::DataType}`, while the `tt` contained DataType
// in this case, subtyping is wrong, and this may not actually match at runtime
// since it may instead match any kind of `Type{T::Type}`
//static int concrete_match(jl_tupletype_t *tt, jl_value_t *sig)
//{
//    size_t i, np;
//    for (i = 0, np = jl_nparams(tt); i < np; i++) {
//        jl_value_t *elt = jl_tparam(tt, i);
//        jl_value_t *decl_i = jl_nth_slot_type((jl_value_t*)sig, i);
//        if (jl_is_kind(elt)) {
//            // check whether this match may be exact at runtime
//            if (!jl_subtype(elt, decl_i))
//                return 0;
//        }
//    }
//    return 1;
//}

static jl_value_t *ml_matches(jl_typemap_t *ml, int offs,
                              jl_tupletype_t *type, int lim, int include_ambiguous,
                              size_t world, size_t *min_valid, size_t *max_valid);

// get the compilation signature specialization for this method
static void jl_compilation_sig(
    jl_tupletype_t *const tt, // the original tupletype of the call : this is expected to be a relative simple type (no Varags, Union, UnionAll, etc.)
    jl_svec_t *sparams,
    jl_method_t *definition,
    intptr_t nspec,
    // output:
    jl_svec_t **const newparams JL_REQUIRE_ROOTED_SLOT)
{
    if (definition->generator) {
        // staged functions aren't optimized
        // so assume the caller was intelligent about calling us
        return;
    }

    jl_value_t *decl = definition->sig;
    assert(jl_is_tuple_type(tt));
    size_t i, np = jl_nparams(tt);
    size_t nargs = definition->nargs; // == jl_nparams(jl_unwrap_unionall(decl));
    for (i = 0; i < np; i++) {
        jl_value_t *elt = jl_tparam(tt, i);
        jl_value_t *decl_i = jl_nth_slot_type(decl, i);
        size_t i_arg = (i < nargs - 1 ? i : nargs - 1);

        if (jl_is_kind(decl_i)) {
            // if we can prove the match was against the kind (not a Type)
            // we want to put that in the cache instead
            if (!*newparams) *newparams = jl_svec_copy(tt->parameters);
            elt = decl_i;
            jl_svecset(*newparams, i, elt);
        }
        else if (jl_is_type_type(elt)) {
            // if the declared type was not Any or Union{Type, ...},
            // then the match must been with the kind (e.g. UnionAll or DataType)
            // and the result of matching the type signature
            // needs to be restricted to the concrete type 'kind'
            jl_value_t *kind = jl_typeof(jl_tparam0(elt));
            if (jl_subtype(kind, decl_i) && !jl_subtype((jl_value_t*)jl_type_type, decl_i)) {
                // if we can prove the match was against the kind (not a Type)
                // it's simpler (and thus better) to put that cache instead
                if (!*newparams) *newparams = jl_svec_copy(tt->parameters);
                elt = kind;
                jl_svecset(*newparams, i, elt);
            }
        }
        else if (jl_is_kind(elt)) {
            // not triggered for isdispatchtuple(tt), this attempts to handle
            // some cases of adapting a random signature into a compilation signature
            // if we get a kind, where we don't expect to accept one, widen it to something more expected (Type{T})
            if (!(jl_subtype(elt, decl_i) && !jl_subtype((jl_value_t*)jl_type_type, decl_i))) {
                if (!*newparams) *newparams = jl_svec_copy(tt->parameters);
                elt = (jl_value_t*)jl_typetype_type;
                jl_svecset(*newparams, i, elt);
            }
        }


        if (jl_is_kind(elt)) {
            // kind slots always need guard entries (checking for subtypes of Type)
            continue;
        }

        if (i_arg > 0 && i_arg <= sizeof(definition->nospecialize) * 8 &&
                (definition->nospecialize & (1 << (i_arg - 1)))) {
            if (!jl_has_free_typevars(decl_i) && !jl_is_kind(decl_i)) {
                if (decl_i != elt) {
                    if (!*newparams) *newparams = jl_svec_copy(tt->parameters);
                    jl_svecset(*newparams, i, (jl_value_t*)decl_i);
                }
                continue;
            }
        }

        if (jl_types_equal(elt, (jl_value_t*)jl_typetype_type)) { // elt == Type{T} where T
            // not triggered for isdispatchtuple(tt), this attempts to handle
            // some cases of adapting a random signature into a compilation signature
        }
        else if (!jl_is_datatype(elt) && jl_subtype(elt, (jl_value_t*)jl_type_type)) { // elt <: Type{T}
            // not triggered for isdispatchtuple(tt), this attempts to handle
            // some cases of adapting a random signature into a compilation signature
            if (!*newparams) *newparams = jl_svec_copy(tt->parameters);
            jl_svecset(*newparams, i, jl_typetype_type);
        }
        else if (jl_is_type_type(elt)) { // elt isa Type{T}
            if (very_general_type(decl_i)) {
                /*
                  here's a fairly simple heuristic: if this argument slot's
                  declared type is general (Type or Any),
                  then don't specialize for every Type that got passed.

                  Since every type x has its own type Type{x}, this would be
                  excessive specialization for an Any slot.

                  This may require guard entries due to other potential matches.
                  In particular, TypeConstructors are problematic because they can
                  be alternate representations of any type. Extensionally, TC == TC.body,
                  but typeof(TC) != typeof(TC.body). This creates an ambiguity:
                  Type{TC} is type-equal to Type{TC.body}, yet a slot
                  x::TypeConstructor matches the first but not the second, while
                  also matching all other TypeConstructors. This means neither
                  Type{TC} nor TypeConstructor is more specific.
                */
                if (!*newparams) *newparams = jl_svec_copy(tt->parameters);
                jl_svecset(*newparams, i, jl_typetype_type);
            }
            else if (jl_is_type_type(jl_tparam0(elt)) &&
                     // try to give up on specializing type parameters for Type{Type{Type{...}}}
                     (jl_is_type_type(jl_tparam0(jl_tparam0(elt))) || !jl_has_free_typevars(decl_i))) {
                // TODO: this is probably solidly unsound and would corrupt the cache in many cases
                /*
                  actual argument was Type{...}, we computed its type as
                  Type{Type{...}}. we must avoid unbounded nesting here, so
                  cache the signature as Type{T}, unless something more
                  specific like Type{Type{Int32}} was actually declared.
                  this can be determined using a type intersection.
                */
                if (!*newparams) *newparams = jl_svec_copy(tt->parameters);
                if (i < nargs || !definition->isva) {
                    jl_value_t *di = jl_type_intersection(decl_i, (jl_value_t*)jl_typetype_type);
                    assert(di != (jl_value_t*)jl_bottom_type);
                    // issue #11355: DataType has a UID and so would take precedence in the cache
                    if (jl_is_kind(di))
                        jl_svecset(*newparams, i, (jl_value_t*)jl_typetype_type);
                    else
                        jl_svecset(*newparams, i, di);
                    // TODO: recompute static parameter values, so in extreme cases we
                    // can give `T=Type` instead of `T=Type{Type{Type{...`.   /* make editors happy:}}} */
                }
                else {
                    jl_svecset(*newparams, i, (jl_value_t*)jl_typetype_type);
                }
            }
        }

        int notcalled_func = (i_arg > 0 && i_arg <= 8 && !(definition->called & (1 << (i_arg - 1))) &&
                              jl_subtype(elt, (jl_value_t*)jl_function_type));
        if (notcalled_func && (decl_i == (jl_value_t*)jl_any_type ||
                               decl_i == (jl_value_t*)jl_function_type ||
                               (jl_is_uniontype(decl_i) && // Base.Callable
                                ((((jl_uniontype_t*)decl_i)->a == (jl_value_t*)jl_function_type &&
                                  ((jl_uniontype_t*)decl_i)->b == (jl_value_t*)jl_type_type) ||
                                 (((jl_uniontype_t*)decl_i)->b == (jl_value_t*)jl_function_type &&
                                  ((jl_uniontype_t*)decl_i)->a == (jl_value_t*)jl_type_type))))) {
            // and attempt to despecialize types marked Function, Callable, or Any
            // when called with a subtype of Function but is not called
            if (!*newparams) *newparams = jl_svec_copy(tt->parameters);
            jl_svecset(*newparams, i, (jl_value_t*)jl_function_type);
        }
    }

    // for varargs methods, only specialize up to max_args.
    // in general, here we want to find the biggest type that's not a
    // supertype of any other method signatures. so far we are conservative
    // and the types we find should be bigger.
    if (jl_nparams(tt) >= nspec && jl_va_tuple_kind((jl_datatype_t*)decl) == JL_VARARG_UNBOUND) {
        jl_svec_t *limited = jl_alloc_svec(nspec);
        JL_GC_PUSH1(&limited);
        if (!*newparams) *newparams = tt->parameters;
        size_t i;
        for (i = 0; i < nspec - 1; i++) {
            jl_svecset(limited, i, jl_svecref(*newparams, i));
        }
        jl_value_t *lasttype = jl_svecref(*newparams, i - 1);
        // if all subsequent arguments are subtypes of lasttype, specialize
        // on that instead of decl. for example, if decl is
        // (Any...)
        // and type is
        // (Symbol, Symbol, Symbol)
        // then specialize as (Symbol...), but if type is
        // (Symbol, Int32, Expr)
        // then specialize as (Any...)
        size_t j = i;
        int all_are_subtypes = 1;
        for (; j < jl_svec_len(*newparams); j++) {
            if (!jl_subtype(jl_svecref(*newparams, j), lasttype)) {
                all_are_subtypes = 0;
                break;
            }
        }
        if (all_are_subtypes) {
            // avoid Vararg{Type{Type{...}}}
            if (jl_is_type_type(lasttype) && jl_is_type_type(jl_tparam0(lasttype)))
                lasttype = (jl_value_t*)jl_type_type;
            jl_svecset(limited, i, jl_wrap_vararg(lasttype, (jl_value_t*)NULL));
        }
        else {
            jl_value_t *unw = jl_unwrap_unionall(decl);
            jl_value_t *lastdeclt = jl_tparam(unw, nargs - 1);
            assert(jl_is_vararg_type(lastdeclt) && jl_nparams(unw) == nargs);
            int nsp = jl_svec_len(sparams);
            if (nsp > 0 && jl_has_free_typevars(lastdeclt)) {
                assert(jl_subtype_env_size(decl) == nsp);
                lastdeclt = jl_instantiate_type_in_env(lastdeclt, (jl_unionall_t*)decl, jl_svec_data(sparams));
                // TODO: rewrap_unionall(lastdeclt, sparams) if any sparams isa TypeVar???
                // TODO: if we made any replacements above, sparams may now be incorrect
            }
            jl_svecset(limited, i, lastdeclt);
        }
        *newparams = limited;
        // now there is a problem: the widened signature is more
        // general than just the given arguments, so it might conflict
        // with another definition that doesn't have cache instances yet.
        // to fix this, we insert guard cache entries for all intersections
        // of this signature and definitions. those guard entries will
        // supersede this one in conflicted cases, alerting us that there
        // should actually be a cache miss.
        // TODO: the above analysis assumes that there will never
        // be a call attempted that should throw a no-method error
        JL_GC_POP();
    }
}

// compute whether this type signature is a possible return value from jl_compilation_sig given a concrete-type for `tt`
JL_DLLEXPORT int jl_isa_compileable_sig(
    jl_tupletype_t *type,
    jl_method_t *definition)
{
    jl_value_t *decl = definition->sig;

    if (!jl_is_datatype(type) || jl_has_free_typevars((jl_value_t*)type))
        return 0;

    size_t i, np = jl_nparams(type);
    size_t nargs = definition->nargs; // == jl_nparams(jl_unwrap_unionall(decl));
    if (np == 0)
        return nargs == 0;

    if (definition->generator) {
        // staged functions aren't optimized
        // so assume the caller was intelligent about calling us
        return (definition->isva ? np >= nargs - 1 : np == nargs) && type->isdispatchtuple;
    }

    // for varargs methods, only specialize up to max_args (>= nargs + 1).
    // in general, here we want to find the biggest type that's not a
    // supertype of any other method signatures. so far we are conservative
    // and the types we find should be bigger.
    if (definition->isva) {
        unsigned nspec_min = nargs + 1; // min number of non-vararg values before vararg
        unsigned nspec_max = INT32_MAX; // max number of non-vararg values before vararg
        jl_methtable_t *mt = jl_method_table_for(decl);
        if ((jl_value_t*)mt != jl_nothing) {
            // try to refine estimate of min and max
            if (mt != jl_type_type_mt && mt != jl_nonfunction_mt)
                nspec_min = mt->max_args + 2;
            else
                nspec_max = nspec_min;
        }
        int isbound = (jl_va_tuple_kind((jl_datatype_t*)decl) == JL_VARARG_UNBOUND);
        if (jl_is_vararg_type(jl_tparam(type, np - 1))) {
            if (!isbound || np < nspec_min || np > nspec_max)
                return 0;
        }
        else {
            if (np < nargs - 1 || (isbound && np >= nspec_max))
                return 0;
        }
    }
    else if (np != nargs || jl_is_vararg_type(jl_tparam(type, np - 1))) {
        return 0;
    }

    for (i = 0; i < np; i++) {
        jl_value_t *elt = jl_tparam(type, i);
        jl_value_t *decl_i = jl_nth_slot_type((jl_value_t*)decl, i);
        size_t i_arg = (i < nargs - 1 ? i : nargs - 1);

        if (jl_is_vararg_type(elt)) {
            elt = jl_unwrap_vararg(elt);
            if (jl_has_free_typevars(decl_i)) {
                // TODO: in this case, answer semi-conservatively that these varargs are always compilable
                // we don't have the ability to get sparams, so deciding if elt
                // is a potential result of jl_instantiate_type_in_env for decl_i
                // for any sparams that is consistent with the rest of the arguments
                // seems like it would be extremely difficult
                // and hopefully the upstream code probably gave us something reasonable
                continue;
            }
            else if (jl_egal(elt, decl_i)) {
                continue;
            }
            else if (jl_is_type_type(elt) && jl_is_type_type(jl_tparam0(elt))) {
                return 0;
            }
            // else, it needs to meet the usual rules
        }

        if (i_arg > 0 && i_arg <= sizeof(definition->nospecialize) * 8 &&
                (definition->nospecialize & (1 << (i_arg - 1)))) {
            if (!jl_has_free_typevars(decl_i) && !jl_is_kind(decl_i)) {
                if (jl_egal(elt, decl_i))
                    continue;
                return 0;
            }
        }

        if (jl_is_kind(elt)) {
            // kind slots always get guard entries (checking for subtypes of Type)
            if (jl_subtype(elt, decl_i) && !jl_subtype((jl_value_t*)jl_type_type, decl_i))
                continue;
            // TODO: other code paths that could reach here
            return 0;
        }
        else if (jl_is_kind(decl_i)) {
            return 0;
        }

        if (jl_is_type_type(jl_unwrap_unionall(elt))) {
            if (jl_types_equal(elt, (jl_value_t*)jl_type_type)) {
                if (very_general_type(decl_i))
                    continue;
                if (i >= nargs && definition->isva)
                    continue;
                return 0;
            }
            if (very_general_type(decl_i))
                return 0;
            if (!jl_is_datatype(elt))
                return 0;

            // if the declared type was not Any or Union{Type, ...},
            // then the match must been with kind, such as UnionAll or DataType,
            // and the result of matching the type signature
            // needs to be corrected to the concrete type 'kind' (and not to Type)
            jl_value_t *kind = jl_typeof(jl_tparam0(elt));
            if (kind == jl_bottom_type)
                return 0; // Type{Union{}} gets normalized to typeof(Union{})
            if (jl_subtype(kind, decl_i) && !jl_subtype((jl_value_t*)jl_type_type, decl_i))
                return 0; // gets turned into a kind

            else if (jl_is_type_type(jl_tparam0(elt)) &&
                     // give up on specializing static parameters for Type{Type{Type{...}}}
                     (jl_is_type_type(jl_tparam0(jl_tparam0(elt))) || !jl_has_free_typevars(decl_i))) {
                /*
                  actual argument was Type{...}, we computed its type as
                  Type{Type{...}}. we must avoid unbounded nesting here, so
                  cache the signature as Type{T}, unless something more
                  specific like Type{Type{Int32}} was actually declared.
                  this can be determined using a type intersection.
                */
                if (i < nargs || !definition->isva) {
                    jl_value_t *di = jl_type_intersection(decl_i, (jl_value_t*)jl_typetype_type);
                    JL_GC_PUSH1(&di);
                    assert(di != (jl_value_t*)jl_bottom_type);
                    if (jl_is_kind(di)) {
                        JL_GC_POP();
                        return 0;
                    }
                    else if (!jl_types_equal(di, elt)) {
                        JL_GC_POP();
                        return 0;
                    }
                    JL_GC_POP();
                }
                else {
                    return 0;
                }
            }
            continue;
        }

        int notcalled_func = (i_arg > 0 && i_arg <= 8 && !(definition->called & (1 << (i_arg - 1))) &&
                              jl_subtype(elt, (jl_value_t*)jl_function_type));
        if (notcalled_func && (decl_i == (jl_value_t*)jl_any_type ||
                               decl_i == (jl_value_t*)jl_function_type ||
                               (jl_is_uniontype(decl_i) && // Base.Callable
                                ((((jl_uniontype_t*)decl_i)->a == (jl_value_t*)jl_function_type &&
                                  ((jl_uniontype_t*)decl_i)->b == (jl_value_t*)jl_type_type) ||
                                 (((jl_uniontype_t*)decl_i)->b == (jl_value_t*)jl_function_type &&
                                  ((jl_uniontype_t*)decl_i)->a == (jl_value_t*)jl_type_type))))) {
            // and attempt to despecialize types marked Function, Callable, or Any
            // when called with a subtype of Function but is not called
            if (elt == (jl_value_t*)jl_function_type)
                continue;
            return 0;
        }

        if (!jl_is_concrete_type(elt))
            return 0;
    }
    return 1;
}

static jl_method_instance_t *cache_method(
        jl_methtable_t *mt, jl_typemap_t **cache, jl_value_t *parent JL_PROPAGATES_ROOT,
        jl_tupletype_t *tt, // the original tupletype of the signature
        jl_method_t *definition,
        size_t world,
        jl_svec_t *sparams)
{
    // caller must hold the mt->writelock
    // short-circuit (now that we hold the lock) if this entry is already present
    int8_t offs = mt ? jl_cachearg_offset(mt) : 1;
    { // scope block
        struct jl_typemap_assoc search = {(jl_value_t*)tt, world, NULL, 0, ~(size_t)0};
        jl_typemap_entry_t *entry = jl_typemap_assoc_by_type(*cache, &search, offs, /*subtype*/1);
        if (entry && entry->func.value)
            return entry->func.linfo;
    }

    jl_value_t *temp = NULL;
    jl_value_t *temp2 = NULL;
    jl_value_t *temp3 = NULL;
    jl_method_instance_t *newmeth = NULL;
    jl_svec_t *newparams = NULL;
    JL_GC_PUSH5(&temp, &temp2, &temp3, &newmeth, &newparams);

    int cache_with_orig = 1;
    jl_tupletype_t *compilationsig = tt;
    intptr_t nspec = (mt == NULL || mt == jl_type_type_mt || mt == jl_nonfunction_mt ? definition->nargs + 1 : mt->max_args + 2);
    jl_compilation_sig(tt, sparams, definition, nspec, &newparams);
    if (newparams) {
        cache_with_orig = 0;
        compilationsig = jl_apply_tuple_type(newparams);
        temp2 = (jl_value_t*)compilationsig;
        // In most cases `!jl_isa_compileable_sig(tt, definition))`,
        // although for some cases, (notably Varargs)
        // we might choose a replacement type that's preferable but not strictly better
    }
    // TODO: maybe assert(jl_isa_compileable_sig(compilationsig, definition));
    newmeth = jl_specializations_get_linfo(definition, (jl_value_t*)compilationsig, sparams);

    jl_tupletype_t *cachett = tt;
    jl_svec_t* guardsigs = jl_emptysvec;
    size_t min_valid = 1;
    size_t max_valid = ~(size_t)0;
    if (!cache_with_orig && mt) {
        // now examine what will happen if we chose to use this sig in the cache
        // TODO: should we first check `compilationsig <: definition`?
        temp = ml_matches(mt->defs, 0, compilationsig, MAX_UNSPECIALIZED_CONFLICTS, 1, world, &min_valid, &max_valid);
        int guards = 0;
        if (temp == jl_false) {
            cache_with_orig = 1;
        }
        else {
            int unmatched_tvars = 0;
            size_t i, l = jl_array_len(temp);
            for (i = 0; i < l; i++) {
                jl_value_t *m = jl_array_ptr_ref(temp, i);
                jl_value_t *env = jl_svecref(m, 1);
                int k, l;
                for (k = 0, l = jl_svec_len(env); k < l; k++) {
                    if (jl_is_typevar(jl_svecref(env, k))) {
                        unmatched_tvars = 1;
                        break;
                    }
                }
                if (unmatched_tvars || guards > MAX_UNSPECIALIZED_CONFLICTS) {
                    // if distinguishing a guard entry from the generalized signature
                    // would require matching type vars then bail out, since the
                    // method cache matching algorithm cannot do that.
                    //
                    // also bail if this requires too many guard entries
                    cache_with_orig = 1;
                    break;
                }
                if (((jl_method_t*)jl_svecref(m, 2)) != definition) {
                    guards++;
                }
            }
        }
        if (!cache_with_orig && guards > 0) {
            // use guard entries as placeholders to prevent this cached method
            // from matching when another more specific definition also exists
            size_t i, l;
            guardsigs = jl_alloc_svec(guards);
            temp3 = (jl_value_t*)guardsigs;
            guards = 0;
            for (i = 0, l = jl_array_len(temp); i < l; i++) {
                jl_value_t *m = jl_array_ptr_ref(temp, i);
                jl_method_t *other = (jl_method_t*)jl_svecref(m, 2);
                if (other != definition) {
                    jl_svecset(guardsigs, guards, (jl_tupletype_t*)jl_svecref(m, 0));
                    guards++;
                    // alternative approach: insert sentinel entry
                    //jl_typemap_insert(cache, parent, (jl_tupletype_t*)jl_svecref(m, 0),
                    //        NULL, jl_emptysvec, /*guard*/NULL, jl_cachearg_offset(mt), &lambda_cache, other->min_world, other->max_world);
                }
            }
        }
        if (cache_with_orig) {
            min_valid = 1;
            max_valid = ~(size_t)0;
        }
        else {
            // determined above that there's no ambiguity in also using compilationsig as the cacheablesig
            cachett = compilationsig;
        }
    }

    if (cache_with_orig && mt) {
        // now examine defs to determine the min/max-valid range for this lookup result
        (void)ml_matches(mt->defs, 0, cachett, -1, 0, world, &min_valid, &max_valid);
    }
    assert(mt == NULL || min_valid > 1);

    // now scan `cachett` and ensure that `Type{T}` in the cache will be matched exactly by `typeof(T)`
    // and also reduce the complexity of rejecting this entry in the cache
    // by replacing non-simple types with jl_any_type to build a new `type`
    // (for example, if the signature contains jl_function_type)
    // TODO: this is also related to how we should handle partial matches
    //       (which currently might miss detection of a MethodError)
    jl_tupletype_t *simplett = NULL;
    size_t i, np = jl_nparams(cachett);
    newparams = NULL;
    for (i = 0; i < np; i++) {
        jl_value_t *elt = jl_svecref(cachett->parameters, i);
        if (jl_is_vararg_type(elt)) {
        }
        else if (jl_is_type_type(elt)) {
            // TODO: if (!jl_is_singleton(elt)) ...
            jl_value_t *kind = jl_typeof(jl_tparam0(elt));
            if (!newparams) newparams = jl_svec_copy(cachett->parameters);
            jl_svecset(newparams, i, kind);
        }
        else if (!jl_is_concrete_type(elt)) { // for example, jl_function_type or jl_tuple_type
            if (!newparams) newparams = jl_svec_copy(cachett->parameters);
            jl_svecset(newparams, i, jl_any_type);
        }
    }
    if (newparams) {
        simplett = jl_apply_tuple_type(newparams);
        temp2 = (jl_value_t*)simplett;
    }

    // short-circuit if this exact entry is already present
    // to avoid adding a new duplicate copy of it
    if (cachett != tt && simplett == NULL) {
        struct jl_typemap_assoc search = {(jl_value_t*)cachett, min_valid, NULL, 0, ~(size_t)0};
        jl_typemap_entry_t *entry = jl_typemap_assoc_by_type(*cache, &search, offs, /*subtype*/1);
        if (entry && (jl_value_t*)entry->simplesig == jl_nothing) {
            if (jl_egal((jl_value_t*)guardsigs, (jl_value_t*)entry->guardsigs)) {
                // just update the existing entry to reflect new knowledge
                if (entry->min_world > min_valid)
                    entry->min_world = min_valid;
                if (entry->max_world < max_valid)
                    entry->max_world = max_valid;
                if (entry->func.linfo == NULL) {
                    entry->func.linfo = newmeth;
                    jl_gc_wb(entry, newmeth);
                }
                assert(entry->func.linfo == newmeth);
                JL_GC_POP();
                return newmeth;
            }
        }
    }

    jl_typemap_insert(cache, parent, cachett, simplett, guardsigs,
            (jl_value_t*)newmeth, offs, &lambda_cache,
            min_valid, max_valid);

    JL_GC_POP();
    return newmeth;
}

// this is the general entry point for taking a match (returned by jl_typemap_assoc_by_type with subtype=1)
// and getting the most-specific one (or NULL, if there isn't one that is most specific)
static jl_typemap_entry_t *jl_typemap_morespecific_by_type(jl_typemap_entry_t *first JL_PROPAGATES_ROOT, jl_value_t *types, jl_svec_t **penv, size_t world)
{
    jl_typemap_entry_t *candidate = first;
    jl_value_t *resorted = first->func.method->resorted;
    // pick a method out of the resorted list that is more specific than any other applicable method
    if ((jl_value_t*)resorted != jl_nothing) {
        size_t i, l = jl_array_len(resorted);
        //int isambig = 0;
        for (i = 0; i < l; i++) {
            jl_typemap_entry_t *prior = (jl_typemap_entry_t*)jl_array_ptr_ref(resorted, i);
            if (prior->min_world <= world && world <= prior->max_world && jl_subtype(types, (jl_value_t*)prior->sig)) {
                if (candidate == first || jl_type_morespecific((jl_value_t*)prior->sig, (jl_value_t*)candidate->sig)) {
                    candidate = prior;
                }
                //else if (!jl_type_morespecific((jl_value_t*)candidate->sig, (jl_value_t*)prior->sig)) {
                //    isambig = 1;
                //}
            }
        }
        // and then make sure it is more specific than all other applicable (unsorted) methods
        //if (isambig)
        //    return NULL;
        if (candidate != first) {
            jl_value_t *ambigs = first->func.method->ambig;
            if ((jl_value_t*)ambigs != jl_nothing) {
                size_t i, l = jl_array_len(ambigs);
                for (i = 0; i < l; i++) {
                    jl_typemap_entry_t *ambig = (jl_typemap_entry_t*)jl_array_ptr_ref(ambigs, i);
                    if (ambig->min_world <= world && world <= ambig->max_world && jl_subtype(types, (jl_value_t*)ambig->sig)) {
                        if (!jl_type_morespecific((jl_value_t*)candidate->sig, (jl_value_t*)ambig->sig))
                            return NULL;
                    }
                }
            }
            //for (i = 0; i < l; i++) {
            //    jl_typemap_entry_t *prior = (jl_typemap_entry_t*)jl_array_ptr_ref(resorted, i);
            //    if (prior == candidate)
            //        break; // already checked the rest
            //    if (prior->min_world <= world && world <= prior->max_world && jl_subtype(types, (jl_value_t*)prior->sig)) {
            //        if (!jl_type_morespecific((jl_value_t*)candidate->sig, (jl_value_t*)prior->sig))
            //            return NULL;
            //    }
            //}
        }
    }
    // and then make sure none of the ambiguous methods with our candidate are applicable:
    // even if it it is a better match than our first method
    // it might actually still be only net ambiguous when we consider ambiguities
    jl_value_t *ambigs = candidate->func.method->ambig;
    if ((jl_value_t*)ambigs != jl_nothing) {
        size_t i, l = jl_array_len(ambigs);
        for (i = 0; i < l; i++) {
            jl_typemap_entry_t *ambig = (jl_typemap_entry_t*)jl_array_ptr_ref(ambigs, i);
            if (ambig->min_world <= world && world <= ambig->max_world && jl_subtype(types, (jl_value_t*)ambig->sig)) {
                return NULL;
            }
        }
    }
    if (candidate != first && penv) {
        // get the updated `env` for our match
        int match = jl_subtype_matching(types, (jl_value_t*)candidate->sig, penv);
        assert(match); (void)match;
    }
    return candidate;
}

static jl_method_instance_t *jl_mt_assoc_by_type(jl_methtable_t *mt, jl_datatype_t *tt, int mt_cache, size_t world)
{
    // caller must hold the mt->writelock
    struct jl_typemap_assoc search = {(jl_value_t*)tt, world, NULL, 0, ~(size_t)0};
    jl_typemap_entry_t *entry = jl_typemap_assoc_by_type(mt->cache, &search, jl_cachearg_offset(mt), /*subtype*/1);
    if (entry && entry->func.value)
        return entry->func.linfo;

    jl_method_instance_t *nf = NULL;
    jl_svec_t *newparams = NULL;
    search.env = jl_emptysvec;
    JL_GC_PUSH3(&tt, &search.env, &newparams);
    entry = jl_typemap_assoc_by_type(mt->defs, &search, /*offs*/0, /*subtype*/1);

    if (entry != NULL) {
        entry = jl_typemap_morespecific_by_type(entry, (jl_value_t*)tt, &search.env, world);
        if (entry != NULL) {
            jl_method_t *m = entry->func.method;
            jl_svec_t *env = search.env;
            if (!mt_cache) {
                intptr_t nspec = (mt == jl_type_type_mt ? m->nargs + 1 : mt->max_args + 2);
                jl_compilation_sig(tt, env, m, nspec, &newparams);
                if (newparams)
                    tt = jl_apply_tuple_type(newparams);
                nf = jl_specializations_get_linfo(m, (jl_value_t*)tt, env);
            }
            else {
                nf = cache_method(mt, &mt->cache, (jl_value_t*)mt, tt, m, world, env);
            }
        }
    }
    JL_GC_POP();
    return nf;
}

void print_func_loc(JL_STREAM *s, jl_method_t *m)
{
    long lno = m->line;
    if (lno > 0) {
        char *fname = jl_symbol_name((jl_sym_t*)m->file);
        jl_printf(s, " at %s:%ld", fname, lno);
    }
}

/*
  record ambiguous method priorities

  the relative priority of A and B is ambiguous if
  !subtype(A,B) && !subtype(B,A) && no corresponding tuple
  elements are disjoint.

  for example, (AbstractArray, AbstractMatrix) and (AbstractMatrix, AbstractArray) are ambiguous.
  however, (AbstractArray, AbstractMatrix, Foo) and (AbstractMatrix, AbstractArray, Bar) are fine
  since Foo and Bar are disjoint, so there would be no confusion over
  which one to call.
*/
struct ambiguous_matches_env {
    struct typemap_intersection_env match;
    jl_typemap_t *defs;
    jl_typemap_entry_t *newentry;
    jl_value_t *shadowed;
    int after;
};
const int eager_ambiguity_printing = 0;
static int check_ambiguous_visitor(jl_typemap_entry_t *oldentry, struct typemap_intersection_env *closure0)
{
    struct ambiguous_matches_env *closure = container_of(closure0, struct ambiguous_matches_env, match);
    if (oldentry == closure->newentry) {
        closure->after = 1;
        return 1;
    }
    if (oldentry->max_world < ~(size_t)0)
        return 1; // no world has both active

    jl_typemap_entry_t *before = (closure->after ? closure->newentry : oldentry);
    jl_typemap_entry_t *after = (closure->after ? oldentry : closure->newentry);
    jl_tupletype_t *type = (jl_tupletype_t*)closure->match.type;
    jl_tupletype_t *sig = oldentry->sig;
    jl_value_t *isect = closure->match.ti;

    int msp = 1; // TODO: msp is a really terrible name
    int shadowed = 0;
    int reorder = 0;
    if (closure->match.issubty) { // (new)type <: (old)sig
        // new entry is more specific
        if (!closure->after)
            reorder = 1;
        shadowed = 1;
        // TODO: can stop search now? (copy remainder from oldentry)
    }
    else if (jl_subtype((jl_value_t*)sig, (jl_value_t*)type)) {
        // old entry is more specific
        if (closure->after)
            reorder = 1;
    }
    else if (jl_type_morespecific_no_subtype((jl_value_t*)type, (jl_value_t*)sig)) {
        // new entry is more specific
        if (!closure->after)
            reorder = 1;
        shadowed = 1;
    }
    else if (jl_type_morespecific_no_subtype((jl_value_t*)sig, (jl_value_t*)type)) {
        // old entry is more specific
        if (closure->after)
            reorder = 1;
    }
    else {
        // sort order is ambiguous
        reorder = 1;
        shadowed = 1;
        msp = 0;
    }
    // TODO: also complete detection of a specificity cycle

    // see if the intersection is covered by another existing entry
    // that will resolve the ambiguity (by being more specific than either)
    // (in some cases, this also might end up finding
    // that isect == type or isect == sig and return the original match)
    if (reorder) {
        size_t world = closure->newentry->min_world;
        if (oldentry->min_world > world)
            world = oldentry->min_world;
        int exact1 = jl_subtype(isect, (jl_value_t*)sig);
        int exact2 = jl_subtype(isect, (jl_value_t*)type);
        // TODO: we might like to use `subtype = exact1 && exact2` here, but check_disabled_ambiguous_visitor
        // won't be able to handle that, so we might end up making some unnecessary mambig entries here
        // but I don't have any examples of such
        struct jl_typemap_assoc search = {(jl_value_t*)isect, world, NULL, 0, ~(size_t)0};
        jl_typemap_entry_t *l = jl_typemap_assoc_by_type(closure->defs, &search, /*offs*/0, /*subtype*/0);
        //assert((!subtype || l != after) && "bad typemap lookup result"); // should find `before` first
        if (l != NULL && l != before && l != after) {
            if ((exact1 || jl_type_morespecific_no_subtype((jl_value_t*)l->sig, (jl_value_t*)sig)) &&  // no subtype since `l->sig >: isect >: sig`
                (exact2 || jl_type_morespecific_no_subtype((jl_value_t*)l->sig, (jl_value_t*)type))) { // no subtype since `l->sig >: isect >: type`
                // ok, intersection is already covered by a more specific method
                reorder = 0; // this lack of ordering doesn't matter (unless we delete this method--then it will)
                shadowed = 0; // we wouldn't find anything that mattered
            }
        }
    }

    // ok: record specificity ordering violation
    if (reorder) {
        jl_method_t *beforem = before->func.method;
        jl_method_t *afterm = after->func.method;
        if (msp) {
            if ((jl_value_t*)beforem->resorted == jl_nothing) {
                beforem->resorted = (jl_value_t*)jl_alloc_vec_any(0);
                jl_gc_wb(beforem, beforem->resorted);
            }
            jl_array_ptr_1d_push((jl_array_t*)beforem->resorted, (jl_value_t*)after);
        }
        else {
            if ((jl_value_t*)beforem->ambig == jl_nothing) {
                beforem->ambig = (jl_value_t*)jl_alloc_vec_any(0);
                jl_gc_wb(beforem, beforem->ambig);
            }
            if ((jl_value_t*)afterm->ambig == jl_nothing) {
                afterm->ambig = (jl_value_t*)jl_alloc_vec_any(0);
                jl_gc_wb(afterm, afterm->ambig);
            }
            jl_array_ptr_1d_push((jl_array_t*)beforem->ambig, (jl_value_t*)after);
            jl_array_ptr_1d_push((jl_array_t*)afterm->ambig, (jl_value_t*)before);
            if (eager_ambiguity_printing) {
                jl_method_t *m1 = closure->newentry->func.method;
                jl_method_t *m2 = oldentry->func.method;
                JL_STREAM *s = JL_STDERR;
                jl_printf(s, "WARNING: New definition \n    ");
                jl_static_show_func_sig(s, (jl_value_t*)type);
                print_func_loc(s, m1);
                jl_printf(s, "\nis ambiguous with: \n    ");
                jl_static_show_func_sig(s, (jl_value_t*)sig);
                print_func_loc(s, m2);
                jl_printf(s, ".\nTo fix, define \n    ");
                jl_static_show_func_sig(s, isect);
                jl_printf(s, "\nbefore the new definition.\n");
            }
        }
    }

    // ok: record that this method definition is being partially replaced
    // (either with a real definition, or an ambiguity error)
    // be careful not to try to scan something from the current dump-reload though
    if (shadowed && oldentry->min_world != closure->newentry->min_world) {
        if (closure->shadowed == NULL) {
            closure->shadowed = (jl_value_t*)oldentry;
        }
        else if (!jl_is_array(closure->shadowed)) {
            jl_array_t *list = jl_alloc_vec_any(2);
            jl_array_ptr_set(list, 0, closure->shadowed);
            jl_array_ptr_set(list, 1, (jl_value_t*)oldentry);
            closure->shadowed = (jl_value_t*)list;
        }
        else {
            jl_array_ptr_1d_push((jl_array_t*)closure->shadowed, (jl_value_t*)oldentry);
        }
    }
    return 1;
}

static jl_value_t *check_ambiguous_matches(jl_typemap_t *defs, jl_typemap_entry_t *newentry, jl_typemap_intersection_visitor_fptr fptr)
{
    jl_tupletype_t *type = newentry->sig;
    jl_tupletype_t *ttypes = (jl_tupletype_t*)jl_unwrap_unionall((jl_value_t*)type);
    size_t l = jl_nparams(ttypes);
    jl_value_t *va = NULL;
    if (l > 0) {
        va = jl_tparam(ttypes, l - 1);
        if (jl_is_vararg_type(va))
            va = jl_unwrap_vararg(va);
        else
            va = NULL;
    }
    struct ambiguous_matches_env env = {{fptr, (jl_value_t*)type, va}};
    env.match.ti = NULL;
    env.match.env = jl_emptysvec;
    env.defs = defs;
    env.newentry = newentry;
    env.shadowed = NULL;
    env.after = 0;
    JL_GC_PUSH3(&env.match.env, &env.match.ti, &env.shadowed);
    jl_typemap_intersection_visitor(defs, 0, &env.match);
    JL_GC_POP();
    return env.shadowed;
}

static int check_disabled_ambiguous_visitor(jl_typemap_entry_t *oldentry, struct typemap_intersection_env *closure0)
{
    struct ambiguous_matches_env *closure = container_of(closure0, struct ambiguous_matches_env, match);
    if (oldentry == closure->newentry) {
        closure->after = 1;
        return 1;
    }
    if (oldentry->max_world < ~(size_t)0)
        return 1;
    jl_tupletype_t *sig = oldentry->sig;
    jl_value_t *type = closure->match.type;
    jl_value_t *isect2 = NULL;
    if (closure->shadowed == NULL)
        closure->shadowed = (jl_value_t*)jl_alloc_vec_any(0);
    JL_GC_PUSH1(&isect2);
    int i, l = jl_array_len(closure->shadowed);
    for (i = 0; i < l; i++) {
        jl_typemap_entry_t *before = (jl_typemap_entry_t*)jl_array_ptr_ref(closure->shadowed, i);
        isect2 = jl_type_intersection((jl_value_t*)before->sig, (jl_value_t*)sig);
        // see if the intersection was covered by precisely the disabled method
        // that means we now need to record the ambiguity
        if (jl_types_equal(type, isect2)) {
            jl_method_t *beforem = before->func.method;
            jl_method_t *afterm = oldentry->func.method;
            int msp = jl_type_morespecific((jl_value_t*)sig, (jl_value_t*)before->sig);
            if (msp) {
                if ((jl_value_t*)beforem->resorted == jl_nothing) {
                    beforem->resorted = (jl_value_t*)jl_alloc_vec_any(0);
                    jl_gc_wb(beforem, beforem->resorted);
                }
                jl_array_ptr_1d_push((jl_array_t*)beforem->resorted, (jl_value_t*)oldentry);
            }
            else if (!jl_type_morespecific((jl_value_t*)before->sig, (jl_value_t*)sig)) {
                if ((jl_value_t*)beforem->ambig == jl_nothing) {
                    beforem->ambig = (jl_value_t*)jl_alloc_vec_any(0);
                    jl_gc_wb(beforem, beforem->ambig);
                }
                if ((jl_value_t*)afterm->ambig == jl_nothing) {
                    afterm->ambig = (jl_value_t*)jl_alloc_vec_any(0);
                    jl_gc_wb(afterm, afterm->ambig);
                }
                jl_array_ptr_1d_push((jl_array_t*)beforem->ambig, (jl_value_t*)oldentry);
                jl_array_ptr_1d_push((jl_array_t*)afterm->ambig, (jl_value_t*)before);
            }
        }
    }
    JL_GC_POP();
    jl_array_ptr_1d_push((jl_array_t*)closure->shadowed, (jl_value_t*)oldentry);
    return 1;
}


static void method_overwrite(jl_typemap_entry_t *newentry, jl_method_t *oldvalue)
{
    // method overwritten
    if ((jl_options.warn_overwrite == JL_OPTIONS_WARN_OVERWRITE_ON) ||
        (jl_options.incremental && jl_generating_output())) {
        jl_method_t *method = (jl_method_t*)newentry->func.method;
        jl_module_t *newmod = method->module;
        jl_module_t *oldmod = oldvalue->module;
        JL_STREAM *s = JL_STDERR;
        jl_printf(s, "WARNING: Method definition ");
        jl_static_show_func_sig(s, (jl_value_t*)newentry->sig);
        jl_printf(s, " in module %s", jl_symbol_name(oldmod->name));
        print_func_loc(s, oldvalue);
        jl_printf(s, " overwritten");
        if (oldmod != newmod)
            jl_printf(s, " in module %s", jl_symbol_name(newmod->name));
        print_func_loc(s, method);
        jl_printf(s, ".\n");
        jl_uv_flush(s);
    }
    if (jl_options.incremental && jl_generating_output())
        jl_printf(JL_STDERR, "  ** incremental compilation may be fatally broken for this module **\n\n");
}

static void update_max_args(jl_methtable_t *mt, jl_value_t *type)
{
    if (mt == jl_type_type_mt || mt == jl_nonfunction_mt)
        return;
    type = jl_unwrap_unionall(type);
    assert(jl_is_datatype(type));
    size_t na = jl_nparams(type);
    if (jl_va_tuple_kind((jl_datatype_t*)type) == JL_VARARG_UNBOUND)
        na--;
    if (na > mt->max_args)
        mt->max_args = na;
}

jl_array_t *_jl_debug_method_invalidation JL_GLOBALLY_ROOTED = NULL;
JL_DLLEXPORT jl_value_t *jl_debug_method_invalidation(int state)
{
    /* After calling with `state = 1`, caller is responsible for
       holding a reference to the returned array until this is called
       again with `state = 0`. */
    if (state) {
        if (_jl_debug_method_invalidation)
            return (jl_value_t*) _jl_debug_method_invalidation;
        _jl_debug_method_invalidation = jl_alloc_array_1d(jl_array_any_type, 0);
        return (jl_value_t*) _jl_debug_method_invalidation;
    }
    _jl_debug_method_invalidation = NULL;
    return jl_nothing;
}

// recursively invalidate cached methods that had an edge to a replaced method
static void invalidate_method_instance(jl_method_instance_t *replaced, size_t max_world, int depth)
{
    if (_jl_debug_method_invalidation) {
        jl_value_t *boxeddepth = NULL;
        JL_GC_PUSH1(&boxeddepth);
        jl_array_ptr_1d_push(_jl_debug_method_invalidation, (jl_value_t*)replaced);
        boxeddepth = jl_box_int32(depth);
        jl_array_ptr_1d_push(_jl_debug_method_invalidation, boxeddepth);
        JL_GC_POP();
    }
    if (!jl_is_method(replaced->def.method))
        return; // shouldn't happen, but better to be safe
    JL_LOCK_NOGC(&replaced->def.method->writelock);
    jl_code_instance_t *codeinst = replaced->cache;
    while (codeinst) {
        if (codeinst->max_world == ~(size_t)0) {
            assert(codeinst->min_world - 1 <= max_world && "attempting to set illogical world constraints (probable race condition)");
            codeinst->max_world = max_world;
        }
        assert(codeinst->max_world <= max_world);
        codeinst = codeinst->next;
    }
    // recurse to all backedges to update their valid range also
    jl_array_t *backedges = replaced->backedges;
    if (backedges) {
        replaced->backedges = NULL;
        size_t i, l = jl_array_len(backedges);
        for (i = 0; i < l; i++) {
            jl_method_instance_t *replaced = (jl_method_instance_t*)jl_array_ptr_ref(backedges, i);
            invalidate_method_instance(replaced, max_world, depth + 1);
        }
    }
    JL_UNLOCK_NOGC(&replaced->def.method->writelock);
}

// invalidate cached methods that overlap this definition
static int invalidate_backedges(jl_method_instance_t *replaced_linfo, size_t max_world)
{
    JL_LOCK_NOGC(&replaced_linfo->def.method->writelock);
    jl_array_t *backedges = replaced_linfo->backedges;
    int invalidated = 0;
    if (backedges) {
        // invalidate callers (if any)
        replaced_linfo->backedges = NULL;
        size_t i, l = jl_array_len(backedges);
        jl_method_instance_t **replaced = (jl_method_instance_t**)jl_array_ptr_data(backedges);
        for (i = 0; i < l; i++) {
            invalidate_method_instance(replaced[i], max_world, 1);
        }
        invalidated = 1;
    }
    JL_UNLOCK_NOGC(&replaced_linfo->def.method->writelock);
    return invalidated;
}

// add a backedge from callee to caller
JL_DLLEXPORT void jl_method_instance_add_backedge(jl_method_instance_t *callee, jl_method_instance_t *caller)
{
    JL_LOCK(&callee->def.method->writelock);
    if (!callee->backedges) {
        // lazy-init the backedges array
        callee->backedges = jl_alloc_vec_any(1);
        jl_gc_wb(callee, callee->backedges);
        jl_array_ptr_set(callee->backedges, 0, caller);
    }
    else {
        size_t i, l = jl_array_len(callee->backedges);
        for (i = 0; i < l; i++) {
            if (jl_array_ptr_ref(callee->backedges, i) == (jl_value_t*)caller)
                break;
        }
        if (i == l) {
            jl_array_ptr_1d_push(callee->backedges, (jl_value_t*)caller);
        }
    }
    JL_UNLOCK(&callee->def.method->writelock);
}

// add a backedge from a non-existent signature to caller
JL_DLLEXPORT void jl_method_table_add_backedge(jl_methtable_t *mt, jl_value_t *typ, jl_value_t *caller)
{
    JL_LOCK(&mt->writelock);
    if (!mt->backedges) {
        // lazy-init the backedges array
        mt->backedges = jl_alloc_vec_any(2);
        jl_gc_wb(mt, mt->backedges);
        jl_array_ptr_set(mt->backedges, 0, typ);
        jl_array_ptr_set(mt->backedges, 1, caller);
    }
    else {
        size_t i, l = jl_array_len(mt->backedges);
        for (i = 1; i < l; i += 2) {
            if (jl_types_equal(jl_array_ptr_ref(mt->backedges, i - 1), typ)) {
                if (jl_array_ptr_ref(mt->backedges, i) == caller) {
                    JL_UNLOCK(&mt->writelock);
                    return;
                }
                // reuse the already cached instance of this type
                typ = jl_array_ptr_ref(mt->backedges, i - 1);
            }
        }
        jl_array_ptr_1d_push(mt->backedges, typ);
        jl_array_ptr_1d_push(mt->backedges, caller);
    }
    JL_UNLOCK(&mt->writelock);
}

struct invalidate_mt_env {
    jl_value_t *shadowed;
    size_t max_world;
};
static int invalidate_mt_cache(jl_typemap_entry_t *oldentry, void *closure0)
{
    struct invalidate_mt_env *env = (struct invalidate_mt_env*)closure0;
    if (oldentry->max_world == ~(size_t)0) {
        jl_method_instance_t *mi = oldentry->func.linfo;
        jl_method_t *m = mi->def.method;
        int intersects = 0;
        if (jl_is_method(env->shadowed)) {
            if ((jl_value_t*)m == env->shadowed) {
                intersects = 1;
            }
        }
        else {
            assert(jl_is_array(env->shadowed));
            jl_typemap_entry_t **d = (jl_typemap_entry_t**)jl_array_ptr_data(env->shadowed);
            size_t i, n = jl_array_len(env->shadowed);
            for (i = 0; i < n; i++) {
                if (m == d[i]->func.method) {
                    intersects = 1;
                    break;
                }
            }
        }
        if (intersects) {
            if (_jl_debug_method_invalidation) {
                jl_value_t *loctag = NULL;
                JL_GC_PUSH1(&loctag);
                jl_array_ptr_1d_push(_jl_debug_method_invalidation, (jl_value_t*)mi);
                loctag = jl_cstr_to_string("invalidate_mt_cache");
                jl_array_ptr_1d_push(_jl_debug_method_invalidation, loctag);
                JL_GC_POP();
            }
            oldentry->max_world = env->max_world;
        }
    }
    return 1;
}

static int typemap_search(jl_typemap_entry_t *entry, void *closure)
{
    if ((void*)(entry->func.method) == *(jl_method_t**)closure) {
        *(jl_typemap_entry_t**)closure = entry;
        return 0;
    }
    return 1;
}

static jl_typemap_entry_t *do_typemap_search(jl_methtable_t *mt JL_PROPAGATES_ROOT, jl_method_t *method) JL_NOTSAFEPOINT;

#ifndef __clang_analyzer__
static jl_typemap_entry_t *do_typemap_search(jl_methtable_t *mt JL_PROPAGATES_ROOT, jl_method_t *method) JL_NOTSAFEPOINT {
    jl_value_t *closure = (jl_value_t*)(method);
    if (jl_typemap_visitor(mt->defs, typemap_search, &closure))
        jl_error("method not in method table");
    return (jl_typemap_entry_t *)closure;
}
#endif

// TODO: decrease repeated work?
// This implementation is stupidly inefficient, but probably correct
JL_DLLEXPORT void jl_method_table_disable(jl_methtable_t *mt, jl_method_t *method)
{
    if (jl_options.incremental && jl_generating_output())
        jl_printf(JL_STDERR, "WARNING: method deletion during Module precompile may lead to undefined behavior"
                             "\n  ** incremental compilation may be fatally broken for this module **\n\n");
    jl_typemap_entry_t *methodentry = do_typemap_search(mt, method);
    JL_LOCK(&mt->writelock);
    // Narrow the world age on the method to make it uncallable
    method->deleted_world = methodentry->max_world = jl_world_counter++;
    // Recompute ambiguities (deleting a more specific method might reveal ambiguities that it previously resolved)
    (void)check_ambiguous_matches(mt->defs, methodentry, check_disabled_ambiguous_visitor);
    // drop this method from mt->cache
    struct invalidate_mt_env mt_cache_env;
    mt_cache_env.max_world = methodentry->max_world - 1;
    mt_cache_env.shadowed = (jl_value_t*)method;
    jl_typemap_visitor(mt->cache, invalidate_mt_cache, (void*)&mt_cache_env);
    // Invalidate the backedges
    jl_svec_t *specializations = methodentry->func.method->specializations;
    int invalidated = 0;
    jl_value_t *loctag = NULL;
    JL_GC_PUSH1(&loctag);
    size_t i, l = jl_svec_len(specializations);
    for (i = 0; i < l; i++) {
        jl_method_instance_t *mi = (jl_method_instance_t*)jl_svecref(specializations, i);
        if (mi) {
            invalidated = 1;
            if (invalidate_backedges(mi, methodentry->max_world))
                if (_jl_debug_method_invalidation) {
                    if (!loctag)
                        loctag = jl_cstr_to_string("jl_method_table_disable");
                    jl_array_ptr_1d_push(_jl_debug_method_invalidation, loctag);
                }
        }
    }
    if (invalidated && _jl_debug_method_invalidation) {
        jl_array_ptr_1d_push(_jl_debug_method_invalidation, (jl_value_t*)method);
        if (!loctag)
            loctag = jl_cstr_to_string("jl_method_table_disable");
        jl_array_ptr_1d_push(_jl_debug_method_invalidation, loctag);
    }
    JL_GC_POP();
    JL_UNLOCK(&mt->writelock);
}

static int is_call_ambiguous(jl_methtable_t *mt, jl_value_t *types JL_PROPAGATES_ROOT, size_t world)
{
    struct jl_typemap_assoc search = {(jl_value_t*)types, world, NULL, 0, ~(size_t)0};
    jl_typemap_entry_t *entry = jl_typemap_assoc_by_type(mt->defs, &search, /*offs*/0, /*subtype*/1);
    if (entry == NULL)
        return 0; // we added a new definition to consider
    jl_typemap_entry_t *m = jl_typemap_morespecific_by_type(entry, (jl_value_t*)types, NULL, world);
    if (m == NULL) {
        // TODO: this isn't quite right, since we just ask if the entry dominates
        // over all subtypes of `types`, but wanted to ask the inverse question
        return 1; // a new ambiguity doesn't change the result of method lookup
    }
    return 0; // existing and/or method already covered this intersection (TODO: which is it?)
}

JL_DLLEXPORT void jl_method_table_insert(jl_methtable_t *mt, jl_method_t *method, jl_tupletype_t *simpletype)
{
    JL_TIMING(ADD_METHOD);
    assert(jl_is_method(method));
    assert(jl_is_mtable(mt));
    jl_value_t *type = method->sig;
    jl_value_t *oldvalue = NULL, *isect = NULL;
    if (method->primary_world == 1)
        method->primary_world = ++jl_world_counter;
    size_t max_world = method->primary_world - 1;
    int invalidated = 0;
    jl_value_t *loctag = NULL;  // debug info for invalidation
    JL_GC_PUSH3(&oldvalue, &loctag, &isect);
    JL_LOCK(&mt->writelock);
    // first delete the existing entry (we'll disable it later)
    struct jl_typemap_assoc search = {(jl_value_t*)type, method->primary_world, NULL, 0, ~(size_t)0};
    jl_typemap_entry_t *oldentry = jl_typemap_assoc_by_type(mt->defs, &search, /*offs*/0, /*subtype*/0);
    if (oldentry) {
        oldentry->max_world = method->primary_world - 1;
        // TODO: just append our new entry right here
    }
    // then add our new entry
    jl_typemap_entry_t *newentry = jl_typemap_insert(&mt->defs, (jl_value_t*)mt,
            (jl_tupletype_t*)type, simpletype, jl_emptysvec, (jl_value_t*)method, 0, &method_defs,
            method->primary_world, method->deleted_world);
    oldvalue = check_ambiguous_matches(mt->defs, newentry, check_ambiguous_visitor);
    if (oldentry) {
        oldvalue = oldentry->func.value;
        method_overwrite(newentry, (jl_method_t*)oldvalue);
    }
    else {
        if (mt->backedges) {
            jl_value_t **backedges = jl_array_ptr_data(mt->backedges);
            size_t i, na = jl_array_len(mt->backedges);
            size_t ins = 0;
            for (i = 1; i < na; i += 2) {
                jl_value_t *backedgetyp = backedges[i - 1];
                isect = jl_type_intersection(backedgetyp, (jl_value_t*)type);
                if (isect != jl_bottom_type && !is_call_ambiguous(mt, isect, max_world)) {
                    jl_method_instance_t *backedge = (jl_method_instance_t*)backedges[i];
                    invalidate_method_instance(backedge, max_world, 0);
                    invalidated = 1;
                    if (_jl_debug_method_invalidation)
                        jl_array_ptr_1d_push(_jl_debug_method_invalidation, (jl_value_t*)backedgetyp);
                }
                else {
                    backedges[ins++] = backedges[i - 1];
                    backedges[ins++] = backedges[i - 0];
                }
            }
            if (ins == 0)
                mt->backedges = NULL;
            else
                jl_array_del_end(mt->backedges, na - ins);
        }
    }
    if (oldvalue) {
        if (jl_typeis(oldvalue, jl_typemap_entry_type))
            oldvalue = ((jl_typemap_entry_t*)oldvalue)->func.value; // a method
        // drop anything in mt->cache that might overlap with the new method
        struct invalidate_mt_env mt_cache_env;
        mt_cache_env.max_world = max_world;
        mt_cache_env.shadowed = oldvalue;
        jl_typemap_visitor(mt->cache, invalidate_mt_cache, (void*)&mt_cache_env);
        //TODO: if it's small, might it be better to drop it all too?
        //if (mt != jl_type_type_mt) {
        //    mt->cache = jl_nothing;
        //}

        jl_value_t **d;
        size_t j, n;
        if (jl_is_method(oldvalue)) {
            d = &oldvalue;
            n = 1;
        }
        else {
            assert(jl_is_array(oldvalue));
            d = jl_array_ptr_data(oldvalue);
            n = jl_array_len(oldvalue);
        }
        for (j = 0; j < n; j++) {
            jl_value_t *m = d[j];
            if (jl_is_array(oldvalue))
                m = ((jl_typemap_entry_t*)m)->func.value;
            jl_svec_t *specializations = ((jl_method_t*)m)->specializations;
            size_t i, l = jl_svec_len(specializations);
            for (i = 0; i < l; i++) {
                jl_method_instance_t *mi = (jl_method_instance_t*)jl_svecref(specializations, i);
<<<<<<< HEAD
                if (mi != NULL) {
                    isect = jl_type_intersection(type, (jl_value_t*)mi->specTypes);
                    if (isect != jl_bottom_type && !is_call_ambiguous(mt, isect, max_world))
                        if (invalidate_backedges(mi, max_world)) {
                            invalidated = 1;
                            if (_jl_debug_method_invalidation) {
                                jl_array_ptr_1d_push(_jl_debug_method_invalidation, (jl_value_t*)mi);
                                if (!loctag) {
                                    loctag = jl_cstr_to_string("jl_method_table_insert");
                                    jl_gc_wb(_jl_debug_method_invalidation, loctag);
                                }
                                jl_array_ptr_1d_push(_jl_debug_method_invalidation, loctag);
                            }
=======
                if (mi != NULL && !jl_has_empty_intersection(type, (jl_value_t*)mi->specTypes))
                    if (invalidate_backedges(mi, max_world)) {
                        invalidated = 1;
                        if (_jl_debug_method_invalidation) {
                            jl_array_ptr_1d_push(_jl_debug_method_invalidation, (jl_value_t*)mi);
                            if (!loctag)
                                loctag = jl_cstr_to_string("jl_method_table_insert");
                            jl_array_ptr_1d_push(_jl_debug_method_invalidation, loctag);
>>>>>>> f65561f8
                        }
                }
            }
        }
    }
    if (invalidated && _jl_debug_method_invalidation) {
        jl_array_ptr_1d_push(_jl_debug_method_invalidation, (jl_value_t*)method);
        if (!loctag)
            loctag = jl_cstr_to_string("jl_method_table_insert");
        jl_array_ptr_1d_push(_jl_debug_method_invalidation, loctag);
    }
    update_max_args(mt, type);
    JL_UNLOCK(&mt->writelock);
    JL_GC_POP();
}

static void JL_NORETURN jl_method_error_bare(jl_function_t *f, jl_value_t *args, size_t world)
{
    if (jl_methoderror_type) {
        jl_value_t *e = jl_new_struct_uninit(jl_methoderror_type);
        struct jl_method_error {
            jl_value_t *f;
            jl_value_t *args;
            size_t world;
        } *pe = (struct jl_method_error*)e,
           ee = {f, args, world};
        *pe = ee;
        jl_throw(e);
    }
    else {
        jl_printf((JL_STREAM*)STDERR_FILENO, "A method error occurred before the base MethodError type was defined. Aborting...\n");
        jl_static_show((JL_STREAM*)STDERR_FILENO,(jl_value_t*)f); jl_printf((JL_STREAM*)STDERR_FILENO," world %u\n", (unsigned)world);
        jl_static_show((JL_STREAM*)STDERR_FILENO,args); jl_printf((JL_STREAM*)STDERR_FILENO,"\n");
        jl_ptls_t ptls = jl_get_ptls_states();
        ptls->bt_size = rec_backtrace(ptls->bt_data, JL_MAX_BT_SIZE, 0);
        jl_critical_error(0, NULL, ptls->bt_data, &ptls->bt_size);
        abort();
    }
    // not reached
}

void JL_NORETURN jl_method_error(jl_function_t *f, jl_value_t **args, size_t na, size_t world)
{
    jl_value_t *argtup = jl_f_tuple(NULL, args, na - 1);
    JL_GC_PUSH1(&argtup);
    jl_method_error_bare(f, argtup, world);
    // not reached
}

jl_tupletype_t *arg_type_tuple(jl_value_t *arg1, jl_value_t **args, size_t nargs)
{
    return jl_inst_arg_tuple_type(arg1, args, nargs, 1);
}

jl_method_instance_t *jl_method_lookup(jl_value_t **args, size_t nargs, int cache, size_t world)
{
    assert(nargs > 0 && "expected caller to handle this case");
    jl_methtable_t *mt = jl_gf_mtable(args[0]);
    jl_typemap_entry_t *entry = jl_typemap_assoc_exact(mt->cache, args[0], &args[1], nargs, jl_cachearg_offset(mt), world);
    if (entry)
        return entry->func.linfo;
    JL_LOCK(&mt->writelock);
    jl_tupletype_t *tt = arg_type_tuple(args[0], &args[1], nargs);
    JL_GC_PUSH1(&tt);
    jl_method_instance_t *sf = jl_mt_assoc_by_type(mt, tt, cache, world);
    JL_GC_POP();
    JL_UNLOCK(&mt->writelock);
    return sf;
}

// return a Vector{Any} of svecs, each describing a method match:
// Any[svec(tt, spvals, m), ...]
// tt is the intersection of the type argument and the method signature,
// spvals is any matched static parameter values, m is the Method,
//
// lim is the max # of methods to return. if there are more, returns jl_false.
// -1 for no limit.
JL_DLLEXPORT jl_value_t *jl_matching_methods(jl_tupletype_t *types, int lim, int include_ambiguous,
                                             size_t world, size_t *min_valid, size_t *max_valid)
{
    JL_TIMING(METHOD_MATCH);
    jl_value_t *unw = jl_unwrap_unionall((jl_value_t*)types);
    if (jl_is_tuple_type(unw) && jl_tparam0(unw) == jl_bottom_type)
        return (jl_value_t*)jl_an_empty_vec_any;
    jl_methtable_t *mt = jl_method_table_for(unw);
    if ((jl_value_t*)mt == jl_nothing)
        return jl_false; // indeterminate - ml_matches can't deal with this case
    return ml_matches(mt->defs, 0, types, lim, include_ambiguous, world, min_valid, max_valid);
}

jl_method_instance_t *jl_get_unspecialized(jl_method_instance_t *method JL_PROPAGATES_ROOT)
{
    // one unspecialized version of a function can be shared among all cached specializations
    jl_method_t *def = method->def.method;
    if (!jl_is_method(def) || def->source == NULL) {
        // generated functions might instead randomly just never get inferred, sorry
        return method;
    }
    if (def->unspecialized == NULL) {
        JL_LOCK(&def->writelock);
        if (def->unspecialized == NULL) {
            def->unspecialized = jl_get_specialized(def, def->sig, jl_emptysvec);
            jl_gc_wb(def, def->unspecialized);
        }
        JL_UNLOCK(&def->writelock);
    }
    return def->unspecialized;
}


jl_code_instance_t *jl_method_compiled(jl_method_instance_t *mi, size_t world)
{
    jl_code_instance_t *codeinst;
    codeinst = mi->cache;

    while (codeinst) {
        if (codeinst->min_world <= world && world <= codeinst->max_world && codeinst->invoke != NULL) {
            return codeinst;
        }
        codeinst = codeinst->next;
    }
    return NULL;
}

jl_code_instance_t *jl_compile_method_internal(jl_method_instance_t *mi, size_t world)
{
    jl_code_instance_t *codeinst = jl_method_compiled(mi, world);
    if (codeinst)
        return codeinst;

    if (jl_options.compile_enabled == JL_OPTIONS_COMPILE_OFF ||
        jl_options.compile_enabled == JL_OPTIONS_COMPILE_MIN) {
        // copy fptr from the template method definition
        jl_method_t *def = mi->def.method;
        if (jl_is_method(def) && def->unspecialized) {
            jl_code_instance_t *unspec = def->unspecialized->cache;
            if (unspec && unspec->invoke != NULL) {
                jl_code_instance_t *codeinst = jl_set_method_inferred(mi, (jl_value_t*)jl_any_type, NULL, NULL,
                    0, 1, ~(size_t)0);
                codeinst->isspecsig = 0;
                codeinst->specptr = unspec->specptr;
                codeinst->rettype_const = unspec->rettype_const;
                jl_atomic_store_release(&codeinst->invoke, unspec->invoke);
                return codeinst;
            }
        }
        jl_code_info_t *src = jl_code_for_interpreter(mi);
        if (!jl_code_requires_compiler(src)) {
            jl_code_instance_t *codeinst = jl_set_method_inferred(mi, (jl_value_t*)jl_any_type, NULL, NULL,
                0, 1, ~(size_t)0);
            jl_atomic_store_release(&codeinst->invoke, jl_fptr_interpret_call);
            return codeinst;
        }
        if (jl_options.compile_enabled == JL_OPTIONS_COMPILE_OFF) {
            jl_printf(JL_STDERR, "code missing for ");
            jl_static_show(JL_STDERR, (jl_value_t*)mi);
            jl_printf(JL_STDERR, " : sysimg may not have been built with --compile=all\n");
        }
    }

    codeinst = jl_generate_fptr(mi, world);
    if (!codeinst) {
        jl_method_instance_t *unspec = jl_get_unspecialized(mi);
        jl_code_instance_t *ucache = jl_get_method_inferred(unspec, (jl_value_t*)jl_any_type, 1, ~(size_t)0);
        // ask codegen to make the fptr for unspec
        if (ucache->invoke == NULL)
            jl_generate_fptr_for_unspecialized(ucache);
        if (ucache->invoke != jl_fptr_sparam &&
            ucache->invoke != jl_fptr_interpret_call) {
            return ucache;
        }
        codeinst = jl_set_method_inferred(mi, (jl_value_t*)jl_any_type, NULL, NULL,
            0, 1, ~(size_t)0);
        codeinst->isspecsig = 0;
        codeinst->specptr = ucache->specptr;
        codeinst->rettype_const = ucache->rettype_const;
        jl_atomic_store_release(&codeinst->invoke, ucache->invoke);
    }
    return codeinst;
}


JL_DLLEXPORT jl_value_t *jl_fptr_const_return(jl_value_t *f, jl_value_t **args, uint32_t nargs, jl_code_instance_t *m)
{
    return m->rettype_const;
}

JL_DLLEXPORT jl_value_t *jl_fptr_args(jl_value_t *f, jl_value_t **args, uint32_t nargs, jl_code_instance_t *m)
{
    return m->specptr.fptr1(f, args, nargs);
}

JL_DLLEXPORT jl_value_t *jl_fptr_sparam(jl_value_t *f, jl_value_t **args, uint32_t nargs, jl_code_instance_t *m)
{
    jl_svec_t *sparams = m->def->sparam_vals;
    assert(sparams != jl_emptysvec);
    return m->specptr.fptr3(f, args, nargs, sparams);
}

// Return the index of the invoke api, if known
JL_DLLEXPORT int32_t jl_invoke_api(jl_code_instance_t *codeinst)
{
    jl_callptr_t f = codeinst->invoke;
    if (f == NULL)
        return 0;
    if (f == &jl_fptr_args)
        return 1;
    if (f == &jl_fptr_const_return)
        return 2;
    if (f == &jl_fptr_sparam)
        return 3;
    if (f == &jl_fptr_interpret_call)
        return 4;
    return -1;
}

// compile-time method lookup
jl_method_instance_t *jl_get_specialization1(jl_tupletype_t *types JL_PROPAGATES_ROOT, size_t world, size_t *min_valid, size_t *max_valid, int mt_cache)
{
    JL_TIMING(METHOD_LOOKUP_COMPILE);
    if (jl_has_free_typevars((jl_value_t*)types))
        return NULL; // don't poison the cache due to a malformed query
    if (!jl_has_concrete_subtype((jl_value_t*)types))
        return NULL;

    // find if exactly 1 method matches (issue #7302)
    jl_value_t *matches = jl_matching_methods(types, 1, 1, world, min_valid, max_valid);
    if (matches == jl_false || jl_array_len(matches) != 1)
        return NULL;
    jl_tupletype_t *tt = NULL;
    jl_svec_t *newparams = NULL;
    JL_GC_PUSH3(&matches, &tt, &newparams);
    jl_svec_t *match = (jl_svec_t*)jl_array_ptr_ref(matches, 0);
    jl_method_t *m = (jl_method_t*)jl_svecref(match, 2);
    jl_svec_t *env = (jl_svec_t*)jl_svecref(match, 1);
    jl_tupletype_t *ti = (jl_tupletype_t*)jl_svecref(match, 0);
    jl_method_instance_t *nf = NULL;
    if (jl_is_datatype(ti)) {
        jl_methtable_t *mt = jl_method_table_for((jl_value_t*)ti);
        if ((jl_value_t*)mt != jl_nothing) {
            // get the specialization without caching it
            if (mt_cache && ((jl_datatype_t*)ti)->isdispatchtuple) {
                // Since we also use this presence in the cache
                // to trigger compilation when producing `.ji` files,
                // inject it there now if we think it will be
                // used via dispatch later (e.g. because it was hinted via a call to `precompile`)
                JL_LOCK(&mt->writelock);
                nf = cache_method(mt, &mt->cache, (jl_value_t*)mt, ti, m, world, env);
                JL_UNLOCK(&mt->writelock);
            }
            else {
                intptr_t nspec = (mt == jl_type_type_mt || mt == jl_nonfunction_mt ? m->nargs + 1 : mt->max_args + 2);
                jl_compilation_sig(ti, env, m, nspec, &newparams);
                tt = (newparams ? jl_apply_tuple_type(newparams) : ti);
                int is_compileable = ((jl_datatype_t*)ti)->isdispatchtuple ||
                    jl_isa_compileable_sig(tt, m);
                if (is_compileable) {
                    nf = jl_specializations_get_linfo(m, (jl_value_t*)tt, env);
                }
            }
        }
    }
    JL_GC_POP();
    return nf;
}

static void _generate_from_hint(jl_method_instance_t *mi, size_t world)
{
    int generating_llvm = jl_options.outputo || jl_options.outputbc || jl_options.outputunoptbc || jl_options.outputasm;
    // If we are saving ji files (e.g. package pre-compilation or intermediate sysimg build steps),
    // don't bother generating anything since it won't be saved.
    if (jl_rettype_inferred(mi, world, world) == jl_nothing)
        (void)jl_type_infer(mi, world, 1);
    // If we are saving ji files (e.g. package pre-compilation or intermediate sysimg build steps),
    // don't bother generating output in the current environment
    if (generating_llvm) {
        jl_value_t *codeinst = jl_rettype_inferred(mi, world, world);
        if (codeinst != jl_nothing)
            if (((jl_code_instance_t*)codeinst)->invoke == jl_fptr_const_return)
                return; // probably not a good idea to generate code
        // If we are saving LLVM or native code, generate the LLVM IR so that it'll
        // be included in the saved LLVM module.
        // TODO: compilation is now stateless
    }
}

void jl_compile_now(jl_method_instance_t *mi)
{
    size_t world = jl_world_counter;
    size_t tworld = jl_typeinf_world;
    _generate_from_hint(mi, world);
    if (jl_typeinf_func && mi->def.method->primary_world <= tworld) {
        // if it's part of the compiler, also attempt to compile for the compiler world too
        _generate_from_hint(mi, tworld);
    }
}

JL_DLLEXPORT int jl_compile_hint(jl_tupletype_t *types)
{
    size_t world = jl_world_counter;
    size_t tworld = jl_typeinf_world;
    size_t min_valid = 0;
    size_t max_valid = ~(size_t)0;
    jl_method_instance_t *mi = jl_get_specialization1(types, world, &min_valid, &max_valid, 1);
    if (mi == NULL)
        return 0;
    JL_GC_PROMISE_ROOTED(mi);
    if (jl_generating_output()) {
        jl_compile_now(mi);
        // In addition to full compilation of the compilation-signature, if `types` is more specific (e.g. due to nospecialize),
        // also run inference now on the original `types`, since that may help us guide inference to find
        // additional useful methods that should be compiled
        //ALT: if (jl_is_datatype(types) && ((jl_datatype_t*)types)->isdispatchtuple && !jl_egal(mi->specTypes, types))
        //ALT: if (jl_subtype(types, mi->specTypes))
        if (!jl_subtype(mi->specTypes, (jl_value_t*)types)) {
            jl_svec_t *tpenv2 = jl_emptysvec;
            jl_value_t *types2 = NULL;
            JL_GC_PUSH2(&tpenv2, &types2);
            types2 = jl_type_intersection_env((jl_value_t*)types, (jl_value_t*)mi->def.method->sig, &tpenv2);
            jl_method_instance_t *li2 = jl_specializations_get_linfo(mi->def.method, (jl_value_t*)types2, tpenv2);
            JL_GC_POP();
            if (jl_rettype_inferred(li2, world, world) == jl_nothing)
                (void)jl_type_infer(li2, world, 1);
            if (jl_typeinf_func && mi->def.method->primary_world <= tworld) {
                if (jl_rettype_inferred(li2, tworld, tworld) == jl_nothing)
                    (void)jl_type_infer(li2, tworld, 1);
            }
        }
    }
    else {
        // Otherwise (this branch), assuming we are at runtime (normal JIT) and
        // we should generate the native code immediately in preparation for use.
        (void)jl_compile_method_internal(mi, world);
    }
    return 1;
}

#ifndef NDEBUG
// see if a call to m with a subtype of `types` might be ambiguous
static int jl_has_call_ambiguities(jl_value_t *types, jl_method_t *m, size_t world)
{
    if (m->ambig == jl_nothing)
        return 0;
    for (size_t i = 0; i < jl_array_len(m->ambig); i++) {
        jl_typemap_entry_t *mambig = (jl_typemap_entry_t*)jl_array_ptr_ref(m->ambig, i);
        if (mambig->min_world <= world && world <= mambig->max_world)
            if (!jl_has_empty_intersection((jl_value_t*)mambig->sig, types))
                return 1;
    }
    return 0;
}
#endif

JL_DLLEXPORT jl_value_t *jl_get_spec_lambda(jl_tupletype_t *types, size_t world, size_t *min_valid, size_t *max_valid)
{
    jl_method_instance_t *mi = jl_get_specialization1(types, world, min_valid, max_valid, 0);
    if (!mi)
        return jl_nothing;
    assert(!jl_has_call_ambiguities((jl_value_t*)types, mi->def.method, world));
    return (jl_value_t*)mi;
}

// add type of `f` to front of argument tuple type
jl_value_t *jl_argtype_with_function(jl_function_t *f, jl_value_t *types0)
{
    jl_value_t *types = jl_unwrap_unionall(types0);
    size_t l = jl_nparams(types);
    jl_value_t *tt = (jl_value_t*)jl_alloc_svec(1+l);
    size_t i;
    JL_GC_PUSH1(&tt);
    if (jl_is_type(f))
        jl_svecset(tt, 0, jl_wrap_Type(f));
    else
        jl_svecset(tt, 0, jl_typeof(f));
    for(i=0; i < l; i++)
        jl_svecset(tt, i+1, jl_tparam(types,i));
    tt = (jl_value_t*)jl_apply_tuple_type((jl_svec_t*)tt);
    tt = jl_rewrap_unionall(tt, types0);
    JL_GC_POP();
    return tt;
}

#ifdef JL_TRACE
static int trace_en = 0;
static int error_en = 1;
static void __attribute__ ((unused)) enable_trace(int x) { trace_en=x; }
static void show_call(jl_value_t *F, jl_value_t **args, uint32_t nargs)
{
    jl_static_show(JL_STDOUT, F);
    jl_printf(JL_STDOUT, "(");
    for(size_t i=0; i < nargs; i++) {
        if (i > 0) jl_printf(JL_STDOUT, ", ");
        jl_static_show(JL_STDOUT, jl_typeof(args[i]));
    }
    jl_printf(JL_STDOUT, ")");
}
#endif

STATIC_INLINE jl_value_t *verify_type(jl_value_t *v) JL_NOTSAFEPOINT
{
    assert(v && jl_typeof(v) && jl_typeof(jl_typeof(v)) == (jl_value_t*)jl_datatype_type);
    return v;
}

STATIC_INLINE jl_value_t *_jl_invoke(jl_value_t *F, jl_value_t **args, uint32_t nargs, jl_method_instance_t *mfunc, size_t world)
{
    // manually inlined copy of jl_method_compiled
    jl_code_instance_t *codeinst = mfunc->cache;
    while (codeinst) {
        if (codeinst->min_world <= world && world <= codeinst->max_world && codeinst->invoke != NULL) {
            jl_value_t *res = codeinst->invoke(F, args, nargs, codeinst);
            return verify_type(res);
        }
        codeinst = codeinst->next;
    }
    int64_t last_alloc = jl_options.malloc_log ? jl_gc_diff_total_bytes() : 0;
    int last_errno = errno;
#ifdef _OS_WINDOWS_
    DWORD last_error = GetLastError();
#endif
    codeinst = jl_compile_method_internal(mfunc, world);
#ifdef _OS_WINDOWS_
    SetLastError(last_error);
#endif
    errno = last_errno;
    if (jl_options.malloc_log)
        jl_gc_sync_total_bytes(last_alloc); // discard allocation count from compilation
    jl_value_t *res = codeinst->invoke(F, args, nargs, codeinst);
    return verify_type(res);
}

JL_DLLEXPORT jl_value_t *jl_invoke(jl_value_t *F, jl_value_t **args, uint32_t nargs, jl_method_instance_t *mfunc)
{
    size_t world = jl_get_ptls_states()->world_age;
    return _jl_invoke(F, args, nargs, mfunc, world);
}

STATIC_INLINE int sig_match_fast(jl_value_t *arg1t, jl_value_t **args, jl_value_t **sig, size_t n)
{
    // NOTE: This function is a huge performance hot spot!!
    if (arg1t != sig[0])
        return 0;
    size_t i;
    for (i = 1; i < n; i++) {
        jl_value_t *decl = sig[i];
        jl_value_t *a = args[i - 1];
        if (jl_typeof(a) != decl) {
            /*
              we are only matching concrete types here, and those types are
              hash-consed, so pointer comparison should work.
            */
            return 0;
        }
    }
    return 1;
}

jl_typemap_entry_t *call_cache[N_CALL_CACHE] JL_GLOBALLY_ROOTED;
static uint8_t pick_which[N_CALL_CACHE];
#ifdef JL_GF_PROFILE
size_t ncalls;
void call_cache_stats()
{
    int pick_which_stat[4] = {0, 0, 0, 0};
    int i, count = 0;
    for (i = 0; i < N_CALL_CACHE; i++) {
        if (call_cache[i])
            count++;
    }
    for (i = 0; i < N_CALL_CACHE; i++) {
        ++pick_which_stat[pick_which[i] & 3];
    }
    jl_safe_printf("cache occupied: %d / %d; pick_which stats: {%d, %d, %d, %d}\n",
            count, N_CALL_CACHE,
            pick_which_stat[0], pick_which_stat[1], pick_which_stat[2], pick_which_stat[3]);
}
#endif

STATIC_INLINE jl_method_instance_t *jl_lookup_generic_(jl_value_t *F, jl_value_t **args, uint32_t nargs,
                                                       uint32_t callsite, size_t world)
{
#ifdef JL_GF_PROFILE
    ncalls++;
#endif
#ifdef JL_TRACE
    int traceen = trace_en; //&& ((char*)&mt < jl_stack_hi-6000000);
    if (traceen)
        show_call(F, args, nargs);
#endif
    nargs++; // add F to argument count
    jl_value_t *FT = jl_typeof(F);

    /*
      search order:
      check associative hash based on callsite address for leafsig match
      look at concrete signatures
      if there is an exact match, return it
      otherwise look for a matching generic signature
      if no concrete or generic match, raise error
      if no generic match, use the concrete one even if inexact
      otherwise instantiate the generic method and use it
    */
    // compute the entry hashes
    // use different parts of the value
    // so that a collision across all of
    // them is less likely
    uint32_t cache_idx[4] = {
        (callsite) & (N_CALL_CACHE - 1),
        (callsite >> 8) & (N_CALL_CACHE - 1),
        (callsite >> 16) & (N_CALL_CACHE - 1),
        (callsite >> 24 | callsite << 8) & (N_CALL_CACHE - 1)};
    jl_typemap_entry_t *entry = NULL;
    jl_methtable_t *mt = NULL;
    int i;
    // check each cache entry to see if it matches
    //#pragma unroll
    //for (i = 0; i < 4; i++) {
    //    LOOP_BODY(i);
    //}
#define LOOP_BODY(_i) do { \
            i = _i; \
            entry = call_cache[cache_idx[i]]; \
            if (entry && nargs == jl_svec_len(entry->sig->parameters) && \
                sig_match_fast(FT, args, jl_svec_data(entry->sig->parameters), nargs) && \
                world >= entry->min_world && world <= entry->max_world) { \
                goto have_entry; \
            } \
        } while (0);
    LOOP_BODY(0);
    LOOP_BODY(1);
    LOOP_BODY(2);
    LOOP_BODY(3);
#undef LOOP_BODY
    i = 4;
    // if no method was found in the associative cache, check the full cache
    if (i == 4) {
        JL_TIMING(METHOD_LOOKUP_FAST);
        mt = jl_gf_mtable(F);
        entry = jl_typemap_assoc_exact(mt->cache, F, args, nargs, jl_cachearg_offset(mt), world);
        if (entry && entry->isleafsig && entry->simplesig == (void*)jl_nothing && entry->guardsigs == jl_emptysvec) {
            // put the entry into the cache if it's valid for a leafsig lookup,
            // using pick_which to slightly randomize where it ends up
            call_cache[cache_idx[++pick_which[cache_idx[0]] & 3]] = entry;
            goto have_entry;
        }
    }

    jl_method_instance_t *mfunc;
    if (entry) {
have_entry:
        mfunc = entry->func.linfo;
    }
    else {
        int64_t last_alloc = jl_options.malloc_log ? jl_gc_diff_total_bytes() : 0;
        JL_LOCK(&mt->writelock);
        // cache miss case
        JL_TIMING(METHOD_LOOKUP_SLOW);
        jl_tupletype_t *tt = arg_type_tuple(F, args, nargs);
        JL_GC_PUSH1(&tt);
        mfunc = jl_mt_assoc_by_type(mt, tt, /*cache*/1, world);
        JL_GC_POP();
        JL_UNLOCK(&mt->writelock);
        if (jl_options.malloc_log)
            jl_gc_sync_total_bytes(last_alloc); // discard allocation count from compilation
        if (mfunc == NULL) {
#ifdef JL_TRACE
            if (error_en)
                show_call(F, args, nargs);
#endif
            jl_method_error(F, args, nargs, world);
            // unreachable
        }
    }

#ifdef JL_TRACE
    if (traceen)
        jl_printf(JL_STDOUT, " at %s:%d\n", jl_symbol_name(mfunc->def.method->file), mfunc->def.method->line);
#endif
    return mfunc;
}

jl_method_instance_t *jl_lookup_generic(jl_value_t **args, uint32_t nargs, uint32_t callsite,
                                        size_t world)
{
    return jl_lookup_generic_(args[0], &args[1], nargs - 1, callsite, world);
}

JL_DLLEXPORT jl_value_t *jl_apply_generic(jl_value_t *F, jl_value_t **args, uint32_t nargs)
{
    size_t world = jl_get_ptls_states()->world_age;
    jl_method_instance_t *mfunc = jl_lookup_generic_(F, args, nargs,
                                                     jl_int32hash_fast(jl_return_address()),
                                                     world);
    JL_GC_PROMISE_ROOTED(mfunc);
    return _jl_invoke(F, args, nargs, mfunc, world);
}

JL_DLLEXPORT jl_value_t *jl_gf_invoke_lookup(jl_value_t *types JL_PROPAGATES_ROOT, size_t world)
{
    jl_methtable_t *mt = jl_method_table_for(types);
    if ((jl_value_t*)mt == jl_nothing)
        return jl_nothing;

    // XXX: return min/max world
    struct jl_typemap_assoc search = {(jl_value_t*)types, world, NULL, 0, ~(size_t)0};
    jl_typemap_entry_t *entry = jl_typemap_assoc_by_type(mt->defs, &search, /*offs*/0, /*subtype*/1);
    if (entry == NULL)
        return jl_nothing;
    jl_typemap_entry_t *m = jl_typemap_morespecific_by_type(entry, (jl_value_t*)types, NULL, world);
    if (m == NULL)
        return jl_nothing;
    return (jl_value_t*)m;
}

static jl_value_t *jl_gf_invoke_by_method(jl_method_t *method, jl_value_t *gf, jl_value_t **args, size_t nargs);

// invoke()
// this does method dispatch with a set of types to match other than the
// types of the actual arguments. this means it sometimes does NOT call the
// most specific method for the argument types, so we need different logic.
// first we use the given types to look up a definition, then we perform
// caching and specialization within just that definition.
// every definition has its own private method table for this purpose.
//
// NOTE: assumes argument type is a subtype of the lookup type.
jl_value_t *jl_gf_invoke(jl_value_t *types0, jl_value_t *gf, jl_value_t **args, size_t nargs)
{
    size_t world = jl_get_ptls_states()->world_age;
    jl_value_t *types = NULL;
    JL_GC_PUSH1(&types);
    types = jl_argtype_with_function(gf, types0);
    jl_typemap_entry_t *entry = (jl_typemap_entry_t*)jl_gf_invoke_lookup(types, world);

    if ((jl_value_t*)entry == jl_nothing) {
        jl_method_error_bare(gf, types0, world);
        // unreachable
    }

    // now we have found the matching definition.
    // next look for or create a specialization of this definition.
    JL_GC_POP();
    jl_method_t *method = entry->func.method;
    JL_GC_PROMISE_ROOTED(method);
    return jl_gf_invoke_by_method(method, gf, args, nargs);
}

static jl_value_t *jl_gf_invoke_by_method(jl_method_t *method, jl_value_t *gf, jl_value_t **args, size_t nargs)
{
    jl_method_instance_t *mfunc = NULL;
    jl_typemap_entry_t *tm = NULL;
    if (method->invokes != NULL)
        tm = jl_typemap_assoc_exact(method->invokes, gf, args, nargs, 1, 1);
    if (tm) {
        mfunc = tm->func.linfo;
    }
    else {
        int64_t last_alloc = jl_options.malloc_log ? jl_gc_diff_total_bytes() : 0;
        jl_svec_t *tpenv = jl_emptysvec;
        jl_tupletype_t *tt = NULL;
        JL_GC_PUSH2(&tpenv, &tt);
        JL_LOCK(&method->writelock);
        tt = arg_type_tuple(gf, args, nargs);
        if (jl_is_unionall(method->sig)) {
            int sub = jl_subtype_matching((jl_value_t*)tt, (jl_value_t*)method->sig, &tpenv);
            assert(sub); (void)sub;
        }

        if (method->invokes == NULL)
            method->invokes = jl_nothing;

        mfunc = cache_method(NULL, &method->invokes, (jl_value_t*)method, tt, method, 1, tpenv);
        JL_UNLOCK(&method->writelock);
        JL_GC_POP();
        if (jl_options.malloc_log)
            jl_gc_sync_total_bytes(last_alloc); // discard allocation count from compilation
    }
    JL_GC_PROMISE_ROOTED(mfunc);
    size_t world = jl_get_ptls_states()->world_age;
    return _jl_invoke(gf, args, nargs - 1, mfunc, world);
}

JL_DLLEXPORT jl_value_t *jl_get_invoke_lambda(jl_typemap_entry_t *entry, jl_value_t *tt)
{
    // TODO: refactor this method to be more like `jl_get_specialization1`
    if (!jl_is_datatype(tt) || !((jl_datatype_t*)tt)->isdispatchtuple)
        return jl_nothing;

    jl_method_t *method = entry->func.method;
    jl_typemap_entry_t *tm = NULL;
    struct jl_typemap_assoc search = {(jl_value_t*)tt, 1, NULL, 0, ~(size_t)0};
    if (method->invokes != NULL) {
        tm = jl_typemap_assoc_by_type(method->invokes, &search, /*offs*/1, /*subtype*/1);
        if (tm) {
            return (jl_value_t*)tm->func.linfo;
        }
    }

    JL_LOCK(&method->writelock);
    if (method->invokes != NULL) {
        tm = jl_typemap_assoc_by_type(method->invokes, &search, /*offs*/1, /*subtype*/1);
        if (tm) {
            jl_method_instance_t *mfunc = tm->func.linfo;
            JL_UNLOCK(&method->writelock);
            return (jl_value_t*)mfunc;
        }
    }

    jl_svec_t *tpenv = jl_emptysvec;
    JL_GC_PUSH1(&tpenv);
    if (jl_is_unionall(method->sig)) {
        jl_value_t *ti =
            jl_type_intersection_env(tt, (jl_value_t*)method->sig, &tpenv);
        assert(ti != (jl_value_t*)jl_bottom_type);
        (void)ti;
    }

    if (method->invokes == NULL)
        method->invokes = jl_nothing;

    jl_method_instance_t *mfunc = cache_method(NULL, &method->invokes, (jl_value_t*)method,
                                               (jl_tupletype_t*)tt, method, 1, tpenv);
    JL_GC_POP();
    JL_UNLOCK(&method->writelock);
    return (jl_value_t*)mfunc;
}

// Return value is rooted globally
jl_function_t *jl_new_generic_function_with_supertype(jl_sym_t *name, jl_module_t *module, jl_datatype_t *st)
{
    // type name is function name prefixed with #
    size_t l = strlen(jl_symbol_name(name));
    char *prefixed;
    prefixed = (char*)malloc_s(l+2);
    prefixed[0] = '#';
    strcpy(&prefixed[1], jl_symbol_name(name));
    jl_sym_t *tname = jl_symbol(prefixed);
    free(prefixed);
    jl_datatype_t *ftype = (jl_datatype_t*)jl_new_datatype(
            tname, module, st, jl_emptysvec, jl_emptysvec, jl_emptysvec, 0, 0, 0);
    assert(jl_is_datatype(ftype));
    JL_GC_PUSH1(&ftype);
    ftype->name->mt->name = name;
    jl_gc_wb(ftype->name->mt, name);
    jl_set_const(module, tname, (jl_value_t*)ftype);
    jl_value_t *f = jl_new_struct(ftype);
    ftype->instance = f; jl_gc_wb(ftype, f);
    JL_GC_POP();
    return (jl_function_t*)f;
}

JL_DLLEXPORT jl_function_t *jl_get_kwsorter(jl_value_t *ty)
{
    jl_methtable_t *mt = jl_argument_method_table(ty);
    if ((jl_value_t*)mt == jl_nothing)
        jl_error("cannot get keyword sorter for abstract type");
    if (!mt->kwsorter) {
        JL_LOCK(&mt->writelock);
        if (!mt->kwsorter) {
            char *name;
            if (mt == jl_nonfunction_mt) {
                name = jl_symbol_name(mt->name);
            }
            else {
                jl_datatype_t *dt = (jl_datatype_t*)jl_argument_datatype(ty);
                assert(jl_is_datatype(dt));
                name = jl_symbol_name(dt->name->name);
                if (name[0] == '#')
                    name++;
            }
            size_t l = strlen(name);
            char *suffixed = (char*)malloc_s(l+5);
            strcpy(&suffixed[0], name);
            strcpy(&suffixed[l], "##kw");
            jl_sym_t *fname = jl_symbol(suffixed);
            mt->kwsorter = jl_new_generic_function_with_supertype(fname, mt->module, jl_function_type);
            jl_gc_wb(mt, mt->kwsorter);
        }
        JL_UNLOCK(&mt->writelock);
    }
    return mt->kwsorter;
}

jl_function_t *jl_new_generic_function(jl_sym_t *name, jl_module_t *module)
{
    return jl_new_generic_function_with_supertype(name, module, jl_function_type);
}

struct ml_matches_env {
    struct typemap_intersection_env match;
    // results:
    jl_value_t *t; // array of svec(argtypes, params, Method)
    size_t min_valid;
    size_t max_valid;
    // temporary:
    jl_svec_t *matc;   // current working svec
    htable_t visited;
    // inputs:
    size_t world;
    int lim;
    int include_ambiguous;  // whether ambiguous matches should be included
};

static int ml_matches_visitor(jl_typemap_entry_t *ml, struct typemap_intersection_env *closure0)
{
    struct ml_matches_env *closure = container_of(closure0, struct ml_matches_env, match);
    if (closure->world < ml->min_world) {
        // ignore method table entries that are part of a later world
        if (closure->max_valid >= ml->min_world)
            closure->max_valid = ml->min_world - 1;
        return 1;
    }
    else if (closure->world > ml->max_world) {
        // ignore method table entries that have been replaced in the current world
        if (closure->min_valid <= ml->max_world)
            closure->min_valid = ml->max_world + 1;
        return 1;
    }
    else {
        // intersect the env valid range with method's valid range
        if (closure->min_valid < ml->min_world)
            closure->min_valid = ml->min_world;
        if (closure->max_valid > ml->max_world)
            closure->max_valid = ml->max_world;
    }
    jl_method_t *meth = ml->func.method;
    assert(meth);
    // see if we've already visited this due to method table ordering
    if ((jl_value_t*)meth->ambig != jl_nothing) {
        // keep track that we've already visited this ambiguous method
        // since we could see it again
        void **visited = ptrhash_bp(&closure->visited, (void*)ml);
        if (*visited != HT_NOTFOUND)
            return 1;
        *visited = (void*)visited;
    }
    else if (ptrhash_get(&closure->visited, (void*)ml) != HT_NOTFOUND) {
        return 1; // already visited this (via the `resorted` or `ambig` lists)
    }
    // a method is shadowed if type <: S <: m->sig where S is the
    // signature of another applicable method
    /*
      more generally, we can stop when the type is a subtype of the
      union of all the signatures examined so far.
    */
    int done = closure0->issubty; // stop; signature fully covers queried type
    // if this method would never actually match, we shouldn't add it to the results
    // in certain cases
    int return_this_match = 1;
    if ((jl_value_t*)meth->resorted != jl_nothing) {
        // first consider adding any more specific matching methods that got put in the table later than us
        jl_value_t *ti = closure->match.ti;
        jl_svec_t *env = closure->match.env;
        JL_GC_PUSH2(&ti, &env);
        size_t j, l = jl_array_len(meth->resorted);
        for (j = 0; j < l; j++) {
            jl_typemap_entry_t *prior = (jl_typemap_entry_t*)jl_array_ptr_ref(meth->resorted, j);
            if (ptrhash_get(&closure->visited, (void*)prior) != HT_NOTFOUND)
                continue; // we've already considered this method
            closure->match.env = jl_emptysvec;
            closure->match.ti = jl_type_intersection_env_s((jl_value_t*)closure->match.type,
                    (jl_value_t*)prior->sig, &closure->match.env, &closure->match.issubty);
            if (closure->match.issubty)
                return_this_match = 0;
            closure->match.issubty = 0; // don't return 0 recursively below
            if (closure->match.ti != (jl_value_t*)jl_bottom_type) {
                // also may need to check `prior` against all `meth->ambig`
                if (!closure->include_ambiguous && (jl_value_t*)meth->ambig != jl_nothing) {
                    size_t j, l = jl_array_len(meth->ambig);
                    for (j = 0; j < l; j++) {
                        jl_typemap_entry_t *mambig = (jl_typemap_entry_t*)jl_array_ptr_ref(meth->ambig, j);
                        jl_value_t *sig2 = (jl_value_t*)mambig->sig;
                        // TODO: involve and update world
                        if (jl_subtype(closure->match.ti, sig2)) {
                            if (!jl_type_morespecific((jl_value_t*)prior->sig, (jl_value_t*)sig2))
                                break;
                        }
                    }
                    if (j != l)
                        continue; // skip this match--it's not unambiguously better
                }
                if (!ml_matches_visitor(prior, closure0)) {
                    JL_GC_POP();
                    return 0; // enough matches already--fast terminate
                }
                ptrhash_put(&closure->visited, (void*)prior, (void*)prior); // won't need to consider it again
            }
        }
        JL_GC_POP();
        closure->match.ti = ti;
        closure->match.env = env;
    }
    if (return_this_match && !closure->include_ambiguous && (jl_value_t*)meth->ambig != jl_nothing) {
        // the current method definitely never matches if the intersection with this method
        // is also fully ambiguous with another method's signature
        size_t j, l = jl_array_len(meth->ambig);
        for (j = 0; j < l; j++) {
            jl_typemap_entry_t *mambig = (jl_typemap_entry_t*)jl_array_ptr_ref(meth->ambig, j);
            jl_value_t *sig2 = (jl_value_t*)mambig->sig;
            // TODO: involve and update world
            if (jl_subtype(closure->match.ti, sig2)) {
                return_this_match = 0;
                break;
            }
        }
    }
    size_t len = jl_array_len(closure->t);
    if (return_this_match && closure->lim >= 0) {
        // we can skip this match if the type intersection is already fully covered
        // by a prior (more specific) match. but only do this in
        // the "limited" mode used by type inference.
        int i;
        for (i = 0; i < len; i++) {
            jl_method_t *prior_match = (jl_method_t*)jl_svecref(jl_array_ptr_ref(closure->t, i), 2);
            jl_value_t *sig2 = (jl_value_t*)prior_match->sig;
            if (closure->include_ambiguous && (jl_value_t*)meth->ambig != jl_nothing) {
                // check that prior sig is not actually just ambiguous with this--may need to include both
                size_t j, l = jl_array_len(meth->ambig);
                for (j = 0; j < l; j++) {
                    jl_typemap_entry_t *mambig = (jl_typemap_entry_t*)jl_array_ptr_ref(meth->ambig, j);
                    if (mambig->func.method == prior_match)
                        break; // continue below
                }
                if (j != l)
                    continue; // still include this match
            }
            if (jl_subtype(closure->match.ti, sig2)) {
                return_this_match = 0;
                break;
            }
        }
    }
    if (return_this_match) {
        if (closure->lim >= 0 && len >= closure->lim) {
            closure->t = (jl_value_t*)jl_false;
            return 0; // too many matches--terminate search
        }
        closure->matc = jl_svec(3, closure->match.ti, closure->match.env, meth);
        if (len == 0) {
            closure->t = (jl_value_t*)jl_alloc_vec_any(1);
            jl_array_ptr_set(closure->t, 0, (jl_value_t*)closure->matc);
        }
        else {
            jl_array_ptr_1d_push((jl_array_t*)closure->t, (jl_value_t*)closure->matc);
        }
    }
    if (closure->include_ambiguous && (jl_value_t*)meth->ambig != jl_nothing) {
        size_t j, l = jl_array_len(meth->ambig);
        for (j = 0; j < l; j++) {
            jl_typemap_entry_t *prior = (jl_typemap_entry_t*)jl_array_ptr_ref(meth->ambig, j);
            closure->match.env = jl_emptysvec;
            closure->match.ti = jl_type_intersection_env((jl_value_t*)closure->match.type,
                    (jl_value_t*)prior->sig, &closure->match.env);
            if (closure->match.ti != (jl_value_t*)jl_bottom_type) {
                if (!ml_matches_visitor(prior, closure0))
                    return 0; // enough matches already--fast terminate
            }
        }
    }
    return !done;
}

// This is the collect form of calling jl_typemap_intersection_visitor
// with optimizations to skip fully shadowed methods.
//
// Returns a match as an array of svec(argtypes, static_params, Method).
// See below for the meaning of lim.
static jl_value_t *ml_matches(jl_typemap_t *defs, int offs,
                              jl_tupletype_t *type, int lim, int include_ambiguous,
                              size_t world, size_t *min_valid, size_t *max_valid)
{
    jl_value_t *unw = jl_unwrap_unionall((jl_value_t*)type);
    assert(jl_is_datatype(unw));
    size_t l = jl_svec_len(((jl_datatype_t*)unw)->parameters);
    jl_value_t *va = NULL;
    if (l > 0) {
        va = jl_tparam(unw, l - 1);
        if (jl_is_vararg_type(va))
            va = jl_unwrap_vararg(va);
        else
            va = NULL;
    }
    struct ml_matches_env env = {{ml_matches_visitor, (jl_value_t*)type, va}};
    env.match.ti = NULL;
    env.match.env = jl_emptysvec;
    env.t = jl_an_empty_vec_any;
    env.matc = NULL;
    env.lim = lim;
    env.include_ambiguous = include_ambiguous;
    env.world = world;
    env.min_valid = *min_valid;
    env.max_valid = *max_valid;
    struct jl_typemap_assoc search = {(jl_value_t*)type, world, jl_emptysvec, env.min_valid, env.max_valid};
    JL_GC_PUSH5(&env.t, &env.matc, &env.match.env, &search.env, &env.match.ti);
    htable_new(&env.visited, 0);
    if (((jl_datatype_t*)unw)->isdispatchtuple) {
        jl_typemap_entry_t *ml = jl_typemap_assoc_by_type(defs, &search, offs, /*subtype*/1);
        env.min_valid = search.min_valid;
        env.max_valid = search.max_valid;
        if (ml) {
            env.match.ti = (jl_value_t*)type;
            env.match.env = search.env;
            env.match.issubty = 1;
            env.match.fptr(ml, &env.match); // also matches all ambig and prior, as needed
        }
    }
    else {
        jl_typemap_intersection_visitor(defs, offs, &env.match);
    }
    htable_free(&env.visited);
    JL_GC_POP();
    *min_valid = env.min_valid;
    *max_valid = env.max_valid;
    return env.t;
}

// see if it might be possible to construct an instance of `typ`
// if ninitialized == nfields, but a fieldtype is Union{},
// that type will not be constructable, for example, tested recursively
int jl_has_concrete_subtype(jl_value_t *typ)
{
    if (typ == jl_bottom_type)
        return 0;
    typ = jl_unwrap_unionall(typ);
    if (jl_is_vararg_type(typ))
        typ = jl_unwrap_vararg(typ);
    if (!jl_is_datatype(typ))
        return 1;
    return ((jl_datatype_t*)typ)->has_concrete_subtype;
}

// TODO: separate the codegen and typeinf locks
//   currently using a coarser lock seems like
//   the best way to avoid acquisition priority
//   ordering violations
//static jl_mutex_t typeinf_lock;
#define typeinf_lock codegen_lock

JL_DLLEXPORT void jl_typeinf_begin(void)
{
    JL_LOCK(&typeinf_lock);
}

JL_DLLEXPORT void jl_typeinf_end(void)
{
    JL_UNLOCK(&typeinf_lock);
}

#ifdef __cplusplus
}
#endif<|MERGE_RESOLUTION|>--- conflicted
+++ resolved
@@ -1820,7 +1820,6 @@
             size_t i, l = jl_svec_len(specializations);
             for (i = 0; i < l; i++) {
                 jl_method_instance_t *mi = (jl_method_instance_t*)jl_svecref(specializations, i);
-<<<<<<< HEAD
                 if (mi != NULL) {
                     isect = jl_type_intersection(type, (jl_value_t*)mi->specTypes);
                     if (isect != jl_bottom_type && !is_call_ambiguous(mt, isect, max_world))
@@ -1828,22 +1827,10 @@
                             invalidated = 1;
                             if (_jl_debug_method_invalidation) {
                                 jl_array_ptr_1d_push(_jl_debug_method_invalidation, (jl_value_t*)mi);
-                                if (!loctag) {
+                                if (!loctag)
                                     loctag = jl_cstr_to_string("jl_method_table_insert");
-                                    jl_gc_wb(_jl_debug_method_invalidation, loctag);
-                                }
                                 jl_array_ptr_1d_push(_jl_debug_method_invalidation, loctag);
                             }
-=======
-                if (mi != NULL && !jl_has_empty_intersection(type, (jl_value_t*)mi->specTypes))
-                    if (invalidate_backedges(mi, max_world)) {
-                        invalidated = 1;
-                        if (_jl_debug_method_invalidation) {
-                            jl_array_ptr_1d_push(_jl_debug_method_invalidation, (jl_value_t*)mi);
-                            if (!loctag)
-                                loctag = jl_cstr_to_string("jl_method_table_insert");
-                            jl_array_ptr_1d_push(_jl_debug_method_invalidation, loctag);
->>>>>>> f65561f8
                         }
                 }
             }
