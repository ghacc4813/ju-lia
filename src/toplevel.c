--- conflicted
+++ resolved
@@ -874,16 +874,10 @@
     int has_ccall = 0, has_defs = 0, has_loops = 0, has_opaque = 0, forced_compile = 0;
     assert(head == jl_thunk_sym);
     thk = (jl_code_info_t*)jl_exprarg(ex, 0);
-<<<<<<< HEAD
     if (!jl_is_code_info(thk) || !jl_typeis(thk->code, jl_array_any_type)) {
         jl_eval_errorf(m, "malformed \"thunk\" statement");
     }
-    body_attributes((jl_array_t*)thk->code, &has_intrinsics, &has_defs, &has_loops);
-=======
-    assert(jl_is_code_info(thk));
-    assert(jl_typeis(thk->code, jl_array_any_type));
     body_attributes((jl_array_t*)thk->code, &has_ccall, &has_defs, &has_loops, &has_opaque, &forced_compile);
->>>>>>> 30d11a3b
 
     jl_value_t *result;
     if (has_ccall ||
