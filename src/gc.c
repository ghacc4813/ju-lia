--- conflicted
+++ resolved
@@ -3276,11 +3276,6 @@
       if (gc_num.interval < default_collect_interval) gc_num.interval = default_collect_interval;
     }
 
-<<<<<<< HEAD
-    gc_time_summary(sweep_full, t_start, gc_end_t, gc_num.freed,
-                    live_bytes, gc_num.interval, pause, gc_num.ttsp,
-                    gc_num.mark_time, gc_num.sweep_time);
-=======
     // We need this for 32 bit but will be useful to set limits on 64 bit
     if (gc_num.interval + live_bytes > max_total_memory) {
         if (live_bytes < max_total_memory) {
@@ -3292,8 +3287,9 @@
        }
     }
 
-    gc_time_summary(sweep_full, t_start, gc_end_t, gc_num.freed, live_bytes, gc_num.interval, pause);
->>>>>>> 2159bfba
+    gc_time_summary(sweep_full, t_start, gc_end_t, gc_num.freed,
+                    live_bytes, gc_num.interval, pause, gc_num.ttsp,
+                    gc_num.mark_time, gc_num.sweep_time);
 
     prev_sweep_full = sweep_full;
     gc_num.pause += !recollect;
