// This file is a part of Julia. License is MIT: https://julialang.org/license

/*
  defining DataTypes
  basic operations on struct and bits values
*/

#include <stdlib.h>
#include <string.h>
#include <stdarg.h>
#include <assert.h>
#include "julia.h"
#include "julia_internal.h"

#ifdef __cplusplus
extern "C" {
#endif

// allocating TypeNames -----------------------------------------------------------

jl_sym_t *jl_demangle_typename(jl_sym_t *s)
{
    char *n = jl_symbol_name(s);
    if (n[0] != '#')
        return s;
    char *end = strrchr(n, '#');
    int32_t len;
    if (end == n || end == n+1)
        len = strlen(n) - 1;
    else
        len = (end-n) - 1;
    return jl_symbol_n(&n[1], len);
}

JL_DLLEXPORT jl_methtable_t *jl_new_method_table(jl_sym_t *name, jl_module_t *module)
{
    jl_ptls_t ptls = jl_get_ptls_states();
    jl_methtable_t *mt =
        (jl_methtable_t*)jl_gc_alloc(ptls, sizeof(jl_methtable_t),
                                     jl_methtable_type);
    mt->name = jl_demangle_typename(name);
    mt->module = module;
    mt->defs.unknown = jl_nothing;
    mt->cache.unknown = jl_nothing;
    mt->max_args = 0;
    mt->kwsorter = NULL;
    mt->backedges = NULL;
    JL_MUTEX_INIT(&mt->writelock);
    return mt;
}

JL_DLLEXPORT jl_typename_t *jl_new_typename_in(jl_sym_t *name, jl_module_t *module)
{
    jl_ptls_t ptls = jl_get_ptls_states();
    jl_typename_t *tn =
        (jl_typename_t*)jl_gc_alloc(ptls, sizeof(jl_typename_t),
                                    jl_typename_type);
    tn->name = name;
    tn->module = module;
    tn->wrapper = NULL;
    tn->cache = jl_emptysvec;
    tn->linearcache = jl_emptysvec;
    tn->names = NULL;
    tn->hash = bitmix(bitmix(module ? module->uuid : 0, name->hash), 0xa1ada1da);
    tn->mt = NULL;
    return tn;
}

// allocating DataTypes -----------------------------------------------------------

jl_datatype_t *jl_new_abstracttype(jl_value_t *name, jl_module_t *module, jl_datatype_t *super, jl_svec_t *parameters)
{
    return jl_new_datatype((jl_sym_t*)name, module, super, parameters, jl_emptysvec, jl_emptysvec, 1, 0, 0);
}

jl_datatype_t *jl_new_uninitialized_datatype(void)
{
    jl_ptls_t ptls = jl_get_ptls_states();
    jl_datatype_t *t = (jl_datatype_t*)jl_gc_alloc(ptls, sizeof(jl_datatype_t), jl_datatype_type);
    t->depth = 0;
    t->hasfreetypevars = 0;
    t->isconcrete = 1;
    t->layout = NULL;
    return t;
}

static jl_datatype_layout_t *jl_get_layout(uint32_t nfields,
                                           uint32_t alignment,
                                           int haspadding,
                                           jl_fielddesc32_t desc[])
{
    // compute the smallest fielddesc type that can hold the layout description
    int fielddesc_type = 0;
    uint32_t npointers = 0;
    // First pointer field
    uint32_t first_ptr = (uint32_t)-1;
    // Last pointer field
    uint32_t last_ptr = 0;
    if (nfields > 0) {
        uint32_t max_size = 0;
        uint32_t max_offset = desc[nfields - 1].offset;
        for (size_t i = 0; i < nfields; i++) {
            if (desc[i].size > max_size)
                max_size = desc[i].size;
            if (desc[i].isptr) {
                npointers++;
                if (first_ptr == (uint32_t)-1)
                    first_ptr = i;
                last_ptr = i;
            }
        }
        jl_fielddesc8_t maxdesc8 = { 0, max_size, max_offset };
        jl_fielddesc16_t maxdesc16 = { 0, max_size, max_offset };
        jl_fielddesc32_t maxdesc32 = { 0, max_size, max_offset };
        if (maxdesc8.size != max_size || maxdesc8.offset != max_offset) {
            fielddesc_type = 1;
            if (maxdesc16.size != max_size || maxdesc16.offset != max_offset) {
                fielddesc_type = 2;
                if (maxdesc32.size != max_size || maxdesc32.offset != max_offset) {
                    assert(0); // should have been verified by caller
                }
            }
        }
    }

    // allocate a new descriptor
    uint32_t fielddesc_size = jl_fielddesc_size(fielddesc_type);
    int has_padding = nfields && npointers;
    jl_datatype_layout_t *flddesc =
        (jl_datatype_layout_t*)jl_gc_perm_alloc(sizeof(jl_datatype_layout_t) +
                                                nfields * fielddesc_size +
                                                (has_padding ? sizeof(uint32_t) : 0), 0, 4, 0);
    if (has_padding) {
        if (first_ptr > UINT16_MAX)
            first_ptr = UINT16_MAX;
        last_ptr = nfields - last_ptr - 1;
        if (last_ptr > UINT16_MAX)
            last_ptr = UINT16_MAX;
        flddesc = (jl_datatype_layout_t*)(((char*)flddesc) + sizeof(uint32_t));
        jl_datatype_layout_n_nonptr(flddesc) = (first_ptr << 16) | last_ptr;
    }
    flddesc->nfields = nfields;
    flddesc->alignment = alignment;
    flddesc->haspadding = haspadding;
    flddesc->fielddesc_type = fielddesc_type;

    // fill out the fields of the new descriptor
    jl_fielddesc8_t* desc8 = (jl_fielddesc8_t*)jl_dt_layout_fields(flddesc);
    jl_fielddesc16_t* desc16 = (jl_fielddesc16_t*)jl_dt_layout_fields(flddesc);
    jl_fielddesc32_t* desc32 = (jl_fielddesc32_t*)jl_dt_layout_fields(flddesc);
    for (size_t i = 0; i < nfields; i++) {
        if (fielddesc_type == 0) {
            desc8[i].offset = desc[i].offset;
            desc8[i].size = desc[i].size;
            desc8[i].isptr = desc[i].isptr;
        }
        else if (fielddesc_type == 1) {
            desc16[i].offset = desc[i].offset;
            desc16[i].size = desc[i].size;
            desc16[i].isptr = desc[i].isptr;
        }
        else {
            desc32[i].offset = desc[i].offset;
            desc32[i].size = desc[i].size;
            desc32[i].isptr = desc[i].isptr;
        }
    }
    uint32_t nexp = 0;
    while (npointers >= 0x10000) {
        nexp++;
        npointers = npointers >> 1;
    }
    flddesc->npointers = npointers | (nexp << 16);
    return flddesc;
}

// Determine if homogeneous tuple with fields of type t will have
// a special alignment beyond normal Julia rules.
// Return special alignment if one exists, 0 if normal alignment rules hold.
// A non-zero result *must* match the LLVM rules for a vector type <nfields x t>.
// For sake of Ahead-Of-Time (AOT) compilation, this routine has to work
// without LLVM being available.
unsigned jl_special_vector_alignment(size_t nfields, jl_value_t *t)
{
    if (!jl_is_vecelement_type(t))
        return 0;
    // LLVM 3.7 and 3.8 either crash or generate wrong code for many
    // SIMD vector sizes N. It seems the rule is that N can have at
    // most 2 non-zero bits. (This is true at least for N<=100.) See
    // also <https://llvm.org/bugs/show_bug.cgi?id=27708>.
    size_t mask = nfields;
    // See e.g.
    // <https://graphics.stanford.edu/%7Eseander/bithacks.html> for an
    // explanation of this bit-counting algorithm.
    mask &= mask-1;             // clear least-significant 1 if present
    mask &= mask-1;             // clear another 1
    if (mask)
        return 0;               // nfields has more than two 1s
    assert(jl_datatype_nfields(t)==1);
    jl_value_t *ty = jl_field_type(t, 0);
    if (!jl_is_primitivetype(ty))
        // LLVM requires that a vector element be a primitive type.
        // LLVM allows pointer types as vector elements, but until a
        // motivating use case comes up for Julia, we reject pointers.
        return 0;
    size_t elsz = jl_datatype_size(ty);
    if (elsz>8 || (1<<elsz & 0x116) == 0)
        // Element size is not 1, 2, 4, or 8.
        return 0;
    size_t size = nfields*elsz;
    // LLVM's alignment rule for vectors seems to be to round up to
    // a power of two, even if that's overkill for the target hardware.
    size_t alignment=1;
    for( ; size>alignment; alignment*=2 )
        continue;
    return alignment;
}

STATIC_INLINE int jl_is_datatype_make_singleton(jl_datatype_t *d)
{
    return (!d->abstract && jl_datatype_size(d) == 0 && d != jl_sym_type && d->name != jl_array_typename &&
            d->uid != 0 && (d->types == jl_emptysvec || !d->mutabl));
}

STATIC_INLINE void jl_allocate_singleton_instance(jl_datatype_t *st)
{
    if (jl_is_datatype_make_singleton(st)) {
        st->instance = jl_gc_alloc(jl_get_ptls_states(), 0, st);
        jl_gc_wb(st, st->instance);
    }
}

void jl_compute_field_offsets(jl_datatype_t *st)
{
    size_t sz = 0, alignm = 1;
    int homogeneous = 1;
    jl_value_t *lastty = NULL;
    uint64_t max_offset = (((uint64_t)1) << 32) - 1;
    uint64_t max_size = max_offset >> 1;

    if (st->name->wrapper) {
        // If layout doesn't depend on type parameters, it's stored in st->name->wrapper
        // and reused by all subtypes.
        jl_datatype_t *w = (jl_datatype_t*)jl_unwrap_unionall(st->name->wrapper);
        if (st != w &&  // this check allows us to re-compute layout for some types during init
            w->layout) {
            st->layout = w->layout;
            st->size = w->size;
            jl_allocate_singleton_instance(st);
            return;
        }
    }
    if (st->types == NULL)
        return;
    uint32_t nfields = jl_svec_len(st->types);
    if (nfields == 0) {
        if (st == jl_sym_type || st == jl_string_type) {
            // opaque layout - heap-allocated blob
            static const jl_datatype_layout_t opaque_byte_layout = {0, 1, 0, 1, 0};
            st->layout = &opaque_byte_layout;
        }
        else if (st == jl_simplevector_type || st->name == jl_array_typename) {
            static const jl_datatype_layout_t opaque_ptr_layout = {0, sizeof(void*), 0, 1, 0};
            st->layout = &opaque_ptr_layout;
        }
        else {
            // reuse the same layout for all singletons
            static const jl_datatype_layout_t singleton_layout = {0, 1, 0, 0, 0};
            st->layout = &singleton_layout;
            jl_allocate_singleton_instance(st);
        }
        return;
    }
    if (!jl_is_leaf_type((jl_value_t*)st)) {
        // compute layout whenever field types have no free variables
        for (size_t i = 0; i < nfields; i++) {
            if (jl_has_free_typevars(jl_field_type(st, i)))
                return;
        }
    }

    size_t descsz = nfields * sizeof(jl_fielddesc32_t);
    jl_fielddesc32_t *desc;
    if (descsz < jl_page_size)
        desc = (jl_fielddesc32_t*)alloca(descsz);
    else
        desc = (jl_fielddesc32_t*)malloc(descsz);
    int haspadding = 0;
    assert(st->name == jl_tuple_typename ||
           st == jl_sym_type ||
           st == jl_simplevector_type ||
           nfields != 0);

    for (size_t i = 0; i < nfields; i++) {
        jl_value_t *ty = jl_field_type(st, i);
        size_t fsz, al;
        if (jl_isbits(ty) && jl_is_concrete_type(ty) && ((jl_datatype_t*)ty)->layout) {
            fsz = jl_datatype_size(ty);
            // Should never happen
            if (__unlikely(fsz > max_size))
                goto throw_ovf;
            al = jl_datatype_align(ty);
            desc[i].isptr = 0;
            if (((jl_datatype_t*)ty)->layout->haspadding)
                haspadding = 1;
        }
        else {
            fsz = sizeof(void*);
            if (fsz > MAX_ALIGN)
                fsz = MAX_ALIGN;
            al = fsz;
            desc[i].isptr = 1;
        }
        assert(al <= JL_HEAP_ALIGNMENT && (JL_HEAP_ALIGNMENT % al) == 0);
        if (al != 0) {
            size_t alsz = LLT_ALIGN(sz, al);
            if (sz & (al - 1))
                haspadding = 1;
            sz = alsz;
            if (al > alignm)
                alignm = al;
        }
        homogeneous &= lastty==NULL || lastty==ty;
        lastty = ty;
        desc[i].offset = sz;
        desc[i].size = fsz;
        if (__unlikely(max_offset - sz < fsz))
            goto throw_ovf;
        sz += fsz;
    }
    if (homogeneous && lastty!=NULL && jl_is_tuple_type(st)) {
        // Some tuples become LLVM vectors with stronger alignment than what was calculated above.
        unsigned al = jl_special_vector_alignment(nfields, lastty);
        assert(al % alignm == 0);
        // JL_HEAP_ALIGNMENT is the biggest alignment we can guarantee on the heap.
        if (al > JL_HEAP_ALIGNMENT)
            alignm = JL_HEAP_ALIGNMENT;
        else if (al)
            alignm = al;
    }
    st->size = LLT_ALIGN(sz, alignm);
    if (st->size > sz)
        haspadding = 1;
    st->layout = jl_get_layout(nfields, alignm, haspadding, desc);
    if (descsz >= jl_page_size) free(desc);
    jl_allocate_singleton_instance(st);
    return;
 throw_ovf:
    if (descsz >= jl_page_size) free(desc);
    jl_throw(jl_overflow_exception);
}

extern int jl_boot_file_loaded;

JL_DLLEXPORT jl_datatype_t *jl_new_datatype(
        jl_sym_t *name,
        jl_module_t *module,
        jl_datatype_t *super,
        jl_svec_t *parameters,
        jl_svec_t *fnames,
        jl_svec_t *ftypes,
        int abstract, int mutabl,
        int ninitialized)
{
    jl_datatype_t *t = NULL;
    jl_typename_t *tn = NULL;
    JL_GC_PUSH2(&t, &tn);

    if (t == NULL)
        t = jl_new_uninitialized_datatype();
    else
        tn = t->name;
    // init before possibly calling jl_new_typename_in
    t->super = super;
    if (super != NULL) jl_gc_wb(t, t->super);
    t->parameters = parameters;
    jl_gc_wb(t, t->parameters);
    t->types = ftypes;
    if (ftypes != NULL) jl_gc_wb(t, t->types);
    t->abstract = abstract;
    t->mutabl = mutabl;
    t->ninitialized = ninitialized;
    t->instance = NULL;
    t->struct_decl = NULL;
    t->ditype = NULL;
    t->size = 0;

    if (tn == NULL) {
        t->name = NULL;
        if (jl_is_typename(name)) {
            tn = (jl_typename_t*)name;
        }
        else {
            tn = jl_new_typename_in((jl_sym_t*)name, module);
            if (!abstract) {
                tn->mt = jl_new_method_table(name, module);
                jl_gc_wb(tn, tn->mt);
            }
        }
        t->name = tn;
        jl_gc_wb(t, t->name);
    }
    t->name->names = fnames;
    jl_gc_wb(t->name, t->name->names);

    if (t->name->wrapper == NULL) {
        t->name->wrapper = (jl_value_t*)t;
        jl_gc_wb(t->name, t);
        int i;
        int np = jl_svec_len(parameters);
        for (i=np-1; i >= 0; i--) {
            t->name->wrapper = jl_new_struct(jl_unionall_type, jl_svecref(parameters,i), t->name->wrapper);
            jl_gc_wb(t->name, t->name->wrapper);
        }
    }
    jl_precompute_memoized_dt(t);

<<<<<<< HEAD
    if (abstract || jl_svec_len(parameters) > 0) {
        t->uid = 0;
    }
    else {
        t->uid = jl_assign_type_uid();
        if (t->types != NULL && t->isconcrete) {
            static const jl_datatype_layout_t singleton_layout = {0, 1, 0, 0, 0};
            if (fnames == jl_emptysvec)
                t->layout = &singleton_layout;
            else
                jl_compute_field_offsets(t);
        }
=======
    t->uid = 0;
    if (!abstract) {
        if (jl_svec_len(parameters) == 0)
            t->uid = jl_assign_type_uid();
        jl_compute_field_offsets(t);
>>>>>>> fe09a7b5
    }
    JL_GC_POP();
    return t;
}

JL_DLLEXPORT jl_datatype_t *jl_new_primitivetype(jl_value_t *name, jl_module_t *module,
                                                 jl_datatype_t *super,
                                                 jl_svec_t *parameters, size_t nbits)
{
    jl_datatype_t *bt = jl_new_datatype((jl_sym_t*)name, module, super, parameters,
                                        jl_emptysvec, jl_emptysvec, 0, 0, 0);
    uint32_t nbytes = (nbits + 7) / 8;
    uint32_t alignm = next_power_of_two(nbytes);
    if (alignm > MAX_ALIGN)
        alignm = MAX_ALIGN;
    bt->size = nbytes;
    bt->layout = jl_get_layout(0, alignm, 0, NULL);
    bt->instance = NULL;
    return bt;
}

// bits constructors ----------------------------------------------------------

typedef struct {
    int64_t a;
    int64_t b;
} bits128_t;

// Note that this function updates len
static jl_value_t *jl_new_bits_internal(jl_value_t *dt, void *data, size_t *len)
{
    jl_ptls_t ptls = jl_get_ptls_states();
    assert(jl_is_datatype(dt));
    jl_datatype_t *bt = (jl_datatype_t*)dt;
    size_t nb = jl_datatype_size(bt);
    if (nb == 0)
        return jl_new_struct_uninit(bt);
    *len = LLT_ALIGN(*len, jl_datatype_align(bt));
    data = (char*)data + (*len);
    *len += nb;
    if (bt == jl_uint8_type)   return jl_box_uint8(*(uint8_t*)data);
    if (bt == jl_int64_type)   return jl_box_int64(*(int64_t*)data);
    if (bt == jl_bool_type)    return (*(int8_t*)data) ? jl_true:jl_false;
    if (bt == jl_int32_type)   return jl_box_int32(*(int32_t*)data);
    if (bt == jl_float64_type) return jl_box_float64(*(double*)data);

    jl_value_t *v = jl_gc_alloc(ptls, nb, bt);
    switch (nb) {
    case  1: *(int8_t*)   jl_data_ptr(v) = *(int8_t*)data;    break;
    case  2: *(int16_t*)  jl_data_ptr(v) = *(int16_t*)data;   break;
    case  4: *(int32_t*)  jl_data_ptr(v) = *(int32_t*)data;   break;
    case  8: *(int64_t*)  jl_data_ptr(v) = *(int64_t*)data;   break;
    case 16: *(bits128_t*)jl_data_ptr(v) = *(bits128_t*)data; break;
    default: memcpy(jl_data_ptr(v), data, nb);
    }
    return v;
}

JL_DLLEXPORT jl_value_t *jl_new_bits(jl_value_t *bt, void *data)
{
    size_t len = 0;
    return jl_new_bits_internal(bt, data, &len);
}

void jl_assign_bits(void *dest, jl_value_t *bits)
{
    size_t nb = jl_datatype_size(jl_typeof(bits));
    if (nb == 0) return;
    switch (nb) {
    case  1: *(int8_t*)dest    = *(int8_t*)jl_data_ptr(bits);    break;
    case  2: *(int16_t*)dest   = *(int16_t*)jl_data_ptr(bits);   break;
    case  4: *(int32_t*)dest   = *(int32_t*)jl_data_ptr(bits);   break;
    case  8: *(int64_t*)dest   = *(int64_t*)jl_data_ptr(bits);   break;
    case 16: *(bits128_t*)dest = *(bits128_t*)jl_data_ptr(bits); break;
    default: memcpy(dest, jl_data_ptr(bits), nb);
    }
}

#define BOXN_FUNC(nb,nw)                                                \
    JL_DLLEXPORT jl_value_t *jl_box##nb(jl_datatype_t *t, int##nb##_t x) \
    {                                                                   \
        jl_ptls_t ptls = jl_get_ptls_states();                          \
        assert(jl_isbits(t));                                           \
        assert(jl_datatype_size(t) == sizeof(x));                       \
        jl_value_t *v = jl_gc_alloc(ptls, nw * sizeof(void*), t);       \
        *(int##nb##_t*)jl_data_ptr(v) = x;                              \
        return v;                                                       \
    }                                                                   \
    jl_value_t *jl_permbox##nb(jl_datatype_t *t, int##nb##_t x)         \
    {                                                                   \
        assert(jl_isbits(t));                                           \
        assert(jl_datatype_size(t) == sizeof(x));                       \
        jl_value_t *v = jl_gc_permobj(nw * sizeof(void*), t);           \
        *(int##nb##_t*)jl_data_ptr(v) = x;                              \
        return v;                                                       \
    }
BOXN_FUNC(8,  1)
BOXN_FUNC(16, 1)
BOXN_FUNC(32, 1)
#ifdef _P64
BOXN_FUNC(64, 1)
#else
BOXN_FUNC(64, 2)
#endif

#define UNBOX_FUNC(j_type,c_type)                                       \
    JL_DLLEXPORT c_type jl_unbox_##j_type(jl_value_t *v)                \
    {                                                                   \
        assert(jl_is_primitivetype(jl_typeof(v)));                           \
        assert(jl_datatype_size(jl_typeof(v)) == sizeof(c_type));       \
        return *(c_type*)jl_data_ptr(v);                                \
    }
UNBOX_FUNC(int8,   int8_t)
UNBOX_FUNC(uint8,  uint8_t)
UNBOX_FUNC(int16,  int16_t)
UNBOX_FUNC(uint16, uint16_t)
UNBOX_FUNC(int32,  int32_t)
UNBOX_FUNC(uint32, uint32_t)
UNBOX_FUNC(int64,  int64_t)
UNBOX_FUNC(uint64, uint64_t)
UNBOX_FUNC(bool,   int8_t)
UNBOX_FUNC(float32, float)
UNBOX_FUNC(float64, double)
UNBOX_FUNC(voidpointer, void*)

#define BOX_FUNC(typ,c_type,pfx,nw)                             \
    JL_DLLEXPORT jl_value_t *pfx##_##typ(c_type x)              \
    {                                                           \
        jl_ptls_t ptls = jl_get_ptls_states();                  \
        jl_value_t *v = jl_gc_alloc(ptls, nw * sizeof(void*),   \
                                    jl_##typ##_type);           \
        *(c_type*)jl_data_ptr(v) = x;                           \
        return v;                                               \
    }
BOX_FUNC(float32, float,  jl_box, 1)
BOX_FUNC(voidpointer, void*,  jl_box, 1)
#ifdef _P64
BOX_FUNC(float64, double, jl_box, 1)
#else
BOX_FUNC(float64, double, jl_box, 2)
#endif

#define NBOX_C 1024

#define SIBOX_FUNC(typ,c_type,nw)\
    static jl_value_t *boxed_##typ##_cache[NBOX_C];             \
    JL_DLLEXPORT jl_value_t *jl_box_##typ(c_type x)             \
    {                                                           \
        jl_ptls_t ptls = jl_get_ptls_states();                  \
        c_type idx = x+NBOX_C/2;                                \
        if ((u##c_type)idx < (u##c_type)NBOX_C)                 \
            return boxed_##typ##_cache[idx];                    \
        jl_value_t *v = jl_gc_alloc(ptls, nw * sizeof(void*),   \
                                    jl_##typ##_type);           \
        *(c_type*)jl_data_ptr(v) = x;                           \
        return v;                                               \
    }
#define UIBOX_FUNC(typ,c_type,nw)                               \
    static jl_value_t *boxed_##typ##_cache[NBOX_C];             \
    JL_DLLEXPORT jl_value_t *jl_box_##typ(c_type x)             \
    {                                                           \
        jl_ptls_t ptls = jl_get_ptls_states();                  \
        if (x < NBOX_C)                                         \
            return boxed_##typ##_cache[x];                      \
        jl_value_t *v = jl_gc_alloc(ptls, nw * sizeof(void*),   \
                                    jl_##typ##_type);           \
        *(c_type*)jl_data_ptr(v) = x;                           \
        return v;                                               \
    }
SIBOX_FUNC(int16,  int16_t, 1)
SIBOX_FUNC(int32,  int32_t, 1)
UIBOX_FUNC(uint16, uint16_t, 1)
UIBOX_FUNC(uint32, uint32_t, 1)
UIBOX_FUNC(char,   uint32_t, 1)
UIBOX_FUNC(ssavalue, size_t, 1)
UIBOX_FUNC(slotnumber, size_t, 1)
#ifdef _P64
SIBOX_FUNC(int64,  int64_t, 1)
UIBOX_FUNC(uint64, uint64_t, 1)
#else
SIBOX_FUNC(int64,  int64_t, 2)
UIBOX_FUNC(uint64, uint64_t, 2)
#endif

static jl_value_t *boxed_int8_cache[256];
JL_DLLEXPORT jl_value_t *jl_box_int8(int8_t x)
{
    return boxed_int8_cache[(uint8_t)x];
}
static jl_value_t *boxed_uint8_cache[256];
JL_DLLEXPORT jl_value_t *jl_box_uint8(uint8_t x)
{
    return boxed_uint8_cache[x];
}

void jl_init_int32_int64_cache(void)
{
    int64_t i;
    for(i=0; i < NBOX_C; i++) {
        boxed_int32_cache[i]  = jl_permbox32(jl_int32_type, i-NBOX_C/2);
        boxed_int64_cache[i]  = jl_permbox64(jl_int64_type, i-NBOX_C/2);
#ifdef _P64
        boxed_ssavalue_cache[i] = jl_permbox64(jl_ssavalue_type, i);
        boxed_slotnumber_cache[i] = jl_permbox64(jl_slotnumber_type, i);
#else
        boxed_ssavalue_cache[i] = jl_permbox32(jl_ssavalue_type, i);
        boxed_slotnumber_cache[i] = jl_permbox32(jl_slotnumber_type, i);
#endif
    }
    for(i=0; i < 256; i++) {
        boxed_uint8_cache[i] = jl_permbox8(jl_uint8_type, i);
    }
}

void jl_init_box_caches(void)
{
    int64_t i;
    for(i=0; i < 256; i++) {
        boxed_int8_cache[i]  = jl_permbox8(jl_int8_type, i);
    }
    for(i=0; i < NBOX_C; i++) {
        boxed_int16_cache[i]  = jl_permbox16(jl_int16_type, i-NBOX_C/2);
        boxed_uint16_cache[i] = jl_permbox16(jl_uint16_type, i);
        boxed_uint32_cache[i] = jl_permbox32(jl_uint32_type, i);
        boxed_char_cache[i]   = jl_permbox32(jl_char_type, i);
        boxed_uint64_cache[i] = jl_permbox64(jl_uint64_type, i);
    }
}

JL_DLLEXPORT jl_value_t *jl_box_bool(int8_t x)
{
    if (x)
        return jl_true;
    return jl_false;
}

// struct constructors --------------------------------------------------------

JL_DLLEXPORT jl_value_t *jl_new_struct(jl_datatype_t *type, ...)
{
    jl_ptls_t ptls = jl_get_ptls_states();
    if (type->instance != NULL) return type->instance;
    va_list args;
    size_t nf = jl_datatype_nfields(type);
    va_start(args, type);
    jl_value_t *jv = jl_gc_alloc(ptls, jl_datatype_size(type), type);
    for(size_t i=0; i < nf; i++) {
        jl_set_nth_field(jv, i, va_arg(args, jl_value_t*));
    }
    va_end(args);
    return jv;
}

JL_DLLEXPORT jl_value_t *jl_new_structv(jl_datatype_t *type, jl_value_t **args,
                                        uint32_t na)
{
    jl_ptls_t ptls = jl_get_ptls_states();
    if (type->instance != NULL) return type->instance;
    size_t nf = jl_datatype_nfields(type);
    jl_value_t *jv = jl_gc_alloc(ptls, jl_datatype_size(type), type);
    for(size_t i=0; i < na; i++) {
        jl_set_nth_field(jv, i, args[i]);
    }
    for(size_t i=na; i < nf; i++) {
        if (jl_field_isptr(type, i)) {
            *(jl_value_t**)((char*)jl_data_ptr(jv)+jl_field_offset(type,i)) = NULL;
        }
    }
    return jv;
}

JL_DLLEXPORT jl_value_t *jl_new_struct_uninit(jl_datatype_t *type)
{
    jl_ptls_t ptls = jl_get_ptls_states();
    if (type->instance != NULL) return type->instance;
    size_t size = jl_datatype_size(type);
    jl_value_t *jv = jl_gc_alloc(ptls, size, type);
    if (size > 0)
        memset(jl_data_ptr(jv), 0, size);
    return jv;
}

// field access ---------------------------------------------------------------

JL_DLLEXPORT int jl_field_index(jl_datatype_t *t, jl_sym_t *fld, int err)
{
    jl_svec_t *fn = jl_field_names(t);
    for(size_t i=0; i < jl_svec_len(fn); i++) {
        if (jl_svecref(fn,i) == (jl_value_t*)fld) {
            return (int)i;
        }
    }
    if (err)
        jl_errorf("type %s has no field %s", jl_symbol_name(t->name->name),
                  jl_symbol_name(fld));
    return -1;
}

JL_DLLEXPORT jl_value_t *jl_get_nth_field(jl_value_t *v, size_t i)
{
    jl_datatype_t *st = (jl_datatype_t*)jl_typeof(v);
    assert(i < jl_datatype_nfields(st));
    size_t offs = jl_field_offset(st,i);
    if (jl_field_isptr(st,i)) {
        return *(jl_value_t**)((char*)v + offs);
    }
    return jl_new_bits(jl_field_type(st,i), (char*)v + offs);
}

JL_DLLEXPORT jl_value_t *jl_get_nth_field_checked(jl_value_t *v, size_t i)
{
    jl_datatype_t *st = (jl_datatype_t*)jl_typeof(v);
    if (i >= jl_datatype_nfields(st))
        jl_bounds_error_int(v, i+1);
    size_t offs = jl_field_offset(st,i);
    if (jl_field_isptr(st,i)) {
        jl_value_t *fval = *(jl_value_t**)((char*)v + offs);
        if (fval == NULL)
            jl_throw(jl_undefref_exception);
        return fval;
    }
    return jl_new_bits(jl_field_type(st,i), (char*)v + offs);
}

JL_DLLEXPORT void jl_set_nth_field(jl_value_t *v, size_t i, jl_value_t *rhs)
{
    jl_datatype_t *st = (jl_datatype_t*)jl_typeof(v);
    size_t offs = jl_field_offset(st,i);
    if (jl_field_isptr(st,i)) {
        *(jl_value_t**)((char*)v + offs) = rhs;
        if (rhs != NULL) jl_gc_wb(v, rhs);
    }
    else {
        jl_assign_bits((char*)v + offs, rhs);
    }
}

JL_DLLEXPORT int jl_field_isdefined(jl_value_t *v, size_t i)
{
    jl_datatype_t *st = (jl_datatype_t*)jl_typeof(v);
    size_t offs = jl_field_offset(st,i);
    if (jl_field_isptr(st,i)) {
        return *(jl_value_t**)((char*)v + offs) != NULL;
    }
    return 1;
}

JL_DLLEXPORT size_t jl_get_field_offset(jl_datatype_t *ty, int field)
{
    if (ty->layout == NULL || field > jl_datatype_nfields(ty) || field < 1)
        jl_bounds_error_int((jl_value_t*)ty, field);
    return jl_field_offset(ty, field - 1);
}

JL_DLLEXPORT size_t jl_get_alignment(jl_datatype_t *ty)
{
    if (ty->layout == NULL)
<<<<<<< HEAD
        jl_error("non-concrete type doesn't have an alignment");
    return ty->layout->alignment;
=======
        jl_error("non-leaf type doesn't have an alignment");
    return jl_datatype_align(ty);
>>>>>>> fe09a7b5
}

#ifdef __cplusplus
}
#endif<|MERGE_RESOLUTION|>--- conflicted
+++ resolved
@@ -271,7 +271,7 @@
         }
         return;
     }
-    if (!jl_is_leaf_type((jl_value_t*)st)) {
+    if (!jl_is_concrete_type((jl_value_t*)st)) {
         // compute layout whenever field types have no free variables
         for (size_t i = 0; i < nfields; i++) {
             if (jl_has_free_typevars(jl_field_type(st, i)))
@@ -415,26 +415,11 @@
     }
     jl_precompute_memoized_dt(t);
 
-<<<<<<< HEAD
-    if (abstract || jl_svec_len(parameters) > 0) {
-        t->uid = 0;
-    }
-    else {
-        t->uid = jl_assign_type_uid();
-        if (t->types != NULL && t->isconcrete) {
-            static const jl_datatype_layout_t singleton_layout = {0, 1, 0, 0, 0};
-            if (fnames == jl_emptysvec)
-                t->layout = &singleton_layout;
-            else
-                jl_compute_field_offsets(t);
-        }
-=======
     t->uid = 0;
     if (!abstract) {
         if (jl_svec_len(parameters) == 0)
             t->uid = jl_assign_type_uid();
         jl_compute_field_offsets(t);
->>>>>>> fe09a7b5
     }
     JL_GC_POP();
     return t;
@@ -792,13 +777,8 @@
 JL_DLLEXPORT size_t jl_get_alignment(jl_datatype_t *ty)
 {
     if (ty->layout == NULL)
-<<<<<<< HEAD
         jl_error("non-concrete type doesn't have an alignment");
-    return ty->layout->alignment;
-=======
-        jl_error("non-leaf type doesn't have an alignment");
     return jl_datatype_align(ty);
->>>>>>> fe09a7b5
 }
 
 #ifdef __cplusplus
