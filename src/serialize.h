--- conflicted
+++ resolved
@@ -64,17 +64,12 @@
 #define TAG_ARGUMENT           56
 #define TAG_RELOC_METHODROOT   57
 #define TAG_BINDING            58
-<<<<<<< HEAD
-#define TAG_METHODINSTROOT         59
-#define TAG_LONG_METHODINSTROOT    60
-#define TAG_RELOC_METHODINSTROOT   61
+#define TAG_MEMORYT            59
+#define TAG_METHODINSTROOT         60
+#define TAG_LONG_METHODINSTROOT    61
+#define TAG_RELOC_METHODINSTROOT   62
 
-#define LAST_TAG 61
-=======
-#define TAG_MEMORYT            59
-
-#define LAST_TAG 59
->>>>>>> 36b7d3be
+#define LAST_TAG 62
 
 #define write_uint8(s, n) ios_putc((n), (s))
 #define read_uint8(s) ((uint8_t)ios_getc((s)))
