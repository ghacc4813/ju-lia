--- conflicted
+++ resolved
@@ -604,7 +604,8 @@
 #ifdef DISABLE_OPT
     return CodeGenOpt::None;
 #else
-    return optlevel < 2 ? CodeGenOpt::None :
+    return optlevel == 0 ? CodeGenOpt::None :
+        optlevel == 1 ? CodeGenOpt::Less :
         optlevel == 2 ? CodeGenOpt::Default :
         CodeGenOpt::Aggressive;
 #endif
@@ -1057,14 +1058,7 @@
 #if defined(_OS_WINDOWS_) && defined(_CPU_X86_64_)
         [MemMgr](void *p) { return lookupWriteAddressFor(MemMgr.get(), p); }
 #else
-<<<<<<< HEAD
-    return optlevel == 0 ? CodeGenOpt::None :
-        optlevel == 1 ? CodeGenOpt::Less :
-        optlevel == 2 ? CodeGenOpt::Default :
-        CodeGenOpt::Aggressive;
-=======
         nullptr
->>>>>>> 71f45480
 #endif
     );
 }
