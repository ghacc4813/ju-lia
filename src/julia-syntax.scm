--- conflicted
+++ resolved
@@ -1262,93 +1262,6 @@
     (any not (map (lambda (k) (get label-defs k #f))
                   (table.keys label-refs)))))
 
-<<<<<<< HEAD
-(define (block-returns? e)
-  (if (assignment? e)
-      (block-returns? (caddr e))
-      (and (pair? e) (eq? (car e) 'block)
-           (any return? (cdr e)))))
-
-(define (replace-return e bb ret retval)
-  (cond ((or (atom? e) (quoted? e)) e)
-        ((or (eq? (car e) 'lambda)
-             (eq? (car e) 'function)
-             (eq? (car e) 'stagedfunction)
-             (eq? (car e) '->)) e)
-        ((eq? (car e) 'return)
-         `(block ,@(if ret `((= ,ret true)) '())
-                 (= ,retval ,(cadr e))
-                 (break (null) ,bb)))
-        (else (map (lambda (x) (replace-return x bb ret retval)) e))))
-
-(define (expand-try e)
-  (if (length= e 5)
-      (let (;; expand inner try blocks first, so their return statements
-            ;; will have been moved for `finally`, causing correct
-            ;; chaining behavior when the current (outer) try block is
-            ;; expanded.
-            (tryb (expand-forms (cadr e)))
-            (var  (caddr e))
-            (catchb (cadddr e))
-            (finalb (cadddr (cdr e))))
-        (if (has-unmatched-symbolic-goto? tryb)
-            (error "goto from a try/finally block is not permitted"))
-        (let ((hasret (or (contains return? tryb)
-                          (contains return? catchb))))
-          (let ((err (gensy))
-                (ret (and hasret
-                          (or (not (block-returns? tryb))
-                              (and (not (eq? catchb 'false))
-                                   (not (block-returns? catchb))))
-                          (gensy)))
-                (retval (if hasret (gensy) #f))
-                (bb  (gensy))
-                (finally-exception (gensy))
-                (val (gensy))) ;; this is an ssavalue, but llvm has trouble determining that it dominates all uses
-            (let ((tryb   (replace-return tryb bb ret retval))
-                  (catchb (replace-return catchb bb ret retval)))
-              (expand-forms
-               `(scope-block
-                 (block
-                  ,@(if hasret `((local ,retval)) '())
-                  (local ,val)
-                  (local ,finally-exception)
-                  (= ,err false)
-                  ,@(if ret `((= ,ret false)) '())
-                  (break-block
-                   ,bb
-                   (try (= ,val
-                           ,(if (not (eq? catchb 'false))
-                                `(try ,tryb ,var ,catchb)
-                                tryb))
-                        false
-                        (= ,err true))
-                   (null))
-                  (= ,finally-exception (the_exception))
-                  ,finalb
-                  (if ,err (foreigncall 'jl_rethrow_other (core Void) (call (core svec) Any)
-                                        'ccall 1 ,finally-exception))
-                  ,(if hasret
-                       (if ret
-                           `(if ,ret (return ,retval) ,val)
-                           `(return ,retval))
-                       val))))))))
-      (if (length= e 4)
-          (let ((tryb (cadr e))
-                (var  (caddr e))
-                (catchb (cadddr e)))
-            (expand-forms
-             (if (and (symbol-like? var) (not (eq? var 'false)))
-                 `(trycatch (scope-block ,tryb)
-                            (scope-block
-                             (block (= ,var (the_exception))
-                                    ,catchb)))
-                 `(trycatch (scope-block ,tryb)
-                            (scope-block ,catchb)))))
-          (map expand-forms e))))
-
-(define (expand-typealias name type-ex)
-=======
 (define (expand-try e)
   (let ((tryb   (cadr e))
         (var    (caddr e))
@@ -1376,7 +1289,6 @@
            (error "invalid \"try\" form")))))
 
 (define (expand-unionall-def name type-ex)
->>>>>>> 91c1af8d
   (if (and (pair? name)
            (eq? (car name) 'curly))
       (let ((name   (cadr name))
@@ -1657,31 +1569,11 @@
                             (if ,g ,g
                                 ,(loop (cdr tail)))))))))))
 
-<<<<<<< HEAD
-(define (expand-for while lhs X elsebody body)
-  ;; (for (= lhs X) body)
-  (let ((coll  (make-ssavalue))
-        (state (gensy)))
-    `(scope-block
-      (block (= ,coll ,(expand-forms X))
-             (= ,state (call (top start) ,coll))
-             ,(expand-forms
-               `(,while
-                 (call (top !) (call (top done) ,coll ,state))
-                 (scope-block
-                  (block
-                   ;; NOTE: enable this to force loop-local var
-                   #;,@(map (lambda (v) `(local ,v)) (lhs-vars lhs))
-                   ,(lower-tuple-assignment (list lhs state)
-                                            `(call (top next) ,coll ,state))
-                   ,body))
-                 ,elsebody))))))
-=======
 ;; If true, this will warn on all `for` loop variables that overwrite outer variables.
 ;; If false, this will try to warn only for uses of the last value after the loop.
 (define *warn-all-loop-vars* #f)
 
-(define (expand-for while lhs X body)
+(define (expand-for while lhs X elsebody body)
   ;; (for (= lhs X) body)
   (let* ((coll   (make-ssavalue))
          (state  (gensy))
@@ -1703,8 +1595,8 @@
                        '())
                  ,(lower-tuple-assignment (list lhs state)
                                           `(call (top next) ,coll ,state))
-                 ,body))))))
->>>>>>> 91c1af8d
+                 ,body)
+                 ,elsebody)))))
 
 ;; convert an operator parsed as (op a b) to (call op a b)
 (define (syntactic-op-to-call e)
@@ -2318,36 +2210,21 @@
 
    'while
    (lambda (e)
-<<<<<<< HEAD
-     `(scope-block
-       (break-block loop-exit
-                    (_while ,(expand-forms (cadr e))
-                            (break-block loop-cont
-                                         ,(expand-forms (caddr e))
-                                         (null)))
-                    ,(if (length> e 3)
-                       (expand-forms (cadddr e))
-                       '(null)))))
-
-   'inner-while
-   (lambda (e)
-     `(scope-block
-       (_while ,(expand-forms (cadr e))
-               (break-block loop-cont
-                            ,(expand-forms (caddr e))
-                            (null)))))
-=======
      `(break-block loop-exit
                    (_while ,(expand-forms (cadr e))
                            (break-block loop-cont
-                                        (scope-block ,(blockify (expand-forms (caddr e))))))))
+                                        (scope-block ,(blockify (expand-forms (caddr e))))
+                                        (null)))
+                   ,(if (length> e 3)
+                      (expand-forms (cadddr e))
+                      '(null))))
 
    'inner-while
    (lambda (e)
      `(_while ,(expand-forms (cadr e))
               (break-block loop-cont
-                           (scope-block ,(blockify (expand-forms (caddr e)))))))
->>>>>>> 91c1af8d
+                           (scope-block ,(blockify (expand-forms (caddr e))))
+                           (null))))
 
    'break
    (lambda (e)
@@ -3600,13 +3477,16 @@
             (or tmp x))
           (actually-return x)))
     (define (emit-break labl)
-      (let ((lvl (caddr labl)))
-        (if (and finally-handler (> (cadddr finally-handler) lvl))
+      (let ((endl (cadr labl))
+            (hlevel (caddr labl))
+            (blocktail (cadddr (cdr labl))))
+        (if (and finally-handler (> (cadddr finally-handler) hlevel))
             (leave-finally-block `(break ,labl))
-            (begin
-              (if (> handler-level lvl)
-                  (emit `(leave ,(- handler-level lvl))))
-              (emit `(goto ,(cadr labl)))))))
+            (if (not blocktail)
+              (begin
+                (if (> handler-level hlevel)
+                  (emit `(leave ,(- handler-level hlevel))))
+                (emit `(goto ,endl)))))))
     (define (new-mutable-var . name)
       (let ((g (if (null? name) (gensy) (named-gensy (car name)))))
         (set-car! (lam:vinfo lam) (append (car (lam:vinfo lam)) `((,g Any 2))))
@@ -3843,22 +3723,14 @@
              (let ((labl (assq (caddr e) break-labels)))
                (if (not labl)
                    (error "break or continue outside loop")
-<<<<<<< HEAD
                    (let ((endl (cadr labl))
                          (hlevel (caddr labl))
                          (valtarget (cadddr labl))
                          (blocktail (cadddr (cdr labl)))
                          (valexpr (cadr e)))
-                     (let ((res (compile valexpr break-labels valtarget blocktail)))
-                       (if (not blocktail)
-                         (begin
-                           (if valtarget (emit `(= ,valtarget ,res)))
-                           (if (> handler-level hlevel)
-                             (emit `(leave ,(- handler-level hlevel))))
-                           (emit `(goto ,endl)))))))))
-=======
-                   (emit-break labl))))
->>>>>>> 91c1af8d
+                     (let ((val (compile valexpr break-labels valtarget blocktail)))
+                       (if valtarget (emit `(= ,valtarget ,val)))
+                       (emit-break labl))))))
             ((label symboliclabel)
              (if (eq? (car e) 'symboliclabel)
                  (if (has? label-level (cadr e))
