;; ignored variable name. TODO replace with _?
(define UNUSED '|#unused#|)

;; pass 1: syntax desugaring

;; allow (:: T) => (:: #gensym T) in formal argument lists
(define (fill-missing-argname a unused)
  (if (and (pair? a) (eq? (car a) '|::|) (null? (cddr a)))
      `(|::| ,(if unused UNUSED (gensy)) ,(cadr a))
      a))
(define (fix-arglist l (unused #t))
  (if (any vararg? (butlast l))
      (error "invalid \"...\" on non-final argument"))
  (map (lambda (a)
         (cond ((and (pair? a) (eq? (car a) 'kw))
                `(kw ,(fill-missing-argname (cadr a) unused) ,(caddr a)))
               ((and (pair? a) (eq? (car a) '...))
                `(... ,(fill-missing-argname (cadr a) unused)))
               (else
                (fill-missing-argname a unused))))
       l))

;; expanding comparison chains: (comparison a op b op c ...)

;; accumulate a series of comparisons, with the given "and" constructor,
;; exit criteria, and "take" function that consumes part of a list,
;; returning (expression . rest)
(define (comp-accum e make-and done? take)
  (let loop ((e e)
             (expr '()))
    (if (done? e) (cons expr e)
        (let ((ex_rest (take e)))
          (loop (cdr ex_rest)
                (if (null? expr)
                    (car ex_rest)
                    (make-and expr (car ex_rest))))))))

(define (add-init arg arg2 expr)
  (if (eq? arg arg2) expr
      `(block (= ,arg2 ,arg) ,expr)))

;; generate first comparison call, converting e.g. (a < b < c)
;; to ((call < a b) b < c)
(define (compare-one e)
  (let* ((arg   (caddr e))
         (arg2  (if (and (pair? arg)
                         (pair? (cdddr e)))
                    (make-ssavalue) arg)))
    (if (and (not (dotop-named? (cadr e)))
             (length> e 5)
             (pair? (cadddr (cdr e)))
             (dotop-named? (cadddr (cddr e))))
        ;; look ahead: if the 2nd argument of the next comparison is also
        ;; an argument to an eager (dot) op, make sure we don't skip the
        ;; initialization of its variable by short-circuiting
        (let ((s (make-ssavalue)))
          (cons `(block
                  ,@(if (eq? arg arg2) '() `((= ,arg2 ,arg)))
                  (= ,s ,(cadddr (cdr e)))
                  (call ,(cadr e) ,(car e) ,arg2))
                (list* arg2 (cadddr e) s (cddddr (cdr e)))))
        (cons
         (add-init arg arg2
                   `(call ,(cadr e) ,(car e) ,arg2))
         (cons arg2 (cdddr e))))))

;; convert a series of scalar comparisons into && expressions
(define (expand-scalar-compare e)
  (comp-accum e
              (lambda (a b) `(&& ,a ,b))
              (lambda (x) (or (not (length> x 2)) (dotop-named? (cadr x))))
              compare-one))

;; convert a series of scalar and vector comparisons into & calls,
;; combining as many scalar comparisons as possible into short-circuit
;; && sequences.
(define (expand-vector-compare e)
  (comp-accum e
              (lambda (a b) `(call .& ,a ,b))
              (lambda (x) (not (length> x 2)))
              (lambda (e)
                (if (dotop-named? (cadr e))
                    (compare-one e)
                    (expand-scalar-compare e)))))

(define (expand-compare-chain e)
  (car (expand-vector-compare e)))

;; return the appropriate computation for a `begin` or `end` symbol for indexing
;; the array `a` in the `n`th index.
;; `tuples` are a list of the splatted arguments that precede index `n`
;; `last` = is this last index?
;; returns a call to lastindex(a) or lastindex(a,n)
(define (end-val a n tuples last)
  (if (null? tuples)
      (if (and last (= n 1))
          `(call (top lastindex) ,a)
          `(call (top lastindex) ,a ,n))
      (let ((dimno `(call (top +) ,(- n (length tuples))
                          ,.(map (lambda (t) `(call (top length) ,t))
                                 tuples))))
            `(call (top lastindex) ,a ,dimno))))

(define (begin-val a n tuples last)
  (if (null? tuples)
      (if (and last (= n 1))
          `(call (top firstindex) ,a)
          `(call (top firstindex) ,a ,n))
      (let ((dimno `(call (top +) ,(- n (length tuples))
                          ,.(map (lambda (t) `(call (top length) ,t))
                                 tuples))))
            `(call (top first) (call (top axes) ,a ,dimno)))))

;; replace `begin` and `end` for the closest ref expression, so doesn't go inside nested refs
(define (replace-beginend ex a n tuples last)
  (cond ((eq? ex 'end)                (end-val a n tuples last))
        ((eq? ex 'begin)              (begin-val a n tuples last))
        ((or (atom? ex) (quoted? ex)) ex)
        ((eq? (car ex) 'ref)
         ;; inside ref only replace within the first argument
         (list* 'ref (replace-beginend (cadr ex) a n tuples last)
                (cddr ex)))
        (else
         (cons (car ex)
               (map (lambda (x) (replace-beginend x a n tuples last))
                    (cdr ex))))))

;; go through indices and replace the `begin` or `end` symbol
;; a = array being indexed, i = list of indices
;; returns (values index-list stmts) where stmts are statements that need
;; to execute first.
(define (process-indices a i)
  (let loop ((lst i)
             (n   1)
             (stmts '())
             (tuples '())
             (ret '()))
    (if (null? lst)
        (values (reverse ret) (reverse stmts))
        (let ((idx  (car lst))
              (last (null? (cdr lst))))
          (if (and (pair? idx) (eq? (car idx) '...))
              (if (symbol-like? (cadr idx))
                  (loop (cdr lst) (+ n 1)
                        stmts
                        (cons (cadr idx) tuples)
                        (cons `(... ,(replace-beginend (cadr idx) a n tuples last))
                              ret))
                  (let ((g (make-ssavalue)))
                    (loop (cdr lst) (+ n 1)
                          (cons `(= ,g ,(replace-beginend (cadr idx) a n tuples last))
                                stmts)
                          (cons g tuples)
                          (cons `(... ,g) ret))))
              (loop (cdr lst) (+ n 1)
                    stmts tuples
                    (cons (replace-beginend idx a n tuples last) ret)))))))

;; GF method does not need to keep decl expressions on lambda args
;; except for rest arg
(define (method-lambda-expr argl body rett)
  (let ((argl (map (lambda (x)
                     (let ((n (arg-name x)))
                       (if (underscore-symbol? n) UNUSED n)))
                   argl))
        (body (blockify body)))
    `(lambda ,argl ()
             (scope-block
              ,(if (equal? rett '(core Any))
                   body
                   (let ((meta (take-while (lambda (x) (and (pair? x)
                                                            (memq (car x) '(line meta))))
                                           (cdr body)))
                         (R (make-ssavalue)))
                     `(,(car body) ,@meta
                       (= ,R ,rett)
                       (meta ret-type ,R)
                       ,@(list-tail body (+ 1 (length meta))))))))))

;; convert x<:T<:y etc. exprs into (name lower-bound upper-bound)
;; a bound is #f if not specified
(define (analyze-typevar e)
  (define (check-sym s)
    (if (symbol? s)
        s
        (error (string "invalid type parameter name \"" (deparse s) "\""))))
  (cond ((atom? e) (list (check-sym e) #f #f))
        ((eq? (car e) 'var-bounds)  (cdr e))
        ((and (eq? (car e) 'comparison) (length= e 6))
         (cons (check-sym (cadddr e))
               (cond ((and (eq? (caddr e) '|<:|) (eq? (caddr (cddr e)) '|<:|))
                      (list (cadr e) (last e)))
                     (else (error "invalid bounds in \"where\"")))))
        ((eq? (car e) '|<:|)
         (list (check-sym (cadr e)) #f (caddr e)))
        ((eq? (car e) '|>:|)
         (list (check-sym (cadr e)) (caddr e) #f))
        (else (error "invalid variable expression in \"where\""))))

(define (sparam-name-bounds params)
  (let ((bounds (map analyze-typevar params)))
    (values (map car bounds) bounds)))

(define (unmangled-name v)
  (if (eq? v '||)
      v
      (let ((s (string v)))
        (if (eqv? (string.char s 0) #\#)
            (symbol (last (string-split s "#")))
            v))))

;; construct expression to allocate a TypeVar
(define (bounds-to-TypeVar v (unmangle #f))
  (let ((v  ((if unmangle unmangled-name identity) (car v)))
        (lb (cadr v))
        (ub (caddr v)))
    `(call (core TypeVar) ',v
           ,@(if ub
                 (if lb (list lb ub) (list ub))
                 (if lb (list lb '(core Any)) '())))))

(define (method-expr-name m)
  (let ((name (cadr m)))
       (cond ((not (pair? name)) name)
             ((eq? (car name) 'outerref) (cadr name))
             ;((eq? (car name) 'globalref) (caddr name))
             (else name))))

;; extract static parameter names from a (method ...) expression
(define (method-expr-static-parameters m)
  (let ((type-ex (caddr m)))
    (if (eq? (car type-ex) 'block)
        ;; extract ssavalue labels of sparams from the svec-of-sparams argument to `method`
        (let ((sp-ssavals (cddr (cadddr (last type-ex)))))
          (map (lambda (a)  ;; extract T from (= v (call (core TypeVar) (quote T) ...))
                 (cadr (caddr (caddr a))))
               (filter (lambda (e)
                         (and (pair? e) (eq? (car e) '=) (member (cadr e) sp-ssavals)))
                       (cdr type-ex))))
        '())))

(define (nodot-sym-ref? e)
  (or (symbol? e)
      (and (length= e 3) (eq? (car e) 'globalref))
      (and (length= e 2) (eq? (car e) 'outerref))))

;; expressions of the form a.b.c... where everything is a symbol
(define (sym-ref? e)
  (or (nodot-sym-ref? e)
      (and (length= e 3) (eq? (car e) '|.|)
            (or (atom? (cadr e)) (sym-ref? (cadr e)))
            (pair? (caddr e)) (memq (car (caddr e)) '(quote inert))
            (symbol? (cadr (caddr e))))))

;; convert final (... x) to (curly Vararg x)
(define (dots->vararg a)
  (if (null? a) a
      (let ((head (butlast a))
            (las  (last a)))
        (if (vararg? las)
            `(,@head (curly Vararg ,(cadr las)))
            `(,@head ,las)))))

(define (replace-vars e renames)
  (cond ((symbol? e)      (lookup e renames e))
        ((or (not (pair? e)) (quoted? e))  e)
        ((memq (car e) '(-> function scope-block)) e)
        (else
         (cons (car e)
               (map (lambda (x) (replace-vars x renames))
                    (cdr e))))))

(define (make-generator-function name sp-names arg-names body)
  (let ((arg-names (append sp-names
                           (map (lambda (n)
                                  (if (eq? n '|#self#|) (gensy) n))
                                arg-names))))
    (let ((body (insert-after-meta body  ;; don't specialize on generator arguments
                                   `((meta nospecialize ,@arg-names)))))
      `(block
        (global ,name)
        (function (call ,name ,@arg-names) ,body)))))

;; select the `then` or `else` part of `if @generated` based on flag `genpart`
(define (generated-part- x genpart)
  (cond ((or (atom? x) (quoted? x) (function-def? x)) x)
        ((if-generated? x)
         (if genpart `($ ,(caddr x)) (cadddr x)))
        (else (cons (car x)
                    (map (lambda (e) (generated-part- e genpart)) (cdr x))))))

(define (generated-version body)
  `(block
    ,(julia-bq-macro (generated-part- body #t))))

(define (non-generated-version body)
  (generated-part- body #f))

;; Remove and return the line number for the start of the function definition
(define (maybe-remove-functionloc! body)
  (let* ((prologue (extract-method-prologue body))
         (prologue-lnos (filter linenum? prologue))
         (functionloc (if (pair? prologue-lnos)
                          (car prologue-lnos)
                          ; Fallback - take first line anywhere in body
                          (let ((lnos (filter linenum? body)))
                            (if (null? lnos) '(line 0 none) (car lnos))))))
    (if (length> prologue-lnos 1)
        ; First of two line numbers in prologue is function definition location
        ; which should be removed from the body.
        (let loop ((stmts body))
          (if (eq? functionloc (cadr stmts))
              (set-cdr! stmts (cddr stmts))
              (loop (cdr stmts)))))
    functionloc))

;; construct the (method ...) expression for one primitive method definition,
;; assuming optional and keyword args are already handled
(define (method-def-expr- name sparams argl body (rett '(core Any)))
  (if
   (any kwarg? argl)
   ;; has optional positional args
   (begin
     (let check ((l     argl)
                 (seen? #f))
       (if (pair? l)
           (if (kwarg? (car l))
               (check (cdr l) #t)
               (if (and seen? (not (vararg? (car l))))
                   (error "optional positional arguments must occur at end")
                   (check (cdr l) #f)))))
     (receive
      (kws argl) (separate kwarg? argl)
      (let ((opt  (map cadr  kws))
            (dfl  (map caddr kws)))
        (receive
         (vararg req) (separate vararg? argl)
         (optional-positional-defs name sparams req opt dfl body
                                   (append req opt vararg) rett)))))
   ;; no optional positional args
   (let* ((names (map car sparams))
          (anames (map (lambda (x) (if (underscore-symbol? x) UNUSED x)) (llist-vars argl)))
          (unused_anames (filter (lambda (x) (not (eq? x UNUSED))) anames))
          (ename (if (nodot-sym-ref? name) name `(null))))
     (if (has-dups unused_anames)
         (error (string "function argument name not unique: \"" (car (has-dups unused_anames)) "\"")))
     (if (has-dups names)
         (error "function static parameter names not unique"))
     (if (any (lambda (x) (and (not (eq? x UNUSED)) (memq x names))) anames)
         (error "function argument and static parameter names must be distinct"))
     (if (or (and name (not (sym-ref? name))) (not (valid-name? name)))
         (error (string "invalid function name \"" (deparse name) "\"")))
     (let* ((loc (maybe-remove-functionloc! body))
            (generator (if (expr-contains-p if-generated? body (lambda (x) (not (function-def? x))))
                           (let* ((gen    (generated-version body))
                                  (nongen (non-generated-version body))
                                  (gname  (symbol (string (gensy) "#" (current-julia-module-counter))))
                                  (gf     (make-generator-function gname names anames gen)))
                             (set! body (insert-after-meta
                                         nongen
                                         `((meta generated
                                                 (new (core GeneratedFunctionStub)
                                                      ,gname
                                                      ,(cons 'list anames)
                                                      ,(if (null? sparams)
                                                           'nothing
                                                           (cons 'list (map car sparams)))
                                                      ,(cadr loc)
                                                      (inert ,(caddr loc))
                                                      (false))))))
                             (list gf))
                           '()))
            (types (llist-types argl))
            (body  (method-lambda-expr argl body rett))
            ;; HACK: the typevars need to be bound to ssavalues, since this code
            ;; might be moved to a different scope by closure-convert.
            (temps (map (lambda (x) (make-ssavalue)) names))
            (renames (map cons names temps))
            (mdef
             (if (null? sparams)
                 `(method ,ename
                          (call (core svec)
                                (call (core svec) ,@(dots->vararg types))
                                (call (core svec))
                                (inert ,loc))
                          ,body)
                 `(method ,ename
                          (block
                           ,@(let loop ((n       names)
                                        (t       temps)
                                        (sp      (map bounds-to-TypeVar sparams))
                                        (ren     '())
                                        (assigns '()))
                               (if (null? n)
                                   (reverse! assigns)
                                   (loop (cdr n) (cdr t) (cdr sp)
                                         (cons (cons (car n) (car t)) ren)
                                         ;; each static param can see just the previous ones
                                         (cons (make-assignment (car t) (replace-vars (car sp) ren))
                                               assigns))))
                           (call (core svec) (call (core svec)
                                                   ,@(dots->vararg
                                                      (map (lambda (ty)
                                                             (replace-vars ty renames))
                                                           types)))
                                 (call (core svec) ,@temps)
                                 (inert ,loc)))
                          ,body))))
       (if (or (symbol? name) (globalref? name))
           `(block ,@generator (method ,name) ,mdef (unnecessary ,name))  ;; return the function
           (if (not (null? generator))
               `(block ,@generator ,mdef)
               mdef))))))

;; wrap expr in nested scopes assigning names to vals
(define (scopenest names vals expr)
  (if (null? names)
      expr
      `(let (= ,(car names) ,(car vals))
         (block
          ,(scopenest (cdr names) (cdr vals) expr)))))

(define (keywords-method-def-expr name sparams argl body rett)
  (let* ((kargl (cdar argl))  ;; keyword expressions (= k v)
         (annotations (map (lambda (a) `(meta ,(cadr a) ,(arg-name (cadr (caddr a)))))
                           (filter nospecialize-meta? kargl)))
         (kargl (map (lambda (a)
                       (if (nospecialize-meta? a) (caddr a) a))
                     kargl))
         (pargl (cdr argl))   ;; positional args
         (body  (blockify body))
         (ftype (decl-type (car pargl)))
         ;; 1-element list of vararg argument, or empty if none
         (vararg (let ((l (if (null? pargl) '() (last pargl))))
                   (if (or (vararg? l) (varargexpr? l))
                       (list l) '())))
         ;; positional args with vararg
         (pargl-all pargl)
         ;; positional args without vararg
         (pargl (if (null? vararg) pargl (butlast pargl)))
         ;; positional args with everything required; for use by the core function
         (not-optional (map (lambda (a)
                              (if (kwarg? a) (cadr a) a))
                            pargl))
         ;; keywords glob
         (restkw (let ((l (last kargl)))
                   (if (vararg? l)
                       (list (cadr l)) '())))
         (kargl (let ((kws (if (null? restkw) kargl (butlast kargl))))
                  (if (any vararg? kws)
                      (error "invalid \"...\" on non-final keyword argument"))
                  kws))
         ;; the keyword::Type expressions
         (vars     (map cadr kargl))
         ;; keyword default values
         (vals     (map caddr kargl))
         ;; just the keyword names
         (keynames (map decl-var vars))
         ;; do some default values depend on other keyword arguments?
         (ordered-defaults (any (lambda (v) (contains
                                             (lambda (x) (eq? x v))
                                             vals))
                                keynames))
         ;; list of function's initial line number and meta nodes (empty if none)
         (prologue (extract-method-prologue body))
         ;; body statements
         (stmts (cdr body))
         (positional-sparams (filter-sparams (cons 'list pargl-all) sparams))
         (keyword-sparams
          (filter (lambda (s)
                    (not (any (lambda (p) (eq? (car p) (car s)))
                              positional-sparams)))
                  sparams)))
    (let ((kw      (gensy))
          (rkw     (if (null? restkw) (make-ssavalue) (symbol (string (car restkw) "..."))))
          (mangled (let ((und (and name (undot-name name))))
                     (symbol (string (if (and name (= (string.char (string name) 0) #\#))
                                         ""
                                         "#")
                                     (or und '_) "#"
                                     (string (current-julia-module-counter)))))))
      ;; this is a hack: nest these statements inside a call so they get closure
      ;; converted together, allowing all needed types to be defined before any methods.
      `(call (core ifelse) (false) (false) (block
        ;; forward-declare function so its type can occur in the signature of the inner method below
        ,@(if (or (symbol? name) (globalref? name)) `((method ,name)) '())

        ;; call with keyword args pre-sorted - original method code goes here
        ,(method-def-expr-
          mangled sparams
          `((|::| ,mangled (call (core typeof) ,mangled)) ,@vars ,@restkw
            ;; strip type off function self argument if not needed for a static param.
            ;; then it is ok for cl-convert to move this definition above the original def.
            ,@not-optional ,@vararg)
          (insert-after-meta `(block
                               ,@stmts)
                             (cons `(meta nkw ,(+ (length vars) (length restkw)))
                                   annotations))
          rett)

        ;; call with no keyword args
        ,(method-def-expr-
          name positional-sparams pargl-all
          `(block
            ,@(without-generated prologue)
            ,(let (;; call mangled(vals..., [rest_kw,] pargs..., [vararg]...)
                   (ret `(return (call ,mangled
                                       ,@(if ordered-defaults keynames vals)
                                       ,@(if (null? restkw) '() `((call (top pairs) (call (core NamedTuple)))))
                                       ,@(map arg-name pargl)
                                       ,@(if (null? vararg) '()
                                             (list `(... ,(arg-name (car vararg)))))))))
               (if ordered-defaults
                   (scopenest keynames vals ret)
                   ret))))

        ;; call with unsorted keyword args. this sorts and re-dispatches.
        ,(method-def-expr-
          name positional-sparams
          `((|::|
             ;; if there are optional positional args, we need to be able to reference the function name
             ,(if (any kwarg? pargl) (gensy) UNUSED)
             (call (core kwftype) ,ftype)) ,kw ,@pargl ,@vararg)
          `(block
            ,@(filter linenum? prologue)
            ;; nospecialize meta for just positional args
            ,@(map (lambda (m)
                     `(meta ,(cadr m) ,@(filter (lambda (v) (not (memq v keynames)))
                                                (cddr m))))
                   (filter nospecialize-meta? prologue))
            ,(scopenest
              keynames
              (map (lambda (v dflt)
                     (let* ((k     (decl-var v))
                            (rval0 `(call (top getindex) ,kw (inert ,k)))
                            ;; note: if the "declared" type of a KW arg includes something
                            ;; from keyword-sparams then don't assert it here, since those
                            ;; static parameters don't have values yet. instead, the type
                            ;; will be picked up when the underlying method is called.
                            (rval (if (and (decl? v)
                                           (not (any (lambda (s)
                                                       (expr-contains-eq (car s) (caddr v)))
                                                     keyword-sparams)))
                                      (let ((T    (caddr v))
                                            (temp (make-ssavalue)))
                                        `(block (= ,temp ,rval0)
                                                (if (call (core isa) ,temp ,T)
                                                    (null)
                                                    (call (core throw)
                                                          (new (core TypeError)
                                                               (inert |keyword argument|)
                                                               (inert ,k)
                                                               ,T
                                                               ,temp)))
                                                ,temp))
                                      rval0)))
                       `(if (call (top haskey) ,kw (quote ,k))
                            ,rval
                            ,dflt)))
                   vars vals)
              `(block
                (= ,rkw (call (top pairs)
                              ,(if (null? keynames)
                                   kw
                                   `(call (top structdiff) ,kw (curly (core NamedTuple)
                                                                      (tuple ,@(map quotify keynames)))))))
                ,@(if (null? restkw)
                      `((if (call (top isempty) ,rkw)
                            (null)
                            (call (top kwerr) ,kw ,@(map arg-name pargl)
                                  ,@(if (null? vararg) '()
                                        (list `(... ,(arg-name (car vararg))))))))
                      '())
                (return (call ,mangled  ;; finally, call the core function
                              ,@keynames
                              ,@(if (null? restkw) '() (list rkw))
                              ,@(map arg-name pargl)
                              ,@(if (null? vararg) '()
                                    (list `(... ,(arg-name (car vararg)))))))))))
        ;; return primary function
        ,(if (not (symbol? name))
             '(null) name))))))

;; prologue includes line number node and eventual meta nodes
(define (extract-method-prologue body)
  (if (pair? body)
      (take-while (lambda (e)
                    (and (pair? e) (or (eq? (car e) 'line) (eq? (car e) 'meta))))
                  (cdr body))
      '()))

(define (without-generated stmts)
  (filter (lambda (x) (not (or (generated-meta? x)
                               (generated_only-meta? x))))
          stmts))

;; keep only sparams used by `expr` or other sparams
(define (filter-sparams expr sparams)
  (let loop ((filtered '())
             (params   sparams))
    (cond ((null? params)
           (reverse! filtered))
          ((or (expr-contains-eq (caar params) expr)
               (any (lambda (v) (expr-contains-eq (caar params) v))
                    (cdr params)))
           (loop (cons (car params) filtered) (cdr params)))
          (else
           (loop filtered (cdr params))))))

(define (optional-positional-defs name sparams req opt dfl body overall-argl rett)
  (let ((prologue (without-generated (extract-method-prologue body))))
    `(block
      ,@(map (lambda (n)
               (let* ((passed (append req (list-head opt n)))
                      ;; only keep static parameters used by these arguments
                      (sp     (filter-sparams (cons 'list passed) sparams))
                      (vals   (list-tail dfl n))
                      (absent (list-tail opt n)) ;; absent arguments
                      (body
                       (if (any (lambda (defaultv)
                                  ;; does any default val expression...
                                  (contains (lambda (e)
                                              ;; contain "e" such that...
                                              (any (lambda (a)
                                                     ;; "e" is in an absent arg
                                                     (contains (lambda (u)
                                                                 (eq? u e))
                                                               a))
                                                   absent))
                                            defaultv))
                                vals)
                           ;; then add only one next argument
                           `(block
                             ,@prologue
                             (call ,(arg-name (car req)) ,@(map arg-name (cdr passed)) ,(car vals)))
                           ;; otherwise add all
                           `(block
                             ,@prologue
                             (call ,(arg-name (car req)) ,@(map arg-name (cdr passed)) ,@vals)))))
                 (method-def-expr- name sp passed body)))
             (iota (length opt)))
      ,(method-def-expr- name sparams overall-argl body rett))))

;; strip empty (parameters ...), normalizing `f(x;)` to `f(x)`.
(define (remove-empty-parameters argl)
  (if (and (has-parameters? argl) (null? (cdar argl)))
      (cdr argl)
      argl))

(define (check-kw-args kw)
  (let ((invalid (filter (lambda (x) (not (or (kwarg? x) (vararg? x)
                                              (and (nospecialize-meta? x)
                                                   (or (kwarg? (caddr x)) (vararg? (caddr x)))))))
                         kw)))
    (if (pair? invalid)
        (if (and (pair? (car invalid)) (eq? 'parameters (caar invalid)))
            (error "more than one semicolon in argument list")
            (error (string "invalid keyword argument syntax \""
                           (deparse (car invalid)) "\""))))))

; replace unassigned kw args with assignment to throw() call (forcing the caller to assign the keyword)
(define (throw-unassigned-kw-args argl)
  (define (throw-unassigned argname)
    `(call (core throw) (call (core UndefKeywordError) (inert ,argname))))
  (define (to-kw x)
    (cond ((symbol? x) `(kw ,x ,(throw-unassigned x)))
          ((decl? x) `(kw ,x ,(throw-unassigned (cadr x))))
          ((nospecialize-meta? x) `(meta ,(cadr x) ,(to-kw (caddr x))))
          (else x)))
  (if (has-parameters? argl)
      (cons (cons 'parameters
                  (map to-kw (cdar argl)))
            (cdr argl))
      argl))

;; method-def-expr checks for keyword arguments, and if there are any, calls
;; keywords-method-def-expr to expand the definition into several method
;; definitions that do not use keyword arguments.
;; definitions without keyword arguments are passed to method-def-expr-,
;; which handles optional positional arguments by adding the needed small
;; boilerplate definitions.
(define (method-def-expr name sparams argl body rett)
  (let ((argl (throw-unassigned-kw-args (remove-empty-parameters argl))))
    (if (has-parameters? argl)
        ;; has keywords
        (begin (check-kw-args (cdar argl))
               (keywords-method-def-expr name sparams argl body rett))
        ;; no keywords
        (method-def-expr- name sparams argl body rett))))

(define (struct-def-expr name params super fields mut)
  (receive
   (params bounds) (sparam-name-bounds params)
   (struct-def-expr- name params bounds super (flatten-blocks fields) mut)))

;; replace field names with gensyms if they conflict with field-types
(define (safe-field-names field-names field-types)
  (if (any (lambda (v) (contains (lambda (e) (eq? e v)) field-types))
           field-names)
      (map (lambda (x) (gensy)) field-names)
      ;; use a different name for a field called `_`
      (map (lambda (x) (if (eq? x '_) (gensy) x)) field-names)))

(define (with-wheres call wheres)
  (if (pair? wheres)
      `(where ,call ,@wheres)
      call))

(define (default-inner-ctors name field-names field-types params bounds locs)
  (let* ((field-names (safe-field-names field-names field-types))
         (any-ctor
          ;; definition with Any for all arguments
          `(function ,(with-wheres
                       `(call ,(if (pair? params)
                                   `(curly ,name ,@params)
                                   name)
                              ,@field-names)
                       (map (lambda (b) (cons 'var-bounds b)) bounds))
                     (block
                      ,@locs
                      (call new ,@field-names)))))
    (if (and (null? params) (any (lambda (t) (not (equal? t '(core Any))))
                                 field-types))
        (list
         ;; definition with field types for all arguments
         ;; only if any field type is not Any, checked at runtime
         `(if ,(foldl (lambda (t u)
                        `(&& ,u (call (core ===) (core Any) ,t)))
                      `(call (core ===) (core Any) ,(car field-types))
                      (cdr field-types))
            (block)
            (function (call ,name
                            ,@(map make-decl field-names field-types))
                      (block
                       ,@locs
                       (new (outerref ,name) ,@field-names))))
         any-ctor)
        (list any-ctor))))

(define (default-outer-ctor name field-names field-types params bounds locs)
  (let ((field-names (safe-field-names field-names field-types)))
    `(function ,(with-wheres
                 `(call ,name ,@(map make-decl field-names field-types))
                 (map (lambda (b) (cons 'var-bounds b)) bounds))
               (block
                ,@locs
                (call (curly ,name ,@params) ,@field-names)))))

(define (num-non-varargs args)
  (count (lambda (a) (not (vararg? a))) args))

(define (new-call Tname type-params sparams params args field-names field-types)
  (if (any kwarg? args)
      (error "\"new\" does not accept keyword arguments"))
  (let ((nnv (num-non-varargs type-params)))
    (if (and (not (any vararg? type-params)) (length> params nnv))
        (error "too few type parameters specified in \"new{...}\""))
    (if (> nnv (length params))
        (error "too many type parameters specified in \"new{...}\"")))
  (let* ((Texpr (if (null? type-params)
                    `(outerref ,Tname)
                    `(curly (outerref ,Tname)
                            ,@type-params)))
         (tn (make-ssavalue))
         (field-convert (lambda (fld fty val)
                          (if (equal? fty '(core Any))
                              val
                              `(call (top convert)
                                     ,(if (and (equal? type-params params) (memq fty params) (memq fty sparams))
                                          fty ; the field type is a simple parameter, the usage here is of a
                                              ; local variable (currently just handles sparam) for the bijection of params to type-params
                                          `(call (core fieldtype) ,tn ,(+ fld 1)))
                                     ,val)))))
    (cond ((> (num-non-varargs args) (length field-names))
           `(call (core throw) (call (top ArgumentError)
                                     ,(string "new: too many arguments (expected " (length field-names) ")"))))
          ((any vararg? args)
           (if (every (lambda (ty) (equal? ty '(core Any)))
                      field-types)
               `(splatnew ,Texpr (call (core tuple) ,@args))
               (let ((argt (make-ssavalue))
                     (nf (make-ssavalue)))
                 `(block
                   (= ,tn ,Texpr)
                   (= ,argt (call (core tuple) ,@args))
                   (= ,nf (call (core nfields) ,argt))
                   (if (call (top ult_int) ,nf ,(length field-names))
                       (call (core throw) (call (top ArgumentError)
                                                ,(string "new: too few arguments (expected " (length field-names) ")"))))
                   (if (call (top ult_int) ,(length field-names) ,nf)
                       (call (core throw) (call (top ArgumentError)
                                                ,(string "new: too many arguments (expected " (length field-names) ")"))))
                   (new ,tn ,@(map (lambda (fld fty) (field-convert fld fty `(call (core getfield) ,argt ,(+ fld 1) (false))))
                                   (iota (length field-names)) (list-head field-types (length field-names))))))))
          (else
            `(block
              (= ,tn ,Texpr)
              (new ,tn ,@(map field-convert (iota (length args)) (list-head field-types (length args)) args)))))))

;; insert item at start of arglist
(define (arglist-unshift sig item)
  (if (and (pair? sig) (pair? (car sig)) (eq? (caar sig) 'parameters))
      `(,(car sig) ,item ,@(cdr sig))
      `(,item ,@sig)))

(define (linenode-string lno)
  (cond ((length= lno 2) (string " around line " (cadr lno)))
        ((length= lno 3) (string " around " (caddr lno) ":" (cadr lno)))
        (else "")))

(define (ctor-def name Tname ctor-body sig body wheres)
  (let* ((curly?     (and (pair? name) (eq? (car name) 'curly)))
         (curlyargs  (if curly? (cddr name) '()))
         (name       (if curly? (cadr name) name))
         (sparams (map car (map analyze-typevar wheres))))
    (cond ((not (eq? name Tname))
           `(function ,(with-wheres `(call ,(if curly?
                                                `(curly ,name ,@curlyargs)
                                                name)
                                           ,@sig)
                                    wheres)
                      ;; pass '() in order to require user-specified parameters with
                      ;; new{...} inside a non-ctor inner definition.
                      ,(ctor-body body '() sparams)))
          (else
           `(function ,(with-wheres `(call ,(if curly?
                                                `(curly ,name ,@curlyargs)
                                                name)
                                           ,@sig)
                                    wheres)
                      ,(ctor-body body curlyargs sparams))))))

;; rewrite calls to `new( ... )` to `new` expressions on the appropriate
;; type, determined by the containing constructor definition.
(define (rewrite-ctor ctor Tname params field-names field-types)
  (define (ctor-body body type-params sparams)
    (pattern-replace (pattern-set
                      (pattern-lambda
                       (call (-/ new) . args)
                       (new-call Tname type-params sparams params
                                 (map (lambda (a) (ctor-body a type-params sparams)) args)
                                 field-names field-types))
                      (pattern-lambda
                       (call (curly (-/ new) . p) . args)
                       (new-call Tname p sparams params
                                 (map (lambda (a) (ctor-body a type-params sparams)) args)
                                 field-names field-types)))
                     body))
  (pattern-replace
   (pattern-set
    ;; definitions without `where`
    (pattern-lambda (function       (-$ (call name . sig) (|::| (call name . sig) _t)) body)
                    (ctor-def name Tname ctor-body sig body #f))
    (pattern-lambda (= (-$ (call name . sig) (|::| (call name . sig) _t)) body)
                    (ctor-def name Tname ctor-body sig body #f))
    ;; definitions with `where`
    (pattern-lambda (function       (where (-$ (call name . sig) (|::| (call name . sig) _t)) . wheres) body)
                    (ctor-def name Tname ctor-body sig body wheres))
    (pattern-lambda (= (where (-$ (call name . sig) (|::| (call name . sig) _t)) . wheres) body)
                    (ctor-def name Tname ctor-body sig body wheres)))

   ;; flatten `where`s first
   (pattern-replace
    (pattern-set
     (pattern-lambda (where (where . rest1) . rest2)
                     (flatten-where-expr __)))
    ctor)))

;; check if there are any calls to new with fewer than n arguments
(define (ctors-min-initialized expr)
  (and (pair? expr)
       (min
        ((pattern-lambda (call (-/ new) . args)
                         (length args))
         (car expr))
        ((pattern-lambda (call (curly (-/ new) . p) . args)
                         (length args))
         (car expr))
        (ctors-min-initialized (car expr))
        (ctors-min-initialized (cdr expr)))))

(define (struct-def-expr- name params bounds super fields0 mut)
  (receive
   (fields defs) (separate (lambda (x) (or (symbol? x) (decl? x)))
                           fields0)
   (let* ((defs        (filter (lambda (x) (not (effect-free? x))) defs))
          (locs        (if (and (pair? fields0) (linenum? (car fields0)))
                           (list (car fields0))
                           '()))
          (field-names (map decl-var fields))
          (field-types (map decl-type fields))
          (defs2 (if (null? defs)
                     (default-inner-ctors name field-names field-types params bounds locs)
                     defs))
          (min-initialized (min (ctors-min-initialized defs) (length fields)))
          (prev (make-ssavalue)))
     (let ((dups (has-dups field-names)))
       (if dups (error (string "duplicate field name: \"" (car dups) "\" is not unique"))))
     (for-each (lambda (v)
                 (if (not (symbol? v))
                     (error (string "field name \"" (deparse v) "\" is not a symbol"))))
               field-names)
     `(block
       (global ,name) (const ,name)
       (scope-block
        (block
         (hardscope)
         (local-def ,name)
         ,@(map (lambda (v) `(local ,v)) params)
         ,@(map (lambda (n v) (make-assignment n (bounds-to-TypeVar v #t))) params bounds)
         (toplevel-only struct (outerref ,name))
         (= ,name (call (core _structtype) (thismodule) (inert ,name) (call (core svec) ,@params)
                        (call (core svec) ,@(map quotify field-names))
                        ,mut ,min-initialized))
         (call (core _setsuper!) ,name ,super)
         (if (isdefined (outerref ,name))
             (block
              (= ,prev (outerref ,name))
              (if (call (core _equiv_typedef) ,prev ,name)
                  ;; if this is compatible with an old definition, use the existing type object
                  ;; and its parameters
                  (block (= ,name ,prev)
                         ,@(if (pair? params)
                               `((= (tuple ,@params) (|.|
                                                      ,(foldl (lambda (_ x) `(|.| ,x (quote body)))
                                                              prev
                                                              params)
                                                      (quote parameters))))
                               '()))
                  ;; otherwise do an assignment to trigger an error
                  (= (outerref ,name) ,name)))
             (= (outerref ,name) ,name))
         (call (core _typebody!) ,name (call (core svec) ,@field-types))
         (null)))
       ;; "inner" constructors
       (scope-block
        (block
         (hardscope)
         (global ,name)
         ,@(map (lambda (c)
                  (rewrite-ctor c name params field-names field-types))
                defs2)))
       ;; "outer" constructors
       ,@(if (and (null? defs)
                  (not (null? params))
                  ;; To generate an outer constructor, each parameter must occur in a field
                  ;; type, or in the bounds of a subsequent parameter.
                  ;; Otherwise the constructor would not work, since the parameter values
                  ;; would never be specified.
                  (let loop ((root-types field-types)
                             (sp         (reverse bounds)))
                    (or (null? sp)
                        (let ((p (car sp)))
                          (and (expr-contains-eq (car p) (cons 'list root-types))
                               (loop (append (cdr p) root-types)
                                     (cdr sp)))))))
             `((scope-block
                (block
                 (global ,name)
                 ,(default-outer-ctor name field-names field-types
                    params bounds locs))))
             '())
       (null)))))

(define (abstract-type-def-expr name params super)
  (receive
   (params bounds) (sparam-name-bounds params)
   `(block
     (global ,name) (const ,name)
     (scope-block
      (block
       (local-def ,name)
       ,@(map (lambda (v) `(local ,v)) params)
       ,@(map (lambda (n v) (make-assignment n (bounds-to-TypeVar v #t))) params bounds)
       (toplevel-only abstract_type)
       (= ,name (call (core _abstracttype) (thismodule) (inert ,name) (call (core svec) ,@params)))
       (call (core _setsuper!) ,name ,super)
       (call (core _typebody!) ,name)
       (if (&& (isdefined (outerref ,name))
               (call (core _equiv_typedef) (outerref ,name) ,name))
           (null)
           (= (outerref ,name) ,name))
       (null))))))

(define (primitive-type-def-expr n name params super)
  (receive
   (params bounds) (sparam-name-bounds params)
   `(block
     (global ,name) (const ,name)
     (scope-block
      (block
       (local-def ,name)
       ,@(map (lambda (v) `(local ,v)) params)
       ,@(map (lambda (n v) (make-assignment n (bounds-to-TypeVar v #t))) params bounds)
       (toplevel-only primitive_type)
       (= ,name (call (core _primitivetype) (thismodule) (inert ,name) (call (core svec) ,@params) ,n))
       (call (core _setsuper!) ,name ,super)
       (call (core _typebody!) ,name)
       (if (&& (isdefined (outerref ,name))
               (call (core _equiv_typedef) (outerref ,name) ,name))
           (null)
           (= (outerref ,name) ,name))
       (null))))))

;; take apart a type signature, e.g. T{X} <: S{Y}
(define (analyze-type-sig ex)
  (or ((pattern-lambda (-- name (-s))
                       (values name '() '(core Any))) ex)
      ((pattern-lambda (curly (-- name (-s)) . params)
                       (values name params '(core Any))) ex)
      ((pattern-lambda (|<:| (-- name (-s)) super)
                       (values name '() super)) ex)
      ((pattern-lambda (|<:| (curly (-- name (-s)) . params) super)
                       (values name params super)) ex)
      (error "invalid type signature")))

;; insert calls to convert() in ccall, and pull out expressions that might
;; need to be rooted before conversion.
(define (lower-ccall name RT atypes args cconv)
  (let loop ((F atypes)  ;; formals
             (A args)    ;; actuals
             (stmts '()) ;; initializers
             (T '())     ;; argument types (F converted)
             (C '())     ;; argument values (A converted)
             (GC '()))   ;; GC roots
    (if (and (null? F) (not (null? A)))
        (error "more arguments than types for ccall"))
    (if (and (null? A) (not (or (null? F) (and (pair? F) (vararg? (car F)) (null? (cdr F))))))
        (error "more types than arguments for ccall"))
    (let ((isseq (and (not (null? F)) (vararg? (car F)))))
      (if (and isseq (null? T))
          (error "C ABI prohibits vararg without one required argument"))
      (if (null? A)
          `(block
            ,.(reverse! stmts)
            (foreigncall ,name ,RT (call (core svec) ,@(reverse! T))
                         ,(if isseq (- (length atypes) 1) 0) ; 0 or number of arguments before ... in definition
                         ',cconv
                         ,.(reverse! C)
                         ,@GC)) ; GC root ordering is arbitrary
          (let* ((a     (car A))
                 (ty    (if isseq (cadar F) (car F))))
            (if (and isseq (not (null? (cdr F)))) (error "only the trailing ccall argument type should have \"...\""))
            (if (eq? ty 'Any)
                (loop (if isseq F (cdr F)) (cdr A) stmts (list* '(core Any) T) (list* a C) GC)
                (let* ((g (make-ssavalue))
                       (stmts (cons `(= ,g (call (top cconvert) ,ty ,a)) stmts))
                       (ca `(call (top unsafe_convert) ,ty ,g)))
                  (loop (if isseq F (cdr F)) (cdr A) stmts
                        (list* ty T) (list* ca C) (list* g GC)))))))))

(define (expand-function-def e)   ;; handle function definitions
  (define (just-arglist? ex)
    (and (pair? ex)
         (or (memq (car ex) '(tuple block ...))
             (and (eq? (car ex) 'where)
                  (just-arglist? (cadr ex))))))
  (let ((name (cadr e)))
    (if (just-arglist? name)
        (expand-forms (cons '-> (cdr e)))
        (expand-function-def- e))))

;; convert (where (where x S) T) to (where x T S)
(define (flatten-where-expr e)
  (let loop ((ex e)
             (vars '()))
    (if (and (pair? ex) (eq? (car ex) 'where))
        (loop (cadr ex) (append! (reverse (cddr ex)) vars))
        `(where ,ex ,.(reverse! vars)))))

(define (lower-destructuring-args argl)
  (define (check-lhs a)
    (if (expr-contains-p (lambda (e) (or (decl? e) (assignment? e) (kwarg? e)))
                         a)
        (error (string "invalid argument destructuring syntax \"" (deparse a) "\""))
        a))
  (define (transform-arg a)
    (cond ((and (pair? a) (eq? (car a) 'tuple))
           (let ((a2 (gensy)))
             (cons a2 `(local (= ,(check-lhs a) ,a2)))))
          ((or (and (decl? a) (length= a 3)) (kwarg? a))
           (let ((x (transform-arg (cadr a))))
             (cons `(,(car a) ,(car x) ,(caddr a)) (cdr x))))
          ((vararg? a)
           (let ((x (transform-arg (cadr a))))
             (cons `(... ,(car x)) (cdr x))))
          (else (cons a #f))))
  (let loop ((argl  argl)
             (newa  '())
             (stmts '()))
    (if (null? argl)
        (cons (reverse newa) (if (null? stmts)
                                 stmts
                                 ;; return `nothing` from the assignments (issue #26518)
                                 (reverse (cons '(null) stmts))))
        (let ((a (transform-arg (car argl))))
          (loop (cdr argl) (cons (car a) newa)
                (if (cdr a) (cons (cdr a) stmts) stmts))))))

(define (expand-function-def- e)
  (let* ((name  (cadr e))
         (where (if (and (pair? name) (eq? (car name) 'where))
                    (let ((w (flatten-where-expr name)))
                      (begin0 (cddr w)
                              (if (not (and (pair? (cadr w)) (memq (caadr w) '(call |::|))))
                                  (error (string "invalid assignment location \"" (deparse name) "\"")))
                              (set! name (cadr w))))
                    #f))
         (dcl   (and (pair? name) (eq? (car name) '|::|)))
         (rett  (if dcl (caddr name) '(core Any)))
         (name  (if dcl (cadr name) name)))
    (cond ((and (length= e 2) (or (symbol? name) (globalref? name)))
           (if (not (valid-name? name))
               (error (string "invalid function name \"" name "\"")))
           `(method ,name))
          ((not (pair? name))  e)
          ((eq? (car name) 'call)
           (let* ((raw-typevars (or where '()))
                  (sparams (map analyze-typevar raw-typevars))
                  (argl    (cdr name))
                  ;; strip @nospecialize
                  (annotations (map (lambda (a) `(meta ,(cadr a) ,(arg-name (caddr a))))
                                    (filter nospecialize-meta? argl)))
                  (body (insert-after-meta (caddr e) annotations))
                  (argl (map (lambda (a)
                               (if (nospecialize-meta? a) (caddr a) a))
                             argl))
                  ;; handle destructuring
                  (argl-stmts (lower-destructuring-args argl))
                  (argl       (car argl-stmts))
                  (name       (check-dotop (car argl)))
                  ;; fill in first (closure) argument
                  (adj-decl (lambda (n) (if (and (decl? n) (length= n 2))
                                            `(|::| |#self#| ,(cadr n))
                                            n)))
                  (farg    (if (decl? name)
                               (adj-decl name)
                               `(|::| |#self#| (call (core Typeof) ,name))))
                  (body       (insert-after-meta body (cdr argl-stmts)))
                  (argl    (cdr argl))
                  (argl    (fix-arglist
                            (arglist-unshift argl farg)
                            (and (not (any kwarg? argl)) (not (and (pair? argl)
                                                                   (pair? (car argl))
                                                                   (eq? (caar argl) 'parameters))))))
                  (name    (if (or (decl? name) (and (pair? name) (memq (car name) '(curly where))))
                               #f name)))
             (expand-forms
              (method-def-expr name sparams argl body rett))))
          (else
           (error (string "invalid assignment location \"" (deparse name) "\""))))))

;; handle ( )->( ) function expressions. blocks `(a;b=1)` on the left need to be
;; converted to argument lists with kwargs.
(define (expand-arrow e)
  (let* ((a     (cadr e))
         (body  (caddr e))
         (where (if (and (pair? a) (eq? (car a) 'where))
                    (let ((w (flatten-where-expr a)))
                      (begin0 (cddr w)
                              (set! a (cadr w))))
                    #f))
         (argl (if (pair? a)
                   (tuple-to-arglist (filter (lambda (x) (not (linenum? x))) a))
                   (list a)))
         ;; TODO: always use a specific special name like #anon# or _, then ignore
         ;; this as a local variable name.
         (name (symbol (string "#" (current-julia-module-counter)))))
    (expand-forms
     `(block (local ,name)
             (function
              ,(if where
                   `(where (call ,name ,@argl) ,@where)
                   `(call ,name ,@argl))
              ,body)))))

(define (let-binds e)
  (if (and (pair? (cadr e))
           (eq? (car (cadr e)) 'block))
      (cdr (cadr e))
      (list (cadr e))))

(define (expand-let e (hard? #t))
  (let ((ex    (caddr e))
        (binds (let-binds e))
        (hs    (if hard? '((hardscope)) '())))
    (expand-forms
     (if
      (null? binds)
      `(scope-block (block ,@hs ,ex))
      (let loop ((binds (reverse binds))
                 (blk   ex))
        (if (null? binds)
            blk
            (cond
             ((or (symbol? (car binds)) (decl? (car binds)))
              ;; just symbol -> add local
              (loop (cdr binds)
                    `(scope-block
                      (block ,@hs
                       (local ,(car binds))
                       ,blk))))
             ((and (length= (car binds) 3)
                   (eq? (caar binds) '=))
              ;; some kind of assignment
              (cond
               ((eventually-call? (cadar binds))
                ;; f() = c
                (let ((name (assigned-name (cadar binds))))
                  (if (not (symbol? name))
                      (error "invalid let syntax"))
                  (loop (cdr binds)
                        `(scope-block
                          (block ,@hs
                           ,(if (expr-contains-eq name (caddar binds))
                                `(local ,name) ;; might need a Box for recursive functions
                                `(local-def ,name))
                           ,(car binds)
                           ,blk)))))
               ((or (symbol? (cadar binds))
                    (decl?   (cadar binds)))
                (let ((vname (decl-var (cadar binds))))
                  (loop (cdr binds)
                        (let ((tmp (make-ssavalue)))
                          `(block (= ,tmp ,(caddar binds))
                                  (scope-block
                                   (block ,@hs
                                          (local-def ,(cadar binds))
                                          (= ,vname ,tmp)
                                          ,blk)))))))
               ;; (a, b, c, ...) = rhs
               ((and (pair? (cadar binds))
                     (eq? (caadar binds) 'tuple))
                (let ((vars (lhs-vars (cadar binds))))
                  (loop (cdr binds)
                        (let ((tmp (make-ssavalue)))
                          `(block (= ,tmp ,(caddar binds))
                                  (scope-block
                                   (block ,@hs
                                          ,@(map (lambda (v) `(local-def ,v)) vars)
                                          (= ,(cadar binds) ,tmp)
                                          ,blk)))))))
               (else (error "invalid let syntax"))))
             (else (error "invalid let syntax")))))))))

(define (expand-macro-def e)
  (cond ((and (pair? (cadr e))
              (eq? (car (cadr e)) 'call)
              (symbol? (cadr (cadr e))))
         (let ((anames (remove-empty-parameters (cddr (cadr e)))))
           (if (has-parameters? anames)
               (error "macros cannot accept keyword arguments"))
           (expand-forms
            `(function (call ,(symbol (string #\@ (cadr (cadr e))))
                             (|::| __source__ (core LineNumberNode))
                             (|::| __module__ (core Module))
                             ,@(map (lambda (v)
                                      (if (symbol? v)
                                          `(meta nospecialize ,v)
                                          v))
                                    anames))
                       ,@(cddr e)))))
        ((and (length= e 2) (symbol? (cadr e)))
         (expand-forms `(function ,(symbol (string #\@ (cadr e))))))
        (else
         (error "invalid macro definition"))))

(define (expand-struct-def e)
  (let ((mut (cadr e))
        (sig (caddr e))
        (fields (cdr (cadddr e))))
    (let loop ((f fields))
      (if (null? f)
          '()
          (let ((x (car f)))
            (cond ((or (symbol? x) (decl? x) (linenum? x))
                   (loop (cdr f)))
                  ((and (assignment? x) (or (symbol? (cadr x)) (decl? (cadr x))))
                   (error (string "\"" (deparse x) "\" inside type definition is reserved")))
                  (else '())))))
    (expand-forms
     (receive (name params super) (analyze-type-sig sig)
              (struct-def-expr name params super fields mut)))))

;; the following are for expanding `try` blocks

(define (find-symbolic-label-defs e tbl)
  (if (or (not (pair? e)) (quoted? e))
      '()
      (if (eq? (car e) 'symboliclabel)
          (put! tbl (cadr e) #t)
          (for-each (lambda (x) (find-symbolic-label-defs x tbl)) e))))

(define (find-symbolic-label-refs e tbl)
  (if (or (not (pair? e)) (quoted? e))
      '()
      (if (eq? (car e) 'symbolicgoto)
          (put! tbl (cadr e) #t)
          (for-each (lambda (x) (find-symbolic-label-refs x tbl)) e))))

(define (has-unmatched-symbolic-goto? e)
  (let ((label-refs (table))
        (label-defs (table)))
    (find-symbolic-label-refs e label-refs)
    (find-symbolic-label-defs e label-defs)
    (any not (map (lambda (k) (get label-defs k #f))
                  (table.keys label-refs)))))

(define (expand-try e)
  (let ((tryb   (cadr e))
        (var    (caddr e))
        (catchb (cadddr e)))
    (cond ((length= e 5)
           (if (has-unmatched-symbolic-goto? tryb)
               (error "goto from a try/finally block is not permitted"))
           (let ((finalb (cadddr (cdr e))))
             (expand-forms
              `(tryfinally
                ,(if (not (equal? catchb '(false)))
                     `(try ,tryb ,var ,catchb)
                     `(scope-block ,tryb))
                (scope-block ,finalb)))))
          ((length= e 4)
           (expand-forms
            (if (symbol-like? var)
                `(trycatch (scope-block ,tryb)
                           (scope-block
                            (block (= ,var (the_exception))
                                   ,catchb)))
                `(trycatch (scope-block ,tryb)
                           (scope-block ,catchb)))))
          (else
           (error "invalid \"try\" form")))))

(define (expand-unionall-def name type-ex)
  (if (and (pair? name)
           (eq? (car name) 'curly))
      (let ((name   (cadr name))
            (params (cddr name)))
        (if (null? params)
            (error (string "empty type parameter list in \"" (deparse `(= (curly ,name) ,type-ex)) "\"")))
        `(block
          (const-if-global ,name)
          ,(expand-forms
            `(= ,name (where ,type-ex ,@params)))))
      (expand-forms
       `(const (= ,name ,type-ex)))))

;; take apart e.g. `const a::Int = 0` into `const a; a::Int = 0`
(define (expand-const-decl e)
  (let ((arg (cadr e)))
    (if (atom? arg)
        e
        (case (car arg)
          ((global local local-def)
           (for-each (lambda (b) (if (not (assignment? b))
                                     (error "expected assignment after \"const\"")))
                     (cdr arg))
           (expand-forms (expand-decls (car arg) (cdr arg) #t)))
          ((= |::|)
           (expand-forms (expand-decls 'const (cdr e) #f)))
          (else e)))))

(define (expand-local-or-global-decl e)
  (if (and (symbol? (cadr e)) (length= e 2))
      e
      (expand-forms (expand-decls (car e) (cdr e) #f))))

;; given a complex assignment LHS, return the symbol that will ultimately be assigned to
(define (assigned-name e)
  (cond ((atom? e) e)
        ((or (memq (car e) '(call curly where))
             (and (eq? (car e) '|::|) (eventually-call? e)))
         (assigned-name (cadr e)))
        (else e)))

;; local x, y=2, z => local x;local y;local z;y = 2
(define (expand-decls what binds const?)
  (if (not (list? binds))
      (error (string "invalid \"" what "\" declaration")))
  (let loop ((b       binds)
             (vars    '())
             (assigns '()))
    (if (null? b)
        `(block
          ,.(if const?
                (map (lambda (x) `(const ,x)) vars)
                '())
          ,.(map (lambda (x) `(,what ,x)) vars)
          ,.(reverse assigns))
        (let ((x (car b)))
          (cond ((or (assignment-like? x) (function-def? x))
                 (loop (cdr b)
                       (append (lhs-decls (assigned-name (cadr x))) vars)
                       (cons `(,(car x) ,(all-decl-vars (cadr x)) ,(caddr x))
                             assigns)))
                ((and (pair? x) (eq? (car x) '|::|))
                 (loop (cdr b)
                       (cons (decl-var x) vars)
                       (cons `(decl ,@(cdr x)) assigns)))
                ((symbol? x)
                 (loop (cdr b) (cons x vars) assigns))
                (else
                 (error (string "invalid syntax in \"" what "\" declaration"))))))))

;; convert (lhss...) = (tuple ...) to assignments, eliminating the tuple
(define (tuple-to-assignments lhss0 x)
  (let loop ((lhss lhss0)
             (assigned lhss0)
             (rhss (cdr x))
             (stmts '())
             (after '())
             (elts  '()))
    (if (null? lhss)
        `(block ,@(reverse stmts)
                ,@(reverse after)
                (unnecessary (tuple ,@(reverse elts))))
        (let ((L (car lhss))
              ;; rhss can be null iff L is a vararg
              (R (if (null? rhss) '() (car rhss))))
          (cond ((and (symbol-like? L)
                      (or (not (pair? R)) (quoted? R) (equal? R '(null)))
                      ;; overwrite var immediately if it doesn't occur elsewhere
                      (not (contains (lambda (e) (eq-sym? e L)) (cdr rhss)))
                      (not (contains (lambda (e) (eq-sym? e R)) assigned)))
                 (loop (cdr lhss)
                       (cons L assigned)
                       (cdr rhss)
                       (cons (make-assignment L R) stmts)
                       after
                       (cons R elts)))
                ((vararg? L)
                 (if (null? (cdr lhss))
                     (let ((temp (make-ssavalue)))
                       `(block ,@(reverse stmts)
                               (= ,temp (tuple ,@rhss))
                               ,@(reverse after)
                               (= ,(cadr L) ,temp)
                               (unnecessary (tuple ,@(reverse elts) (... ,temp)))))
                     (error (string "invalid \"...\" on non-final assignment location \""
                                    (cadr L) "\""))))
                ((vararg? R)
                 (let ((temp (make-ssavalue)))
                   `(block ,@(reverse stmts)
                           ,(make-assignment temp (cadr R))
                           ,@(reverse after)
                           (= (tuple ,@lhss) ,temp)
                           (unnecessary (tuple ,@(reverse elts) (... ,temp))))))
                (else
                 (let ((temp (if (eventually-call? L) (gensy) (make-ssavalue))))
                   (loop (cdr lhss)
                         (cons L assigned)
                         (cdr rhss)
                         (if (symbol? temp)
                             (list* (make-assignment temp R) `(local-def ,temp) stmts)
                             (cons  (make-assignment temp R) stmts))
                         (cons (make-assignment L temp) after)
                         (cons temp elts)))))))))

;; convert (lhss...) = x to tuple indexing
(define (lower-tuple-assignment lhss x)
  (let ((t (make-ssavalue)))
    `(block
      (= ,t ,x)
      ,@(let loop ((lhs lhss)
                   (i   1))
          (if (null? lhs) '()
              (cons (if (eventually-call? (car lhs))
                        ;; if this is a function assignment, avoid putting our ssavalue
                        ;; inside the function and instead create a capture-able variable.
                        ;; issue #22032
                        (let ((temp (gensy)))
                          `(block
                            (local-def ,temp)
                            (= ,temp (call (core getfield) ,t ,i))
                            (= ,(car lhs) ,temp)))
                        `(= ,(car lhs)
                            (call (core getfield) ,t ,i)))
                    (loop (cdr lhs)
                          (+ i 1)))))
      ,t)))

;; make an expression safe for multiple evaluation
;; for example a[f(x)] => (temp=f(x); a[temp])
;; returns a pair (expr . assignments)
;; where 'assignments' is a list of needed assignment statements
(define (remove-argument-side-effects e (tup #f))
  (if (not (pair? e))
      (cons e '())
      (let ((a '()))
        (define (arg-to-temp x)
          (cond ((effect-free? x)  x)
                ((or (eq? (car x) '...) (eq? (car x) '&))
                 `(,(car x) ,(arg-to-temp (cadr x))))
                ((or (eq? (car x) 'kw) (and tup (eq? (car x) '=)))
                 `(,(car x) ,(cadr x) ,(arg-to-temp (caddr x))))
                ((eq? (car x) 'parameters)
                 `(parameters ,@(map arg-to-temp (cdr x))))
                ((eq? (car x) 'tuple)
                 (let ((tmp (remove-argument-side-effects x #t)))
                   (set! a (revappend (cdr tmp) a))
                   (car tmp)))
                (else
                 (let ((g (make-ssavalue)))
                   (begin (set! a (cons `(= ,g ,x) a))
                          g)))))
        (cons (cons (car e) (map arg-to-temp (cdr e)))
              (reverse a)))))

(define (lower-kw-call f args)
  (let* ((para (if (has-parameters? args) (cdar args) '()))
         (args (if (has-parameters? args) (cdr args) args)))
    (let* ((parg-stmts (remove-argument-side-effects `(call ,f ,@args)))
           (call-ex    (car parg-stmts))
           (fexpr      (cadr call-ex))
           (cargs      (cddr call-ex)))
      `(block
        ,.(cdr parg-stmts)
        ,(receive
          (kws pargs) (separate kwarg? cargs)
          (lower-kw-call- fexpr (append! kws para) pargs))))))

(define (lower-kw-call- fexpr kw pa)
  (define (kwcall-unless-empty f pa kw-container-test kw-container)
    `(if (call (top isempty) ,kw-container-test)
         (call ,f ,@pa)
         (call (call (core kwfunc) ,f) ,kw-container ,f ,@pa)))

  (let ((f            (if (sym-ref? fexpr) fexpr (make-ssavalue)))
        (kw-container (make-ssavalue)))
    `(block
      ,@(if (eq? f fexpr) '() `((= ,f, fexpr)))
      (= ,kw-container ,(lower-named-tuple kw
                                           (lambda (name) (string "keyword argument \"" name
                                                                  "\" repeated in call to \"" (deparse fexpr) "\""))
                                           "keyword argument"
                                           "keyword argument syntax"
                                           #t))
      ,(if (every vararg? kw)
           (kwcall-unless-empty f pa kw-container kw-container)
           `(call (call (core kwfunc) ,f) ,kw-container ,f ,@pa)))))

;; convert `a+=b` to `a=a+b`
(define (expand-update-operator- op op= lhs rhs declT)
  (let* ((e      (remove-argument-side-effects lhs))
         (newlhs (car e))
         (temp   (and (eq? op= '|.=|) (pair? newlhs) (not (eq? (car newlhs) 'ref))
                      (make-ssavalue)))
         (e      (if temp
                     (cons temp (append (cdr e) (list `(= ,temp ,newlhs))))
                     e))
         (newlhs (or temp newlhs)))
    (if (and (pair? lhs) (eq? (car lhs) 'tuple))
        (let loop ((a (cdr newlhs))
                   (b (cdr lhs)))
          (if (pair? a)
              ;; if remove-argument-side-effects needed to replace an expression with
              ;; an ssavalue, then it can't be updated by assignment. issue #30062
              (begin (if (and (ssavalue? (car a)) (not (ssavalue? (car b))))
                         (error (string "invalid multiple assignment location \"" (deparse (car b)) "\"")))
                     (loop (cdr a) (cdr b))))))
    `(block ,@(cdr e)
            ,(if (null? declT)
                 `(,op= ,newlhs (call ,op ,newlhs ,rhs))
                 `(,op= ,newlhs (call ,op (:: ,newlhs ,(car declT)) ,rhs))))))

(define (partially-expand-ref e)
  (let ((a    (cadr e))
        (idxs (cddr e)))
    (let* ((reuse (and (pair? a)
                       (contains (lambda (x) (or (eq? x 'begin) (eq? x 'end)))
                                 idxs)))
           (arr   (if reuse (make-ssavalue) a))
           (stmts (if reuse `((= ,arr ,a)) '())))
      (receive
       (new-idxs stuff) (process-indices arr idxs)
       `(block
         ,@(append stmts stuff)
         (call (top getindex) ,arr ,@new-idxs))))))

(define (expand-update-operator op op= lhs rhs . declT)
  (cond ((and (pair? lhs) (eq? (car lhs) 'ref))
         ;; expand indexing inside op= first, to remove "begin", "end", and ":"
         (let* ((ex (partially-expand-ref lhs))
                (stmts (butlast (cdr ex)))
                (refex (last    (cdr ex)))
                (nuref `(ref ,(caddr refex) ,@(cdddr refex))))
           `(block ,@stmts
                   ,(expand-update-operator- op op= nuref rhs declT))))
        ((and (pair? lhs) (eq? (car lhs) '|::|))
         ;; (+= (:: x T) rhs)
         (let ((e (remove-argument-side-effects (cadr lhs)))
               (T (caddr lhs)))
           `(block ,@(cdr e)
                   ,(expand-update-operator op op= (car e) rhs T))))
        (else
         (if (and (pair? lhs) (eq? op= '=)
                  (not (memq (car lhs) '(|.| tuple vcat typed_hcat typed_vcat))))
             (error (string "invalid assignment location \"" (deparse lhs) "\"")))
         (expand-update-operator- op op= lhs rhs declT))))

(define (lower-update-op e)
  (expand-forms
   (let ((str (string (car e))))
     (expand-update-operator
      (symbol (string.sub str 0 (- (length str) 1)))
      (if (= (string.char str 0) #\.) '.= '=)
      (cadr e)
      (caddr e)))))

(define (expand-and e)
  (let ((e (cdr (flatten-ex '&& e))))
    (let loop ((tail e))
      (if (null? tail)
          '(true)
          (if (null? (cdr tail))
              (car tail)
              `(if ,(car tail)
                   ,(loop (cdr tail))
                   (false)))))))

(define (expand-or e)
  (let ((e (cdr (flatten-ex '|\|\|| e))))
    (let loop ((tail e))
      (if (null? tail)
          '(false)
          (if (null? (cdr tail))
              (car tail)
              (if (symbol-like? (car tail))
                  `(if ,(car tail) ,(car tail)
                       ,(loop (cdr tail)))
                  (let ((g (make-ssavalue)))
                    `(block (= ,g ,(car tail))
                            (if ,g ,g
                                ,(loop (cdr tail)))))))))))

(define (expand-for lhss itrs body)
  (define (outer? x) (and (pair? x) (eq? (car x) 'outer)))
  (let ((copied-vars  ;; variables not declared `outer` are copied in the innermost loop
         ;; TODO: maybe filter these to remove vars not assigned in the loop
         (delete-duplicates
          (filter (lambda (x) (not (underscore-symbol? x)))
                  (apply append
                         (map lhs-vars
                              (filter (lambda (x) (not (outer? x))) (butlast lhss))))))))
    `(break-block
      loop-exit
      ,(let nest ((lhss lhss)
                  (itrs itrs))
         (if (null? lhss)
             body
             (let* ((coll  (make-ssavalue))
                    (next  (gensy))
                    (state (make-ssavalue))
                    (outer (outer? (car lhss)))
                    (lhs   (if outer (cadar lhss) (car lhss)))
                    (body
                     `(block
                       ,@(if (not outer)
                             (map (lambda (v) `(local ,v)) (lhs-vars lhs))
                             '())
                       ,(lower-tuple-assignment (list lhs state) next)
                       ,(nest (cdr lhss) (cdr itrs))))
                    (body
                     (if (null? (cdr lhss))
                         `(break-block
                           loop-cont
                           (soft-let (block ,@(map (lambda (v) `(= ,v ,v)) copied-vars))
                             ,body))
                         `(scope-block ,body))))
               `(block (= ,coll ,(car itrs))
                       (local ,next)
                       (= ,next (call (top iterate) ,coll))
                       ;; TODO avoid `local declared twice` error from this
                       ;;,@(if outer `((local ,lhs)) '())
                       ,@(if outer `((require-existing-local ,lhs)) '())
                       (if (call (top not_int) (call (core ===) ,next (null)))
                           (_do_while
			    (block ,body
				   (= ,next (call (top iterate) ,coll ,state)))
			    (call (top not_int) (call (core ===) ,next (null))))))))))))

;; wrap `expr` in a function appropriate for consuming values from given ranges
(define (func-for-generator-ranges expr range-exprs flat outervars)
  (let* ((vars    (map cadr range-exprs))
         (argname (if (and (length= vars 1) (symbol? (car vars)))
                      (car vars)
                      (gensy)))
         (myvars  (lhs-vars `(tuple ,@vars)))
         (splat (cond ((eq? argname (car vars))  '())
                      ((length= vars 1)
                       `(,@(map (lambda (v) `(local ,v)) myvars)
                         (= ,(car vars) ,argname)))
                      (else
                       `(,@(map (lambda (v) `(local ,v)) myvars)
                         (= (tuple ,@vars) ,argname))))))
    (cond
     ((eq? expr argname)
      ;; use `identity` for x->x
      `(top identity))
      ;; TODO: deprecate this (#18621):
     ((and (null? splat)
           (length= expr 3) (eq? (car expr) 'call)
           (eq? (caddr expr) argname)
           (underscore-symbol? argname)
           (not (dotop-named? (cadr expr)))
           (not (expr-contains-eq argname (cadr expr))))
      ;; eta reduce `_->f(_)` => `f`
      (cadr expr))
     (else
      (let ((expr (cond ((and flat (pair? expr) (eq? (car expr) 'generator))
                         (expand-generator expr #f (delete-duplicates (append outervars myvars))))
                        ((and flat (pair? expr) (eq? (car expr) 'flatten))
                         (expand-generator (cadr expr) #t (delete-duplicates (append outervars myvars))))
                        ((pair? outervars)
                         `(let (block ,@(map (lambda (v) `(= ,v ,v)) (filter (lambda (x) (not (underscore-symbol? x)))
                                                                             outervars)))
                            ,expr))
                        (else expr))))
        `(-> ,argname (block ,@splat ,expr)))))))

(define (expand-generator e flat outervars)
  (let* ((expr  (cadr e))
         (filt? (eq? (car (caddr e)) 'filter))
         (range-exprs (if filt? (cddr (caddr e)) (cddr e)))
         (ranges (map caddr range-exprs))
         (iter (if (length= ranges 1)
                   (car ranges)
                   `(call (top product) ,@ranges)))
         (iter (if filt?
                   `(call (top Filter)
                          ,(func-for-generator-ranges (cadr (caddr e)) range-exprs #f '())
                          ,iter)
                   iter))
         (gen  `(call (top Generator)
                      ,(func-for-generator-ranges expr range-exprs flat outervars)
                      ,iter)))
    (expand-forms
     (if flat
         `(call (top Flatten) ,gen)
         gen))))

(define (ref-to-view expr)
  (if (and (pair? expr) (eq? (car expr) 'ref))
      (let* ((ex (partially-expand-ref expr))
             (stmts (butlast (cdr ex)))
             (refex (last    (cdr ex)))
             (nuref `(call (top dotview) ,(caddr refex) ,@(cdddr refex))))
        `(block ,@stmts ,nuref))
      expr))

; lazily fuse nested calls to expr == f.(args...) into a single broadcast call,
; or a broadcast! call if lhs is non-null.
(define (expand-fuse-broadcast lhs rhs)
  (define (fuse? e) (and (pair? e) (eq? (car e) 'fuse)))
  (define (dot-to-fuse e (top #f)) ; convert e == (. f (tuple args)) to (fuse f args)
    (define (make-fuse f args) ; check for nested (fuse f args) exprs and combine
      (define (split-kwargs args) ; return (cons keyword-args positional-args) extracted from args
        (define (sk args kwargs pargs)
          (if (null? args)
              (cons kwargs pargs)
              (if (kwarg? (car args))
                  (sk (cdr args) (cons (car args) kwargs) pargs)
                  (sk (cdr args) kwargs (cons (car args) pargs)))))
        (if (has-parameters? args)
            (sk (reverse (cdr args)) (cdar args) '())
            (sk (reverse args) '() '())))
      (let* ((kws+args (split-kwargs args)) ; fusing occurs on positional args only
             (kws (car kws+args))
             (kws (if (null? kws) kws (list (cons 'parameters kws))))
             (args (map dot-to-fuse (cdr kws+args)))
             (make `(call (top ,(if (null? kws) 'broadcasted 'broadcasted_kwsyntax)) ,@kws ,f ,@args)))
        (if top (cons 'fuse make) make)))
<<<<<<< HEAD
    (if (and (length= e 3) (eq? (car e) '|.|))
        (let ((f (cadr e)) (x (caddr e)))
          (cond ((or (atom? x) (eq? (car x) 'quote) (eq? (car x) 'inert) (eq? (car x) '$))
                 `(call (top getproperty) ,f ,x))
                ((eq? (car x) 'tuple)
                 (if (and (eq? (identifier-name f) '^) (length= x 3) (integer? (caddr x)))
                     (make-fuse '(top literal_pow)
                                (list f (cadr x) (expand-forms `(call (call (core apply_type) (top Val) ,(caddr x))))))
                     (make-fuse f (cdr x))))
                (else
                 (error (string "invalid syntax \"" (deparse e) "\"")))))
        (if (and (pair? e) (eq? (car e) 'call))
            (begin
              (define (make-fuse- f x)
                (if (and (eq? (identifier-name f) '^) (length= x 2) (integer? (cadr x)))
                    (make-fuse '(top literal_pow)
                               (list f (car x) (expand-forms `(call (call (core apply_type) (top Val) ,(cadr x))))))
                    (make-fuse f x)))
              (let ((f (cadr e)))
                (cond ((dotop-named? f)
                       (make-fuse- (unshortcircuit (undotop f)) (cddr e)))
                      ;; (.+)(a, b) is parsed as (call (|.| +) a b), but we still want it to fuse
                      ((and (length= f 2) (eq? (car f) '|.|))
                       (make-fuse- (unshortcircuit (cadr f)) (cddr e)))
                      (else
                        e))))
            e)))
=======
    (cond ((and (length= e 3) (eq? (car e) '|.|))
           (let ((f (cadr e)) (x (caddr e)))
             (cond ((or (atom? x) (eq? (car x) 'quote) (eq? (car x) 'inert) (eq? (car x) '$))
                    `(call (top getproperty) ,f ,x))
                   ((eq? (car x) 'tuple)
                    (if (and (eq? (identifier-name f) '^) (length= x 3) (integer? (caddr x)))
                        (make-fuse '(top literal_pow)
                                   (list f (cadr x) (expand-forms `(call (call (core apply_type) (top Val) ,(caddr x))))))
                        (make-fuse f (cdr x))))
                   (else
                    (error (string "invalid syntax \"" (deparse e) "\""))))))
          ((and (pair? e) (eq? (car e) 'call))
           (define (make-fuse- f x)
             (if (and (eq? (identifier-name f) '^) (length= x 2) (integer? (cadr x)))
                 (make-fuse '(top literal_pow)
                            (list f (car x) (expand-forms `(call (call (core apply_type) (top Val) ,(cadr x))))))
                 (make-fuse f x)))
           (let ((f (cadr e)))
             (cond ((dotop-named? f)
                    (make-fuse- (undotop f) (cddr e)))
                   ;; (.+)(a, b) is parsed as (call (|.| +) a b), but we still want it to fuse
                   ((and (length= f 2) (eq? (car f) '|.|))
                    (make-fuse- (cadr f) (cddr e)))
                   (else
                     e))))
          ((and (pair? e) (eq? (car e) 'comparison))
           (dot-to-fuse (expand-compare-chain (cdr e)) top))
          (else e)))
>>>>>>> 7853ddda
  (let ((e (dot-to-fuse rhs #t)) ; an expression '(fuse func args) if expr is a dot call
        (lhs-view (ref-to-view lhs))) ; x[...] expressions on lhs turn in to view(x, ...) to update x in-place
    (if (fuse? e)
        ; expanded to a fuse op call
        (if (null? lhs)
            (expand-forms `(call (top materialize) ,(cdr e)))
            (expand-forms `(call (top materialize!) ,lhs-view ,(cdr e))))
        ; expanded to something else (like a getfield)
        (if (null? lhs)
            (expand-forms e)
            (expand-forms `(call (top materialize!) ,lhs-view
                                 (call (top broadcasted) (top identity) ,e)))))))


(define (expand-where body var)
  (let* ((bounds (analyze-typevar var))
         (v  (car bounds)))
    `(let (= ,v ,(bounds-to-TypeVar bounds))
       (call (core UnionAll) ,v ,body))))

(define (expand-wheres body vars)
  (if (null? vars)
      body
      (expand-where (expand-wheres body (cdr vars)) (car vars))))

; given e = (curly T params...), return (newparams . whereparams) where any <:X expression
; in params is converted to T and T<:X is added to whereparams; similarly for >:X.
; (This implements the syntactic sugar Foo{<:Bar} --> Foo{T} where T<:Bar.)
(define (extract-implicit-whereparams e)
  (define (extract params newparams whereparams)
    (if (null? params)
        (cons (reverse newparams) (reverse whereparams))
        (let ((p (car params)))
          (if (and (length= p 2) (or (eq? (car p) '|<:|) (eq? (car p) '|>:|)))
              (let ((T (gensy)))
                (extract (cdr params) (cons T newparams) (cons (list (car p) T (cadr p)) whereparams)))
              (extract (cdr params) (cons p newparams) whereparams)))))
  (extract (cddr e) '() '()))

(define (named-tuple-expr names values)
  `(call (curly (core NamedTuple) (tuple ,@names))
         ;; NOTE: don't use `tuple` head, so an assignment expression as a value
         ;; doesn't turn this into another named tuple.
         (call (core tuple) ,@values)))

(define (lower-named-tuple lst
                           (dup-error-fn (lambda (name) (string "field name \"" name "\" repeated in named tuple")))
                           (name-str     "named tuple field")
                           (syntax-str   "named tuple element")
                           (call-with-keyword-arguments? #f))
  (let* ((names (apply append
                       (map (lambda (x)
                              (cond ((symbol? x) (list x))
                                    ((and (or (assignment? x) (kwarg? x)) (symbol? (cadr x)))
                                     (list (cadr x)))
                                    ((and (length= x 3) (eq? (car x) '|.|))
                                     (list (cadr (caddr x))))
                                    (else '())))
                            lst)))
         (dups (has-dups names)))
    (if dups
        (error (dup-error-fn (car dups)))))
  (define (not-vararg x)
    (if (vararg? x)
        (error (string "\"...\" expression cannot be used as " name-str " value"))
        x))
  (define (to-nt n v)
    (if (null? n)
        #f
        (named-tuple-expr (reverse! (map quotify n)) (reverse v))))
  (define (merge old new)
    (if old
        (if new
            `(call (top merge) ,old ,new)
            old)
        new))
  (let loop ((L             lst)
             (current-names '())
             (current-vals  '())
             (expr          #f))
    (if (null? L)
        (or (merge expr (to-nt current-names current-vals))
            ;; if that result is #f the named tuple is empty
            '(call (core NamedTuple)))
        (let ((el (car L)))
          (cond ((or (assignment? el) (kwarg? el))
                 (if (not (symbol? (cadr el)))
                     (error (string "invalid " name-str " name \"" (deparse (cadr el)) "\"")))
                 (not-vararg (caddr el))
                 (loop (cdr L)
                       (cons (cadr el) current-names)
                       (cons (caddr el) current-vals)
                       expr))
                ((symbol? el)  ;; x  =>  x = x
                 (loop (cdr L)
                       (cons el current-names)
                       (cons el current-vals)
                       expr))
                ((and (length= el 3) (eq? (car el) '|.|)   ;; a.x  =>  x = a.x
                      (quoted-sym? (caddr el)))
                 (loop (cdr L)
                       (cons (cadr (caddr el)) current-names)
                       (cons el current-vals)
                       expr))
                ((and (length= el 4) (eq? (car el) 'call) (eq? (cadr el) '=>))
                 (loop (cdr L)
                       '()
                       '()
                       (merge (merge expr (to-nt current-names current-vals))
                              (named-tuple-expr (list (caddr el)) (list (not-vararg (cadddr el)))))))
                ((vararg? el)
                 (loop (cdr L)
                       '()
                       '()
                       (let ((current (merge expr (to-nt current-names current-vals))))
                         (if current
                             (merge current (cadr el))
                             `(call (top merge) (call (top NamedTuple)) ,(cadr el))))))
                ((and call-with-keyword-arguments? (has-parameters? L))
                 (error "more than one semicolon in argument list"))
                (else
                 (error (string "invalid " syntax-str " \"" (deparse el) "\""))))))))

(define (expand-if e)
  (let* ((test (cadr e))
         (blk? (and (pair? test) (eq? (car test) 'block)))
         (stmts (if blk? (cdr (butlast test)) '()))
         (test  (if blk? (last test) test)))
    (if (and (pair? test) (memq (car test) '(&& |\|\||)))
        (let* ((clauses `(,(car test) ,@(map expand-forms (cdr (flatten-ex (car test) test)))))
               (clauses (if (null? (cdr clauses))
                            (if (eq? (car clauses) '&&) '(true) '(false))
                            clauses)))
          `(if ,(if blk?
                    `(block ,@(map expand-forms stmts) ,clauses)
                    clauses)
               ,@(map expand-forms (cddr e))))
        (cons (car e) (map expand-forms (cdr e))))))

(define (expand-vcat e
                     (vcat '((top vcat)))
                     (hvcat '((top hvcat)))
                     (hvcat_rows '((top hvcat_rows))))
  (let ((a (cdr e)))
    (if (any assignment? a)
        (error (string "misplaced assignment statement in \"" (deparse e) "\"")))
    (if (has-parameters? a)
        (error "unexpected semicolon in array expression")
        (expand-forms
         (if (any (lambda (x)
                    (and (pair? x) (eq? (car x) 'row)))
                  a)
             ;; convert nested hcat inside vcat to hvcat
             (let ((rows (map (lambda (x)
                                (if (and (pair? x) (eq? (car x) 'row))
                                    (cdr x)
                                    (list x)))
                              a)))
               ;; in case there is splatting inside `hvcat`, collect each row as a
               ;; separate tuple and pass those to `hvcat_rows` instead (ref #38844)
               (if (any (lambda (row) (any vararg? row)) rows)
                   `(call ,@hvcat_rows ,@(map (lambda (x) `(tuple ,@x)) rows))
                   `(call ,@hvcat
                          (tuple ,@(map length rows))
                          ,@(apply append rows))))
             `(call ,@vcat ,@a))))))

(define (expand-tuple-destruct lhss x)
  (define (sides-match? l r)
    ;; l and r either have equal lengths, or r has a trailing ...
    (cond ((null? l)          (null? r))
          ((vararg? (car l))  #t)
          ((null? r)          #f)
          ((vararg? (car r))  (null? (cdr r)))
          (else               (sides-match? (cdr l) (cdr r)))))
  (if (and (pair? x) (pair? lhss) (eq? (car x) 'tuple) (not (any assignment? (cdr x)))
           (not (has-parameters? (cdr x)))
           (sides-match? lhss (cdr x)))
      ;; (a, b, ...) = (x, y, ...)
      (expand-forms
       (tuple-to-assignments lhss x))
      ;; (a, b, ...) = other
      (begin
        ;; like memq, but if last element of lhss is (... sym),
        ;; check against sym instead
        (define (in-lhs? x lhss)
          (if (null? lhss)
              #f
              (let ((l (car lhss)))
                (cond ((and (pair? l) (eq? (car l) '|...|))
                       (if (null? (cdr lhss))
                           (eq? (cadr l) x)
                           (error (string "invalid \"...\" on non-final assignment location \""
                                          (cadr l) "\""))))
                      ((eq? l x) #t)
                      (else (in-lhs? x (cdr lhss)))))))
        ;; in-lhs? also checks for invalid syntax, so always call it first
        (let* ((xx  (if (or (and (not (in-lhs? x lhss)) (symbol? x))
                            (ssavalue? x))
                        x (make-ssavalue)))
               (ini (if (eq? x xx) '() (list (sink-assignment xx (expand-forms x)))))
               (n   (length lhss))
               ;; skip last assignment if it is an all-underscore vararg
               (n   (if (> n 0)
                        (let ((l (last lhss)))
                          (if (and (vararg? l) (underscore-symbol? (cadr l)))
                              (- n 1)
                              n))
                        n))
               (st  (gensy)))
          `(block
            ,@(if (> n 0) `((local ,st)) '())
            ,@ini
            ,@(map (lambda (i lhs)
                     (expand-forms
                       (if (vararg? lhs)
                           `(= ,(cadr lhs) (call (top rest) ,xx ,@(if (eq? i 0) '() `(,st))))
                           (lower-tuple-assignment
                             (if (= i (- n 1))
                                 (list lhs)
                                 (list lhs st))
                             `(call (top indexed_iterate)
                                    ,xx ,(+ i 1) ,@(if (eq? i 0) '() `(,st)))))))
                   (iota n)
                   lhss)
            (unnecessary ,xx))))))

;; move an assignment into the last statement of a block to keep more statements at top level
(define (sink-assignment lhs rhs)
  (if (and (pair? rhs) (eq? (car rhs) 'block))
      (let ((rr (reverse (cdr rhs))))
        `(block ,@(reverse (cdr rr))
                (= ,lhs ,(car rr))))
      `(= ,lhs ,rhs)))

(define (expand-forms e)
  (if (or (atom? e) (memq (car e) '(quote inert top core globalref outerref module toplevel ssavalue null true false meta using import export thismodule toplevel-only)))
      e
      (let ((ex (get expand-table (car e) #f)))
        (if ex
            (ex e)
            (cons (car e)
                  (map expand-forms (cdr e)))))))

(define (unshortcircuit op)
  (case op
    ((&&) `(top andand))
    ((|\|\||) `(top oror))
    (else op)))

;; table mapping expression head to a function expanding that form
(define expand-table
  (table
   'function       expand-function-def
   '->             expand-arrow
   'let            expand-let
   'soft-let       (lambda (e) (expand-let e #f))
   'macro          expand-macro-def
   'struct         expand-struct-def
   'try            expand-try

   'lambda
   (lambda (e)
     `(lambda ,(map expand-forms (cadr e))
        ,@(if (length= e 3) '(()) '())
        ,@(map expand-forms (cddr e))))

   'opaque_closure
   (lambda (e)
     (let* ((meth (caddr (caddr (expand-forms (cadr e))))) ;; `method` expr
            (lam       (cadddr meth))
            (sig-block (caddr meth))
            (sig-block (if (and (pair? sig-block) (eq? (car sig-block) 'block))
                           sig-block
                           `(block ,sig-block)))
            (stmts     (cdr (butlast sig-block)))
            (sig-svec  (last sig-block))
            (typ-svec  (caddr sig-svec))
            (tvars     (cddr (cadddr sig-svec)))
            (argtypes  (cdddr typ-svec))
            (functionloc (cadr (caddddr sig-svec))))
       (if (length= argtypes 0)
        `(_opaque_closure ,(expand-forms `(curly (core Tuple))) (false) 0 ,functionloc ,lam)
         (let* ((vssa (make-ssavalue))
                (vval (expand-forms (last argtypes)))
                (argtypes (append (butlast argtypes) (list `(block (= ,vssa ,vval)))))
                (argtype   (foldl (lambda (var ex) `(call (core UnionAll) ,var ,ex))
                                  (expand-forms `(curly (core Tuple) ,@argtypes))
                                  (reverse tvars))))
              `(_opaque_closure ,argtype (call (core isa) ,vssa (core TypeofVararg)) ,(length argtypes) ,functionloc ,lam)))))
   'block
   (lambda (e)
     (cond ((null? (cdr e)) '(null))
           ((and (null? (cddr e))
                 (not (linenum? (cadr e))))
            (expand-forms (cadr e)))
           (else
            (cons 'block
                  (map expand-forms (cdr e))))))

   '|.|
   (lambda (e)
     (if (length= e 2)
         ;; e = (|.| op)
         `(call (top BroadcastFunction) ,(unshortcircuit (cadr e)))
         ;; e = (|.| f x)
         (expand-fuse-broadcast '() e)))

   '.&&
   (lambda (e) (expand-fuse-broadcast '() `(|.| ,(unshortcircuit (undotop (car e))) (tuple ,@(cdr e)))))
   '|.\|\||
   (lambda (e) (expand-fuse-broadcast '() `(|.| ,(unshortcircuit (undotop (car e))) (tuple ,@(cdr e)))))

   '.=
   (lambda (e)
     (expand-fuse-broadcast (cadr e) (caddr e)))

   '|<:|
   (lambda (e) (expand-forms `(call |<:| ,@(cdr e))))
   '|>:|
   (lambda (e) (expand-forms `(call |>:| ,@(cdr e))))
   '-->
   (lambda (e) (expand-forms `(call --> ,@(cdr e))))

   'where
   (lambda (e) (expand-forms (expand-wheres (cadr e) (cddr e))))

   'const  expand-const-decl
   'local  expand-local-or-global-decl
   'global expand-local-or-global-decl
   'local-def expand-local-or-global-decl

   '=
   (lambda (e)
     (define lhs (cadr e))
     (define (function-lhs? lhs)
       (and (pair? lhs)
            (or (eq? (car lhs) 'call)
                (eq? (car lhs) 'where)
                (and (eq? (car lhs) '|::|)
                     (pair? (cadr lhs))
                     (eq? (car (cadr lhs)) 'call)))))
     (define (assignment-to-function lhs e)  ;; convert '= expr to 'function expr
       (cons 'function (cdr e)))
     (cond
      ((function-lhs? lhs)
       (expand-forms (assignment-to-function lhs e)))
      ((and (pair? lhs)
            (eq? (car lhs) 'curly))
       (expand-unionall-def (cadr e) (caddr e)))
      ((assignment? (caddr e))
       ;; chain of assignments - convert a=b=c to `b=c; a=c`
       (let loop ((lhss (list lhs))
                  (rhs  (caddr e)))
         (if (and (assignment? rhs) (not (function-lhs? (cadr rhs))))
             (loop (cons (cadr rhs) lhss) (caddr rhs))
             (let ((rr (if (symbol-like? rhs) rhs (make-ssavalue))))
               (expand-forms
                `(block ,.(if (eq? rr rhs) '() `((= ,rr ,(if (assignment? rhs)
                                                             (assignment-to-function (cadr rhs) rhs)
                                                             rhs))))
                        ,@(map (lambda (l) `(= ,l ,rr))
                               lhss)
                        (unnecessary ,rr)))))))
      ((or (and (symbol-like? lhs) (valid-name? lhs))
           (globalref? lhs) (outerref? lhs))
       (sink-assignment lhs (expand-forms (caddr e))))
      ((atom? lhs)
       (error (string "invalid assignment location \"" (deparse lhs) "\"")))
      (else
       (case (car lhs)
         ((|.|)
          ;; a.b =
          (let* ((a   (cadr lhs))
                 (b  (caddr lhs))
                 (rhs (caddr e)))
            (if (and (length= b 2) (eq? (car b) 'tuple))
                (error (string "invalid syntax \""
                               (string (deparse a) ".(" (deparse (cadr b)) ") = ...") "\"")))
            (let ((aa (if (symbol-like? a) a (make-ssavalue)))
                  (bb (if (or (atom? b) (symbol-like? b) (and (pair? b) (quoted? b)))
                          b (make-ssavalue)))
                  (rr (if (or (symbol-like? rhs) (atom? rhs)) rhs (make-ssavalue))))
              `(block
                ,.(if (eq? aa a)   '() (list (sink-assignment aa (expand-forms a))))
                ,.(if (eq? bb b)   '() (list (sink-assignment bb (expand-forms b))))
                ,.(if (eq? rr rhs) '() (list (sink-assignment rr (expand-forms rhs))))
                (call (top setproperty!) ,aa ,bb ,rr)
                (unnecessary ,rr)))))
         ((tuple)
          (let ((lhss (cdr lhs))
                (x    (caddr e)))
            (if (has-parameters? lhss)
                ;; property destructuring
                (if (length= lhss 1)
                    (let* ((xx (if (symbol-like? x) x (make-ssavalue)))
                           (ini (if (eq? x xx) '() (list (sink-assignment xx (expand-forms x))))))
                      `(block
                         ,@ini
                         ,@(map (lambda (field)
                                  (if (not (symbol? field))
                                      (error (string "invalid assignment location \"" (deparse lhs) "\"")))
                                  (expand-forms `(= ,field (call (top getproperty) ,xx (quote ,field)))))
                             (cdar lhss))
                         (unnecessary ,xx)))
                    (error (string "invalid assignment location \"" (deparse lhs) "\"")))
                ;; multiple assignment
                (expand-tuple-destruct lhss x))))
         ((typed_hcat)
          (error "invalid spacing in left side of indexed assignment"))
         ((typed_vcat)
          (error "unexpected \";\" in left side of indexed assignment"))
         ((ref)
          ;; (= (ref a . idxs) rhs)
          (let ((a    (cadr lhs))
                (idxs (cddr lhs))
                (rhs  (caddr e)))
            (let* ((reuse (and (pair? a)
                               (contains (lambda (x) (eq? x 'end))
                                         idxs)))
                   (arr   (if reuse (make-ssavalue) a))
                   (stmts (if reuse `((= ,arr ,(expand-forms a))) '()))
                   (rrhs (and (pair? rhs) (not (ssavalue? rhs)) (not (quoted? rhs))))
                   (r    (if rrhs (make-ssavalue) rhs))
                   (rini (if rrhs (list (sink-assignment r (expand-forms rhs))) '())))
              (receive
               (new-idxs stuff) (process-indices arr idxs)
               `(block
                 ,@stmts
                 ,.(map expand-forms stuff)
                 ,@rini
                 ,(expand-forms
                   `(call (top setindex!) ,arr ,r ,@new-idxs))
                 (unnecessary ,r))))))
         ((|::|)
          ;; (= (|::| x T) rhs)
          (let ((x (cadr lhs))
                (T (caddr lhs))
                (rhs (caddr e)))
            (let ((e (remove-argument-side-effects x)))
              (expand-forms
               `(block ,@(cdr e)
                       (decl ,(car e) ,T)
                       (= ,(car e) ,rhs))))))
         ((vcat)
          ;; (= (vcat . args) rhs)
          (error "use \"(a, b) = ...\" to assign multiple values"))
         (else
          (error (string "invalid assignment location \"" (deparse lhs) "\"")))))))

   'abstract
   (lambda (e)
     (let ((sig (cadr e)))
       (expand-forms
        (receive (name params super) (analyze-type-sig sig)
                 (abstract-type-def-expr name params super)))))

   'primitive
   (lambda (e)
     (let ((sig (cadr e))
           (n   (caddr e)))
       (expand-forms
        (receive (name params super) (analyze-type-sig sig)
                 (primitive-type-def-expr n name params super)))))

   'comparison
   (lambda (e) (expand-forms (expand-compare-chain (cdr e))))

   'ref
   (lambda (e)
     (let ((args (cddr e)))
       (if (has-parameters? args)
           (error "unexpected semicolon in array expression")
           (expand-forms (partially-expand-ref e)))))

   'curly
   (lambda (e)
     (if (has-parameters? (cddr e))
         (error (string "unexpected semicolon in \"" (deparse e) "\"")))
     (if (any assignment? (cddr e))
         (error (string "misplaced assignment statement in \"" (deparse e) "\"" )))
     (let* ((p (extract-implicit-whereparams e))
            (curlyparams (car p))
            (whereparams (cdr p)))
       (if (null? whereparams)
           (expand-forms `(call (core apply_type) ,@(cdr e)))
           (expand-forms `(where (curly ,(cadr e) ,@curlyparams) ,@whereparams)))))

   'call
   (lambda (e)
     (if (length> e 2)
         (let ((f (cadr e)))
           (cond ((dotop-named? f)
                  (expand-fuse-broadcast '() `(|.| ,(unshortcircuit (undotop f)) (tuple ,@(cddr e)))))
                 ;; "(.op)(...)"
                 ((and (length= f 2) (eq? (car f) '|.|))
                  (expand-fuse-broadcast '() `(|.| ,(unshortcircuit (cadr f)) (tuple ,@(cddr e)))))
                 ((eq? f 'ccall)
                  (if (not (length> e 4)) (error "too few arguments to ccall"))
                  (let* ((cconv (cadddr e))
                         (have-cconv (memq cconv '(cdecl stdcall fastcall thiscall llvmcall)))
                         (after-cconv (if have-cconv (cddddr e) (cdddr e)))
                         (name (caddr e))
                         (RT   (car after-cconv))
                         (argtypes (cadr after-cconv))
                         (args (cddr after-cconv)))
                        (begin
                          (if (not (and (pair? argtypes)
                                        (eq? (car argtypes) 'tuple)))
                              (if (and (pair? RT)
                                       (eq? (car RT) 'tuple))
                                  (error "ccall argument types must be a tuple; try \"(T,)\" and check if you specified a correct return type")
                                  (error "ccall argument types must be a tuple; try \"(T,)\"")))
                          (expand-forms
                           (lower-ccall name RT (cdr argtypes) args
                                        (if have-cconv cconv 'ccall))))))
                 ((any kwarg? (cddr e))       ;; f(..., a=b, ...)
                  (expand-forms (lower-kw-call f (cddr e))))
                 ((has-parameters? (cddr e))  ;; f(...; ...)
                  (expand-forms
                   (if (null? (cdr (car (cddr e))))
                       ;; empty parameters block; issue #18845
                       `(call ,f ,@(cdddr e))
                       (lower-kw-call f (cddr e)))))
                 ((any vararg? (cddr e))
                  ;; call with splat
                  (let ((argl (cddr e)))
                    ;; wrap sequences of non-... arguments in tuple()
                    (define (tuple-wrap a run)
                      (if (null? a)
                          (if (null? run) '()
                              (list `(call (core tuple) ,.(reverse run))))
                          (let ((x (car a)))
                            (if (and (length= x 2)
                                     (eq? (car x) '...))
                                (if (null? run)
                                    (list* (cadr x)
                                           (tuple-wrap (cdr a) '()))
                                    (list* `(call (core tuple) ,.(reverse run))
                                           (cadr x)
                                           (tuple-wrap (cdr a) '())))
                                (tuple-wrap (cdr a) (cons x run))))))
                    (expand-forms
                     `(call (core _apply_iterate) (top iterate) ,f ,@(tuple-wrap argl '())))))

                 ((and (eq? (identifier-name f) '^) (length= e 4) (integer? (cadddr e)))
                  (expand-forms
                   `(call (top literal_pow) ,f ,(caddr e) (call (call (core apply_type) (top Val) ,(cadddr e))))))
                 (else
                  (map expand-forms e))))
         (map expand-forms e)))

   'do
   (lambda (e)
     (let* ((call (cadr e))
            (f    (cadr call))
            (argl (cddr call))
            (af   (caddr e)))
       (expand-forms
        (if (has-parameters? argl)
            `(call ,f ,(car argl) ,af ,@(cdr argl))
            `(call ,f ,af ,@argl)))))

   'tuple
   (lambda (e)
     (cond ((and (length> e 1) (pair? (cadr e)) (eq? (caadr e) 'parameters))
            (if (length= e 2)
                (expand-forms (lower-named-tuple (cdr (cadr e))))
                (error "unexpected semicolon in tuple")))
           ((any assignment? (cdr e))
            (expand-forms (lower-named-tuple (cdr e))))
           (else
            (expand-forms `(call (core tuple) ,@(cdr e))))))

   'braces    (lambda (e) (error "{ } vector syntax is discontinued"))
   'bracescat (lambda (e) (error "{ } matrix syntax is discontinued"))

   'string
   (lambda (e)
     (expand-forms
      `(call (top string) ,@(map (lambda (s)
                                   (if (and (pair? s) (eq? (car s) 'string))
                                       (cadr s)
                                       s))
                                 (cdr e)))))

   '|::|
   (lambda (e)
     (if (not (length= e 3))
         (error "invalid \"::\" syntax"))
     (if (not (symbol-like? (cadr e)))
         `(call (core typeassert)
                ,(expand-forms (cadr e)) ,(expand-forms (caddr e)))
         (map expand-forms e)))

   'if expand-if
   'elseif expand-if

   'while
   (lambda (e)
     `(break-block loop-exit
                   (_while ,(expand-forms (cadr e))
                           (break-block loop-cont
                                        (scope-block ,(blockify (expand-forms (caddr e))))))))

   'break
   (lambda (e)
     (if (pair? (cdr e))
         e
         '(break loop-exit)))

   'continue (lambda (e) '(break loop-cont))

   'for
   (lambda (e)
     (let ((ranges (if (eq? (car (cadr e)) 'block)
                       (cdr (cadr e))
                       (list (cadr e)))))
       (expand-forms (expand-for (map cadr ranges) (map caddr ranges) (caddr e)))))

   '&&     (lambda (e) (expand-forms (expand-and e)))
   '|\|\|| (lambda (e) (expand-forms (expand-or  e)))

   '&      (lambda (e) (error (string "invalid syntax " (deparse e))))

   '+=     lower-update-op
   '-=     lower-update-op
   '*=     lower-update-op
   '.*=    lower-update-op
   '/=     lower-update-op
   './=    lower-update-op
   '//=    lower-update-op
   './/=   lower-update-op
   '|\\=|  lower-update-op
   '|.\\=| lower-update-op
   '|.+=|  lower-update-op
   '|.-=|  lower-update-op
   '^=     lower-update-op
   '.^=    lower-update-op
   '÷=     lower-update-op
   '.÷=    lower-update-op
   '%=     lower-update-op
   '.%=    lower-update-op
   '|\|=|  lower-update-op
   '|.\|=|  lower-update-op
   '&=     lower-update-op
   '.&=     lower-update-op
   '$=     lower-update-op
   '⊻=     lower-update-op
   '.⊻=     lower-update-op
   '<<=    lower-update-op
   '.<<=    lower-update-op
   '>>=    lower-update-op
   '.>>=    lower-update-op
   '>>>=   lower-update-op
   '.>>>=   lower-update-op

   '|...|
   (lambda (e) (error "\"...\" expression outside call"))

   '$
   (lambda (e) (error "\"$\" expression outside quote"))

   'vect
   (lambda (e)
     (if (has-parameters? (cdr e))
         (error "unexpected semicolon in array expression"))
     (if (any assignment? (cdr e))
         (error (string "misplaced assignment statement in \"" (deparse e) "\"")))
     (expand-forms `(call (top vect) ,@(cdr e))))

   'hcat
   (lambda (e)
     (if (any assignment? (cdr e))
         (error (string "misplaced assignment statement in \"" (deparse e) "\"")))
     (expand-forms `(call (top hcat) ,@(cdr e))))

   'vcat expand-vcat

   'typed_hcat
   (lambda (e)
     (if (any assignment? (cddr e))
         (error (string "misplaced assignment statement in \"" (deparse e) "\"")))
     (expand-forms `(call (top typed_hcat) ,@(cdr e))))

   'typed_vcat
   (lambda (e)
     (let ((t (cadr e))
           (e (cdr e)))
       (expand-vcat e `((top typed_vcat) ,t) `((top typed_hvcat) ,t) `((top typed_hvcat_rows) ,t))))

   '|'|  (lambda (e) (expand-forms `(call |'| ,(cadr e))))

   'generator
   (lambda (e)
     (check-no-return e)
     (expand-generator e #f '()))

   'flatten
   (lambda (e) (expand-generator (cadr e) #t '()))

   'comprehension
   (lambda (e)
     (if (length> e 2)
         ;; backwards compat for macros that generate :comprehension exprs
         (expand-forms `(comprehension (generator ,@(cdr e))))
         (begin (if (and (eq? (caadr e) 'generator)
                         (any (lambda (x) (eq? x ':)) (cddr (cadr e))))
                    (error "comprehension syntax with `:` ranges has been removed"))
                (expand-forms `(call (top collect) ,(cadr e))))))

   'typed_comprehension
   (lambda (e)
     (expand-forms
      (or (and (eq? (caaddr e) 'generator)
               (let ((ranges (cddr (caddr e))))
                 (if (any (lambda (x) (eq? x ':)) ranges)
                     (error "comprehension syntax with `:` ranges has been removed"))
                 (and (every (lambda (x) (and (pair? x) (eq? (car x) '=)))
                             ranges)
                      ;; TODO: this is a hack to lower simple comprehensions to loops very
                      ;; early, to greatly reduce the # of functions and load on the compiler
                      (lower-comprehension (cadr e) (cadr (caddr e)) ranges))))
          `(call (top collect) ,(cadr e) ,(caddr e)))))

    'gc_preserve
    (lambda (e)
      (let* ((s (make-ssavalue))
             (r (make-ssavalue)))
        `(block
          (= ,s (gc_preserve_begin ,@(cddr e)))
          (= ,r ,(expand-forms (cadr e)))
          (gc_preserve_end ,s)
          ,r)))

    'line
    (lambda (e)
      (set! *current-desugar-loc* e)
      e)
    ))

(define (has-return? e)
  (expr-contains-p return? e (lambda (x) (not (function-def? x)))))

(define (check-no-return e)
  (if (has-return? e)
      (error "\"return\" not allowed inside comprehension or generator")))

(define (has-break-or-continue? e)
  (expr-contains-p (lambda (x) (and (pair? x) (memq (car x) '(break continue))))
                   e
                   (lambda (x) (not (and (pair? x)
                                         (memq (car x) '(for while)))))))

(define (lower-comprehension ty expr itrs)
  (check-no-return expr)
  (if (has-break-or-continue? expr)
      (error "break or continue outside loop"))
  (let ((result    (gensy))
        (idx       (gensy))
        (oneresult (make-ssavalue))
        (prod      (make-ssavalue))
        (isz       (make-ssavalue))
        (szunk     (make-ssavalue))
        (iv        (map (lambda (x) (make-ssavalue)) itrs)))

    ;; construct loops over all iterators
    (define (construct-loops itrs iv)
      (if (null? itrs)
          `(block (= ,oneresult ,expr)
                  (inbounds (true))
                  (if ,szunk
                      (call (top push!) ,result ,oneresult)
                      (call (top setindex!) ,result ,oneresult ,idx))
                  (inbounds pop)
                  (= ,idx (call (top add_int) ,idx 1)))
          `(for (= ,(cadr (car itrs)) ,(car iv))
                ,(construct-loops (cdr itrs) (cdr iv)))))

    (let ((overall-itr (if (length= itrs 1) (car iv) prod)))
      `(scope-block
        (block
         (local ,result) (local ,idx)
         ,.(map (lambda (v r) `(= ,v ,(caddr r))) iv itrs)
         ,.(if (length= itrs 1)
               '()
               `((= ,prod (call (top product) ,@iv))))
         (= ,isz (call (top IteratorSize) ,overall-itr))
         (= ,szunk (call (core isa) ,isz (top SizeUnknown)))
         (if ,szunk
             (= ,result (call (curly (core Array) ,ty 1) (core undef) 0))
             (= ,result (call (top _array_for) ,ty ,overall-itr ,isz)))
         (= ,idx (call (top first) (call (top LinearIndices) ,result)))
         ,(construct-loops (reverse itrs) (reverse iv))
         ,result)))))

(define (lhs-vars e)
  (cond ((symbol? e) (list e))
        ((decl? e)   (list (decl-var e)))
        ((and (pair? e) (eq? (car e) 'tuple))
         (apply append (map lhs-vars (cdr e))))
        (else '())))

(define (lhs-decls e)
  (cond ((symbol? e) (list e))
        ((decl? e)   (list e))
        ((and (pair? e) (eq? (car e) 'tuple))
         (apply append (map lhs-decls (cdr e))))
        (else '())))

(define (all-decl-vars e)  ;; map decl-var over every level of an assignment LHS
  (cond ((eventually-call? e) e)
        ((decl? e)   (decl-var e))
        ((and (pair? e) (eq? (car e) 'tuple))
         (cons 'tuple (map all-decl-vars (cdr e))))
        (else e)))

;; pass 2: identify and rename local vars

(define (find-assigned-vars e)
  (define vars '())
  (define (find-assigned-vars- e)
    (if (or (not (pair? e)) (quoted? e))
        '()
        (case (car e)
          ((lambda scope-block module toplevel)  '())
          ((method)
           (let ((v (decl-var (method-expr-name e))))
             (if (symbol? v)
                 (set! vars (cons v vars)))
             (if (not (length= e 2))
                 (find-assigned-vars- (caddr e)))))
          ((=)
           (let ((v (decl-var (cadr e))))
             (find-assigned-vars- (caddr e))
             (if (or (ssavalue? v) (globalref? v) (outerref? v) (underscore-symbol? v))
                 '()
                 (set! vars (cons v vars)))))
          (else
           (for-each find-assigned-vars- (cdr e))))))
  (find-assigned-vars- e)
  (delete-duplicates vars))

(define (find-decls kind e)
  (define vars '())
  (define (find-decls- e)
    (cond ((or (not (pair? e)) (quoted? e))
           '())
          ((memq (car e) '(lambda scope-block module toplevel))
           '())
          ((eq? (car e) kind)
           (if (underscore-symbol? (cadr e))
               '()
               (set! vars (cons (decl-var (cadr e)) vars))))
          (else
           (for-each find-decls- (cdr e)))))
  (find-decls- e)
  vars)

(define (find-local-decls e) (find-decls 'local e))
(define (find-local-def-decls e) (find-decls 'local-def e))
(define (find-global-decls e) (find-decls 'global e))

(define (find-scope-decl e kind)
  (expr-contains-p
   (lambda (x) (and (pair? x) (eq? (car x) kind) x))
   e
   (lambda (x) (not (and (pair? x)
                         (memq (car x) '(lambda scope-block module toplevel)))))))

(define (check-valid-name e)
  (or (valid-name? e)
      (error (string "invalid identifier name \"" e "\""))))

(define (make-scope (lam #f) (args '()) (locals '()) (globals '()) (sp '()) (renames '()) (prev #f)
                    (soft? #f) (hard? #f) (implicit-globals '()) (warn-vars #f))
  (vector lam args locals globals sp renames prev soft? hard? implicit-globals warn-vars))
(define (scope:lam s)     (aref s 0))
(define (scope:args s)    (aref s 1))
(define (scope:locals s)  (aref s 2))
(define (scope:globals s) (aref s 3))
(define (scope:sp s)      (aref s 4))
(define (scope:renames s) (aref s 5))
(define (scope:prev s)    (aref s 6))
(define (scope:soft? s)   (aref s 7))
(define (scope:hard? s)   (aref s 8))
(define (scope:implicit-globals s) (aref s 9))
(define (scope:warn-vars s) (aref s 10))

(define (var-kind var scope (exclude-top-level-globals #f))
  (if scope
      (or (and (memq var (scope:args scope))    'argument)
          (and (memq var (scope:locals scope))  'local)
          (and (memq var (scope:globals scope))
               (if (and exclude-top-level-globals
                        (null? (lam:args (scope:lam scope)))
                        ;; don't inherit global decls from the outermost scope block
                        ;; in a top-level expression.
                        (or (not (scope:prev scope))
                            (not (scope:prev (scope:prev scope)))))
                   'none 'global))
          (and (memq var (scope:sp scope))      'static-parameter)
          (var-kind var (scope:prev scope) exclude-top-level-globals))
      'none))

(define (in-scope? var scope) (not (eq? (var-kind var scope) 'none)))

(define (warn-var?! v scope)
  (and scope
       (let ((w (scope:warn-vars scope)))
         (if (and w (has? w v))
             (begin (del! w v)
                    #t)
             (warn-var?! v (scope:prev scope))))))

(define (all-local-names scope)
  (define (all-lists s)
    (if s
        (list* (scope:args s) (scope:sp s) (scope:locals s) (all-lists (scope:prev s)))
        '()))
  (apply append (all-lists scope)))

;; returns lambdas in the form (lambda (args...) (locals...) body)
(define (resolve-scopes- e scope (sp '()) (loc #f))
  (cond ((symbol? e)
         (let lookup ((scope scope))
           (if scope
               (cond ((memq e (scope:args scope)) e)
                     ((memq e (scope:globals scope)) `(outerref ,e))
                     (else
                      (let ((r (assq e (scope:renames scope))))
                        (cond (r (cdr r))
                              ((memq e (scope:locals scope)) e)
                              ((memq e (scope:sp scope)) e)
                              (else
                               (lookup (scope:prev scope)))))))
               (if (underscore-symbol? e)
                   e
                   `(outerref ,e)))))
        ((or (not (pair? e)) (quoted? e) (memq (car e) '(toplevel symbolicgoto symboliclabel toplevel-only)))
         e)
        ((eq? (car e) 'global)
         (check-valid-name (cadr e))
         e)
        ((memq (car e) '(local local-def))
         (check-valid-name (cadr e))
         ;; remove local decls
         '(null))
        ((eq? (car e) 'require-existing-local)
         (if (not (in-scope? (cadr e) scope))
             (error "no outer local variable declaration exists for \"for outer\""))
         '(null))
        ((or (eq? (car e) 'softscope) (eq? (car e) 'hardscope))
         '(null))
        ((eq? (car e) 'locals)
         (let* ((names (filter (lambda (v)
                                 (and (not (gensym? v))
                                      (not (length= (string-split (string v) "#") 2))))
                               (all-local-names scope)))
                (names (delete-duplicates
                        (filter (lambda (v) (not (eq? v '||)))
                                (map unmangled-name names))))
                (d (make-ssavalue)))
           `(block (= ,d (call (call (core apply_type) (top Dict) (core Symbol) (core Any))))
                   ,@(map (lambda (v)
                            (let ((var (resolve-scopes- v scope)))
                              `(if (isdefined ,var)
                                   (call (top setindex!) ,d ,var (quote ,v)))))
                          names)
                   ,d)))
        ((eq? (car e) 'islocal)
         (if (memq (var-kind (cadr e) scope) '(global none))
             '(false)
             '(true)))
        ((eq? (car e) 'lambda)
         (let* ((args (lam:argnames e))
                (body (resolve-scopes- (lam:body e) (make-scope e args '() '() sp '() scope))))
           `(lambda ,(cadr e) ,(caddr e) ,body)))
        ((eq? (car e) 'scope-block)
         (let* ((blok            (cadr e)) ;; body of scope-block expression
                (lam             (scope:lam scope))
                (argnames        (lam:argnames lam))
                (toplevel?       (and (null? argnames) (eq? e (lam:body lam))))
                (current-locals  (caddr lam)) ;; locals created so far in our lambda
                (globals         (find-global-decls blok))
                (assigned        (find-assigned-vars blok))
                (locals-def      (find-local-def-decls blok))
                (local-decls     (find-local-decls blok))
                (hard?           (and (null? argnames) (or (scope:hard? scope)
                                                           (find-scope-decl blok 'hardscope))))
                (soft?           (and (null? argnames) (not hard?)
                                      (let ((ss (find-scope-decl blok 'softscope)))
                                        (cond ((not ss) (scope:soft? scope))
                                              ((equal? (cadr ss) '(true))  #t)
                                              ((equal? (cadr ss) '(false)) #f)
                                              (else (scope:soft? scope))))))
                (nonloc-assigned (filter (lambda (v) (and (not (memq v locals-def))
                                                          (not (memq v local-decls))))
                                         assigned))
                (implicit-globals (if toplevel? nonloc-assigned '()))
                (implicit-locals
                 (filter (if toplevel?
                             (lambda (v) #f)  ;; no implicit locals at top level
                             (lambda (v) (and (memq (var-kind v scope #t) '(none static-parameter))
                                              (not (and soft?
                                                        (or (memq v (scope:implicit-globals scope))
                                                            (defined-julia-global v))))
                                              (not (memq v globals)))))
                         nonloc-assigned))
                (locals-nondef   (delete-duplicates (append local-decls implicit-locals)))
                (need-rename?    (lambda (vars)
                                   (filter (lambda (v) (or (memq v current-locals) (in-scope? v scope)))
                                           vars)))
                (need-rename     (need-rename? locals-nondef))
                (need-rename-def (need-rename? locals-def))
                ;; new gensym names for conflicting variables
                (renamed         (map named-gensy need-rename))
                (renamed-def     (map named-gensy need-rename-def))
                (newnames        (append (diff locals-nondef need-rename) renamed))
                (newnames-def    (append (diff locals-def need-rename-def) renamed-def))
                (warn-vars
                 (and (not toplevel?) (null? argnames) (not soft?) (not hard?)
                      (let ((vars (filter (lambda (v)
                                            (and (or (memq v (scope:implicit-globals scope))
                                                     (defined-julia-global v))
                                                 (eq? (var-kind v scope) 'none)
                                                 (not (memq v globals))))
                                          nonloc-assigned)))
                        (if (pair? vars)
                            (let ((t (table)))
                              (for-each (lambda (v) (put! t v #t))
                                        vars)
                              t)
                            #f)))))

           (for-each (lambda (v)
                       (if (or (memq v locals-def) (memq v local-decls))
                           (error (string "variable \"" v "\" declared both local and global")))
                       (if (and (null? argnames) (memq (var-kind v scope) '(argument local)))
                           (error (string "`global " v "`: " v " is a local variable in its enclosing scope"))))
                     globals)
           (if (and (pair? argnames) (eq? e (lam:body lam)))
               (for-each (lambda (v)
                           (if (memq v argnames)
                               (error (string "local variable name \"" v "\" conflicts with an argument"))))
                         local-decls))
           (for-each (lambda (lst)
                       (for-each (lambda (v)
                                   (if (eq? (var-kind v scope) 'static-parameter)
                                       (error (string "local variable name \"" v "\" conflicts with a static parameter"))))
                                 lst))
                     (list local-decls implicit-locals))
           (if lam
               (set-car! (cddr lam)
                         (append (caddr lam) newnames newnames-def)))
           (insert-after-meta ;; return the new, expanded scope-block
            (blockify
             (resolve-scopes- blok
                              (make-scope lam
                                          '()
                                          (append locals-nondef locals-def)
                                          globals
                                          '()
                                          (append (map cons need-rename renamed)
                                                  (map cons need-rename-def renamed-def))
                                          scope
                                          (and soft? (null? argnames))
                                          hard?
                                          (if toplevel?
                                              implicit-globals
                                              (scope:implicit-globals scope))
                                          warn-vars)
                              '()
                              loc))
            (append! (map (lambda (v) `(local ,v)) newnames)
                     (map (lambda (v) `(local-def ,v)) newnames-def)))
           ))
        ((eq? (car e) 'module)
         (error "\"module\" expression not at top level"))
        ((eq? (car e) 'break-block)
         `(break-block ,(cadr e) ;; ignore type symbol of break-block expression
                       ,(resolve-scopes- (caddr e) scope '() loc))) ;; body of break-block expression
        ((eq? (car e) 'with-static-parameters)
         `(with-static-parameters
           ,(resolve-scopes- (cadr e) scope (cddr e) loc)
           ,@(cddr e)))
        ((and (eq? (car e) 'method) (length> e 2))
         `(method
           ,(resolve-scopes- (cadr   e) scope)
           ,(resolve-scopes- (caddr  e) scope)
           ,(resolve-scopes- (cadddr e) scope (method-expr-static-parameters e))))
        (else
         (if (and (eq? (car e) '=) (symbol? (cadr e))
                  scope (null? (lam:args (scope:lam scope)))
                  (warn-var?! (cadr e) scope)
                  (= *scopewarn-opt* 1))
             (let* ((v    (cadr e))
                    (loc  (extract-line-file loc))
                    (line (if (= (car loc) 0) (julia-current-line) (car loc)))
                    (file (if (eq? (cadr loc) 'none) (julia-current-file) (cadr loc))))
               (lowering-warning
                1000 'warn (symbol (string file line)) file line
                (string "Assignment to `" v "` in soft scope is ambiguous "
                        "because a global variable by the same name exists: "
                        "`" v "` will be treated as a new local. "
                        "Disambiguate by using `local " v "` to suppress this warning or "
                        "`global " v "` to assign to the existing global variable."))))
         (cons (car e)
               (map (lambda (x)
                      (if (linenum? x)
                          (set! loc x))
                      (resolve-scopes- x scope '() loc))
                    (cdr e))))))

(define (resolve-scopes e) (resolve-scopes- e #f))

;; pass 3: analyze variables

;; names of arguments and local vars
(define (lambda-all-vars e)
  (append (lam:argnames e) (caddr e)))

;; compute set of variables referenced in a lambda but not bound by it
(define (free-vars- e tab)
  (cond ((or (eq? e UNUSED) (underscore-symbol? e)) tab)
        ((symbol? e) (put! tab e #t))
        ((and (pair? e) (eq? (car e) 'outerref)) tab)
        ((and (pair? e) (eq? (car e) 'break-block)) (free-vars- (caddr e) tab))
        ((and (pair? e) (eq? (car e) 'with-static-parameters)) (free-vars- (cadr e) tab))
        ((or (atom? e) (quoted? e)) tab)
        ((eq? (car e) 'lambda)
         (let ((bound (lambda-all-vars e)))
           (for-each (lambda (v) (if (not (memq v bound)) (put! tab v #t)))
                     (free-vars (lam:body e))))
         tab)
        (else
         (for-each (lambda (x) (free-vars- x tab))
                   (cdr e))
         tab)))

(define (free-vars e)
  (table.keys (free-vars- e (table))))

(define (analyze-vars-lambda e env captvars sp new-sp (methsig #f))
  (let* ((args (lam:args e))
         (locl (caddr e))
         (allv (nconc (map arg-name args) locl))
         (fv   (let* ((fv (diff (free-vars (lam:body e)) allv))
                      ;; add variables referenced in declared types for free vars
                      (dv (apply nconc (map (lambda (v)
                                              (let ((vi (var-info-for v env)))
                                                (if vi (free-vars (vinfo:type vi)) '())))
                                            fv))))
                 (append (diff dv fv) fv)))
         (sig-fv (if methsig (free-vars methsig) '()))
         (glo  (find-global-decls (lam:body e)))
         ;; make var-info records for vars introduced by this lambda
         (vi   (nconc
                (map (lambda (decl) (make-var-info (decl-var decl)))
                     args)
                (map make-var-info locl)))
         (capt-sp (filter (lambda (v) (or (and (memq v fv) (not (memq v glo)) (not (memq v new-sp)))
                                          (memq v sig-fv)))
                          sp))
         ;; captured vars: vars from the environment that occur
         ;; in our set of free variables (fv).
         (cv    (append (filter (lambda (v) (and (memq (vinfo:name v) fv)
                                                 (not (memq (vinfo:name v) new-sp))
                                                 (not (memq (vinfo:name v) glo))))
                                env)
                        (map make-var-info capt-sp))))
    (analyze-vars (lam:body e)
                  (append vi
                          ;; new environment: add our vars
                          (filter (lambda (v)
                                    (and (not (memq (vinfo:name v) allv))
                                         (not (memq (vinfo:name v) glo))))
                                  env))
                  cv (delete-duplicates (append new-sp sp)))
    ;; mark all the vars we capture as captured
    (for-each (lambda (v) (vinfo:set-capt! v #t))
              cv)
    (set-car! (cddr e)
              `(,vi ,cv 0 ,(delete-duplicates (append new-sp capt-sp))))
    e))

;; this pass records information about variables used by closure conversion.
;; finds which variables are assigned or captured, and records variable
;; type declarations.
;; this info is recorded by setting the second argument of `lambda` expressions
;; in-place to
;;   (var-info-lst captured-var-infos ssavalues static_params)
;; where var-info-lst is a list of var-info records
(define (analyze-vars e env captvars sp)
  (if (or (atom? e) (quoted? e))
      (begin
        (if (symbol? e)
            (let ((vi (var-info-for e env)))
              (if vi
                  (vinfo:set-read! vi #t))))
        e)
      (case (car e)
        ((local-def) ;; a local that we know has an assignment that dominates all usages
         (let ((vi (var-info-for (cadr e) env)))
              (vinfo:set-never-undef! vi #t)))
        ((=)
         (let ((vi (and (symbol? (cadr e)) (var-info-for (cadr e) env))))
           (if vi ; if local or captured
               (begin (if (vinfo:asgn vi)
                          (vinfo:set-sa! vi #f)
                          (vinfo:set-sa! vi #t))
                      (vinfo:set-asgn! vi #t))))
         (analyze-vars (caddr e) env captvars sp))
        ((call)
         (let ((vi (var-info-for (cadr e) env)))
           (if vi
               (vinfo:set-called! vi #t))
           (for-each (lambda (x) (analyze-vars x env captvars sp))
                     (cdr e))))
        ((decl)
         ;; handle var::T declaration by storing the type in the var-info
         ;; record. for non-symbols or globals, emit a type assertion.
         (let ((vi (var-info-for (cadr e) env)))
           (if vi
               (begin (if (not (equal? (vinfo:type vi) '(core Any)))
                          (error (string "multiple type declarations for \""
                                         (cadr e) "\"")))
                      (if (assq (cadr e) captvars)
                          (error (string "type of \"" (cadr e)
                                         "\" declared in inner scope")))
                      (vinfo:set-type! vi (caddr e))))))
        ((lambda)
         (analyze-vars-lambda e env captvars sp '()))
        ((with-static-parameters)
         ;; (with-static-parameters func_expr sp_1 sp_2 ...)
         (assert (eq? (car (cadr e)) 'lambda))
         (analyze-vars-lambda (cadr e) env captvars sp
                              (cddr e)))
        ((method)
         (if (length= e 2)
             (let ((vi (var-info-for (method-expr-name e) env)))
               (if vi
                   (begin (if (vinfo:asgn vi)
                              (vinfo:set-sa! vi #f)
                              (vinfo:set-sa! vi #t))
                          (vinfo:set-asgn! vi #t)))
               e)
             (begin (analyze-vars (caddr e) env captvars sp)
                    (assert (eq? (car (cadddr e)) 'lambda))
                    (analyze-vars-lambda (cadddr e) env captvars sp
                                         (method-expr-static-parameters e)
                                         (caddr e)))))
        ((module toplevel) e)
        (else (for-each (lambda (x) (analyze-vars x env captvars sp))
                        (cdr e))))))

(define (analyze-variables! e) (analyze-vars e '() '() '()) e)

;; pass 4: closure conversion

;; this pass lifts all inner functions to the top level by generating
;; a type for them. for example `f(x) = y->(y+x)` is converted to
#|
immutable yt{T}
    x::T
end

(self::yt)(y) = y + self.x

f(x) = yt(x)
|#

(define (type-for-closure-parameterized name P names fields types super)
  (let ((n (length P))
        (s (make-ssavalue)))
    `((thunk
       (lambda ()
         (() () 0 ())
         (block (global ,name) (const ,name)
                ,@(map (lambda (p n) `(= ,p (call (core TypeVar) ',n (core Any)))) P names)
                (= ,s (call (core _structtype) (thismodule) (inert ,name) (call (core svec) ,@P)
                            (call (core svec) ,@(map quotify fields))
                            (false) ,(length fields)))
                (= (outerref ,name) ,s)
                (call (core _setsuper!) ,name ,super)
                (call (core _typebody!) ,name (call (core svec) ,@types))
                (return (null))))))))

(define (type-for-closure name fields super)
  (let ((s (make-ssavalue)))
    `((thunk (lambda ()
               (() () 0 ())
               (block (global ,name) (const ,name)
                      (= ,s (call (core _structtype) (thismodule) (inert ,name) (call (core svec))
                                  (call (core svec) ,@(map quotify fields))
                                  (false) ,(length fields)))
                      (= (outerref ,name) ,s)
                      (call (core _setsuper!) ,name ,super)
                      (call (core _typebody!) ,name
                            (call (core svec) ,@(map (lambda (v) '(core Box)) fields)))
                      (return (null))))))))

;; better versions of above, but they get handled wrong in many places
;; need to fix that in order to handle #265 fully (and use the definitions)

;; template for generating a closure type with parameters
;(define (type-for-closure-parameterized name P names fields types super)
;  (let ((n (length P)))
;        `((global ,name)
;          (const ,name)
;          ,@(map (lambda (p n) `(= ,p (call (core TypeVar) ',n (core Any)))) P names)
;          (struct_type ,name (call (core svec) ,@P)
;                       (call (core svec) ,@(map quotify fields))
;                       ,super
;                       (call (core svec) ,@types) (false) ,(length fields)))))

;; ... and without parameters
;(define (type-for-closure name fields super)
;  `((global ,name)
;    (const ,name)
;    (struct_type ,name (call (core svec))
;                 (call (core svec) ,@(map quotify fields))
;                 ,super
;                 (call (core svec) ,@(map (lambda (v) 'Any) fields))
;                 (false) ,(length fields))))


(define (vinfo:not-capt vi)
  (list (car vi) (cadr vi) (logand (caddr vi) (lognot 5))))

(define (clear-capture-bits vinfos)
  (map vinfo:not-capt vinfos))

(define (convert-lambda lam fname interp capt-sp opaq)
  (let ((body (add-box-inits-to-body
               lam (cl-convert (cadddr lam) fname lam (table) (table) #f interp opaq))))
    `(lambda ,(lam:args lam)
       (,(clear-capture-bits (car (lam:vinfo lam)))
        ()
        ,(caddr (lam:vinfo lam))
        ,(delete-duplicates (append (lam:sp lam) capt-sp)))
      ,body)))

;; renumber ssavalues assigned in an expr, allowing it to be repeated
(define (renumber-assigned-ssavalues e)
  (let ((vals (expr-find-all (lambda (x) (and (assignment? x) (ssavalue? (cadr x))))
                             e
                             cadadr)))
    (if (null? vals)
        e
        (let ((repl (table)))
          (for-each (lambda (id) (put! repl id (make-ssavalue)))
                    vals)
          (let do-replace ((x e))
            (if (or (atom? x) (quoted? x))
                x
                (if (eq? (car x) 'ssavalue)
                    (or (get repl (cadr x) #f) x)
                    (cons (car x)
                          (map do-replace (cdr x))))))))))

(define (convert-for-type-decl rhs t)
  (if (equal? t '(core Any))
      rhs
      (let* ((temp (if (or (atom? t) (ssavalue? t) (quoted? t))
                       #f
                       (make-ssavalue)))
             (ty   (or temp t))
             (ex   `(call (core typeassert)
                          (call (top convert) ,ty ,rhs)
                          ,ty)))
        (if temp
            `(block (= ,temp ,(renumber-assigned-ssavalues t)) ,ex)
            ex))))

(define (capt-var-access var fname opaq)
  (if opaq
      `(call (core getfield) ,fname ,(get opaq var))
      `(call (core getfield) ,fname (inert ,var))))

;; convert assignment to a closed variable to a setfield! call.
;; while we're at it, generate `convert` calls for variables with
;; declared types.
;; when doing this, the original value needs to be preserved, to
;; ensure the expression `a=b` always returns exactly `b`.
(define (convert-assignment var rhs0 fname lam interp opaq)
  (cond
    ((symbol? var)
     (let* ((vi (assq var (car  (lam:vinfo lam))))
            (cv (assq var (cadr (lam:vinfo lam))))
            (vt  (or (and vi (vinfo:type vi))
                     (and cv (vinfo:type cv))
                     '(core Any)))
            (closed (and cv (vinfo:asgn cv) (vinfo:capt cv)))
            (capt   (and vi (vinfo:asgn vi) (vinfo:capt vi))))
       (if (and (not closed) (not capt) (equal? vt '(core Any)))
           `(= ,var ,rhs0)
           (let* ((rhs1 (if (or (simple-atom? rhs0)
                                (equal? rhs0 '(the_exception)))
                            rhs0
                            (make-ssavalue)))
                  (rhs  (if (equal? vt '(core Any))
                            rhs1
                            (convert-for-type-decl rhs1 (cl-convert vt fname lam #f #f #f interp opaq))))
                  (ex (cond (closed `(call (core setfield!)
                                           ,(if interp
                                                `($ ,var)
                                                (capt-var-access var fname opaq))
                                           (inert contents)
                                           ,rhs))
                            (capt `(call (core setfield!) ,var (inert contents) ,rhs))
                            (else `(= ,var ,rhs)))))
             (if (eq? rhs1 rhs0)
                 `(block ,ex ,rhs0)
                 `(block (= ,rhs1 ,rhs0)
                         ,ex
                         ,rhs1))))))
     ((and (pair? var) (or (eq? (car var) 'outerref)
                           (eq? (car var) 'globalref)))

      `(= ,var ,rhs0))
     ((ssavalue? var)
      `(= ,var ,rhs0))
     (else
       (error (string "invalid assignment location \"" (deparse var) "\"")))))

(define (rename-sig-types ex namemap)
  (pattern-replace
   (pattern-set
    (pattern-lambda (call (core (-/ Typeof)) name)
                    (get namemap name __)))
   ex))

;; replace leading (function) argument type with `typ`
(define (fix-function-arg-type te typ iskw namemap type-sp)
  (let* ((typapp (caddr te))
         (types  (rename-sig-types (cddr typapp) namemap))
         (closure-type (if (null? type-sp)
                           typ
                           `(call (core apply_type) ,typ ,@type-sp)))
         (newtypes
          (if iskw
              `(,(car types) ,(cadr types) ,closure-type ,@(cdddr types))
              `(,closure-type ,@(cdr types))))
         (loc (caddddr te)))
    `(call (core svec)
           (call (core svec) ,@newtypes)
           (call (core svec) ,@(append (cddr (cadddr te)) type-sp))
           ,loc)))

;; collect all toplevel-butfirst expressions inside `e`, and return
;; (ex . stmts), where `ex` is the expression to evaluated and
;; `stmts` is a list of statements to move to the top level.
(define (lift-toplevel e)
  (let ((top '()))
    (define (lift- e)
      (if (or (atom? e) (quoted? e))
          e
          (let ((e (cons (car e) (map lift- (cdr e)))))
            (if (eq? (car e) 'toplevel-butfirst)
                (begin (set! top (cons (cddr e) top))
                       (cadr e))
                e))))
    (let ((e2 (lift- e)))
      (let ((stmts (apply append (reverse top))))
        ;; move all type definitions first
        (receive (structs others)
                 (separate (lambda (x) (and (pair? x) (eq? (car x) 'thunk)))
                           stmts)
                 (cons e2 (append structs others)))))))

(define (first-non-meta blk)
  (let loop ((xs (cdr blk)))
    (if (null? xs)
        #f
        (let ((elt (car xs)))
          (if (and (pair? elt) (eq? (car elt) 'meta))
              (loop (cdr xs))
              elt)))))

;; return `body` with `stmts` inserted after any meta nodes
(define (insert-after-meta body stmts)
  (if (null? stmts)
      body
      (let ((meta (take-while (lambda (x) (and (pair? x)
                                               (memq (car x) '(line meta))))
                              (cdr body))))
        `(,(car body)
          ,@meta
          ,@stmts
          ,@(list-tail body (+ 1 (length meta)))))))

(define (add-box-inits-to-body lam body)
  (let ((args (map arg-name (lam:args lam)))
        (vis  (car (lam:vinfo lam))))
    ;; insert Box allocations for captured/assigned arguments
    (insert-after-meta
     body
     (apply append
            (map (lambda (arg)
                   (let ((vi (assq arg vis)))
                     (if (and vi (vinfo:asgn vi) (vinfo:capt vi))
                         `((= ,arg (call (core Box) ,arg)))
                         '())))
                 args)))))

;; find all methods for the same function as `ex` in `body`
(define (all-methods-for ex body)
  (let ((mname (method-expr-name ex)))
    (expr-find-all (lambda (s)
                     (and (length> s 2) (eq? (car s) 'method)
                          (eq? (method-expr-name s) mname)))
                   body
                   identity
                   (lambda (x) (and (pair? x) (not (eq? (car x) 'lambda)))))))

(define lambda-opt-ignored-exprs
  (Set '(quote top core line inert local-def unnecessary copyast
         meta inbounds boundscheck loopinfo decl aliasscope popaliasscope
         thunk with-static-parameters toplevel-only
         global globalref outerref const-if-global thismodule
         const null true false ssavalue isdefined toplevel module lambda error
         gc_preserve_begin gc_preserve_end import using export)))

(define (local-in? s lam)
  (or (assq s (car  (lam:vinfo lam)))
      (assq s (cadr (lam:vinfo lam)))))

;; Try to identify never-undef variables, and then clear the `captured` flag for single-assigned,
;; never-undef variables to avoid allocating unnecessary `Box`es.
(define (lambda-optimize-vars! lam)
  (assert (eq? (car lam) 'lambda))
  ;; memoize all-methods-for to avoid O(n^2) behavior
  (define allmethods-table (table))
  (define (get-methods ex stmts)
    (let ((mn (method-expr-name ex)))
      (if (has? allmethods-table mn)
          (get allmethods-table mn)
          (let ((am (all-methods-for ex stmts)))
            (put! allmethods-table mn am)
            am))))
  ;; This does a basic-block-local dominance analysis to find variables that
  ;; are never used undef.
  (let ((vi     (car (lam:vinfo lam)))
        (args   (lam:argnames lam))
        (decl   (table))
        (unused (table))  ;; variables not (yet) used (read from) in the current block
        (live   (table))  ;; variables that have been set in the current block
        (seen   (table))) ;; all variables we've seen assignments to
    ;; Collect candidate variables: those that are captured (and hence we want to optimize)
    ;; and only assigned once. This populates the initial `unused` table.
    (for-each (lambda (v)
                (if (and (vinfo:capt v) (vinfo:sa v))
                    (put! unused (car v) #t)))
              vi)
    (define (restore old)
      (table.foreach (lambda (k v)
                       (if (not (has? old k))
                           (put! unused k v)))
                     live)
      (set! live old))
    (define (kill)
      ;; when we see control flow, empty live set back into unused set
      (restore (table)))
    (define (mark-used var)
      ;; remove variable from the unused table
      ;; Note arguments are only "used" for purposes of this analysis when
      ;; they are captured, since they are never undefined.
      (if (and (has? unused var) (not (memq var args)))
          (del! unused var)))
    (define (mark-captured var)
      (if (has? unused var)
          (del! unused var)))
    (define (assign! var)
      (if (has? unused var)
          ;; When a variable is assigned, move it to the live set to protect
          ;; it from being removed from `unused`.
          (begin (put! live var #t)
                 (put! seen var #t)
                 (del! unused var))))
    (define (declare! var)
      (if (has? unused var)
          (put! decl var #t)))
    (define (leave-loop! old-decls)
      ;; at the end of a loop, remove live variables that were declared outside,
      ;; since those might be assigned multiple times (issue #37690)
      (for-each (lambda (k)
                  (if (has? old-decls k)
                      (del! live k)))
                (table.keys live))
      (set! decl old-decls))
    (define (visit e)
      ;; returns whether e contained a symboliclabel
      (cond ((atom? e) (if (symbol? e) (mark-used e))
             #f)
            ((lambda-opt-ignored-exprs (car e))
             #f)
            ((eq? (car e) 'scope-block)
             (visit (cadr e)))
            ((memq (car e) '(block call new splatnew new_opaque_closure))
             (eager-any visit (cdr e)))
            ((eq? (car e) 'break-block)
             (visit (caddr e)))
            ((eq? (car e) 'return)
             (begin0 (visit (cadr e))
                     (kill)))
            ((memq (car e) '(break label symbolicgoto))
             (kill)
             #f)
            ((eq? (car e) 'symboliclabel)
             (kill)
             #t)
            ((memq (car e) '(if elseif trycatch tryfinally))
             (let ((prev (table.clone live)))
               (if (eager-any (lambda (e) (begin0 (visit e)
                                                  (kill)))
                              (cdr e))
                   ;; if there is a label inside, we could have skipped a prior
                   ;; variable initialization
                   (begin (kill) #t)
                   (begin (restore prev) #f))))
            ((or (eq? (car e) '_while) (eq? (car e) '_do_while))
             (let ((prev  (table.clone live))
                   (decl- (table.clone decl)))
               (let ((result (eager-any visit (cdr e))))
                 (if (eq? (car e) '_while)
                     (kill))  ;; body might not have run
                 (leave-loop! decl-)
                 (if result
                     #t
                     (begin (restore prev) #f)))))
            ((eq? (car e) '=)
             (begin0 (visit (caddr e))
                     (assign! (cadr e))))
            ((eq? (car e) 'local)
             (declare! (cadr e))
             #f)
            ((eq? (car e) 'method)
             (if (length> e 2)
                 (let* ((mn          (method-expr-name e))
                        ;; a method expression captures a variable if any methods for
                        ;; the same function do.
                        (all-methods (if (local-in? mn lam)
                                         (get-methods e (lam:body lam))
                                         (list e))))
                   (for-each (lambda (ex)
                               (for-each mark-captured
                                         (map car (cadr (lam:vinfo (cadddr ex))))))
                             all-methods)
                   (assign! (cadr e))))
             #f)
            (else
             (eager-any visit (cdr e))
             ;; in all other cases there's nothing to do except assert that
             ;; all expression heads have been handled.
             #;(assert (memq (car e) '(foreigncall cfunction |::|))))))
    (visit (lam:body lam))
    ;; Finally, variables can be marked never-undef if they were set in the first block,
    ;; or are currently live, or are back in the unused set (because we've left the only
    ;; block that uses them, or possibly because they have no uses at all).
    (for-each (lambda (v)
                (if (has? seen v)
                    (let ((vv (assq v vi)))
                      (vinfo:set-never-undef! vv #t))))
              (append (table.keys live) (table.keys unused)))
    (for-each (lambda (v)
                (if (and (vinfo:sa v) (vinfo:never-undef v))
                    (set-car! (cddr v) (logand (caddr v) (lognot 5)))))
              vi)
    lam))

(define (is-var-boxed? v lam)
  (or (let ((vi (assq v (car (lam:vinfo lam)))))
        (and vi (vinfo:asgn vi) (vinfo:capt vi)))
      (let ((cv (assq v (cadr (lam:vinfo lam)))))
        (and cv (vinfo:asgn cv) (vinfo:capt cv)))))

(define (toplevel-preserving? e)
  (and (pair? e) (memq (car e) '(if elseif block trycatch tryfinally))))

(define (map-cl-convert exprs fname lam namemap defined toplevel interp opaq)
  (if toplevel
      (map (lambda (x)
             (let ((tl (lift-toplevel (cl-convert x fname lam namemap defined
                                                  (and toplevel (toplevel-preserving? x))
                                                  interp opaq))))
               (if (null? (cdr tl))
                   (car tl)
                   `(block ,@(cdr tl) ,(car tl)))))
           exprs)
      (map (lambda (x) (cl-convert x fname lam namemap defined #f interp opaq)) exprs)))

(define (prepare-lambda! lam)
  ;; mark all non-arguments as assigned, since locals that are never assigned
  ;; need to be handled the same as those that are (i.e., boxed).
  (for-each (lambda (vi) (vinfo:set-asgn! vi #t))
            (list-tail (car (lam:vinfo lam)) (length (lam:args lam))))
  (lambda-optimize-vars! lam))

(define (cl-convert e fname lam namemap defined toplevel interp opaq)
  (if (and (not lam)
           (not (and (pair? e) (memq (car e) '(lambda method macro opaque_closure)))))
      (if (atom? e) e
          (cons (car e) (map-cl-convert (cdr e) fname lam namemap defined toplevel interp opaq)))
      (cond
       ((symbol? e)
        (define (new-undef-var name)
          (let ((g (named-gensy name)))
            (set-car! (lam:vinfo lam) (append (car (lam:vinfo lam)) `((,g Any 32))))
            g))
        (define (get-box-contents box typ)
          ; lower in an UndefVar check to a similarly named variable (ref #20016)
          ; so that closure lowering Box introduction doesn't impact the error message
          ; and the compiler is expected to fold away the extraneous null check
          (let* ((access (if (symbol? box) box (make-ssavalue)))
                 (undeftest `(call (core isdefined) ,access (inert contents)))
                 (undefvar (new-undef-var e))
                 (undefcheck `(if ,undeftest (null) (block (newvar ,undefvar) ,undefvar)))
                 (val `(call (core getfield) ,access (inert contents)))
                 (val (if (equal? typ '(core Any))
                          val
                          `(call (core typeassert) ,val
                                 ,(cl-convert typ fname lam namemap defined toplevel interp opaq)))))
            `(block
               ,@(if (eq? box access) '() `((= ,access ,box)))
               ,undefcheck
               ,val)))
        (let ((vi (assq e (car  (lam:vinfo lam))))
              (cv (assq e (cadr (lam:vinfo lam)))))
          (cond ((eq? e fname) e)
                ((memq e (lam:sp lam)) e)
                (cv
                 (let ((access (if interp
                                   `($ (call (core QuoteNode) ,e))
                                   (capt-var-access e fname opaq))))
                   (if (and (vinfo:asgn cv) (vinfo:capt cv))
                       (get-box-contents access (vinfo:type cv))
                       access)))
                (vi
                 (if (and (vinfo:asgn vi) (vinfo:capt vi))
                     (get-box-contents e (vinfo:type vi))
                     e))
                (else e))))
       ((atom? e) e)
       (else
        (case (car e)
          ((quote top core globalref outerref thismodule line break inert module toplevel null true false meta) e)
          ((toplevel-only)
           ;; hack to avoid generating a (method x) expr for struct types
           (if (eq? (cadr e) 'struct)
               (put! defined (caddr e) #t))
           e)
          ((=)
           (let ((var (cadr e))
                 (rhs (cl-convert (caddr e) fname lam namemap defined toplevel interp opaq)))
             (convert-assignment var rhs fname lam interp opaq)))
          ((local-def) ;; make new Box for local declaration of defined variable
           (let ((vi (assq (cadr e) (car (lam:vinfo lam)))))
             (if (and vi (vinfo:asgn vi) (vinfo:capt vi))
                 `(= ,(cadr e) (call (core Box)))
                 '(null))))
          ((local) ;; convert local declarations to newvar statements
           (let ((vi (assq (cadr e) (car (lam:vinfo lam)))))
             (if (and vi (vinfo:asgn vi) (vinfo:capt vi))
                 `(= ,(cadr e) (call (core Box)))
                 (if (vinfo:never-undef vi)
                     '(null)
                     `(newvar ,(cadr e))))))
          ((const) e)
          ((const-if-global)
           (if (local-in? (cadr e) lam)
               '(null)
               `(const ,(cadr e))))
          ((isdefined) ;; convert isdefined expr to function for closure converted variables
           (let* ((sym (cadr e))
                  (vi (and (symbol? sym) (assq sym (car  (lam:vinfo lam)))))
                  (cv (and (symbol? sym) (assq sym (cadr (lam:vinfo lam))))))
             (cond ((eq? sym fname) e)
                   ((memq sym (lam:sp lam)) e)
                   (cv
                    (if (and (vinfo:asgn cv) (vinfo:capt cv))
                        (let ((access (if interp
                                          `($ (call (core QuoteNode) ,sym))
                                          (capt-var-access sym fname opaq))))
                          `(call (core isdefined) ,access (inert contents)))
                        '(true)))
                   (vi
                    (if (and (vinfo:asgn vi) (vinfo:capt vi))
                        `(call (core isdefined) ,sym (inert contents))
                        e))
                   (else e))))
          ((_opaque_closure)
           (let* ((isva  (caddr e))
                  (nargs (cadddr e))
                  (functionloc (caddddr e))
                  (lam2  (last e))
                  (vis   (lam:vinfo lam2))
                  (cvs   (map car (cadr vis))))
             (prepare-lambda! lam2)
             (let ((var-exprs (map (lambda (v)
                                     (let ((cv (assq v (cadr (lam:vinfo lam)))))
                                       (if cv
                                           (capt-var-access v fname opaq)
                                           v)))
                                   cvs)))
               `(new_opaque_closure ,(cadr e) ,isva (call (core apply_type) Union) (core Any)
                      (opaque_closure_method ,nargs ,functionloc ,(convert-lambda lam2 (car (lam:args lam2)) #f '() (symbol-to-idx-map cvs)))
                      ,@var-exprs))))
          ((method)
           (let* ((name  (method-expr-name e))
                  (short (length= e 2))  ;; function f end
                  (lam2  (if short #f (cadddr e)))
                  (vis   (if short '(() () ()) (lam:vinfo lam2)))
                  (cvs   (map car (cadr vis)))
                  (local? (lambda (s) (and lam (symbol? s) (local-in? s lam))))
                  (local (and (not (outerref? (cadr e))) (local? name)))
                  (sig      (and (not short) (caddr e)))
                  (sp-inits (if (or short (not (eq? (car sig) 'block)))
                                '()
                                (map-cl-convert (butlast (cdr sig))
                                                fname lam namemap defined toplevel interp opaq)))
                  (sig      (and sig (if (eq? (car sig) 'block)
                                         (last sig)
                                         sig))))
             (if local
                 (begin (if (memq name (lam:args lam))
                            (error (string "cannot add method to function argument " name)))
                        (if (eqv? (string.char (string name) 0) #\@)
                            (error "macro definition not allowed inside a local scope"))))
             (if lam2 (prepare-lambda! lam2))
             (if (not local) ;; not a local function; will not be closure converted to a new type
                 (cond (short (if (has? defined (cadr e))
                                  e
                                  (begin
                                    (put! defined (cadr e) #t)
                                    `(toplevel-butfirst
                                      ;; wrap in toplevel-butfirst so it gets moved higher along with
                                      ;; closure type definitions
                                      ,e
                                      (thunk (lambda () (() () 0 ()) (block (return ,e))))))))
                       ((null? cvs)
                        `(block
                          ,@sp-inits
                          (method ,(cadr e) ,(cl-convert
                                          ;; anonymous functions with keyword args generate global
                                          ;; functions that refer to the type of a local function
                                          (rename-sig-types sig namemap)
                                          fname lam namemap defined toplevel interp opaq)
                                  ,(let ((body (add-box-inits-to-body
                                                lam2
                                                (cl-convert (cadddr lam2) 'anon lam2 (table) (table) #f interp opaq))))
                                     `(lambda ,(cadr lam2)
                                        (,(clear-capture-bits (car vis))
                                         ,@(cdr vis))
                                        ,body)))))
                       (else
                        (let* ((exprs     (lift-toplevel (convert-lambda lam2 '|#anon| #t '() #f)))
                               (top-stmts (cdr exprs))
                               (newlam    (compact-and-renumber (linearize (car exprs)) 'none 0)))
                          `(toplevel-butfirst
                            (block ,@sp-inits
                                   (method ,name ,(cl-convert sig fname lam namemap defined toplevel interp opaq)
                                           ,(julia-bq-macro newlam)))
                            ,@top-stmts))))

                 ;; local case - lift to a new type at top level
                 (let* ((exists (get defined name #f))
                        (type-name  (or (get namemap name #f)
                                        (and name
                                             (symbol (string (if (= (string.char (string name) 0) #\#)
                                                                 ""
                                                                 "#")
                                                             name "#" (current-julia-module-counter))))))
                        (alldefs (expr-find-all
                                  (lambda (ex) (and (length> ex 2) (eq? (car ex) 'method)
                                                    (not (eq? ex e))
                                                    (eq? (method-expr-name ex) name)))
                                  (lam:body lam)
                                  identity
                                  (lambda (x) (and (pair? x) (not (eq? (car x) 'lambda)))))))
                 (and name (put! namemap name type-name))
                 (let* ((all-capt-vars   (delete-duplicates
                                          (apply append  ;; merge captured vars from all definitions
                                                 cvs
                                                 (map (lambda (methdef)
                                                        (map car (cadr (lam:vinfo (cadddr methdef)))))
                                                      alldefs))))
                        (all-sparams   (delete-duplicates  ;; static params from all definitions
                                        (apply append
                                               (if lam2 (lam:sp lam2) '())
                                               (map (lambda (methdef) (lam:sp (cadddr methdef)))
                                                    alldefs))))
                        (capt-sp (simple-sort (intersect all-capt-vars all-sparams))) ; the intersection is the list of sparams that need to be captured
                        (capt-vars (diff all-capt-vars capt-sp)) ; remove capt-sp from capt-vars
                        (moved-vars  ;; signature-local vars that should be moved to the top-level
                         (if lam2
                             (delete-duplicates
                              (expr-find-all
                               (lambda (s) (and (symbol? s)
                                                (not (eq? name s))
                                                (not (memq s capt-sp))
                                                (if (and (length> (lam:args lam) 0) (local? s))
                                                    ;; local variable used in signature. either move it,
                                                    ;; or give an error if there are uses outside the sig.
                                                    (if (or (expr-contains-p (lambda (v) (eq? v s))
                                                                             (lam:body lam)
                                                                             (lambda (ex) (not (or (eq? ex (caddr e))
                                                                                                   (and (pair? ex)
                                                                                                        (eq? (car ex) 'local))))))
                                                            ;; var must be assigned within the signature block.
                                                            ;; otherwise it might not be assigned at all.
                                                            (not
                                                             (expr-contains-p (lambda (e)
                                                                                (and (pair? e)
                                                                                     (memq (car e) '(= method))
                                                                                     (eq? (cadr e) s)))
                                                                              (caddr e))))
                                                        (if (has? namemap s)
                                                            #f
                                                            (error (string "local variable " s
                                                                           " cannot be used in closure declaration")))
                                                        #t)
                                                    #f)))
                               (caddr e)
                               identity))
                             '()))
                        (find-locals-in-method-sig (lambda (methdef)
                                                     (expr-find-all
                                                      (lambda (s) (and (symbol? s)
                                                                       (not (eq? name s))
                                                                       (not (memq s capt-sp))
                                                                       (memq s (lam:sp lam))))
                                                      (caddr methdef)
                                                      identity)))
                        (sig-locals (simple-sort
                                     (delete-duplicates  ;; locals used in sig from all definitions
                                      (apply append      ;; will convert these into sparams for dispatch
                                             (if lam2 (find-locals-in-method-sig e) '())
                                             (map find-locals-in-method-sig alldefs)))))
                        (closure-param-names (append capt-sp sig-locals)) ; sparams for the closure method declaration
                        (closure-param-syms (map (lambda (s) (make-ssavalue)) closure-param-names))
                        (typedef  ;; expression to define the type
                         (let* ((fieldtypes (map (lambda (v)
                                                   (if (is-var-boxed? v lam)
                                                       '(core Box)
                                                       (make-ssavalue)))
                                                 capt-vars))
                                (para (append closure-param-syms
                                              (filter ssavalue? fieldtypes)))
                                (fieldnames (append closure-param-names (filter (lambda (v) (not (is-var-boxed? v lam))) capt-vars))))
                           (if (null? para)
                               (type-for-closure type-name capt-vars '(core Function))
                               (type-for-closure-parameterized type-name para fieldnames capt-vars fieldtypes '(core Function)))))
                        (mk-method ;; expression to make the method
                         (if short '()
                             (let* ((iskw ;; TODO jb/functions need more robust version of this
                                     (contains (lambda (x) (eq? x 'kwftype)) sig))
                                    (renamemap (map cons closure-param-names closure-param-syms))
                                    (arg-defs (replace-vars
                                               (fix-function-arg-type sig type-name iskw namemap closure-param-syms)
                                               renamemap)))
                               (append (map (lambda (gs tvar)
                                              (make-assignment gs `(call (core TypeVar) ',tvar (core Any))))
                                            closure-param-syms closure-param-names)
                                       `((method #f ,(cl-convert arg-defs fname lam namemap defined toplevel interp opaq)
                                                 ,(convert-lambda lam2
                                                                  (if iskw
                                                                      (caddr (lam:args lam2))
                                                                      (car (lam:args lam2)))
                                                                  #f closure-param-names #f)))))))
                        (mk-closure  ;; expression to make the closure
                         (let* ((var-exprs (map (lambda (v)
                                                  (let ((cv (assq v (cadr (lam:vinfo lam)))))
                                                    (if cv
                                                        (if interp
                                                            `($ (call (core QuoteNode) ,v))
                                                            (capt-var-access v fname opaq))
                                                        v)))
                                                capt-vars))
                                (P (append
                                    closure-param-names
                                    (filter identity (map (lambda (v ve)
                                                            (if (is-var-boxed? v lam)
                                                                #f
                                                                `(call (core typeof) ,ve)))
                                                          capt-vars var-exprs)))))
                           `(new ,(if (null? P)
                                      type-name
                                      `(call (core apply_type) ,type-name ,@P))
                                 ,@var-exprs))))
                   (if (pair? moved-vars)
                       (set-car! (lam:vinfo lam)
                                 (filter (lambda (vi)
                                           (not (memq (car vi) moved-vars)))
                                         (car (lam:vinfo lam)))))
                   (if (or exists (and short (pair? alldefs)))
                       `(toplevel-butfirst
                         (null)
                         ,@sp-inits
                         ,@mk-method)
                       (begin
                         (put! defined name #t)
                         `(toplevel-butfirst
                           ,(convert-assignment name mk-closure fname lam interp opaq)
                           ,@typedef
                           ,@(map (lambda (v) `(moved-local ,v)) moved-vars)
                           ,@sp-inits
                           ,@mk-method))))))))
          ((lambda)  ;; happens inside (thunk ...) and generated function bodies
           (for-each (lambda (vi) (vinfo:set-asgn! vi #t))
                     (list-tail (car (lam:vinfo e)) (length (lam:args e))))
           (let ((body (map-cl-convert (cdr (lam:body e)) 'anon
                                       (lambda-optimize-vars! e)
                                       (table)
                                       (table)
                                       (null? (cadr e)) ;; only toplevel thunks have 0 args
                                       interp opaq)))
             `(lambda ,(cadr e)
                (,(clear-capture-bits (car (lam:vinfo e)))
                 () ,@(cddr (lam:vinfo e)))
                (block ,@body))))
          ;; remaining `::` expressions are type assertions
          ((|::|)
           (cl-convert `(call (core typeassert) ,@(cdr e)) fname lam namemap defined toplevel interp opaq))
          ;; remaining `decl` expressions are only type assertions if the
          ;; argument is global or a non-symbol.
          ((decl)
           (cond ((and (symbol? (cadr e))
                       (local-in? (cadr e) lam))
                  '(null))
                 (else
                  (if (or (symbol? (cadr e)) (and (pair? (cadr e)) (eq? (caadr e) 'outerref)))
                      (error "type declarations on global variables are not yet supported"))
                  (cl-convert `(call (core typeassert) ,@(cdr e)) fname lam namemap defined toplevel interp opaq))))
          ;; `with-static-parameters` expressions can be removed now; used only by analyze-vars
          ((with-static-parameters)
           (cl-convert (cadr e) fname lam namemap defined toplevel interp opaq))
          (else
           (cons (car e)
                 (map-cl-convert (cdr e) fname lam namemap defined toplevel interp opaq))))))))

(define (closure-convert e) (cl-convert e #f #f #f #f #f #f #f))

;; pass 5: convert to linear IR

(define (linearize e)
  (cond ((or (not (pair? e)) (quoted? e)) e)
        ((eq? (car e) 'lambda)
         (set-car! (cdddr e) (compile-body (cadddr e) (append (car (caddr e))
                                                              (cadr (caddr e)))
                                           e)))
        (else (for-each linearize (cdr e))))
  e)

(define (valid-ir-argument? e)
  (or (simple-atom? e) (symbol? e)
      (and (pair? e)
           (memq (car e) '(quote inert top core globalref outerref
                                 slot static_parameter boundscheck)))))

(define (valid-ir-rvalue? lhs e)
  (or (ssavalue? lhs)
      (valid-ir-argument? e)
      (and (symbol? lhs) (pair? e)
           (memq (car e) '(new splatnew the_exception isdefined call invoke foreigncall cfunction gc_preserve_begin copyast new_opaque_closure)))))

(define (valid-ir-return? e)
  ;; returning lambda directly is needed for @generated
  (or (valid-ir-argument? e) (and (pair? e) (memq (car e) '(lambda)))))

;; this pass behaves like an interpreter on the given code.
;; to perform stateful operations, it calls `emit` to record that something
;; needs to be done. in value position, it returns an expression computing
;; the needed value. in the future, all intermediate values will have
;; numbered slots (or be simple immediate values), and then those will be the
;; only possible returned values.
(define (compile-body e vi lam)
  (let ((code '())            ;; statements (emitted in reverse order)
        (filename #f)
        (first-line #t)
        (current-loc #f)
        (rett #f)
        (global-const-error #f)
        (arg-map #f)          ;; map arguments to new names if they are assigned
        (label-counter 0)     ;; counter for generating label addresses
        (label-map (table))   ;; maps label names to generated addresses
        (label-nesting (table)) ;; exception handler and catch block nesting of each label
        (finally-handler #f)  ;; Current finally block info: `(var label map level tokens)`
                              ;; `map` is a list of `(tag . action)` which will
                              ;; be emitted at the exit of the block. Code
                              ;; should enter the finally block via `enter-finally-block`.
        (handler-goto-fixups '())  ;; `goto`s that might need `leave` exprs added
        (handler-level 0)     ;; exception handler nesting depth
        (catch-token-stack '())) ;; tokens identifying handler enter for current catch blocks
    (define (emit c)
      (set! code (cons c code))
      c)
    (define (make-label)
      (begin0 label-counter
              (set! label-counter (+ 1 label-counter))))
    (define (mark-label l) (emit `(label ,l)))
    (define (make&mark-label)
      (if (and (pair? code) (pair? (car code)) (eq? (caar code) 'label))
          ;; use current label if there is one
          (cadr (car code))
          (let ((l (make-label)))
            (mark-label l)
            l)))
    ;; Enter a finally block, either through the landing pad or via a jump if
    ;; `need-goto` is true. Before entering, the current code path is identified
    ;; with a tag which labels the action to be taken at finally handler exit.
    ;; `action` may be `(return x)`, `(break x)`, or a call to rethrow.
    (define (enter-finally-block action (need-goto #t))
      (let* ((tags (caddr finally-handler))
             (tag  (if (null? tags) 1 (+ 1 (caar tags)))))
        ;; To enter the current active finally block, set the tag variable
        ;; to identify the current code path with the action for this code path
        ;; which will run at finally block exit.
        (set-car! (cddr finally-handler) (cons (cons tag action) tags))
        (emit `(= ,(car finally-handler) ,tag))
        (if need-goto
            (let ((label (cadr finally-handler))
                  (dest-handler-level (cadddr finally-handler))
                  (dest-tokens        (caddddr finally-handler)))
              ;; Leave current exception handling scope and jump to finally block
              (let ((pexc (pop-exc-expr catch-token-stack dest-tokens)))
                (if pexc (emit pexc)))
              (emit `(leave ,(+ 1 (- handler-level dest-handler-level))))
              (emit `(goto ,label))))
        tag))
    (define (pop-exc-expr src-tokens dest-tokens)
      (if (eq? src-tokens dest-tokens)
          #f
          (let ((restore-token (let loop ((s src-tokens))
                                 (if (not (pair? s))
                                     (error "Attempt to jump into catch block"))
                                 (if (eq? (cdr s) dest-tokens)
                                     (car s)
                                     (loop (cdr s))))))
            `(pop_exception ,restore-token))))
    (define (emit-return x)
      (define (actually-return x)
        (let* ((x   (if rett
                        (compile (convert-for-type-decl x rett) '() #t #f)
                        x))
               (tmp (if ((if (null? catch-token-stack) valid-ir-return? simple-atom?) x)
                        #f
                        (make-ssavalue))))
          (if tmp (emit `(= ,tmp ,x)))
          (let ((pexc (pop-exc-expr catch-token-stack '())))
            (if pexc (emit pexc)))
          (emit `(return ,(or tmp x)))))
      (if x
          (if (> handler-level 0)
              (let ((tmp (cond ((and (simple-atom? x) (or (not (ssavalue? x)) (not finally-handler))) #f)
                               (finally-handler  (new-mutable-var))
                               (else             (make-ssavalue)))))
                (if tmp (emit `(= ,tmp ,x)))
                (if finally-handler
                    (enter-finally-block `(return ,(or tmp x)))
                    (begin (emit `(leave ,handler-level))
                           (actually-return (or tmp x))))
                (or tmp x))
              (actually-return x))))
    (define (emit-break labl)
      (let ((lvl (caddr labl))
            (dest-tokens (cadddr labl)))
        (if (and finally-handler (> (cadddr finally-handler) lvl))
            (enter-finally-block `(break ,labl))
            (begin
              (let ((pexc (pop-exc-expr catch-token-stack dest-tokens)))
                (if pexc (emit pexc)))
              (if (> handler-level lvl)
                  (emit `(leave ,(- handler-level lvl))))
              (emit `(goto ,(cadr labl)))))))
    (define (new-mutable-var . name)
      (let ((g (if (null? name) (gensy) (named-gensy (car name)))))
        (set-car! (lam:vinfo lam) (append (car (lam:vinfo lam)) `((,g Any 2))))
        g))
    ;; give an error for misplaced top-level-only expressions
    (define (check-top-level e)
      (define (head-to-text h)
        (case h
          ((abstract_type)  "\"abstract type\"")
          ((primitive_type) "\"primitive type\"")
          ((struct_type)    "\"struct\"")
          ((method)         "method definition")
          (else             (string "\"" h "\""))))
      (if (not (null? (cadr lam)))
          (error (string (head-to-text (car e)) " expression not at top level"))))
    ;; evaluate the arguments of a call, creating temporary locations as needed
    (define (compile-args lst break-labels)
      (if (null? lst) '()
          (let ((simple? (every (lambda (x) (or (simple-atom? x) (symbol? x)
                                                (and (pair? x)
                                                     (memq (car x) '(quote inert top core globalref outerref boundscheck)))))
                                lst)))
            (let loop ((lst  lst)
                       (vals '()))
              (if (null? lst)
                  (reverse! vals)
                  (let* ((arg (car lst))
                         (aval (or (compile arg break-labels #t #f)
                                   ;; TODO: argument exprs that don't yield a value?
                                   '(null))))
                    (loop (cdr lst)
                          (cons (if (and (not simple?)
                                         (not (simple-atom? arg))
                                         (not (simple-atom? aval))
                                         (not (and (pair? arg)
                                                   (memq (car arg) '(quote inert top core globalref outerref boundscheck))))
                                         (not (and (symbol? aval) ;; function args are immutable and always assigned
                                                   (memq aval (lam:args lam))))
                                         (not (and (symbol? arg)
                                                   (or (null? (cdr lst))
                                                       (null? vals)))))
                                    (let ((tmp (make-ssavalue)))
                                      (emit `(= ,tmp ,aval))
                                      tmp)
                                    aval)
                                vals))))))))
    (define (compile-cond ex break-labels)
      (let ((cnd (or (compile ex break-labels #t #f)
                     ;; TODO: condition exprs that don't yield a value?
                     '(null))))
        (if (not (valid-ir-argument? cnd))
            (let ((tmp (make-ssavalue)))
              (emit `(= ,tmp ,cnd))
              tmp)
            cnd)))
    (define (emit-assignment lhs rhs)
      (if rhs
          (if (valid-ir-rvalue? lhs rhs)
              (emit `(= ,lhs ,rhs))
              (let ((rr (make-ssavalue)))
                (emit `(= ,rr ,rhs))
                (emit `(= ,lhs ,rr)))))
      #f)
    ;; the interpreter loop. `break-labels` keeps track of the labels to jump to
    ;; for all currently closing break-blocks.
    ;; `value` means we are in a context where a value is required; a meaningful
    ;; value must be returned.
    ;; `tail` means we are in tail position, where a value needs to be `return`ed
    ;; from the current function.
    (define (compile e break-labels value tail)
      (if (or (not (pair? e)) (memq (car e) '(null true false ssavalue quote inert top core copyast the_exception $
                                                   globalref outerref thismodule cdecl stdcall fastcall thiscall llvmcall)))
          (let ((e1 (if (and arg-map (symbol? e))
                        (get arg-map e e)
                        e)))
            (if (and value (or (underscore-symbol? e)
                               (and (pair? e) (or (eq? (car e) 'outerref)
                                                  (eq? (car e) 'globalref))
                                    (underscore-symbol? (cadr e)))))
                (error (string "all-underscore identifier used as rvalue" (format-loc current-loc))))
            (cond (tail  (emit-return e1))
                  (value e1)
                  ((symbol? e1) (emit e1) #f)  ;; keep symbols for undefined-var checking
                  ((and (pair? e1) (eq? (car e1) 'outerref)) (emit e1) #f)  ;; keep globals for undefined-var checking
                  ((and (pair? e1) (eq? (car e1) 'globalref)) (emit e1) #f) ;; keep globals for undefined-var checking
                  (else #f)))
          (case (car e)
            ((call new splatnew foreigncall cfunction new_opaque_closure)
             (let* ((args
                     (cond ((eq? (car e) 'foreigncall)
                            ;; NOTE: 2nd to 5th arguments of ccall must be left in place
                            ;;       the 1st should be compiled if an atom.
                            (append (if (let ((fptr (cadr e)))
                                          (or (atom? fptr)
                                              (not (tuple-call? fptr))))
                                        (compile-args (list (cadr e)) break-labels)
                                        (list (cadr e)))
                                    (list-head (cddr e) 4)
                                    (compile-args (list-tail e 6) break-labels)))
                           ;; NOTE: arguments of cfunction must be left in place
                           ;;       except for argument 2 (fptr)
                           ((eq? (car e) 'cfunction)
                            (let ((fptr (car (compile-args (list (caddr e)) break-labels))))
                              (cons (cadr e) (cons fptr (cdddr e)))))
                           ;; Leave a literal lambda in place for later global expansion
                           ((eq? (car e) 'new_opaque_closure)
                             (let* ((oc_method (car (list-tail (cdr e) 4)))
                                    (lambda (cadddr oc_method))
                                    (lambda (linearize lambda)))
                                (append
                                  (compile-args (list-head (cdr e) 4) break-labels)
                                  (list (append (butlast oc_method) (list lambda)))
                                  (compile-args (list-tail (cdr e) 5) break-labels))))
                           ;; TODO: evaluate first argument to cglobal some other way
                           ((and (length> e 2)
                                 (or (eq? (cadr e) 'cglobal)
                                     (equal? (cadr e) '(outerref cglobal))))
                            (list* (cadr e) (caddr e)
                                   (compile-args (cdddr e) break-labels)))
                           (else
                            (compile-args (cdr e) break-labels))))
                    (callex (cons (car e) args)))
               (cond (tail (emit-return callex))
                     (value callex)
                     (else (emit callex)))))
            ((=)
             (let ((lhs (cadr e)))
               (if (and (symbol? lhs) (underscore-symbol? lhs))
                   (compile (caddr e) break-labels value tail)
                   (let* ((rhs (compile (caddr e) break-labels #t #f))
                          (lhs (if (and arg-map (symbol? lhs))
                                   (get arg-map lhs lhs)
                                   lhs)))
                     (if (and value rhs)
                         (let ((rr (if (or (atom? rhs) (ssavalue? rhs) (eq? (car rhs) 'null))
                                       rhs (make-ssavalue))))
                           (if (not (eq? rr rhs))
                               (emit `(= ,rr ,rhs)))
                           (emit `(= ,lhs ,rr))
                           (if tail (emit-return rr))
                           rr)
                         (emit-assignment lhs rhs))))))
            ((block)
             (let* ((last-fname filename)
                    (fnm        (first-non-meta e))
                    (fname      (if (and (length> e 1) (linenum? fnm)
                                         (length> fnm 2))
                                    (caddr fnm)
                                    filename))
                    (file-diff  (not (eq? fname last-fname)))
                    ;; don't need a filename node for start of function
                    (need-meta  (and file-diff last-fname
                                     (not (eq? e (lam:body lam))))))
               (if file-diff (set! filename fname))
               (if need-meta (emit `(meta push_loc ,fname)))
               (begin0
                (let loop ((xs (cdr e)))
                  (if (null? (cdr xs))
                      (compile (car xs) break-labels value tail)
                      (begin (compile (car xs) break-labels #f #f)
                             (loop (cdr xs)))))
                (if need-meta
                    (if (or (not tail)
                            (and (pair? (car code))
                                 (or (eq? (cdar code) 'meta)
                                     (eq? (cdar code) 'line))))
                        (emit '(meta pop_loc))
                        ;; If we need to return the last non-meta expression
                        ;; splice the pop before the result
                        (let ((retv (car code))
                              (body (cdr code)))
                          (set! code body)
                          (if (complex-return? retv)
                              (let ((tmp (make-ssavalue)))
                                (emit `(= ,tmp ,(cadr retv)))
                                (emit '(meta pop_loc))
                                (emit `(return ,tmp)))
                              (begin
                                (emit '(meta pop_loc))
                                (emit retv))))))
                (if file-diff (set! filename last-fname)))))
            ((return)
             (compile (cadr e) break-labels #t #t)
             #f)
            ((unnecessary)
             ;; `unnecessary` marks expressions generated by lowering that
             ;; do not need to be evaluated if their value is unused.
             (if value
                 (compile (cadr e) break-labels value tail)
                 #f))
            ((if elseif)
             (let* ((cnd (cadr e))
                    (cnd (if (and (pair? cnd) (eq? (car cnd) 'block))
                              (begin (if (length> cnd 2) (compile (butlast cnd) break-labels #f #f))
                                     (last cnd))
                              cnd))
                    (or? (and (pair? cnd) (eq? (car cnd) '|\|\||)))
                    (tests (if or?
                               (let ((short-circuit `(goto _)))
                                 (for-each
                                   (lambda (clause)
                                     (let ((jmp (emit `(gotoifnot ,(compile-cond clause break-labels) _))))
                                       (emit short-circuit)
                                       (set-car! (cddr jmp) (make&mark-label))))
                                   (butlast (cdr cnd)))
                                 (let ((last-jmp (emit `(gotoifnot ,(compile-cond (last (cdr cnd)) break-labels) _))))
                                   (set-car! (cdr short-circuit) (make&mark-label))
                                   (list last-jmp)))
                               (map (lambda (clause)
                                      (emit `(gotoifnot ,(compile-cond clause break-labels) _)))
                                    (if (and (pair? cnd) (eq? (car cnd) '&&))
                                        (cdr cnd)
                                        (list cnd)))))
                    (end-jump `(goto _))
                    (val (if (and value (not tail)) (new-mutable-var) #f)))
               (let ((v1 (compile (caddr e) break-labels value tail)))
                 (if val (emit-assignment val v1))
                 (if (and (not tail) (or (length> e 3) val))
                     (emit end-jump))
                 (let ((elselabel (make&mark-label)))
                   (for-each (lambda (test)
                               (set-car! (cddr test) elselabel))
                             tests))
                 (let ((v2 (if (length> e 3)
                               (compile (cadddr e) break-labels value tail)
                               '(null))))
                   (if val (emit-assignment val v2))
                   (if (not tail)
                       (set-car! (cdr end-jump) (make&mark-label))
                       (if (length= e 3)
                           (emit-return v2)))
                   val))))
            ((_while)
             (let* ((endl (make-label))
                    (topl (make&mark-label))
                    (test (compile-cond (cadr e) break-labels)))
               (emit `(gotoifnot ,test ,endl))
               (compile (caddr e) break-labels #f #f)
               (emit `(goto ,topl))
               (mark-label endl))
             (if value (compile '(null) break-labels value tail)))
            ((_do_while)
             (let* ((endl (make-label))
                    (topl (make&mark-label)))
               (compile (cadr e) break-labels #f #f)
               (let ((test (compile-cond (caddr e) break-labels)))
                 (emit `(gotoifnot ,test ,endl)))
               (emit `(goto ,topl))
               (mark-label endl))
             (if value (compile '(null) break-labels value tail)))
            ((break-block)
             (let ((endl (make-label)))
               (compile (caddr e)
                        (cons (list (cadr e) endl handler-level catch-token-stack)
                              break-labels)
                        #f #f)
               (mark-label endl))
             (if value (compile '(null) break-labels value tail)))
            ((break)
             (let ((labl (assq (cadr e) break-labels)))
               (if (not labl)
                   (error "break or continue outside loop")
                   (emit-break labl))))
            ((label symboliclabel)
             (if (eq? (car e) 'symboliclabel)
                 (if (has? label-nesting (cadr e))
                     (error (string "label \"" (cadr e) "\" defined multiple times"))
                     (put! label-nesting (cadr e) (list handler-level catch-token-stack))))
             (let ((m (get label-map (cadr e) #f)))
               (if m
                   (emit `(label ,m))
                   (put! label-map (cadr e) (make&mark-label)))
               (if tail
                   (emit-return '(null))
                   (if value (error "misplaced label")))))
            ((symbolicgoto)
             (let* ((m (get label-map (cadr e) #f))
                    (m (or m (let ((l (make-label)))
                               (put! label-map (cadr e) l)
                               l))))
               (emit `(null))  ;; save space for `leave` that might be needed
               (emit `(goto ,m))
               (set! handler-goto-fixups
                     (cons (list code handler-level catch-token-stack (cadr e)) handler-goto-fixups))
               #f))

            ;; exception handlers are lowered using
            ;; (= tok (enter L)) - push handler with catch block at label L, yielding token
            ;; (leave n) - pop N exception handlers
            ;; (pop_exception tok) - pop exception stack back to state of associated enter
            ((trycatch tryfinally)
             (let ((handler-token (make-ssavalue))
                   (catch (make-label))
                   (endl  (make-label))
                   (last-finally-handler finally-handler)
                   (finally           (if (eq? (car e) 'tryfinally) (new-mutable-var) #f))
                   (my-finally-handler #f))
               ;; handler block entry
               (emit `(= ,handler-token (enter ,catch)))
               (set! handler-level (+ handler-level 1))
               (if finally (begin (set! my-finally-handler (list finally endl '() handler-level catch-token-stack))
                                  (set! finally-handler my-finally-handler)
                                  (emit `(= ,finally -1))))
               (let* ((v1  (compile (cadr e) break-labels value #f)) ;; emit try block code
                      (val (if (and value (not tail))
                               (new-mutable-var) #f)))
                 ;; handler block postfix
                 (if (and val v1) (emit-assignment val v1))
                 (if tail
                     (begin (if v1 (emit-return v1))
                            (if (not finally) (set! endl #f)))
                     (begin (emit '(leave 1))
                            (emit `(goto ,endl))))
                 (set! handler-level (- handler-level 1))
                 ;; emit either catch or finally block
                 (mark-label catch)
                 (emit `(leave 1))
                 (if finally
                     (begin (enter-finally-block '(call (top rethrow)) #f) ;; enter block via exception
                            (mark-label endl) ;; non-exceptional control flow enters here
                            (set! finally-handler last-finally-handler)
                            (compile (caddr e) break-labels #f #f)
                            ;; emit actions to be taken at exit of finally
                            ;; block, depending on the tag variable `finally`
                            (let loop ((actions (caddr my-finally-handler)))
                              (if (pair? actions)
                                  (let ((skip (if (and tail (null? (cdr actions))
                                                       (eq? (car (cdar actions)) 'return))
                                                  #f
                                                  (make-label))))
                                    (if skip
                                        (let ((tmp (make-ssavalue)))
                                          (emit `(= ,tmp (call (core ===) ,finally ,(caar actions))))
                                          (emit `(gotoifnot ,tmp ,skip))))
                                    (let ((ac (cdar actions)))
                                      (cond ((eq? (car ac) 'return) (emit-return (cadr ac)))
                                            ((eq? (car ac) 'break)  (emit-break (cadr ac)))
                                            (else ;; assumed to be a rethrow
                                             (emit ac))))
                                    (if skip (mark-label skip))
                                    (loop (cdr actions))))))
                     (begin (set! catch-token-stack (cons handler-token catch-token-stack))
                            (let ((v2 (compile (caddr e) break-labels value tail)))
                              (if val (emit-assignment val v2))
                              (if (not tail) (emit `(pop_exception ,handler-token)))
                                             ;; else done in emit-return from compile
                              (if endl (mark-label endl)))
                            (set! catch-token-stack (cdr catch-token-stack))))
                 val)))

            ((newvar)
             ;; avoid duplicate newvar nodes
             (if (and (not (and (pair? code) (equal? (car code) e)))
                      ;; exclude deleted vars
                      (assq (cadr e) (car (lam:vinfo lam))))
                 (emit e)
                 #f))
            ((global) ; keep global declarations as statements
             (if value (error "misplaced \"global\" declaration"))
             (emit e))
            ((local-def) #f)
            ((local) #f)
            ((moved-local)
             (set-car! (lam:vinfo lam) (append (car (lam:vinfo lam)) `((,(cadr e) Any 2))))
             #f)
            ((const)
             (if (local-in? (cadr e) lam)
                 (error (string "unsupported `const` declaration on local variable" (format-loc current-loc)))
                 (if (pair? (cadr lam))
                     ;; delay this error to allow "misplaced struct" errors to happen first
                     (if (not global-const-error)
                         (set! global-const-error current-loc))
                     (emit e))))
            ((isdefined) (if tail (emit-return e) e))
            ((boundscheck) (if tail (emit-return e) e))

            ((method)
             (if (not (null? (cadr lam)))
                 (error (string "Global method definition" (linenode-string current-loc)
                                " needs to be placed at the top level, or use \"eval\".")))
             (if (length> e 2)
                 (let* ((sig (let ((sig (compile (caddr e) break-labels #t #f)))
                               (if (valid-ir-argument? sig)
                                   sig
                                   (let ((l (make-ssavalue)))
                                     (emit `(= ,l ,sig))
                                     l))))
                        (lam (cadddr e))
                        (lam (if (and (pair? lam) (eq? (car lam) 'lambda))
                                 (linearize lam)
                                 (let ((l  (make-ssavalue)))
                                   (emit `(= ,l ,(compile lam break-labels #t #f)))
                                   l))))
                   (emit `(method ,(or (cadr e) '(false)) ,sig ,lam))
                   (if value (compile '(null) break-labels value tail)))
                 (cond (tail  (emit-return e))
                       (value e)
                       (else  (emit e)))))
            ((lambda)
             (let ((temp (linearize e)))
               (cond (tail  (emit-return temp))
                     (value temp)
                     (else  (emit temp)))))

            ;; top level expressions
            ((thunk module)
             (check-top-level e)
             (emit e)
             (if tail (emit-return '(null)))
             '(null))
            ((toplevel-only)
             (check-top-level (cdr e))
             '(null))

            ((toplevel)
             (check-top-level e)
             (let ((val (make-ssavalue)))
               (emit `(= ,val ,e))
               (if tail (emit-return val))
               val))

            ;; other top level expressions
            ((import using export)
             (check-top-level e)
             (emit e)
             (let ((have-ret? (and (pair? code) (pair? (car code)) (eq? (caar code) 'return))))
               (if (and tail (not have-ret?))
                   (emit-return '(null))))
             '(null))

            ((gc_preserve_begin)
             (let ((args (compile-args (cdr e) break-labels)))
               (cons (car e) args)))

            ;; metadata expressions
            ((line meta inbounds loopinfo gc_preserve_end aliasscope popaliasscope)
             (let ((have-ret? (and (pair? code) (pair? (car code)) (eq? (caar code) 'return))))
               (cond ((eq? (car e) 'line)
                      (set! current-loc e)
                      (if first-line
                          (begin (set! first-line #f)
                                 (emit e))
                          ;; strip filenames out of non-initial line nodes
                          (emit `(line ,(cadr e)))))
                     ((and (eq? (car e) 'meta) (length> e 2) (eq? (cadr e) 'ret-type))
                      (assert (or (not value) tail))
                      (assert (not rett))
                      (set! rett (caddr e)))
                     (else
                      (emit e)))
               (if (and tail (not have-ret?))
                   (emit-return '(null)))
               '(null)))

            ;; unsupported assignment operators
            ((≔ ⩴ ≕ :=)
             (error (string "unsupported assignment operator \"" (deparse (car e)) "\"")))

            ((error)
             (error (cadr e)))
            (else
             (error (string "invalid syntax " (deparse e)))))))
    ;; introduce new slots for assigned arguments
    (for-each (lambda (v)
                (if (vinfo:asgn v)
                    (begin
                      (if (not arg-map)
                          (set! arg-map (table)))
                      (put! arg-map (car v) (new-mutable-var (car v))))))
              (list-head vi (length (lam:args lam))))
    (compile e '() #t #t)
    (for-each (lambda (x)
                (let ((point (car x))
                      (hl    (cadr x))
                      (src-tokens (caddr x))
                      (lab   (cadddr x)))
                  (let ((target-nesting (get label-nesting lab #f)))
                    (if (not target-nesting)
                        (error (string "label \"" lab "\" referenced but not defined")))
                    (let ((target-level (car target-nesting)))
                      (cond ((> target-level hl)
                            (error (string "cannot goto label \"" lab "\" inside try/catch block")))
                            ((= target-level hl)
                             (set-cdr! point (cddr point))) ;; remove empty slot
                            (else
                             (set-car! (cdr point) `(leave ,(- hl target-level))))))
                    (let ((pexc (pop-exc-expr src-tokens (cadr target-nesting))))
                      (if pexc (set-cdr! point (cons pexc (cdr point))))))))
              handler-goto-fixups)
    (if global-const-error
        (error (string "`global const` declaration not allowed inside function" (format-loc global-const-error))))
    (let* ((stmts (reverse! code))
           (di    (definitely-initialized-vars stmts vi))
           (body  (cons 'block (filter (lambda (e)
                                         (not (and (pair? e) (eq? (car e) 'newvar)
                                                   (has? di (cadr e)))))
                                       stmts))))
      (if arg-map
          (insert-after-meta
           body
           (table.foldl (lambda (k v lst) (cons `(= ,v ,k) lst))
                        '() arg-map))
          body))))

(define (for-each-isdefined f e)
  (cond ((or (atom? e) (quoted? e)) #f)
        ((and (pair? e) (eq? (car e) 'isdefined))
         (f (cadr e)))
        (else
         (for-each (lambda (x) (for-each-isdefined f x))
                   (cdr e)))))

;; Find newvar nodes that are unnecessary because (1) the variable is not
;; captured, and (2) the variable is assigned before any branches.
;; This is used to remove newvar nodes that are not needed for re-initializing
;; variables to undefined (see issue #11065).
;; It doesn't look for variable *uses*, because any variables used-before-def
;; that also pass this test are *always* used undefined, and therefore don't need
;; to be *re*-initialized.
;; The one exception to that is `@isdefined`, which can observe an undefined
;; variable without throwing an error.
(define (definitely-initialized-vars stmts vi)
  (let ((vars (table))
        (di   (table)))
    (let loop ((stmts stmts))
      (if (null? stmts)
          di
          (begin
            (let ((e (car stmts)))
              (for-each-isdefined (lambda (x) (if (has? vars x) (del! vars x)))
                                  e)
              (cond ((and (pair? e) (eq? (car e) 'newvar))
                     (let ((vinf (var-info-for (cadr e) vi)))
                       (if (and vinf (not (vinfo:capt vinf)))
                           (put! vars (cadr e) #t))))
                    ((and (pair? e) (or (memq (car e) '(goto gotoifnot))
                                        (and (eq? (car e) '=) (pair? (caddr e))
                                             (eq? (car (caddr e)) 'enter))))
                     (set! vars (table)))
                    ((and (pair? e) (eq? (car e) '=))
                     (if (has? vars (cadr e))
                         (begin (del! vars (cadr e))
                                (put! di (cadr e) #t))))))
            (loop (cdr stmts)))))))

;; pass 6: renumber slots and labels

(define (listify-lambda lam)
  ;; insert `list` expression heads to make the lambda vinfo lists valid expressions
  (let ((vi (lam:vinfo lam)))
    `(lambda (list ,@(cadr lam))
       (list (list ,@(map (lambda (l) (cons 'list l))
                          (car vi)))
             (list ,@(cadr vi)) ,(caddr vi) (list ,@(cadddr vi)))
       ,@(cdddr lam))))

(define (make-lineinfo name file line (inlined-at #f))
  `(lineinfo (thismodule) ,(if inlined-at '|macro expansion| name) ,file ,line ,(or inlined-at 0)))

(define (set-lineno! lineinfo num)
  (set-car! (cddddr lineinfo) num))

(define (compact-ir body name file line)
  (let ((code         '(block))
        (locs         '(list))
        (linetable    '(list))
        (labltable    (table))
        (ssavtable    (table))
        (reachable    #t)
        (current-loc  0)
        (current-file file)
        (current-line line)
        (locstack     '())
        (i            1))
    (define (emit e)
      (if (and (null? (cdr linetable))
               (not (and (pair? e) (eq? (car e) 'meta))))
          (begin (set! linetable (cons (make-lineinfo name file line) linetable))
                 (set! current-loc 1)))
      (if (or reachable
              (and (pair? e) (memq (car e) '(meta inbounds gc_preserve_begin gc_preserve_end aliasscope popaliasscope))))
          (begin (set! code (cons e code))
                 (set! i (+ i 1))
                 (set! locs (cons current-loc locs)))))
    (let loop ((stmts (cdr body)))
      (if (pair? stmts)
          (let ((e (car stmts)))
            (cond ((atom? e) (emit e))
                  ((eq? (car e) 'line)
                   (if (and (= current-line 0) (length= e 2) (pair? linetable))
                       ;; (line n) after push_loc just updates the line for the new file
                       (begin (set-lineno! (car linetable) (cadr e))
                              (set! current-line (cadr e)))
                       (begin
                         (set! current-line (cadr e))
                         (if (pair? (cddr e))
                             (set! current-file (caddr e)))
                         (set! linetable (cons (if (null? locstack)
                                                   (make-lineinfo name current-file current-line)
                                                   (make-lineinfo name current-file current-line (caar locstack)))
                                               linetable))
                         (set! current-loc (- (length linetable) 1)))))
                  ((and (length> e 2) (eq? (car e) 'meta) (eq? (cadr e) 'push_loc))
                   (set! locstack (cons (list current-loc current-line current-file) locstack))
                   (set! current-file (caddr e))
                   (set! current-line 0)
                   (set! linetable (cons (make-lineinfo name current-file current-line current-loc) linetable))
                   (set! current-loc (- (length linetable) 1)))
                  ((and (length= e 2) (eq? (car e) 'meta) (eq? (cadr e) 'pop_loc))
                   (let ((l (car locstack)))
                     (set! locstack (cdr locstack))
                     (set! current-loc (car l))
                     (set! current-line (cadr l))
                     (set! current-file (caddr l))))
                  ((eq? (car e) 'label)
                   (set! reachable #t)
                   (put! labltable (cadr e) i))
                  ((and (assignment? e) (ssavalue? (cadr e)))
                   (let ((idx (and (ssavalue? (caddr e)) (get ssavtable (cadr (caddr e)) #f))))
                     ;; if both lhs and rhs are ssavalues, merge them
                     (if idx
                         (put! ssavtable (cadr (cadr e)) idx)
                         (begin
                           (put! ssavtable (cadr (cadr e)) i)
                           (emit (caddr e))))))
                  (else
                   (emit e)
                   (if (or (eq? (car e) 'goto) (eq? (car e) 'return))
                       (set! reachable #f))))
            (loop (cdr stmts)))))
    (vector (reverse code) (reverse locs) (reverse linetable) ssavtable labltable)))

(define (renumber-lambda lam file line)
  (let* ((stuff (compact-ir (lam:body lam)
                            (if (null? (cadr lam)) '|top-level scope| 'none)
                            file line))
         (code (aref stuff 0))
         (locs (aref stuff 1))
         (linetab (aref stuff 2))
         (ssavalue-table (aref stuff 3))
         (label-table (aref stuff 4)))
    (set-car! (cdddr lam) code)
    (define nslots (length (car (lam:vinfo lam))))
    (define slot-table (symbol-to-idx-map (map car (car (lam:vinfo lam)))))
    (define sp-table (symbol-to-idx-map (lam:sp lam)))
    (define (renumber-stuff e)
      (cond ((symbol? e)
             (let ((idx (get slot-table e #f)))
               (if idx
                   `(slot ,idx)
                   (let ((idx (get sp-table e #f)))
                     (if idx
                         `(static_parameter ,idx)
                         e)))))
            ((and (pair? e) (eq? (car e) 'outerref))
             (cadr e))
            ((nospecialize-meta? e)
             ;; convert nospecialize vars to slot numbers
             `(meta ,(cadr e) ,@(map renumber-stuff (cddr e))))
            ((or (atom? e) (quoted? e) (eq? (car e) 'global))
             e)
            ((ssavalue? e)
             (let ((idx (or (get ssavalue-table (cadr e) #f)
                            (error "ssavalue with no def"))))
               `(ssavalue ,idx)))
            ((memq (car e) '(goto enter))
             (list* (car e) (get label-table (cadr e)) (cddr e)))
            ((eq? (car e) 'gotoifnot)
             `(gotoifnot ,(renumber-stuff (cadr e)) ,(get label-table (caddr e))))
            ((eq? (car e) 'lambda)
             (renumber-lambda e 'none 0))
            (else
             (let ((e (cons (car e)
                            (map renumber-stuff (cdr e)))))
               (if (and (eq? (car e) 'foreigncall)
                        (tuple-call? (cadr e))
                        (expr-contains-p (lambda (x) (or (ssavalue? x) (slot? x))) (cadr e)))
                   (error "ccall function name and library expression cannot reference local variables"))
               e))))
    (let ((body (renumber-stuff (lam:body lam)))
          (vi   (lam:vinfo lam)))
      (listify-lambda
       `(lambda ,(cadr lam)
          (,(car vi) ,(cadr vi) ,(length (cdr body)) ,(last vi))
          ,body
          ,locs
          ,linetab)))))

(define (compact-and-renumber ex file line)
  (if (atom? ex) ex
      (if (eq? (car ex) 'lambda)
          (renumber-lambda ex
                           (if (null? (cadr ex)) file 'none)
                           (if (null? (cadr ex)) line 0))
          (cons (car ex)
                (map (lambda (e) (compact-and-renumber e file line))
                     (cdr ex))))))

;; expander entry point

(define (julia-expand1 ex file line)
  (compact-and-renumber
   (linearize
    (closure-convert
     (analyze-variables!
      (resolve-scopes ex)))) file line))

(define *current-desugar-loc* #f)

(define (julia-expand0 ex file line)
  (with-bindings ((*current-desugar-loc* `(line ,line ,file)))
   (trycatch (expand-forms ex)
             (lambda (e)
               (if (and (pair? e) (eq? (car e) 'error))
                   ; Add location for desugaring errors. This is approximate:
                   ; - Line number nodes are sparse in the AST
                   ; - Line number nodes apply to the next statement, so
                   ;   tracking by `set!`ing *current-desugar-loc* relies on
                   ;   AST traversal being in program order.
                   (error (string (cadr e) (format-loc *current-desugar-loc*))))
                   (raise e)))))

(define (julia-expand ex (file 'none) (line 0))
  (julia-expand1
   (julia-expand0
    (julia-expand-macroscope ex) file line) file line))<|MERGE_RESOLUTION|>--- conflicted
+++ resolved
@@ -1771,35 +1771,6 @@
              (args (map dot-to-fuse (cdr kws+args)))
              (make `(call (top ,(if (null? kws) 'broadcasted 'broadcasted_kwsyntax)) ,@kws ,f ,@args)))
         (if top (cons 'fuse make) make)))
-<<<<<<< HEAD
-    (if (and (length= e 3) (eq? (car e) '|.|))
-        (let ((f (cadr e)) (x (caddr e)))
-          (cond ((or (atom? x) (eq? (car x) 'quote) (eq? (car x) 'inert) (eq? (car x) '$))
-                 `(call (top getproperty) ,f ,x))
-                ((eq? (car x) 'tuple)
-                 (if (and (eq? (identifier-name f) '^) (length= x 3) (integer? (caddr x)))
-                     (make-fuse '(top literal_pow)
-                                (list f (cadr x) (expand-forms `(call (call (core apply_type) (top Val) ,(caddr x))))))
-                     (make-fuse f (cdr x))))
-                (else
-                 (error (string "invalid syntax \"" (deparse e) "\"")))))
-        (if (and (pair? e) (eq? (car e) 'call))
-            (begin
-              (define (make-fuse- f x)
-                (if (and (eq? (identifier-name f) '^) (length= x 2) (integer? (cadr x)))
-                    (make-fuse '(top literal_pow)
-                               (list f (car x) (expand-forms `(call (call (core apply_type) (top Val) ,(cadr x))))))
-                    (make-fuse f x)))
-              (let ((f (cadr e)))
-                (cond ((dotop-named? f)
-                       (make-fuse- (unshortcircuit (undotop f)) (cddr e)))
-                      ;; (.+)(a, b) is parsed as (call (|.| +) a b), but we still want it to fuse
-                      ((and (length= f 2) (eq? (car f) '|.|))
-                       (make-fuse- (unshortcircuit (cadr f)) (cddr e)))
-                      (else
-                        e))))
-            e)))
-=======
     (cond ((and (length= e 3) (eq? (car e) '|.|))
            (let ((f (cadr e)) (x (caddr e)))
              (cond ((or (atom? x) (eq? (car x) 'quote) (eq? (car x) 'inert) (eq? (car x) '$))
@@ -1819,16 +1790,15 @@
                  (make-fuse f x)))
            (let ((f (cadr e)))
              (cond ((dotop-named? f)
-                    (make-fuse- (undotop f) (cddr e)))
+                    (make-fuse- (unshortcircuit (undotop f)) (cddr e)))
                    ;; (.+)(a, b) is parsed as (call (|.| +) a b), but we still want it to fuse
                    ((and (length= f 2) (eq? (car f) '|.|))
-                    (make-fuse- (cadr f) (cddr e)))
+                    (make-fuse- (unshortcircuit (cadr f)) (cddr e)))
                    (else
                      e))))
           ((and (pair? e) (eq? (car e) 'comparison))
            (dot-to-fuse (expand-compare-chain (cdr e)) top))
           (else e)))
->>>>>>> 7853ddda
   (let ((e (dot-to-fuse rhs #t)) ; an expression '(fuse func args) if expr is a dot call
         (lhs-view (ref-to-view lhs))) ; x[...] expressions on lhs turn in to view(x, ...) to update x in-place
     (if (fuse? e)
