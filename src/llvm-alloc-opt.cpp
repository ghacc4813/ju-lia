--- conflicted
+++ resolved
@@ -1076,16 +1076,7 @@
                     store_ty = T_pjlvalue;
                 }
                 else {
-<<<<<<< HEAD
-                    #if JL_LLVM_VERSION >= 170000
-                    store_ty = PointerType::get(T_pjlvalue, cast<PointerType>(store_ty)->getAddressSpace());
-                    #else
-                    store_ty = PointerType::getWithSamePointeeType(T_pjlvalue, cast<PointerType>(store_ty)->getAddressSpace());
-                    #endif
-=======
-                    store_ty = PointerType::getWithSamePointeeType(
-                        T_pjlvalue, store_ty->getPointerAddressSpace());
->>>>>>> aad72458
+                    store_ty = PointerType::getWithSamePointeeType(T_pjlvalue, store_ty->getPointerAddressSpace());
                     store_val = builder.CreateBitCast(store_val, store_ty);
                 }
                 if (store_ty->getPointerAddressSpace() != AddressSpace::Tracked)
