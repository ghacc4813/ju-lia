--- conflicted
+++ resolved
@@ -339,31 +339,12 @@
 #ifdef JL_DEBUG_BUILD
     addVerificationPasses(MPM, options.llvm_only);
 #endif
-<<<<<<< HEAD
-    // Place after verification in case we want to force it anyways
-    MPM.addPass(ForceFunctionAttrsPass());
-    invokePipelineStartCallbacks(MPM, PB, O);
-    MPM.addPass(Annotation2MetadataPass());
-    MPM.addPass(InferFunctionAttrsPass());
-    MPM.addPass(ConstantMergePass());
-    {
-        FunctionPassManager FPM;
-        FPM.addPass(LowerExpectIntrinsicPass());
-        if (O.getSpeedupLevel() >= 2) {
-            JULIA_PASS(FPM.addPass(PropagateJuliaAddrspacesPass()));
-        }
-        // DCE must come before simplifycfg
-        // codegen can generate unused statements when generating builtin calls,
-        // and those dead statements can alter how simplifycfg optimizes the CFG
-        FPM.addPass(DCEPass());
-        FPM.addPass(SimplifyCFGPass(basicSimplifyCFGOptions()));
-        if (O.getSpeedupLevel() >= 1) {
-=======
     if (options.enable_early_simplifications) {
       // Place after verification in case we want to force it anyways
       MPM.addPass(ForceFunctionAttrsPass());
       invokePipelineStartCallbacks(MPM, PB, O);
       MPM.addPass(Annotation2MetadataPass());
+      MPM.addPass(InferFunctionAttrsPass());
       MPM.addPass(ConstantMergePass());
       {
           FunctionPassManager FPM;
@@ -377,7 +358,6 @@
           FPM.addPass(DCEPass());
           FPM.addPass(SimplifyCFGPass(basicSimplifyCFGOptions()));
           if (O.getSpeedupLevel() >= 1) {
->>>>>>> e42ffa63
 #if JL_LLVM_VERSION >= 160000
               // TODO check the LLVM 15 default.
               FPM.addPass(SROAPass(SROAOptions::PreserveCFG));
