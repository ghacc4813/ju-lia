// This file is a part of Julia. License is MIT: https://julialang.org/license

// utility procedures used in code generation

static Value *track_pjlvalue(jl_codectx_t &ctx, Value *V)
{
    assert(V->getType() == T_pjlvalue);
    return ctx.builder.CreateAddrSpaceCast(V, T_prjlvalue);
}

// Take an arbitrary untracked value and make it gc-tracked
static Value *maybe_decay_untracked(jl_codectx_t &ctx, Value *V)
{
    if (V->getType() == T_pjlvalue)
        return ctx.builder.CreateAddrSpaceCast(V, T_prjlvalue);
    assert(V->getType() == T_prjlvalue);
    return V;
}

// Take any value and mark that it may be derived from a rooted value
static Value *decay_derived(jl_codectx_t &ctx, Value *V)
{
    Type *T = V->getType();
    if (cast<PointerType>(T)->getAddressSpace() == AddressSpace::Derived)
        return V;
    // Once llvm deletes pointer element types, we won't need it here any more either.
    Type *NewT = PointerType::get(cast<PointerType>(T)->getElementType(), AddressSpace::Derived);
    return ctx.builder.CreateAddrSpaceCast(V, NewT);
}

// Take any value and make it safe to pass to GEP
static Value *maybe_decay_tracked(jl_codectx_t &ctx, Value *V)
{
    Type *T = V->getType();
    if (cast<PointerType>(T)->getAddressSpace() != AddressSpace::Tracked)
        return V;
    Type *NewT = PointerType::get(cast<PointerType>(T)->getElementType(), AddressSpace::Derived);
    return ctx.builder.CreateAddrSpaceCast(V, NewT);
}

static Value *mark_callee_rooted(jl_codectx_t &ctx, Value *V)
{
    assert(V->getType() == T_pjlvalue || V->getType() == T_prjlvalue);
    return ctx.builder.CreateAddrSpaceCast(V,
        PointerType::get(T_jlvalue, AddressSpace::CalleeRooted));
}

AtomicOrdering get_llvm_atomic_order(enum jl_memory_order order)
{
    switch (order) {
    case jl_memory_order_notatomic: return AtomicOrdering::NotAtomic;
    case jl_memory_order_unordered: return AtomicOrdering::Unordered;
    case jl_memory_order_monotonic: return AtomicOrdering::Monotonic;
    case jl_memory_order_acquire:   return AtomicOrdering::Acquire;
    case jl_memory_order_release:   return AtomicOrdering::Release;
    case jl_memory_order_acq_rel:   return AtomicOrdering::AcquireRelease;
    case jl_memory_order_seq_cst:   return AtomicOrdering::SequentiallyConsistent;
    default:
        assert("invalid atomic ordering");
        abort();
    }
}

// --- language feature checks ---

#define JL_FEAT_TEST(ctx, feature) ((ctx).params->feature)


// --- string constants ---
static Value *stringConstPtr(
        jl_codegen_params_t &emission_context,
        IRBuilder<> &irbuilder,
        const std::string &txt)
{
    Module *M = jl_builderModule(irbuilder);
    StringRef ctxt(txt.c_str(), txt.size() + 1);
    Constant *Data = ConstantDataArray::get(irbuilder.getContext(), arrayRefFromStringRef(ctxt));
    GlobalVariable *gv = get_pointer_to_constant(emission_context, Data, "_j_str", *M);
    Value *zero = ConstantInt::get(Type::getInt32Ty(irbuilder.getContext()), 0);
    Value *Args[] = { zero, zero };
    return irbuilder.CreateInBoundsGEP(gv->getValueType(), gv, Args);
}


// --- MDNode ---
Metadata *to_md_tree(jl_value_t *val, LLVMContext &ctxt) {
    if (val == jl_nothing)
        return nullptr;
    Metadata *MD = nullptr;
    if (jl_is_symbol(val)) {
        MD = MDString::get(ctxt, jl_symbol_name((jl_sym_t*)val));
    } else if (jl_is_bool(val)) {
        MD = ConstantAsMetadata::get(ConstantInt::get(getInt1Ty(ctxt), jl_unbox_bool(val)));
    } else if (jl_is_long(val)) {
        MD = ConstantAsMetadata::get(ConstantInt::get(getInt64Ty(ctxt), jl_unbox_long(val)));
    } else if (jl_is_tuple(val)) {
        SmallVector<Metadata *, 8> MDs;
        for (int f = 0, nf = jl_nfields(val); f < nf; ++f) {
            MD = to_md_tree(jl_fieldref(val, f), ctxt);
            if (MD)
                MDs.push_back(MD);
        }
        MD = MDNode::get(ctxt, MDs);
    } else {
        jl_error("LLVM metadata needs to Symbol/Bool/Int or Tuple thereof");
    }
    return MD;
}

// --- Debug info ---

static DIType *_julia_type_to_di(jl_codegen_params_t *ctx, jl_value_t *jt, DIBuilder *dbuilder, bool isboxed)
{
    jl_datatype_t *jdt = (jl_datatype_t*)jt;
    if (isboxed || !jl_is_datatype(jt) || !jdt->isconcretetype)
        return jl_pvalue_dillvmt;
    assert(jdt->layout);
    DIType* _ditype = NULL;
    DIType* &ditype = (ctx ? ctx->ditypes[jdt] : _ditype);
    if (ditype)
        return ditype;
    const char *tname = jl_symbol_name(jdt->name->name);
    if (jl_is_primitivetype(jt)) {
        uint64_t SizeInBits = jl_datatype_nbits(jdt);
        ditype = dbuilder->createBasicType(tname, SizeInBits, llvm::dwarf::DW_ATE_unsigned);
    }
    else if (jl_is_structtype(jt) && !jl_is_layout_opaque(jdt->layout)) {
        size_t ntypes = jl_datatype_nfields(jdt);
        std::vector<llvm::Metadata*> Elements(ntypes);
        for (unsigned i = 0; i < ntypes; i++) {
            jl_value_t *el = jl_field_type_concrete(jdt, i);
            DIType *di;
            if (jl_field_isptr(jdt, i))
                di = jl_pvalue_dillvmt;
            // TODO: elseif jl_islayout_inline
            else
                di = _julia_type_to_di(ctx, el, dbuilder, false);
            Elements[i] = di;
        }
        DINodeArray ElemArray = dbuilder->getOrCreateArray(Elements);
        std::string unique_name;
        raw_string_ostream(unique_name) << (uintptr_t)jdt;
        ditype = dbuilder->createStructType(
                NULL,                       // Scope
                tname,                      // Name
                NULL,                       // File
                0,                          // LineNumber
                jl_datatype_nbits(jdt),     // SizeInBits
                8 * jl_datatype_align(jdt), // AlignInBits
                DINode::FlagZero,           // Flags
                NULL,                       // DerivedFrom
                ElemArray,                  // Elements
                dwarf::DW_LANG_Julia,       // RuntimeLanguage
                nullptr,                    // VTableHolder
                unique_name                 // UniqueIdentifier
                );
    }
    else {
        // return a typealias for types with hidden content
        ditype = dbuilder->createTypedef(jl_pvalue_dillvmt, tname, NULL, 0, NULL);
    }
    return ditype;
}

static DIType *julia_type_to_di(jl_codectx_t &ctx, jl_value_t *jt, DIBuilder *dbuilder, bool isboxed)
{
    return _julia_type_to_di(&ctx.emission_context, jt, dbuilder, isboxed);
}

static Value *emit_pointer_from_objref(jl_codectx_t &ctx, Value *V)
{
    unsigned AS = cast<PointerType>(V->getType())->getAddressSpace();
    if (AS != AddressSpace::Tracked && AS != AddressSpace::Derived)
        return V;
    V = decay_derived(ctx, V);
    Type *T = PointerType::get(T_jlvalue, AddressSpace::Derived);
    if (V->getType() != T)
        V = ctx.builder.CreateBitCast(V, T);
    Function *F = prepare_call(pointer_from_objref_func);
    CallInst *Call = ctx.builder.CreateCall(F, V);
    Call->setAttributes(F->getAttributes());
    return Call;
}

static Value *get_gc_root_for(const jl_cgval_t &x)
{
    if (x.Vboxed)
        return x.Vboxed;
    if (x.ispointer() && !x.constant) {
        assert(x.V);
        if (PointerType *T = dyn_cast<PointerType>(x.V->getType())) {
            if (T->getAddressSpace() == AddressSpace::Tracked ||
                T->getAddressSpace() == AddressSpace::Derived) {
                return x.V;
            }
        }
    }
    return nullptr;
}

// --- emitting pointers directly into code ---


static inline Constant *literal_static_pointer_val(const void *p, Type *T = T_pjlvalue);

static Value *julia_pgv(jl_codectx_t &ctx, const char *cname, void *addr)
{
    // emit a GlobalVariable for a jl_value_t named "cname"
    // store the name given so we can reuse it (facilitating merging later)
    // so first see if there already is a GlobalVariable for this address
    GlobalVariable* &gv = ctx.global_targets[addr];
    Module *M = jl_Module;
    StringRef localname;
    std::string gvname;
    if (!gv) {
        raw_string_ostream(gvname) << cname << ctx.global_targets.size();
        localname = StringRef(gvname);
    }
    else {
        localname = gv->getName();
        if (gv->getParent() != M)
            gv = cast_or_null<GlobalVariable>(M->getNamedValue(localname));
    }
    if (gv == nullptr)
        gv = new GlobalVariable(*M, T_pjlvalue,
                                false, GlobalVariable::PrivateLinkage,
                                NULL, localname);
    // LLVM passes sometimes strip metadata when moving load around
    // since the load at the new location satisfy the same condition as the original one.
    // Mark the global as constant to LLVM code using our own metadata
    // which is much less likely to be striped.
    gv->setMetadata("julia.constgv", MDNode::get(gv->getContext(), None));
    assert(localname == gv->getName());
    assert(!gv->hasInitializer());
    return gv;
}

static Value *julia_pgv(jl_codectx_t &ctx, const char *prefix, jl_sym_t *name, jl_module_t *mod, void *addr)
{
    // emit a GlobalVariable for a jl_value_t, using the prefix, name, and module to
    // to create a readable name of the form prefixModA.ModB.name
    size_t len = strlen(jl_symbol_name(name)) + strlen(prefix) + 1;
    jl_module_t *parent = mod, *prev = NULL;
    while (parent != NULL && parent != prev) {
        len += strlen(jl_symbol_name(parent->name))+1;
        prev = parent;
        parent = parent->parent;
    }
    char *fullname = (char*)alloca(len);
    strcpy(fullname, prefix);
    len -= strlen(jl_symbol_name(name)) + 1;
    strcpy(fullname + len, jl_symbol_name(name));
    parent = mod;
    prev = NULL;
    while (parent != NULL && parent != prev) {
        size_t part = strlen(jl_symbol_name(parent->name)) + 1;
        strcpy(fullname + len - part, jl_symbol_name(parent->name));
        fullname[len - 1] = '.';
        len -= part;
        prev = parent;
        parent = parent->parent;
    }
    return julia_pgv(ctx, fullname, addr);
}

static JuliaVariable *julia_const_gv(jl_value_t *val);
static Value *literal_pointer_val_slot(jl_codectx_t &ctx, jl_value_t *p)
{
    // emit a pointer to a jl_value_t* which will allow it to be valid across reloading code
    // also, try to give it a nice name for gdb, for easy identification
    if (!imaging_mode) {
        // TODO: this is an optimization, but is it useful or premature
        // (it'll block any attempt to cache these, but can be simply deleted)
        Module *M = jl_Module;
        GlobalVariable *gv = new GlobalVariable(
                *M, T_pjlvalue, true, GlobalVariable::PrivateLinkage,
                literal_static_pointer_val(p));
        gv->setUnnamedAddr(GlobalValue::UnnamedAddr::Global);
        return gv;
    }
    if (JuliaVariable *gv = julia_const_gv(p)) {
        // if this is a known special object, use the existing GlobalValue
        return prepare_global_in(jl_Module, gv);
    }
    if (jl_is_datatype(p)) {
        jl_datatype_t *addr = (jl_datatype_t*)p;
        // DataTypes are prefixed with a +
        return julia_pgv(ctx, "+", addr->name->name, addr->name->module, p);
    }
    if (jl_is_method(p)) {
        jl_method_t *m = (jl_method_t*)p;
        // functions are prefixed with a -
        return julia_pgv(ctx, "-", m->name, m->module, p);
    }
    if (jl_is_method_instance(p)) {
        jl_method_instance_t *linfo = (jl_method_instance_t*)p;
        // Type-inferred functions are also prefixed with a -
        if (jl_is_method(linfo->def.method))
            return julia_pgv(ctx, "-", linfo->def.method->name, linfo->def.method->module, p);
    }
    if (jl_is_symbol(p)) {
        jl_sym_t *addr = (jl_sym_t*)p;
        // Symbols are prefixed with jl_sym#
        return julia_pgv(ctx, "jl_sym#", addr, NULL, p);
    }
    // something else gets just a generic name
    return julia_pgv(ctx, "jl_global#", p);
}

static size_t dereferenceable_size(jl_value_t *jt)
{
    if (jl_is_array_type(jt)) {
        // Array has at least this much data
        return sizeof(jl_array_t);
    }
    else if (jl_is_datatype(jt) && jl_struct_try_layout((jl_datatype_t*)jt)) {
        return jl_datatype_size(jt);
    }
    return 0;
}

// Return the min required / expected alignment of jltype (on the stack or heap)
static unsigned julia_alignment(jl_value_t *jt)
{
    if (jl_is_array_type(jt)) {
        // Array always has this alignment
        return JL_SMALL_BYTE_ALIGNMENT;
    }
    if (jt == (jl_value_t*)jl_datatype_type) {
        // types are never allocated in julia code/on the stack
        // and this is the guarantee we have for the GC bits
        return 16;
    }
    assert(jl_is_datatype(jt) && jl_struct_try_layout((jl_datatype_t*)jt));
    unsigned alignment = jl_datatype_align(jt);
    if (alignment > JL_HEAP_ALIGNMENT)
        return JL_HEAP_ALIGNMENT;
    return alignment;
}

static inline void maybe_mark_argument_dereferenceable(Argument *A, jl_value_t *jt)
{
    AttrBuilder B;
    B.addAttribute(Attribute::NonNull);
    // The `dereferencable` below does not imply `nonnull` for non addrspace(0) pointers.
    size_t size = dereferenceable_size(jt);
    if (size) {
        B.addDereferenceableAttr(size);
        B.addAlignmentAttr(julia_alignment(jt));
    }
    A->addAttrs(B);
}

static inline Instruction *maybe_mark_load_dereferenceable(Instruction *LI, bool can_be_null,
                                                           size_t size, size_t align)
{
    if (isa<PointerType>(LI->getType())) {
        if (!can_be_null)
            // The `dereferencable` below does not imply `nonnull` for non addrspace(0) pointers.
            LI->setMetadata(LLVMContext::MD_nonnull, MDNode::get(LI->getContext(), None));
        if (size) {
            Metadata *OP = ConstantAsMetadata::get(ConstantInt::get(getInt64Ty(LI->getContext()), size));
            LI->setMetadata(can_be_null ? LLVMContext::MD_dereferenceable_or_null : LLVMContext::MD_dereferenceable,
                            MDNode::get(LI->getContext(), { OP }));
            if (align >= 1) {
                Metadata *OP = ConstantAsMetadata::get(ConstantInt::get(getInt64Ty(LI->getContext()), align));
                LI->setMetadata(LLVMContext::MD_align, MDNode::get(LI->getContext(), { OP }));
            }
        }
    }
    return LI;
}

static inline Instruction *maybe_mark_load_dereferenceable(Instruction *LI, bool can_be_null, jl_value_t *jt)
{
    size_t size = dereferenceable_size(jt);
    unsigned alignment = 1;
    if (size > 0)
        alignment = julia_alignment(jt);
    return maybe_mark_load_dereferenceable(LI, can_be_null, size, alignment);
}

// Returns T_pjlvalue
static Value *literal_pointer_val(jl_codectx_t &ctx, jl_value_t *p)
{
    if (p == NULL)
        return Constant::getNullValue(T_pjlvalue);
    if (!imaging_mode)
        return literal_static_pointer_val(p);
    Value *pgv = literal_pointer_val_slot(ctx, p);
    return tbaa_decorate(ctx.tbaa().tbaa_const, maybe_mark_load_dereferenceable(
            ctx.builder.CreateAlignedLoad(T_pjlvalue, pgv, Align(sizeof(void*))),
            false, jl_typeof(p)));
}

// Returns T_pjlvalue
static Value *literal_pointer_val(jl_codectx_t &ctx, jl_binding_t *p)
{
    // emit a pointer to any jl_value_t which will be valid across reloading code
    if (p == NULL)
        return Constant::getNullValue(T_pjlvalue);
    if (!imaging_mode)
        return literal_static_pointer_val(p);
    // bindings are prefixed with jl_bnd#
    Value *pgv = julia_pgv(ctx, "jl_bnd#", p->name, p->owner, p);
    return tbaa_decorate(ctx.tbaa().tbaa_const, maybe_mark_load_dereferenceable(
            ctx.builder.CreateAlignedLoad(T_pjlvalue, pgv, Align(sizeof(void*))),
            false, sizeof(jl_binding_t), alignof(jl_binding_t)));
}

// bitcast a value, but preserve its address space when dealing with pointer types
static Value *emit_bitcast(jl_codectx_t &ctx, Value *v, Type *jl_value)
{
    if (isa<PointerType>(jl_value) &&
        v->getType()->getPointerAddressSpace() != jl_value->getPointerAddressSpace()) {
        // Cast to the proper address space
        Type *jl_value_addr =
                PointerType::get(cast<PointerType>(jl_value)->getElementType(),
                                 v->getType()->getPointerAddressSpace());
        return ctx.builder.CreateBitCast(v, jl_value_addr);
    }
    else {
        return ctx.builder.CreateBitCast(v, jl_value);
    }
}

static Value *maybe_bitcast(jl_codectx_t &ctx, Value *V, Type *to) {
    if (to != V->getType())
        return emit_bitcast(ctx, V, to);
    return V;
}

static Value *julia_binding_gv(jl_codectx_t &ctx, Value *bv)
{
    Value *offset = ConstantInt::get(getSizeTy(ctx.builder.getContext()), offsetof(jl_binding_t, value) / sizeof(size_t));
    return ctx.builder.CreateInBoundsGEP(T_prjlvalue, bv, offset);
}

static Value *julia_binding_gv(jl_codectx_t &ctx, jl_binding_t *b)
{
    // emit a literal_pointer_val to the value field of a jl_binding_t
    // binding->value are prefixed with *
    Value *bv;
    if (imaging_mode)
        bv = emit_bitcast(ctx,
                tbaa_decorate(ctx.tbaa().tbaa_const,
                              ctx.builder.CreateAlignedLoad(T_pjlvalue, julia_pgv(ctx, "*", b->name, b->owner, b), Align(sizeof(void*)))),
                T_pprjlvalue);
    else
        bv = ConstantExpr::getBitCast(literal_static_pointer_val(b), T_pprjlvalue);
    return julia_binding_gv(ctx, bv);
}

// --- mapping between julia and llvm types ---

static bool type_is_permalloc(jl_value_t *typ)
{
    // Singleton should almost always be handled by the later optimization passes.
    // Also do it here since it is cheap and save some effort in LLVM passes.
    if (jl_is_datatype(typ) && jl_is_datatype_singleton((jl_datatype_t*)typ))
        return true;
    return typ == (jl_value_t*)jl_symbol_type ||
        typ == (jl_value_t*)jl_int8_type ||
        typ == (jl_value_t*)jl_uint8_type;
}

static unsigned convert_struct_offset(const llvm::DataLayout &DL, Type *lty, unsigned byte_offset)
{
    const StructLayout *SL = DL.getStructLayout(cast<StructType>(lty));
    unsigned idx = SL->getElementContainingOffset(byte_offset);
    assert(SL->getElementOffset(idx) == byte_offset);
    return idx;
}

static unsigned convert_struct_offset(jl_codectx_t &ctx, Type *lty, unsigned byte_offset)
{
    return convert_struct_offset(ctx.builder.GetInsertBlock()->getModule()->getDataLayout(), lty, byte_offset);
}

static Value *emit_struct_gep(jl_codectx_t &ctx, Type *lty, Value *base, unsigned byte_offset)
{
    unsigned idx = convert_struct_offset(ctx, lty, byte_offset);
    return ctx.builder.CreateConstInBoundsGEP2_32(lty, base, 0, idx);
}

static Type *_julia_struct_to_llvm(jl_codegen_params_t *ctx, LLVMContext &ctxt, jl_value_t *jt, bool *isboxed, bool llvmcall=false);

static Type *_julia_type_to_llvm(jl_codegen_params_t *ctx, LLVMContext &ctxt, jl_value_t *jt, bool *isboxed)
{
    // this function converts a Julia Type into the equivalent LLVM type
    if (isboxed) *isboxed = false;
    if (jt == (jl_value_t*)jl_bottom_type)
<<<<<<< HEAD
        return T_void;
    if (jl_is_concrete_immutable(jt) && !jl_is_arrayish_type(jt)) {
=======
        return getVoidTy(ctxt);
    if (jl_is_concrete_immutable(jt)) {
>>>>>>> 99d4e655
        if (jl_datatype_nbits(jt) == 0)
            return getVoidTy(ctxt);
        Type *t = _julia_struct_to_llvm(ctx, ctxt, jt, isboxed);
        assert(t != NULL);
        return t;
    }
    if (isboxed) *isboxed = true;
    return T_prjlvalue;
}

static Type *julia_type_to_llvm(jl_codectx_t &ctx, jl_value_t *jt, bool *isboxed)
{
    return _julia_type_to_llvm(&ctx.emission_context, ctx.builder.getContext(), jt, isboxed);
}

extern "C" JL_DLLEXPORT
Type *jl_type_to_llvm_impl(jl_value_t *jt, bool *isboxed)
{
    return _julia_type_to_llvm(NULL, jl_LLVMContext, jt, isboxed);
}


// converts a julia bitstype into the equivalent LLVM bitstype
static Type *bitstype_to_llvm(jl_value_t *bt, LLVMContext &ctxt, bool llvmcall = false)
{
    assert(jl_is_primitivetype(bt));
    if (bt == (jl_value_t*)jl_bool_type)
        return getInt8Ty(ctxt);
    if (bt == (jl_value_t*)jl_int32_type)
        return getInt32Ty(ctxt);
    if (bt == (jl_value_t*)jl_int64_type)
        return getInt64Ty(ctxt);
    if (bt == (jl_value_t*)jl_float16_type)
        return getHalfTy(ctxt);
    if (bt == (jl_value_t*)jl_float32_type)
        return getFloatTy(ctxt);
    if (bt == (jl_value_t*)jl_float64_type)
        return getDoubleTy(ctxt);
    if (jl_is_llvmpointer_type(bt)) {
        jl_value_t *as_param = jl_tparam1(bt);
        int as;
        if (jl_is_int32(as_param))
            as = jl_unbox_int32(as_param);
        else if (jl_is_int64(as_param))
            as = jl_unbox_int64(as_param);
        else
            jl_error("invalid pointer address space");
        return PointerType::get(getInt8Ty(ctxt), as);
    }
    int nb = jl_datatype_size(bt);
    return Type::getIntNTy(ctxt, nb * 8);
}

static bool jl_type_hasptr(jl_value_t* typ)
{ // assumes that jl_stored_inline(typ) is true (and therefore that layout is defined)
    return jl_is_datatype(typ) && ((jl_datatype_t*)typ)->layout->npointers > 0;
}

static unsigned jl_field_align(jl_datatype_t *dt, size_t i)
{
    unsigned al = jl_field_offset(dt, i);
    al |= 16;
    al &= -al;
    return std::min({al, (unsigned)jl_datatype_align(dt), (unsigned)JL_HEAP_ALIGNMENT});
}

static Type *_julia_struct_to_llvm(jl_codegen_params_t *ctx, LLVMContext &ctxt, jl_value_t *jt, bool *isboxed, bool llvmcall)
{
    // this function converts a Julia Type into the equivalent LLVM struct
    // use this where C-compatible (unboxed) structs are desired
    // use julia_type_to_llvm directly when you want to preserve Julia's type semantics
    if (isboxed) *isboxed = false;
    if (jt == (jl_value_t*)jl_bottom_type)
        return getVoidTy(ctxt);
    if (jl_is_primitivetype(jt))
        return bitstype_to_llvm(jt, ctxt, llvmcall);
    jl_datatype_t *jst = (jl_datatype_t*)jt;
    if (jl_is_structtype(jt) && !(jst->layout && jl_is_layout_opaque(jst->layout))) {
        bool isTuple = jl_is_tuple_type(jt);
        jl_svec_t *ftypes = jl_get_fieldtypes(jst);
        size_t i, ntypes = jl_svec_len(ftypes);
        if (!jl_struct_try_layout(jst))
            return NULL; // caller should have checked jl_type_mappable_to_c already, but we'll be nice
        if (ntypes == 0 || jl_datatype_nbits(jst) == 0)
            return getVoidTy(ctxt);
        Type *_struct_decl = NULL;
        // TODO: we should probably make a temporary root for `jst` somewhere
        // don't use pre-filled struct_decl for llvmcall (f16, etc. may be different)
        Type *&struct_decl = (ctx && !llvmcall ? ctx->llvmtypes[jst] : _struct_decl);
        if (struct_decl)
            return struct_decl;
        std::vector<Type*> latypes(0);
        bool isarray = true;
        bool isvector = true;
        jl_value_t *jlasttype = NULL;
        Type *lasttype = NULL;
        bool allghost = true;
        for (i = 0; i < ntypes; i++) {
            jl_value_t *ty = jl_svecref(ftypes, i);
            if (jlasttype != NULL && ty != jlasttype)
                isvector = false;
            jlasttype = ty;
            if (jl_field_isatomic(jst, i)) {
                // TODO: eventually support this?
                // though it's a bit unclear how the implicit load should be interpreted
                return NULL;
            }
            Type *lty;
            if (jl_field_isptr(jst, i)) {
                lty = T_prjlvalue;
                isvector = false;
            }
            else if (ty == (jl_value_t*)jl_bool_type) {
                lty = getInt8Ty(ctxt);
            }
            else if (jl_is_uniontype(ty)) {
                // pick an Integer type size such that alignment will generally be correct,
                // and always end with an Int8 (selector byte).
                // We may need to insert padding first to get to the right offset
                size_t fsz = 0, al = 0;
                bool isptr = !jl_islayout_inline(ty, &fsz, &al);
                assert(!isptr && fsz == jl_field_size(jst, i) - 1); (void)isptr;
                if (fsz > 0) {
                    if (al > MAX_ALIGN) {
                        Type *AlignmentType;
                        AlignmentType = ArrayType::get(FixedVectorType::get(getInt8Ty(ctxt), al), 0);
                        latypes.push_back(AlignmentType);
                        al = MAX_ALIGN;
                    }
                    Type *AlignmentType = IntegerType::get(ctxt, 8 * al);
                    unsigned NumATy = fsz / al;
                    unsigned remainder = fsz % al;
                    assert(al == 1 || NumATy > 0);
                    while (NumATy--)
                        latypes.push_back(AlignmentType);
                    while (remainder--)
                        latypes.push_back(getInt8Ty(ctxt));
                }
                latypes.push_back(getInt8Ty(ctxt));
                isarray = false;
                allghost = false;
                continue;
            }
            else {
                bool isptr;
                lty = _julia_struct_to_llvm(ctx, ctxt, ty, &isptr, llvmcall);
                assert(lty && !isptr);
            }
            if (lasttype != NULL && lasttype != lty)
                isarray = false;
            lasttype = lty;
            if (!type_is_ghost(lty)) {
                allghost = false;
                latypes.push_back(lty);
            }
        }
        if (allghost) {
            assert(jst->layout == NULL); // otherwise should have been caught above
            struct_decl = getVoidTy(ctxt);
        }
        else if (jl_is_vecelement_type(jt) && !jl_is_uniontype(jl_svecref(ftypes, 0))) {
            // VecElement type is unwrapped in LLVM (when possible)
            struct_decl = latypes[0];
        }
        else if (isarray && !type_is_ghost(lasttype)) {
            if (isTuple && isvector && jl_special_vector_alignment(ntypes, jlasttype) != 0)
                struct_decl = FixedVectorType::get(lasttype, ntypes);
            else if (isTuple || !llvmcall)
                struct_decl = ArrayType::get(lasttype, ntypes);
            else
                struct_decl = StructType::get(ctxt, latypes);
        }
        else {
#if 0 // stress-test code that tries to assume julia-index == llvm-index
      // (also requires change to emit_new_struct to not assume 0 == 0)
            if (!isTuple && latypes.size() > 1) {
                Type *NoopType = ArrayType::get(getInt1Ty(ctxt), 0);
                latypes.insert(latypes.begin(), NoopType);
            }
#endif
            struct_decl = StructType::get(ctxt, latypes);
        }
        return struct_decl;
    }
    // TODO: enable this (with tests) to change ccall calling convention for Union:
    // if (jl_is_uniontype(ty)) {
    //  // pick an Integer type size such that alignment will be correct
    //  // and always end with an Int8 (selector byte)
    //  lty = ArrayType::get(IntegerType::get(lty->getContext(), 8 * al), fsz / al);
    //  std::vector<Type*> Elements(2);
    //  Elements[0] = lty;
    //  Elements[1] = getInt8Ty(ctxt);
    //  unsigned remainder = fsz % al;
    //  while (remainder--)
    //      Elements.push_back(getInt8Ty(ctxt));
    //  lty = StructType::get(lty->getContext(), makeArrayRef(Elements));
    // }
    if (isboxed) *isboxed = true;
    return T_prjlvalue;
}

static Type *julia_struct_to_llvm(jl_codectx_t &ctx, jl_value_t *jt, bool *isboxed)
{
    return _julia_struct_to_llvm(&ctx.emission_context, ctx.builder.getContext(), jt, isboxed);
}

static bool is_datatype_all_pointers(jl_datatype_t *dt)
{
    size_t i, l = jl_datatype_nfields(dt);
    for (i = 0; i < l; i++) {
        if (!jl_field_isptr(dt, i)) {
            return false;
        }
    }
    return true;
}

static bool is_tupletype_homogeneous(jl_svec_t *t, bool allow_va = false)
{
    size_t i, l = jl_svec_len(t);
    if (l > 0) {
        jl_value_t *t0 = jl_svecref(t, 0);
        if (!jl_is_concrete_type(t0)) {
            if (allow_va && jl_is_vararg(t0) &&
                  jl_is_concrete_type(jl_unwrap_vararg(t0)))
                return true;
            return false;
        }
        for (i = 1; i < l; i++) {
            if (allow_va && i == l - 1 && jl_is_vararg(jl_svecref(t, i))) {
                if (t0 != jl_unwrap_vararg(jl_svecref(t, i)))
                    return false;
                continue;
            }
            if (t0 != jl_svecref(t, i))
                return false;
        }
    }
    return true;
}

static bool for_each_uniontype_small(
        std::function<void(unsigned, jl_datatype_t*)> f,
        jl_value_t *ty,
        unsigned &counter)
{
    if (counter > 127)
        return false;
    if (jl_is_uniontype(ty)) {
        bool allunbox = for_each_uniontype_small(f, ((jl_uniontype_t*)ty)->a, counter);
        allunbox &= for_each_uniontype_small(f, ((jl_uniontype_t*)ty)->b, counter);
        return allunbox;
    }
    else if (jl_is_pointerfree(ty)) {
        f(++counter, (jl_datatype_t*)ty);
        return true;
    }
    return false;
}

static bool is_uniontype_allunboxed(jl_value_t *typ)
{
    unsigned counter = 0;
    return for_each_uniontype_small([&](unsigned, jl_datatype_t*) {}, typ, counter);
}

static Value *emit_typeof_boxed(jl_codectx_t &ctx, const jl_cgval_t &p);

static unsigned get_box_tindex(jl_datatype_t *jt, jl_value_t *ut)
{
    unsigned new_idx = 0;
    unsigned new_counter = 0;
    for_each_uniontype_small(
            // find the corresponding index in the new union-type
            [&](unsigned new_idx_, jl_datatype_t *new_jt) {
                if (jt == new_jt)
                    new_idx = new_idx_;
            },
            ut,
            new_counter);
    return new_idx;
}


// --- generating various field accessors ---

static Value *emit_nthptr_addr(jl_codectx_t &ctx, Value *v, ssize_t n, bool gctracked = true)
{
    return ctx.builder.CreateInBoundsGEP(
            T_prjlvalue,
            emit_bitcast(ctx, maybe_decay_tracked(ctx, v), T_pprjlvalue),
            ConstantInt::get(getSizeTy(ctx.builder.getContext()), n));
}

static Value *emit_nthptr_addr(jl_codectx_t &ctx, Value *v, Value *idx)
{
    return ctx.builder.CreateInBoundsGEP(
            T_prjlvalue,
            emit_bitcast(ctx, maybe_decay_tracked(ctx, v), T_pprjlvalue),
            idx);
}

static LoadInst *emit_nthptr_recast(jl_codectx_t &ctx, Value *v, Value *idx, MDNode *tbaa, Type *type)
{
    // p = (jl_value_t**)v; *(type*)&p[n]
    Value *vptr = emit_nthptr_addr(ctx, v, idx);
    return cast<LoadInst>(tbaa_decorate(tbaa, ctx.builder.CreateLoad(type,
        emit_bitcast(ctx, vptr, PointerType::get(type, 0)))));
}

static LoadInst *emit_nthptr_recast(jl_codectx_t &ctx, Value *v, ssize_t n, MDNode *tbaa, Type *type)
{
    // p = (jl_value_t**)v; *(type*)&p[n]
    Value *vptr = emit_nthptr_addr(ctx, v, n);
    return cast<LoadInst>(tbaa_decorate(tbaa, ctx.builder.CreateLoad(type,
        emit_bitcast(ctx, vptr, PointerType::get(type, 0)))));
 }

static Value *boxed(jl_codectx_t &ctx, const jl_cgval_t &v);

// Returns T_prjlvalue
static Value *emit_typeof(jl_codectx_t &ctx, Value *tt)
{
    assert(tt != NULL && !isa<AllocaInst>(tt) && "expected a conditionally boxed value");
    return ctx.builder.CreateCall(prepare_call(jl_typeof_func), {tt});
}

static jl_cgval_t emit_typeof(jl_codectx_t &ctx, const jl_cgval_t &p)
{
    // given p, compute its type
    if (p.constant)
        return mark_julia_const(jl_typeof(p.constant), ctx.tbaa());
    if (p.isboxed && !jl_is_concrete_type(p.typ)) {
        if (jl_is_type_type(p.typ)) {
            jl_value_t *tp = jl_tparam0(p.typ);
            if (!jl_is_type(tp) || jl_is_concrete_type(tp)) {
                // convert 1::Type{1} ==> typeof(1) ==> Int
                return mark_julia_const(jl_typeof(tp), ctx.tbaa());
            }
        }
        return mark_julia_type(ctx, emit_typeof(ctx, p.V), true, jl_datatype_type);
    }
    if (p.TIndex) {
        Value *tindex = ctx.builder.CreateAnd(p.TIndex, ConstantInt::get(getInt8Ty(ctx.builder.getContext()), 0x7f));
        bool allunboxed = is_uniontype_allunboxed(p.typ);
        Value *datatype_or_p = imaging_mode ? Constant::getNullValue(T_ppjlvalue) : Constant::getNullValue(T_prjlvalue);
        unsigned counter = 0;
        for_each_uniontype_small(
            [&](unsigned idx, jl_datatype_t *jt) {
                Value *cmp = ctx.builder.CreateICmpEQ(tindex, ConstantInt::get(getInt8Ty(ctx.builder.getContext()), idx));
                Value *ptr;
                if (imaging_mode) {
                    ptr = literal_pointer_val_slot(ctx, (jl_value_t*)jt);
                }
                else {
                    ptr = track_pjlvalue(ctx, literal_pointer_val(ctx, (jl_value_t*)jt));
                }
                datatype_or_p = ctx.builder.CreateSelect(cmp, ptr, datatype_or_p);
            },
            p.typ,
            counter);
        auto emit_unboxty = [&] () -> Value* {
            if (imaging_mode)
                return track_pjlvalue(
                    ctx, tbaa_decorate(ctx.tbaa().tbaa_const, ctx.builder.CreateAlignedLoad(T_pjlvalue, datatype_or_p, Align(sizeof(void*)))));
            return datatype_or_p;
        };
        Value *res;
        if (!allunboxed) {
            Value *isnull = ctx.builder.CreateIsNull(datatype_or_p);
            BasicBlock *boxBB = BasicBlock::Create(ctx.builder.getContext(), "boxed", ctx.f);
            BasicBlock *unboxBB = BasicBlock::Create(ctx.builder.getContext(), "unboxed", ctx.f);
            BasicBlock *mergeBB = BasicBlock::Create(ctx.builder.getContext(), "merge", ctx.f);
            ctx.builder.CreateCondBr(isnull, boxBB, unboxBB);
            ctx.builder.SetInsertPoint(boxBB);
            auto boxTy = emit_typeof(ctx, p.Vboxed);
            ctx.builder.CreateBr(mergeBB);
            boxBB = ctx.builder.GetInsertBlock(); // could have changed
            ctx.builder.SetInsertPoint(unboxBB);
            auto unboxTy = emit_unboxty();
            ctx.builder.CreateBr(mergeBB);
            unboxBB = ctx.builder.GetInsertBlock(); // could have changed
            ctx.builder.SetInsertPoint(mergeBB);
            auto phi = ctx.builder.CreatePHI(T_prjlvalue, 2);
            phi->addIncoming(boxTy, boxBB);
            phi->addIncoming(unboxTy, unboxBB);
            res = phi;
        }
        else {
            res = emit_unboxty();
        }
        return mark_julia_type(ctx, res, true, jl_datatype_type);
    }
    return mark_julia_const(p.typ, ctx.tbaa());
}

// Returns T_prjlvalue
static Value *emit_typeof_boxed(jl_codectx_t &ctx, const jl_cgval_t &p)
{
    return boxed(ctx, emit_typeof(ctx, p));
}

static Value *emit_datatype_types(jl_codectx_t &ctx, Value *dt)
{
    Value *Ptr = emit_bitcast(ctx, decay_derived(ctx, dt), T_ppjlvalue);
    Value *Idx = ConstantInt::get(getSizeTy(ctx.builder.getContext()), offsetof(jl_datatype_t, types) / sizeof(void*));
    return tbaa_decorate(ctx.tbaa().tbaa_const, ctx.builder.CreateAlignedLoad(
                T_pjlvalue, ctx.builder.CreateInBoundsGEP(T_pjlvalue, Ptr, Idx), Align(sizeof(void*))));
}

static Value *emit_datatype_nfields(jl_codectx_t &ctx, Value *dt)
{
    Value *type_svec = emit_bitcast(ctx, emit_datatype_types(ctx, dt), getSizePtrTy(ctx.builder.getContext()));
    return tbaa_decorate(ctx.tbaa().tbaa_const, ctx.builder.CreateAlignedLoad(getSizeTy(ctx.builder.getContext()), type_svec, Align(sizeof(void*))));
}

static Value *emit_datatype_size(jl_codectx_t &ctx, Value *dt)
{
    Value *Ptr = emit_bitcast(ctx, decay_derived(ctx, dt), getInt32PtrTy(ctx.builder.getContext()));
    Value *Idx = ConstantInt::get(getSizeTy(ctx.builder.getContext()), offsetof(jl_datatype_t, size) / sizeof(int));
    return tbaa_decorate(ctx.tbaa().tbaa_const, ctx.builder.CreateAlignedLoad(getInt32Ty(ctx.builder.getContext()), ctx.builder.CreateInBoundsGEP(getInt32Ty(ctx.builder.getContext()), Ptr, Idx), Align(sizeof(int32_t))));
}

/* this is valid code, it's simply unused
static Value *emit_sizeof(jl_codectx_t &ctx, const jl_cgval_t &p)
{
    if (p.TIndex) {
        Value *tindex = ctx.builder.CreateAnd(p.TIndex, ConstantInt::get(getInt8Ty(ctx.builder.getContext()), 0x7f));
        Value *size = ConstantInt::get(getInt32Ty(ctx.builder.getContext()), -1);
        unsigned counter = 0;
        bool allunboxed = for_each_uniontype_small(
                [&](unsigned idx, jl_datatype_t *jt) {
                    Value *cmp = ctx.builder.CreateICmpEQ(tindex, ConstantInt::get(getInt8Ty(ctx.builder.getContext()), idx));
                    size = ctx.builder.CreateSelect(cmp, ConstantInt::get(getInt32Ty(ctx.builder.getContext()), jl_datatype_size(jt)), size);
                },
                p.typ,
                counter);
        if (!allunboxed && p.ispointer() && p.V && !isa<AllocaInst>(p.V)) {
            BasicBlock *currBB = ctx.builder.GetInsertBlock();
            BasicBlock *dynloadBB = BasicBlock::Create(ctx.builder.getContext(), "dyn_sizeof", ctx.f);
            BasicBlock *postBB = BasicBlock::Create(ctx.builder.getContext(), "post_sizeof", ctx.f);
            Value *isboxed = ctx.builder.CreateICmpNE(
                    ctx.builder.CreateAnd(p.TIndex, ConstantInt::get(getInt8Ty(ctx.builder.getContext()), 0x80)),
                    ConstantInt::get(getInt8Ty(ctx.builder.getContext()), 0));
            ctx.builder.CreateCondBr(isboxed, dynloadBB, postBB);
            ctx.builder.SetInsertPoint(dynloadBB);
            Value *datatype = emit_typeof(p.V);
            Value *dyn_size = emit_datatype_size(ctx, datatype);
            ctx.builder.CreateBr(postBB);
            dynloadBB = ctx.builder.GetInsertBlock(); // could have changed
            ctx.builder.SetInsertPoint(postBB);
            PHINode *sizeof_merge = ctx.builder.CreatePHI(getInt32Ty(ctx.builder.getContext()), 2);
            sizeof_merge->addIncoming(dyn_size, dynloadBB);
            sizeof_merge->addIncoming(size, currBB);
            size = sizeof_merge;
        }
#ifndef NDEBUG
        // try to catch codegen errors early, before it uses this to memcpy over the entire stack
        CreateConditionalAbort(ctx.builder, ctx.builder.CreateICmpEQ(size, ConstantInt::get(getInt32Ty(ctx.builder.getContext()), -1)));
#endif
        return size;
    }
    else if (jl_is_concrete_type(p.typ)) {
        return ConstantInt::get(getInt32Ty(ctx.builder.getContext()), jl_datatype_size(p.typ));
    }
    else {
        Value *datatype = emit_typeof_boxed(ctx, p);
        Value *dyn_size = emit_datatype_size(ctx, datatype);
        return dyn_size;
    }
}
*/

static Value *emit_datatype_mutabl(jl_codectx_t &ctx, Value *dt)
{
    Value *Ptr = emit_bitcast(ctx, decay_derived(ctx, dt), T_ppint8);
    Value *Idx = ConstantInt::get(getSizeTy(ctx.builder.getContext()), offsetof(jl_datatype_t, name));
    Value *Nam = tbaa_decorate(ctx.tbaa().tbaa_const,
            ctx.builder.CreateAlignedLoad(getInt8PtrTy(ctx.builder.getContext()), ctx.builder.CreateInBoundsGEP(getInt8PtrTy(ctx.builder.getContext()), Ptr, Idx), Align(sizeof(int8_t*))));
    Value *Idx2 = ConstantInt::get(getSizeTy(ctx.builder.getContext()), offsetof(jl_typename_t, n_uninitialized) + sizeof(((jl_typename_t*)nullptr)->n_uninitialized));
    Value *mutabl = tbaa_decorate(ctx.tbaa().tbaa_const,
            ctx.builder.CreateAlignedLoad(getInt8Ty(ctx.builder.getContext()), ctx.builder.CreateInBoundsGEP(getInt8Ty(ctx.builder.getContext()), Nam, Idx2), Align(1)));
    mutabl = ctx.builder.CreateLShr(mutabl, 1);
    return ctx.builder.CreateTrunc(mutabl, getInt1Ty(ctx.builder.getContext()));
}

static Value *emit_datatype_isprimitivetype(jl_codectx_t &ctx, Value *dt)
{
    Value *immut = ctx.builder.CreateNot(emit_datatype_mutabl(ctx, dt));
    Value *nofields = ctx.builder.CreateICmpEQ(emit_datatype_nfields(ctx, dt), Constant::getNullValue(getSizeTy(ctx.builder.getContext())));
    Value *sized = ctx.builder.CreateICmpSGT(emit_datatype_size(ctx, dt), ConstantInt::get(getInt32Ty(ctx.builder.getContext()), 0));
    return ctx.builder.CreateAnd(immut, ctx.builder.CreateAnd(nofields, sized));
}

static Value *emit_datatype_name(jl_codectx_t &ctx, Value *dt)
{
    Value *vptr = emit_nthptr_addr(ctx, dt, (ssize_t)(offsetof(jl_datatype_t, name) / sizeof(char*)));
    return tbaa_decorate(ctx.tbaa().tbaa_const, ctx.builder.CreateAlignedLoad(T_prjlvalue, vptr, Align(sizeof(void*))));
}

// --- generating various error checks ---
// Do not use conditional throw for cases that type inference can know
// the error is always thrown. This may cause non dominated use
// of SSA value error in the verifier.

static void just_emit_error(jl_codectx_t &ctx, Function *F, const std::string &txt)
{
    ctx.builder.CreateCall(F, stringConstPtr(ctx.emission_context, ctx.builder, txt));
}

static void emit_error(jl_codectx_t &ctx, Function *F, const std::string &txt)
{
    just_emit_error(ctx, F, txt);
    ctx.builder.CreateUnreachable();
    BasicBlock *cont = BasicBlock::Create(ctx.builder.getContext(), "after_error", ctx.f);
    ctx.builder.SetInsertPoint(cont);
}

static void emit_error(jl_codectx_t &ctx, const std::string &txt)
{
    emit_error(ctx, prepare_call(jlerror_func), txt);
}

// DO NOT PASS IN A CONST CONDITION!
static void error_unless(jl_codectx_t &ctx, Value *cond, const std::string &msg)
{
    BasicBlock *failBB = BasicBlock::Create(ctx.builder.getContext(), "fail", ctx.f);
    BasicBlock *passBB = BasicBlock::Create(ctx.builder.getContext(), "pass");
    ctx.builder.CreateCondBr(cond, passBB, failBB);
    ctx.builder.SetInsertPoint(failBB);
    just_emit_error(ctx, prepare_call(jlerror_func), msg);
    ctx.builder.CreateUnreachable();
    ctx.f->getBasicBlockList().push_back(passBB);
    ctx.builder.SetInsertPoint(passBB);
}

static void raise_exception(jl_codectx_t &ctx, Value *exc,
                            BasicBlock *contBB=nullptr)
{
    ctx.builder.CreateCall(prepare_call(jlthrow_func), { mark_callee_rooted(ctx, exc) });
    ctx.builder.CreateUnreachable();
    if (!contBB) {
        contBB = BasicBlock::Create(ctx.builder.getContext(), "after_throw", ctx.f);
    }
    else {
        ctx.f->getBasicBlockList().push_back(contBB);
    }
    ctx.builder.SetInsertPoint(contBB);
}

// DO NOT PASS IN A CONST CONDITION!
static void raise_exception_unless(jl_codectx_t &ctx, Value *cond, Value *exc)
{
    BasicBlock *failBB = BasicBlock::Create(ctx.builder.getContext(),"fail",ctx.f);
    BasicBlock *passBB = BasicBlock::Create(ctx.builder.getContext(),"pass");
    ctx.builder.CreateCondBr(cond, passBB, failBB);
    ctx.builder.SetInsertPoint(failBB);
    raise_exception(ctx, exc, passBB);
}

static Value *null_pointer_cmp(jl_codectx_t &ctx, Value *v)
{
    return ctx.builder.CreateICmpNE(v, Constant::getNullValue(v->getType()));
}


// If `nullcheck` is not NULL and a pointer NULL check is necessary
// store the pointer to be checked in `*nullcheck` instead of checking it
static void null_pointer_check(jl_codectx_t &ctx, Value *v, Value **nullcheck = nullptr)
{
    if (nullcheck) {
        *nullcheck = v;
        return;
    }
    raise_exception_unless(ctx, null_pointer_cmp(ctx, v),
            literal_pointer_val(ctx, jl_undefref_exception));
}

template<typename Func>
static Value *emit_guarded_test(jl_codectx_t &ctx, Value *ifnot, Value *defval, Func &&func)
{
    if (auto Cond = dyn_cast<ConstantInt>(ifnot)) {
        if (Cond->isZero())
            return defval;
        return func();
    }
    BasicBlock *currBB = ctx.builder.GetInsertBlock();
    BasicBlock *passBB = BasicBlock::Create(ctx.builder.getContext(), "guard_pass", ctx.f);
    BasicBlock *exitBB = BasicBlock::Create(ctx.builder.getContext(), "guard_exit", ctx.f);
    ctx.builder.CreateCondBr(ifnot, passBB, exitBB);
    ctx.builder.SetInsertPoint(passBB);
    auto res = func();
    passBB = ctx.builder.GetInsertBlock();
    ctx.builder.CreateBr(exitBB);
    ctx.builder.SetInsertPoint(exitBB);
    if (defval == nullptr)
        return nullptr;
    PHINode *phi = ctx.builder.CreatePHI(defval->getType(), 2);
    phi->addIncoming(defval, currBB);
    phi->addIncoming(res, passBB);
    return phi;
}

template<typename Func>
static Value *emit_guarded_test(jl_codectx_t &ctx, Value *ifnot, bool defval, Func &&func)
{
    return emit_guarded_test(ctx, ifnot, ConstantInt::get(getInt1Ty(ctx.builder.getContext()), defval), func);
}

template<typename Func>
static Value *emit_nullcheck_guard(jl_codectx_t &ctx, Value *nullcheck, Func &&func)
{
    if (!nullcheck)
        return func();
    return emit_guarded_test(ctx, null_pointer_cmp(ctx, nullcheck), false, func);
}

template<typename Func>
static Value *emit_nullcheck_guard2(jl_codectx_t &ctx, Value *nullcheck1,
                                    Value *nullcheck2, Func &&func)
{
    if (!nullcheck1)
        return emit_nullcheck_guard(ctx, nullcheck2, func);
    if (!nullcheck2)
        return emit_nullcheck_guard(ctx, nullcheck1, func);
    nullcheck1 = null_pointer_cmp(ctx, nullcheck1);
    nullcheck2 = null_pointer_cmp(ctx, nullcheck2);
    // If both are NULL, return true.
    return emit_guarded_test(ctx, ctx.builder.CreateOr(nullcheck1, nullcheck2), true, [&] {
        return emit_guarded_test(ctx, ctx.builder.CreateAnd(nullcheck1, nullcheck2),
                                 false, func);
    });
}

static void emit_type_error(jl_codectx_t &ctx, const jl_cgval_t &x, Value *type, const std::string &msg)
{
    Value *msg_val = stringConstPtr(ctx.emission_context, ctx.builder, msg);
    ctx.builder.CreateCall(prepare_call(jltypeerror_func),
                       { msg_val, maybe_decay_untracked(ctx, type), mark_callee_rooted(ctx, boxed(ctx, x))});
}

// Should agree with `emit_isa` below
static bool _can_optimize_isa(jl_value_t *type, int &counter)
{
    if (counter > 127)
        return false;
    if (jl_is_uniontype(type)) {
        counter++;
        return (_can_optimize_isa(((jl_uniontype_t*)type)->a, counter) &&
                _can_optimize_isa(((jl_uniontype_t*)type)->b, counter));
    }
    if (jl_is_type_type(type) && jl_pointer_egal(type))
        return true;
    if (jl_has_intersect_type_not_kind(type))
        return false;
    if (jl_is_concrete_type(type))
        return true;
    jl_datatype_t *dt = (jl_datatype_t*)jl_unwrap_unionall(type);
    if (jl_is_datatype(dt) && !dt->name->abstract && jl_subtype(dt->name->wrapper, type))
        return true;
    return false;
}

static bool can_optimize_isa_union(jl_uniontype_t *type)
{
    int counter = 1;
    return (_can_optimize_isa(type->a, counter) && _can_optimize_isa(type->b, counter));
}

// a simple case of emit_isa that is obvious not to include a safe-point
static Value *emit_exactly_isa(jl_codectx_t &ctx, const jl_cgval_t &arg, jl_value_t *dt)
{
    assert(jl_is_concrete_type(dt));
    return ctx.builder.CreateICmpEQ(
            emit_typeof_boxed(ctx, arg),
            track_pjlvalue(ctx, literal_pointer_val(ctx, dt)));
}

static std::pair<Value*, bool> emit_isa(jl_codectx_t &ctx, const jl_cgval_t &x,
                                        jl_value_t *type, const std::string *msg);

static void emit_isa_union(jl_codectx_t &ctx, const jl_cgval_t &x, jl_value_t *type,
                           SmallVectorImpl<std::pair<std::pair<BasicBlock*,BasicBlock*>,Value*>> &bbs)
{
    if (jl_is_uniontype(type)) {
        emit_isa_union(ctx, x, ((jl_uniontype_t*)type)->a, bbs);
        emit_isa_union(ctx, x, ((jl_uniontype_t*)type)->b, bbs);
        return;
    }
    BasicBlock *enter = ctx.builder.GetInsertBlock();
    Value *v = emit_isa(ctx, x, type, nullptr).first;
    BasicBlock *exit = ctx.builder.GetInsertBlock();
    bbs.emplace_back(std::make_pair(enter, exit), v);
    BasicBlock *isaBB = BasicBlock::Create(ctx.builder.getContext(), "isa", ctx.f);
    ctx.builder.SetInsertPoint(isaBB);
}

// Should agree with `_can_optimize_isa` above
static std::pair<Value*, bool> emit_isa(jl_codectx_t &ctx, const jl_cgval_t &x, jl_value_t *type, const std::string *msg)
{
    // TODO: The subtype check below suffers from incorrectness issues due to broken
    // subtyping for kind types (see https://github.com/JuliaLang/julia/issues/27078). For
    // actual `isa` calls, this optimization should already have been performed upstream
    // anyway, but having this optimization in codegen might still be beneficial for
    // `typeassert`s if we can make it correct.
    Optional<bool> known_isa;
    jl_value_t *intersected_type = type;
    if (x.constant)
        known_isa = jl_isa(x.constant, type);
    else if (jl_is_not_broken_subtype(x.typ, type) && jl_subtype(x.typ, type)) {
        known_isa = true;
    } else {
        intersected_type = jl_type_intersection(x.typ, type);
        if (intersected_type == (jl_value_t*)jl_bottom_type)
            known_isa = false;
    }
    if (known_isa) {
        if (!*known_isa && msg) {
            emit_type_error(ctx, x, literal_pointer_val(ctx, type), *msg);
            ctx.builder.CreateUnreachable();
            BasicBlock *failBB = BasicBlock::Create(ctx.builder.getContext(), "fail", ctx.f);
            ctx.builder.SetInsertPoint(failBB);
        }
        return std::make_pair(ConstantInt::get(getInt1Ty(ctx.builder.getContext()), *known_isa), true);
    }

    if (jl_is_type_type(intersected_type) && jl_pointer_egal(intersected_type)) {
        // Use the check in `jl_pointer_egal` to see if the type enclosed
        // has unique pointer value.
        auto ptr = track_pjlvalue(ctx, literal_pointer_val(ctx, jl_tparam0(intersected_type)));
        return {ctx.builder.CreateICmpEQ(boxed(ctx, x), ptr), false};
    }
    // intersection with Type needs to be handled specially
    if (jl_has_intersect_type_not_kind(type) || jl_has_intersect_type_not_kind(intersected_type)) {
        Value *vx = boxed(ctx, x);
        Value *vtyp = track_pjlvalue(ctx, literal_pointer_val(ctx, type));
        if (msg && *msg == "typeassert") {
            ctx.builder.CreateCall(prepare_call(jltypeassert_func), { vx, vtyp });
            return std::make_pair(ConstantInt::get(getInt1Ty(ctx.builder.getContext()), 1), true);
        }
        return std::make_pair(ctx.builder.CreateICmpNE(
                ctx.builder.CreateCall(prepare_call(jlisa_func), { vx, vtyp }),
                ConstantInt::get(getInt32Ty(ctx.builder.getContext()), 0)), false);
    }
    // tests for isa concretetype can be handled with pointer comparisons
    if (jl_is_concrete_type(intersected_type)) {
        if (x.TIndex) {
            unsigned tindex = get_box_tindex((jl_datatype_t*)intersected_type, x.typ);
            if (tindex > 0) {
                // optimize more when we know that this is a split union-type where tindex = 0 is invalid
                Value *xtindex = ctx.builder.CreateAnd(x.TIndex, ConstantInt::get(getInt8Ty(ctx.builder.getContext()), 0x7f));
                return std::make_pair(ctx.builder.CreateICmpEQ(xtindex, ConstantInt::get(getInt8Ty(ctx.builder.getContext()), tindex)), false);
            }
            else if (x.Vboxed) {
                // test for (x.TIndex == 0x80 && typeof(x.V) == type)
                Value *isboxed = ctx.builder.CreateICmpEQ(x.TIndex, ConstantInt::get(getInt8Ty(ctx.builder.getContext()), 0x80));
                BasicBlock *currBB = ctx.builder.GetInsertBlock();
                BasicBlock *isaBB = BasicBlock::Create(ctx.builder.getContext(), "isa", ctx.f);
                BasicBlock *postBB = BasicBlock::Create(ctx.builder.getContext(), "post_isa", ctx.f);
                ctx.builder.CreateCondBr(isboxed, isaBB, postBB);
                ctx.builder.SetInsertPoint(isaBB);
                Value *istype_boxed = ctx.builder.CreateICmpEQ(emit_typeof(ctx, x.Vboxed),
                    track_pjlvalue(ctx, literal_pointer_val(ctx, intersected_type)));
                ctx.builder.CreateBr(postBB);
                isaBB = ctx.builder.GetInsertBlock(); // could have changed
                ctx.builder.SetInsertPoint(postBB);
                PHINode *istype = ctx.builder.CreatePHI(getInt1Ty(ctx.builder.getContext()), 2);
                istype->addIncoming(ConstantInt::get(getInt1Ty(ctx.builder.getContext()), 0), currBB);
                istype->addIncoming(istype_boxed, isaBB);
                return std::make_pair(istype, false);
            } else {
                // handle the case where we know that `x` is unboxed (but of unknown type), but that concrete type `type` cannot be unboxed
                return std::make_pair(ConstantInt::get(getInt1Ty(ctx.builder.getContext()), 0), false);
            }
        }
        return std::make_pair(emit_exactly_isa(ctx, x, intersected_type), false);
    }
    jl_datatype_t *dt = (jl_datatype_t*)jl_unwrap_unionall(intersected_type);
    if (jl_is_datatype(dt) && !dt->name->abstract && jl_subtype(dt->name->wrapper, type)) {
        // intersection is a supertype of all instances of its constructor,
        // so the isa test reduces to a comparison of the typename by pointer
        return std::make_pair(
                ctx.builder.CreateICmpEQ(
                    mark_callee_rooted(ctx, emit_datatype_name(ctx, emit_typeof_boxed(ctx, x))),
                    mark_callee_rooted(ctx, literal_pointer_val(ctx, (jl_value_t*)dt->name))),
                false);
    }
    if (jl_is_uniontype(intersected_type) &&
        can_optimize_isa_union((jl_uniontype_t*)intersected_type)) {
        SmallVector<std::pair<std::pair<BasicBlock*,BasicBlock*>,Value*>,4> bbs;
        emit_isa_union(ctx, x, intersected_type, bbs);
        int nbbs = bbs.size();
        BasicBlock *currBB = ctx.builder.GetInsertBlock();
        PHINode *res = ctx.builder.CreatePHI(getInt1Ty(ctx.builder.getContext()), nbbs);
        for (int i = 0; i < nbbs; i++) {
            auto bb = bbs[i].first.second;
            ctx.builder.SetInsertPoint(bb);
            if (i + 1 < nbbs) {
                ctx.builder.CreateCondBr(bbs[i].second, currBB, bbs[i + 1].first.first);
                res->addIncoming(ConstantInt::get(getInt1Ty(ctx.builder.getContext()), 1), bb);
            }
            else {
                ctx.builder.CreateBr(currBB);
                res->addIncoming(bbs[i].second, bb);
            }
        }
        ctx.builder.SetInsertPoint(currBB);
        return {res, false};
    }
    // everything else can be handled via subtype tests
    return std::make_pair(ctx.builder.CreateICmpNE(
            ctx.builder.CreateCall(prepare_call(jlsubtype_func),
              { emit_typeof_boxed(ctx, x),
                track_pjlvalue(ctx, literal_pointer_val(ctx, type)) }),
            ConstantInt::get(getInt32Ty(ctx.builder.getContext()), 0)), false);
}

static void emit_typecheck(jl_codectx_t &ctx, const jl_cgval_t &x, jl_value_t *type, const std::string &msg)
{
    Value *istype;
    bool handled_msg;
    std::tie(istype, handled_msg) = emit_isa(ctx, x, type, &msg);
    if (!handled_msg) {
        BasicBlock *failBB = BasicBlock::Create(ctx.builder.getContext(), "fail", ctx.f);
        BasicBlock *passBB = BasicBlock::Create(ctx.builder.getContext(), "pass");
        ctx.builder.CreateCondBr(istype, passBB, failBB);
        ctx.builder.SetInsertPoint(failBB);

        emit_type_error(ctx, x, literal_pointer_val(ctx, type), msg);
        ctx.builder.CreateUnreachable();

        ctx.f->getBasicBlockList().push_back(passBB);
        ctx.builder.SetInsertPoint(passBB);
    }
}

static Value *emit_isconcrete(jl_codectx_t &ctx, Value *typ)
{
    Value *isconcrete;
    isconcrete = ctx.builder.CreateConstInBoundsGEP1_32(getInt8Ty(ctx.builder.getContext()), emit_bitcast(ctx, decay_derived(ctx, typ), getInt8PtrTy(ctx.builder.getContext())), offsetof(jl_datatype_t, hash) + sizeof(((jl_datatype_t*)nullptr)->hash));
    isconcrete = tbaa_decorate(ctx.tbaa().tbaa_const, ctx.builder.CreateAlignedLoad(getInt8Ty(ctx.builder.getContext()), isconcrete, Align(1)));
    isconcrete = ctx.builder.CreateLShr(isconcrete, 1);
    isconcrete = ctx.builder.CreateTrunc(isconcrete, getInt1Ty(ctx.builder.getContext()));
    return isconcrete;
}

static void emit_concretecheck(jl_codectx_t &ctx, Value *typ, const std::string &msg)
{
    assert(typ->getType() == T_prjlvalue);
    emit_typecheck(ctx, mark_julia_type(ctx, typ, true, jl_any_type), (jl_value_t*)jl_datatype_type, msg);
    error_unless(ctx, emit_isconcrete(ctx, typ), msg);
}

#define CHECK_BOUNDS 1
static bool bounds_check_enabled(jl_codectx_t &ctx, jl_value_t *inbounds) {
#if CHECK_BOUNDS==1
    if (jl_options.check_bounds == JL_OPTIONS_CHECK_BOUNDS_ON)
        return 1;
    if (jl_options.check_bounds == JL_OPTIONS_CHECK_BOUNDS_OFF)
        return 0;
    if (inbounds == jl_false)
        return 0;
    return 1;
#else
    return 0;
#endif
}

static Value *emit_bounds_check(jl_codectx_t &ctx, const jl_cgval_t &ainfo, jl_value_t *ty, Value *i, Value *len, jl_value_t *boundscheck)
{
    Value *im1 = ctx.builder.CreateSub(i, ConstantInt::get(getSizeTy(ctx.builder.getContext()), 1));
#if CHECK_BOUNDS==1
    if (bounds_check_enabled(ctx, boundscheck)) {
        Value *ok = ctx.builder.CreateICmpULT(im1, len);
        BasicBlock *failBB = BasicBlock::Create(ctx.builder.getContext(), "fail", ctx.f);
        BasicBlock *passBB = BasicBlock::Create(ctx.builder.getContext(), "pass");
        ctx.builder.CreateCondBr(ok, passBB, failBB);
        ctx.builder.SetInsertPoint(failBB);
        if (!ty) { // jl_value_t** tuple (e.g. the vararg)
            ctx.builder.CreateCall(prepare_call(jlvboundserror_func), { ainfo.V, len, i });
        }
        else if (ainfo.isboxed) { // jl_datatype_t or boxed jl_value_t
            ctx.builder.CreateCall(prepare_call(jlboundserror_func), { mark_callee_rooted(ctx, boxed(ctx, ainfo)), i });
        }
        else { // unboxed jl_value_t*
            Value *a = ainfo.V;
            if (ainfo.isghost) {
                a = Constant::getNullValue(getInt8PtrTy(ctx.builder.getContext()));
            }
            else if (!ainfo.ispointer()) {
                // CreateAlloca is OK here since we are on an error branch
                Value *tempSpace = ctx.builder.CreateAlloca(a->getType());
                ctx.builder.CreateStore(a, tempSpace);
                a = tempSpace;
            }
            ctx.builder.CreateCall(prepare_call(jluboundserror_func), {
                    emit_bitcast(ctx, decay_derived(ctx, a), getInt8PtrTy(ctx.builder.getContext())),
                    literal_pointer_val(ctx, ty),
                    i });
        }
        ctx.builder.CreateUnreachable();
        ctx.f->getBasicBlockList().push_back(passBB);
        ctx.builder.SetInsertPoint(passBB);
    }
#endif
    return im1;
}

static Value *emit_unbox(jl_codectx_t &ctx, Type *to, const jl_cgval_t &x, jl_value_t *jt, Value* dest, MDNode *tbaa_dest, bool isVolatile = false);
static Value *emit_unbox(jl_codectx_t &ctx, Type *to, const jl_cgval_t &x, jl_value_t *jt)
{
    return emit_unbox(ctx, to, x, jt, nullptr, nullptr, false);
}
static void emit_write_barrier(jl_codectx_t&, Value*, ArrayRef<Value*>);
static void emit_write_barrier(jl_codectx_t&, Value*, Value*);
static void emit_write_multibarrier(jl_codectx_t&, Value*, Value*, jl_value_t*);

std::vector<unsigned> first_ptr(Type *T)
{
    if (isa<StructType>(T) || isa<ArrayType>(T) || isa<VectorType>(T)) {
        if (!isa<StructType>(T)) {
            uint64_t num_elements;
            if (auto *AT = dyn_cast<ArrayType>(T))
                num_elements = AT->getNumElements();
            else {
                VectorType *VT = cast<VectorType>(T);
#if JL_LLVM_VERSION >= 120000
                ElementCount EC = VT->getElementCount();
                num_elements = EC.getKnownMinValue();
#else
                num_elements = VT->getNumElements();
#endif
            }
            if (num_elements == 0)
                return {};
        }
        unsigned i = 0;
        for (Type *ElTy : T->subtypes()) {
            if (isa<PointerType>(ElTy) && ElTy->getPointerAddressSpace() == AddressSpace::Tracked) {
                return std::vector<unsigned>{i};
            }
            auto path = first_ptr(ElTy);
            if (!path.empty()) {
                path.push_back(i);
                return path;
            }
            i++;
        }
    }
    return {};
}
Value *extract_first_ptr(jl_codectx_t &ctx, Value *V)
{
    auto path = first_ptr(V->getType());
    if (path.empty())
        return NULL;
    std::reverse(std::begin(path), std::end(path));
    return ctx.builder.CreateExtractValue(V, path);
}


static void emit_lockstate_value(jl_codectx_t &ctx, Value *strct, bool newstate)
{
    Value *v = mark_callee_rooted(ctx, strct);
    ctx.builder.CreateCall(prepare_call(newstate ? jllockvalue_func : jlunlockvalue_func), v);
}
static void emit_lockstate_value(jl_codectx_t &ctx, const jl_cgval_t &strct, bool newstate)
{
    assert(strct.isboxed);
    emit_lockstate_value(ctx, boxed(ctx, strct), newstate);
}


// If `nullcheck` is not NULL and a pointer NULL check is necessary
// store the pointer to be checked in `*nullcheck` instead of checking it
static jl_cgval_t typed_load(jl_codectx_t &ctx, Value *ptr, Value *idx_0based, jl_value_t *jltype,
                             MDNode *tbaa, MDNode *aliasscope, bool isboxed, AtomicOrdering Order,
                             bool maybe_null_if_boxed = true, unsigned alignment = 0,
                             Value **nullcheck = nullptr)
{
    Type *elty = isboxed ? T_prjlvalue : julia_type_to_llvm(ctx, jltype);
    if (type_is_ghost(elty))
        return ghostValue(jltype, ctx.tbaa());
    AllocaInst *intcast = NULL;
    if (!isboxed && Order != AtomicOrdering::NotAtomic && !elty->isIntOrPtrTy()) {
        const DataLayout &DL = jl_Module->getDataLayout();
        unsigned nb = DL.getTypeSizeInBits(elty);
        intcast = ctx.builder.CreateAlloca(elty);
        elty = Type::getIntNTy(ctx.builder.getContext(), nb);
    }
    Type *realelty = elty;
    if (Order != AtomicOrdering::NotAtomic && isa<IntegerType>(elty)) {
        unsigned nb = cast<IntegerType>(elty)->getBitWidth();
        unsigned nb2 = PowerOf2Ceil(nb);
        if (nb != nb2)
            elty = Type::getIntNTy(ctx.builder.getContext(), nb2);
    }
    Type *ptrty = PointerType::get(elty, ptr->getType()->getPointerAddressSpace());
    Value *data;
    if (ptr->getType() != ptrty)
        data = emit_bitcast(ctx, ptr, ptrty);
    else
        data = ptr;
    if (idx_0based)
        data = ctx.builder.CreateInBoundsGEP(elty, data, idx_0based);
    Value *instr;
    // TODO: can only lazy load if we can create a gc root for ptr for the lifetime of elt
    //if (elty->isAggregateType() && tbaa == ctx.tbaa().tbaa_immut && !alignment) { // can lazy load on demand, no copy needed
    //    elt = data;
    //}
    //else {
        if (isboxed)
            alignment = sizeof(void*);
        else if (!alignment)
            alignment = julia_alignment(jltype);
        LoadInst *load = ctx.builder.CreateAlignedLoad(elty, data, Align(alignment), false);
        load->setOrdering(Order);
        if (aliasscope)
            load->setMetadata("alias.scope", aliasscope);
        if (isboxed)
            maybe_mark_load_dereferenceable(load, true, jltype);
        if (tbaa)
            tbaa_decorate(tbaa, load);
        instr = load;
        if (elty != realelty)
            instr = ctx.builder.CreateTrunc(instr, realelty);
        if (intcast) {
            ctx.builder.CreateStore(instr, ctx.builder.CreateBitCast(intcast, instr->getType()->getPointerTo()));
            instr = ctx.builder.CreateLoad(intcast->getAllocatedType(), intcast);
        }
        if (maybe_null_if_boxed) {
            Value *first_ptr = isboxed ? instr : extract_first_ptr(ctx, instr);
            if (first_ptr)
                null_pointer_check(ctx, first_ptr, nullcheck);
        }
    //}
    if (jltype == (jl_value_t*)jl_bool_type) { // "freeze" undef memory to a valid value
        // NOTE: if we zero-initialize arrays, this optimization should become valid
        //load->setMetadata(LLVMContext::MD_range, MDNode::get(ctx.builder.getContext(), {
        //    ConstantAsMetadata::get(ConstantInt::get(T_int8, 0)),
        //    ConstantAsMetadata::get(ConstantInt::get(T_int8, 2)) }));
        instr = ctx.builder.CreateTrunc(instr, getInt1Ty(ctx.builder.getContext()));
    }
    return mark_julia_type(ctx, instr, isboxed, jltype);
}

static jl_cgval_t typed_store(jl_codectx_t &ctx,
        Value *ptr, Value *idx_0based, jl_cgval_t rhs, jl_cgval_t cmp,
        jl_value_t *jltype, MDNode *tbaa, MDNode *aliasscope,
        Value *parent,  // for the write barrier, NULL if no barrier needed
        bool isboxed, AtomicOrdering Order, AtomicOrdering FailOrder, unsigned alignment,
        bool needlock, bool issetfield, bool isreplacefield, bool isswapfield, bool ismodifyfield,
        bool maybe_null_if_boxed, const jl_cgval_t *modifyop, const std::string &fname)
{
    auto newval = [&](const jl_cgval_t &lhs) {
        const jl_cgval_t argv[3] = { cmp, lhs, rhs };
        jl_cgval_t ret;
        if (modifyop) {
            ret = emit_invoke(ctx, *modifyop, argv, 3, (jl_value_t*)jl_any_type);
        }
        else {
            Value *callval = emit_jlcall(ctx, jlapplygeneric_func, nullptr, argv, 3, JLCALL_F_CC);
            ret = mark_julia_type(ctx, callval, true, jl_any_type);
        }
        if (!jl_subtype(ret.typ, jltype)) {
            emit_typecheck(ctx, ret, jltype, fname);
            ret = update_julia_type(ctx, ret, jltype);
        }
        return ret;
    };
    assert(!needlock || parent != nullptr);
    Type *elty = isboxed ? T_prjlvalue : julia_type_to_llvm(ctx, jltype);
    if (type_is_ghost(elty)) {
        if (isStrongerThanMonotonic(Order))
            ctx.builder.CreateFence(Order);
        if (issetfield) {
            return rhs;
        }
        else if (isreplacefield) {
            Value *Success = emit_f_is(ctx, cmp, ghostValue(jltype, ctx.tbaa()));
            Success = ctx.builder.CreateZExt(Success, getInt8Ty(ctx.builder.getContext()));
            const jl_cgval_t argv[2] = {ghostValue(jltype, ctx.tbaa()), mark_julia_type(ctx, Success, false, jl_bool_type)};
            jl_datatype_t *rettyp = jl_apply_cmpswap_type(jltype);
            return emit_new_struct(ctx, (jl_value_t*)rettyp, 2, argv);
        }
        else if (isswapfield) {
            return ghostValue(jltype, ctx.tbaa());
        }
        else { // modifyfield
            jl_cgval_t oldval = ghostValue(jltype, ctx.tbaa());
            const jl_cgval_t argv[2] = { oldval, newval(oldval) };
            jl_datatype_t *rettyp = jl_apply_modify_type(jltype);
            return emit_new_struct(ctx, (jl_value_t*)rettyp, 2, argv);
        }
    }
    AllocaInst *intcast = nullptr;
    if (!isboxed && Order != AtomicOrdering::NotAtomic && !elty->isIntOrPtrTy()) {
        const DataLayout &DL = jl_Module->getDataLayout();
        unsigned nb = DL.getTypeSizeInBits(elty);
        if (!issetfield)
            intcast = ctx.builder.CreateAlloca(elty);
        elty = Type::getIntNTy(ctx.builder.getContext(), nb);
    }
    Type *realelty = elty;
    if (Order != AtomicOrdering::NotAtomic && isa<IntegerType>(elty)) {
        unsigned nb = cast<IntegerType>(elty)->getBitWidth();
        unsigned nb2 = PowerOf2Ceil(nb);
        if (nb != nb2)
            elty = Type::getIntNTy(ctx.builder.getContext(), nb2);
    }
    Value *r = nullptr;
    if (issetfield || isswapfield || isreplacefield)  {
        if (!isboxed)
            r = emit_unbox(ctx, realelty, rhs, jltype);
        else
            r = boxed(ctx, rhs);
        if (realelty != elty)
            r = ctx.builder.CreateZExt(r, elty);
    }
    Type *ptrty = PointerType::get(elty, ptr->getType()->getPointerAddressSpace());
    if (ptr->getType() != ptrty)
        ptr = ctx.builder.CreateBitCast(ptr, ptrty);
    if (idx_0based)
        ptr = ctx.builder.CreateInBoundsGEP(r->getType(), ptr, idx_0based);
    if (isboxed)
        alignment = sizeof(void*);
    else if (!alignment)
        alignment = julia_alignment(jltype);
    Value *instr = nullptr;
    Value *Compare = nullptr;
    Value *Success = nullptr;
    BasicBlock *DoneBB = nullptr;
    if (needlock)
        emit_lockstate_value(ctx, parent, true);
    jl_cgval_t oldval = rhs;
    if (issetfield || (Order == AtomicOrdering::NotAtomic && isswapfield)) {
        if (isswapfield) {
            auto *load = ctx.builder.CreateAlignedLoad(elty, ptr, Align(alignment));
            if (aliasscope)
                load->setMetadata("noalias", aliasscope);
            if (tbaa)
                tbaa_decorate(tbaa, load);
            assert(realelty == elty);
            instr = load;
        }
        StoreInst *store = ctx.builder.CreateAlignedStore(r, ptr, Align(alignment));
        store->setOrdering(Order);
        if (aliasscope)
            store->setMetadata("noalias", aliasscope);
        if (tbaa)
            tbaa_decorate(tbaa, store);
    }
    else if (isswapfield && !isboxed) {
        // we can't handle isboxed here as a workaround for really bad LLVM
        // design issue: plain Xchg only works with integers
#if JL_LLVM_VERSION >= 130000
        auto *store = ctx.builder.CreateAtomicRMW(AtomicRMWInst::Xchg, ptr, r, Align(alignment), Order);
#else
        auto *store = ctx.builder.CreateAtomicRMW(AtomicRMWInst::Xchg, ptr, r, Order);
        store->setAlignment(Align(alignment));
#endif
        if (aliasscope)
            store->setMetadata("noalias", aliasscope);
        if (tbaa)
            tbaa_decorate(tbaa, store);
        instr = store;
    }
    else {
        // replacefield, modifyfield, or swapfield (isboxed && atomic)
        DoneBB = BasicBlock::Create(ctx.builder.getContext(), "done_xchg", ctx.f);
        bool needloop;
        PHINode *Succ = nullptr, *Current = nullptr;
        if (isreplacefield) {
            if (Order == AtomicOrdering::NotAtomic) {
                needloop = false;
            }
            else if (!isboxed) {
                assert(jl_is_concrete_type(jltype));
                needloop = ((jl_datatype_t*)jltype)->layout->haspadding;
                Value *SameType = emit_isa(ctx, cmp, jltype, nullptr).first;
                if (SameType != ConstantInt::getTrue(ctx.builder.getContext())) {
                    BasicBlock *SkipBB = BasicBlock::Create(ctx.builder.getContext(), "skip_xchg", ctx.f);
                    BasicBlock *BB = BasicBlock::Create(ctx.builder.getContext(), "ok_xchg", ctx.f);
                    ctx.builder.CreateCondBr(SameType, BB, SkipBB);
                    ctx.builder.SetInsertPoint(SkipBB);
                    LoadInst *load = ctx.builder.CreateAlignedLoad(elty, ptr, Align(alignment));
                    load->setOrdering(FailOrder);
                    if (aliasscope)
                        load->setMetadata("noalias", aliasscope);
                    if (tbaa)
                        tbaa_decorate(tbaa, load);
                    instr = load;
                    ctx.builder.CreateBr(DoneBB);
                    ctx.builder.SetInsertPoint(DoneBB);
                    Succ = ctx.builder.CreatePHI(getInt1Ty(ctx.builder.getContext()), 2);
                    Succ->addIncoming(ConstantInt::get(getInt1Ty(ctx.builder.getContext()), false), SkipBB);
                    Current = ctx.builder.CreatePHI(instr->getType(), 2);
                    Current->addIncoming(instr, SkipBB);
                    ctx.builder.SetInsertPoint(BB);
                }
                Compare = emit_unbox(ctx, realelty, cmp, jltype);
                if (realelty != elty)
                    Compare = ctx.builder.CreateZExt(Compare, elty);
            }
            else if (cmp.isboxed || cmp.constant || jl_pointer_egal(jltype)) {
                Compare = boxed(ctx, cmp);
                needloop = !jl_pointer_egal(jltype) && !jl_pointer_egal(cmp.typ);
                if (needloop && !cmp.isboxed) // try to use the same box in the compare now and later
                    cmp = mark_julia_type(ctx, Compare, true, cmp.typ);
            }
            else {
                Compare = Constant::getNullValue(T_prjlvalue); // TODO: does this need to be an invalid bit pattern?
                needloop = true;
            }
        }
        else { // swap or modify
            LoadInst *Current = ctx.builder.CreateAlignedLoad(elty, ptr, Align(alignment));
            Current->setOrdering(Order == AtomicOrdering::NotAtomic ? Order : AtomicOrdering::Monotonic);
            if (aliasscope)
                Current->setMetadata("noalias", aliasscope);
            if (tbaa)
                tbaa_decorate(tbaa, Current);
            Compare = Current;
            needloop = !isswapfield || Order != AtomicOrdering::NotAtomic;
        }
        BasicBlock *BB = NULL;
        PHINode *CmpPhi = NULL;
        if (needloop) {
            BasicBlock *From = ctx.builder.GetInsertBlock();
            BB = BasicBlock::Create(ctx.builder.getContext(), "xchg", ctx.f);
            ctx.builder.CreateBr(BB);
            ctx.builder.SetInsertPoint(BB);
            CmpPhi = ctx.builder.CreatePHI(elty, 2);
            CmpPhi->addIncoming(Compare, From);
            Compare = CmpPhi;
        }
        if (ismodifyfield) {
            if (needlock)
                emit_lockstate_value(ctx, parent, false);
            Value *realCompare = Compare;
            if (realelty != elty)
                realCompare = ctx.builder.CreateTrunc(realCompare, realelty);
            if (intcast) {
                ctx.builder.CreateStore(realCompare, ctx.builder.CreateBitCast(intcast, realCompare->getType()->getPointerTo()));
                if (maybe_null_if_boxed)
                    realCompare = ctx.builder.CreateLoad(intcast->getAllocatedType(), intcast);
            }
            if (maybe_null_if_boxed) {
                Value *first_ptr = isboxed ? Compare : extract_first_ptr(ctx, Compare);
                if (first_ptr)
                    null_pointer_check(ctx, first_ptr, nullptr);
            }
            if (intcast)
                oldval = mark_julia_slot(intcast, jltype, NULL, ctx.tbaa(), ctx.tbaa().tbaa_stack);
            else
                oldval = mark_julia_type(ctx, realCompare, isboxed, jltype);
            rhs = newval(oldval);
            if (!isboxed)
                r = emit_unbox(ctx, realelty, rhs, jltype);
            else
                r = boxed(ctx, rhs);
            if (realelty != elty)
                r = ctx.builder.CreateZExt(r, elty);
            if (needlock)
                emit_lockstate_value(ctx, parent, true);
            cmp = oldval;
        }
        Value *Done;
        if (Order == AtomicOrdering::NotAtomic) {
            // modifyfield or replacefield
            assert(elty == realelty && !intcast);
            auto *load = ctx.builder.CreateAlignedLoad(elty, ptr, Align(alignment));
            if (aliasscope)
                load->setMetadata("noalias", aliasscope);
            if (tbaa)
                tbaa_decorate(tbaa, load);
            Value *first_ptr = nullptr;
            if (maybe_null_if_boxed && !ismodifyfield)
                first_ptr = isboxed ? load : extract_first_ptr(ctx, load);
            oldval = mark_julia_type(ctx, load, isboxed, jltype);
            Success = emit_nullcheck_guard(ctx, first_ptr, [&] {
                return emit_f_is(ctx, oldval, cmp);
            });
            if (needloop && ismodifyfield)
                CmpPhi->addIncoming(load, ctx.builder.GetInsertBlock());
            assert(Succ == nullptr);
            BasicBlock *XchgBB = BasicBlock::Create(ctx.builder.getContext(), "xchg", ctx.f);
            ctx.builder.CreateCondBr(Success, XchgBB, needloop && ismodifyfield ? BB : DoneBB);
            ctx.builder.SetInsertPoint(XchgBB);
            auto *store = ctx.builder.CreateAlignedStore(r, ptr, Align(alignment));
            if (aliasscope)
                store->setMetadata("noalias", aliasscope);
            if (tbaa)
                tbaa_decorate(tbaa, store);
            ctx.builder.CreateBr(DoneBB);
            instr = load;
        }
        else {
            if (Order == AtomicOrdering::Unordered)
                Order = AtomicOrdering::Monotonic;
            if (!isreplacefield)
                FailOrder = AtomicOrdering::Monotonic;
            else if (FailOrder == AtomicOrdering::Unordered)
                FailOrder = AtomicOrdering::Monotonic;
#if JL_LLVM_VERSION >= 130000
            auto *store = ctx.builder.CreateAtomicCmpXchg(ptr, Compare, r, Align(alignment), Order, FailOrder);
#else
            auto *store = ctx.builder.CreateAtomicCmpXchg(ptr, Compare, r, Order, FailOrder);
            store->setAlignment(Align(alignment));
#endif
            if (aliasscope)
                store->setMetadata("noalias", aliasscope);
            if (tbaa)
                tbaa_decorate(tbaa, store);
            instr = ctx.builder.Insert(ExtractValueInst::Create(store, 0));
            Success = ctx.builder.Insert(ExtractValueInst::Create(store, 1));
            Done = Success;
            if (isreplacefield && needloop) {
                Value *realinstr = instr;
                if (realelty != elty)
                    realinstr = ctx.builder.CreateTrunc(realinstr, realelty);
                if (intcast) {
                    ctx.builder.CreateStore(realinstr, ctx.builder.CreateBitCast(intcast, realinstr->getType()->getPointerTo()));
                    oldval = mark_julia_slot(intcast, jltype, NULL, ctx.tbaa(), ctx.tbaa().tbaa_stack);
                    if (maybe_null_if_boxed)
                        realinstr = ctx.builder.CreateLoad(intcast->getAllocatedType(), intcast);
                }
                else {
                    oldval = mark_julia_type(ctx, realinstr, isboxed, jltype);
                }
                Done = emit_guarded_test(ctx, ctx.builder.CreateNot(Success), false, [&] {
                    Value *first_ptr = nullptr;
                    if (maybe_null_if_boxed)
                        first_ptr = isboxed ? realinstr : extract_first_ptr(ctx, realinstr);
                    return emit_nullcheck_guard(ctx, first_ptr, [&] {
                        return emit_f_is(ctx, oldval, cmp);
                    });
                });
                Done = ctx.builder.CreateNot(Done);
            }
            if (needloop)
                ctx.builder.CreateCondBr(Done, DoneBB, BB);
            else
                ctx.builder.CreateBr(DoneBB);
            if (needloop)
                CmpPhi->addIncoming(instr, ctx.builder.GetInsertBlock());
        }
        if (Succ != nullptr) {
            Current->addIncoming(instr, ctx.builder.GetInsertBlock());
            instr = Current;
            Succ->addIncoming(Success, ctx.builder.GetInsertBlock());
            Success = Succ;
        }
    }
    if (DoneBB)
        ctx.builder.SetInsertPoint(DoneBB);
    if (needlock)
        emit_lockstate_value(ctx, parent, false);
    if (parent != NULL) {
        if (isreplacefield) {
            // TOOD: avoid this branch if we aren't making a write barrier
            BasicBlock *BB = BasicBlock::Create(ctx.builder.getContext(), "xchg_wb", ctx.f);
            DoneBB = BasicBlock::Create(ctx.builder.getContext(), "done_xchg_wb", ctx.f);
            ctx.builder.CreateCondBr(Success, BB, DoneBB);
            ctx.builder.SetInsertPoint(BB);
        }
        if (!isboxed)
            emit_write_multibarrier(ctx, parent, r, rhs.typ);
        else if (!type_is_permalloc(rhs.typ))
            emit_write_barrier(ctx, parent, r);
        if (isreplacefield) {
            ctx.builder.CreateBr(DoneBB);
            ctx.builder.SetInsertPoint(DoneBB);
        }
    }
    if (ismodifyfield) {
        const jl_cgval_t argv[2] = { oldval, rhs };
        jl_datatype_t *rettyp = jl_apply_modify_type(jltype);
        oldval = emit_new_struct(ctx, (jl_value_t*)rettyp, 2, argv);
    }
    else if (!issetfield) { // swapfield or replacefield
        if (realelty != elty)
            instr = ctx.builder.Insert(CastInst::Create(Instruction::Trunc, instr, realelty));
        if (intcast) {
            ctx.builder.CreateStore(instr, ctx.builder.CreateBitCast(intcast, instr->getType()->getPointerTo()));
            instr = ctx.builder.CreateLoad(intcast->getAllocatedType(), intcast);
        }
        if (maybe_null_if_boxed) {
            Value *first_ptr = isboxed ? instr : extract_first_ptr(ctx, instr);
            if (first_ptr)
                null_pointer_check(ctx, first_ptr, nullptr);
        }
        oldval = mark_julia_type(ctx, instr, isboxed, jltype);
        if (isreplacefield) {
            Success = ctx.builder.CreateZExt(Success, getInt8Ty(ctx.builder.getContext()));
            const jl_cgval_t argv[2] = {oldval, mark_julia_type(ctx, Success, false, jl_bool_type)};
            jl_datatype_t *rettyp = jl_apply_cmpswap_type(jltype);
            oldval = emit_new_struct(ctx, (jl_value_t*)rettyp, 2, argv);
        }
    }
    return oldval;
}

// --- convert boolean value to julia ---

// Returns T_pjlvalue
static Value *julia_bool(jl_codectx_t &ctx, Value *cond)
{
    return ctx.builder.CreateSelect(cond, literal_pointer_val(ctx, jl_true),
                                          literal_pointer_val(ctx, jl_false));
}

// --- accessing the representations of built-in data types ---

static Constant *julia_const_to_llvm(jl_codectx_t &ctx, jl_value_t *e);

static Value *data_pointer(jl_codectx_t &ctx, const jl_cgval_t &x)
{
    assert(x.ispointer());
    Value *data = x.V;
    if (x.constant) {
        Constant *val = julia_const_to_llvm(ctx, x.constant);
        if (val)
            data = get_pointer_to_constant(ctx.emission_context, val, "_j_const", *jl_Module);
        else
            data = literal_pointer_val(ctx, x.constant);
    }
    return data;
}

static void emit_memcpy_llvm(jl_codectx_t &ctx, Value *dst, MDNode *tbaa_dst, Value *src, MDNode *tbaa_src,
                             uint64_t sz, unsigned align, bool is_volatile)
{
    if (sz == 0)
        return;
    assert(align && "align must be specified");
    // If the types are small and simple, use load and store directly.
    // Going through memcpy can cause LLVM (e.g. SROA) to create bitcasts between float and int
    // that interferes with other optimizations.
    if (sz <= 64) {
        // The size limit is arbitrary but since we mainly care about floating points and
        // machine size vectors this should be enough.
        const DataLayout &DL = jl_Module->getDataLayout();
        auto srcty = cast<PointerType>(src->getType());
        auto srcel = srcty->getElementType();
        auto dstty = cast<PointerType>(dst->getType());
        auto dstel = dstty->getElementType();
        if (srcel->isArrayTy() && srcel->getArrayNumElements() == 1) {
            src = ctx.builder.CreateConstInBoundsGEP2_32(srcel, src, 0, 0);
            srcel = srcel->getArrayElementType();
            srcty = srcel->getPointerTo();
        }
        if (dstel->isArrayTy() && dstel->getArrayNumElements() == 1) {
            dst = ctx.builder.CreateConstInBoundsGEP2_32(dstel, dst, 0, 0);
            dstel = dstel->getArrayElementType();
            dstty = dstel->getPointerTo();
        }

        llvm::Type *directel = nullptr;
        if (srcel->isSized() && srcel->isSingleValueType() && DL.getTypeStoreSize(srcel) == sz) {
            directel = srcel;
            dst = emit_bitcast(ctx, dst, srcty);
        }
        else if (dstel->isSized() && dstel->isSingleValueType() &&
                 DL.getTypeStoreSize(dstel) == sz) {
            directel = dstel;
            src = emit_bitcast(ctx, src, dstty);
        }
        if (directel) {
            auto val = tbaa_decorate(tbaa_src, ctx.builder.CreateAlignedLoad(directel, src, Align(align), is_volatile));
            tbaa_decorate(tbaa_dst, ctx.builder.CreateAlignedStore(val, dst, Align(align), is_volatile));
            return;
        }
    }
    // the memcpy intrinsic does not allow to specify different alias tags
    // for the load part (x.tbaa) and the store part (ctx.tbaa().tbaa_stack).
    // since the tbaa lattice has to be a tree we have unfortunately
    // x.tbaa ∪ ctx.tbaa().tbaa_stack = tbaa_root if x.tbaa != ctx.tbaa().tbaa_stack
    ctx.builder.CreateMemCpy(dst, MaybeAlign(align), src, MaybeAlign(0), sz, is_volatile, MDNode::getMostGenericTBAA(tbaa_dst, tbaa_src));
}

static void emit_memcpy_llvm(jl_codectx_t &ctx, Value *dst, MDNode *tbaa_dst, Value *src, MDNode *tbaa_src,
                             Value *sz, unsigned align, bool is_volatile)
{
    if (auto const_sz = dyn_cast<ConstantInt>(sz)) {
        emit_memcpy_llvm(ctx, dst, tbaa_dst, src, tbaa_src, const_sz->getZExtValue(), align, is_volatile);
        return;
    }
    ctx.builder.CreateMemCpy(dst, MaybeAlign(align), src, MaybeAlign(0), sz, is_volatile, MDNode::getMostGenericTBAA(tbaa_dst, tbaa_src));
}

template<typename T1>
static void emit_memcpy(jl_codectx_t &ctx, Value *dst, MDNode *tbaa_dst, Value *src, MDNode *tbaa_src,
                        T1 &&sz, unsigned align, bool is_volatile=false)
{
    emit_memcpy_llvm(ctx, dst, tbaa_dst, src, tbaa_src, sz, align, is_volatile);
}

template<typename T1>
static void emit_memcpy(jl_codectx_t &ctx, Value *dst, MDNode *tbaa_dst, const jl_cgval_t &src,
                        T1 &&sz, unsigned align, bool is_volatile=false)
{
    emit_memcpy_llvm(ctx, dst, tbaa_dst, data_pointer(ctx, src), src.tbaa, sz, align, is_volatile);
}


static void emit_atomic_error(jl_codectx_t &ctx, const std::string &msg)
{
    emit_error(ctx, prepare_call(jlatomicerror_func), msg);
}

static jl_cgval_t emit_getfield_knownidx(jl_codectx_t &ctx, const jl_cgval_t &strct,
                                         unsigned idx, jl_datatype_t *jt,
                                         enum jl_memory_order order, Value **nullcheck=nullptr);

static bool emit_getfield_unknownidx(jl_codectx_t &ctx,
        jl_cgval_t *ret, jl_cgval_t strct,
        Value *idx, jl_datatype_t *stt, jl_value_t *inbounds,
        enum jl_memory_order order)
{
    size_t nfields = jl_datatype_nfields(stt);
    bool maybe_null = (unsigned)stt->name->n_uninitialized != 0;
    auto idx0 = [&]() {
        return emit_bounds_check(ctx, strct, (jl_value_t*)stt, idx, ConstantInt::get(getSizeTy(ctx.builder.getContext()), nfields), inbounds);
    };
    if (nfields == 0) {
        (void)idx0();
        *ret = jl_cgval_t();
        return true;
    }
    if (nfields == 1) {
        if (jl_has_free_typevars(jl_field_type(stt, 0))) {
            return false;
        }
        (void)idx0();
        *ret = emit_getfield_knownidx(ctx, strct, 0, stt, order);
        return true;
    }
    assert(!jl_is_vecelement_type((jl_value_t*)stt));

    if (!strct.ispointer()) { // unboxed
        assert(jl_is_concrete_immutable((jl_value_t*)stt));
        bool isboxed = is_datatype_all_pointers(stt);
        jl_svec_t *types = stt->types;
        bool issame = is_tupletype_homogeneous(types);
        if (issame) {
            jl_value_t *jft = jl_svecref(types, 0);
            if (strct.isghost) {
                (void)idx0();
                *ret = ghostValue(jft, ctx.tbaa());
                return true;
            }
            if (isa<VectorType>(strct.V->getType())) {
                assert(stt->layout->npointers == 0); // we could, but don't emit this
                idx = idx0();
                if (sizeof(void*) != sizeof(int))
                    idx = ctx.builder.CreateTrunc(idx, getInt32Ty(ctx.builder.getContext())); // llvm3.3 requires this, harmless elsewhere
                Value *fld = ctx.builder.CreateExtractElement(strct.V, idx);
                *ret = mark_julia_type(ctx, fld, isboxed, jft);
                return true;
            }
            else if (isa<ArrayType>(strct.V->getType())) {
                if (!isboxed && nfields > 3) {
                    // For small objects and tracked pointers, emit a set of Select statements,
                    // otherwise emit as a stack load. This keeps LLVM from becoming unhappy
                    // about seeing loads of tracked pointers.
                    strct = value_to_pointer(ctx, strct);
                    assert(strct.ispointer());
                }
                // fall-through to next branch, where we'll handle it
            }
            else {
                llvm_unreachable("homogeneous struct should have had a homogeneous type");
            }
        }
        if (isboxed || (issame && isa<ArrayType>(strct.V->getType()))) {
            assert((cast<ArrayType>(strct.V->getType())->getElementType() == T_prjlvalue) == isboxed);
            Value *idx = idx0();
            unsigned i = 0;
            Value *fld = ctx.builder.CreateExtractValue(strct.V, makeArrayRef(i));
            for (i = 1; i < nfields; i++) {
                fld = ctx.builder.CreateSelect(
                        ctx.builder.CreateICmpEQ(idx, ConstantInt::get(idx->getType(), i)),
                        ctx.builder.CreateExtractValue(strct.V, makeArrayRef(i)),
                        fld);
            }
            jl_value_t *jft = issame ? jl_svecref(types, 0) : (jl_value_t*)jl_any_type;
            if (isboxed && maybe_null)
                null_pointer_check(ctx, fld);
            *ret = mark_julia_type(ctx, fld, isboxed, jft);
            return true;
        }
    }

    bool maybeatomic = stt->name->atomicfields != NULL;
    if (strct.ispointer() && !maybeatomic) { // boxed or stack
        if (order != jl_memory_order_notatomic && order != jl_memory_order_unspecified) {
            emit_atomic_error(ctx, "getfield: non-atomic field cannot be accessed atomically");
            *ret = jl_cgval_t(); // unreachable
            return true;
        }
        if (is_datatype_all_pointers(stt)) {
            size_t minimum_field_size = std::numeric_limits<size_t>::max();
            size_t minimum_align = JL_HEAP_ALIGNMENT;
            for (size_t i = 0; i < nfields; ++i) {
                jl_value_t *ft = jl_field_type(stt, i);
                minimum_field_size = std::min(minimum_field_size,
                    dereferenceable_size(ft));
                if (minimum_field_size == 0) {
                    minimum_align = 1;
                    break;
                }
                minimum_align = std::min(minimum_align,
                    (size_t)julia_alignment(ft));
            }
            Value *fldptr = ctx.builder.CreateInBoundsGEP(
                    T_prjlvalue,
                    maybe_decay_tracked(ctx, emit_bitcast(ctx, data_pointer(ctx, strct), T_pprjlvalue)),
                    idx0());
            LoadInst *fld = ctx.builder.CreateAlignedLoad(T_prjlvalue, fldptr, Align(sizeof(void*)));
            fld->setOrdering(AtomicOrdering::Unordered);
            tbaa_decorate(strct.tbaa, fld);
            maybe_mark_load_dereferenceable(fld, maybe_null, minimum_field_size, minimum_align);
            if (maybe_null)
                null_pointer_check(ctx, fld);
            *ret = mark_julia_type(ctx, fld, true, jl_any_type);
            return true;
        }
        else if (is_tupletype_homogeneous(jl_get_fieldtypes(stt))) {
            assert(nfields > 0); // nf == 0 trapped by all_pointers case
            jl_value_t *jft = jl_svecref(stt->types, 0); // n.b. jl_get_fieldtypes assigned stt->types for here
            assert(jl_is_concrete_type(jft));
            idx = idx0();
            Value *ptr = maybe_decay_tracked(ctx, data_pointer(ctx, strct));
            if (!stt->name->mutabl && !(maybe_null && (jft == (jl_value_t*)jl_bool_type ||
                                                 ((jl_datatype_t*)jft)->layout->npointers))) {
                // just compute the pointer and let user load it when necessary
                Type *fty = julia_type_to_llvm(ctx, jft);
                Value *addr = ctx.builder.CreateInBoundsGEP(fty, emit_bitcast(ctx, ptr, PointerType::get(fty, 0)), idx);
                *ret = mark_julia_slot(addr, jft, NULL, ctx.tbaa(), strct.tbaa);
                return true;
            }
            *ret = typed_load(ctx, ptr, idx, jft, strct.tbaa, nullptr, false, AtomicOrdering::NotAtomic, maybe_null);
            return true;
        }
        else if (strct.isboxed) {
            idx = ctx.builder.CreateSub(idx, ConstantInt::get(getSizeTy(ctx.builder.getContext()), 1));
            Value *fld = ctx.builder.CreateCall(prepare_call(jlgetnthfieldchecked_func), { boxed(ctx, strct), idx });
            *ret = mark_julia_type(ctx, fld, true, jl_any_type);
            return true;
        }
    }
    return false;
}

static jl_cgval_t emit_unionload(jl_codectx_t &ctx, Value *addr, Value *ptindex,
        jl_value_t *jfty, size_t fsz, size_t al, MDNode *tbaa, bool mutabl,
        unsigned union_max, MDNode *tbaa_ptindex)
{
    Instruction *tindex0 = tbaa_decorate(tbaa_ptindex, ctx.builder.CreateAlignedLoad(getInt8Ty(ctx.builder.getContext()), ptindex, Align(1)));
    tindex0->setMetadata(LLVMContext::MD_range, MDNode::get(ctx.builder.getContext(), {
        ConstantAsMetadata::get(ConstantInt::get(getInt8Ty(ctx.builder.getContext()), 0)),
        ConstantAsMetadata::get(ConstantInt::get(getInt8Ty(ctx.builder.getContext()), union_max)) }));
    Value *tindex = ctx.builder.CreateNUWAdd(ConstantInt::get(getInt8Ty(ctx.builder.getContext()), 1), tindex0);
    if (fsz > 0 && mutabl) {
        // move value to an immutable stack slot (excluding tindex)
        Type *AT = ArrayType::get(IntegerType::get(ctx.builder.getContext(), 8 * al), (fsz + al - 1) / al);
        AllocaInst *lv = emit_static_alloca(ctx, AT);
        if (al > 1)
            lv->setAlignment(Align(al));
        emit_memcpy(ctx, lv, tbaa, addr, tbaa, fsz, al);
        addr = lv;
    }
    return mark_julia_slot(fsz > 0 ? addr : nullptr, jfty, tindex, ctx.tbaa(), tbaa);
}

// If `nullcheck` is not NULL and a pointer NULL check is necessary
// store the pointer to be checked in `*nullcheck` instead of checking it
static jl_cgval_t emit_getfield_knownidx(jl_codectx_t &ctx, const jl_cgval_t &strct,
                                         unsigned idx, jl_datatype_t *jt,
                                         enum jl_memory_order order, Value **nullcheck)
{
    jl_value_t *jfty = jl_field_type(jt, idx);
    bool isatomic = jl_field_isatomic(jt, idx);
    bool needlock = isatomic && !jl_field_isptr(jt, idx) && jl_datatype_size(jfty) > MAX_ATOMIC_SIZE;
    if (!isatomic && order != jl_memory_order_notatomic && order != jl_memory_order_unspecified) {
        emit_atomic_error(ctx, "getfield: non-atomic field cannot be accessed atomically");
        return jl_cgval_t(); // unreachable
    }
    if (isatomic && order == jl_memory_order_notatomic) {
        emit_atomic_error(ctx, "getfield: atomic field cannot be accessed non-atomically");
        return jl_cgval_t(); // unreachable
    }
    if (order == jl_memory_order_unspecified) {
        order = isatomic ? jl_memory_order_unordered : jl_memory_order_notatomic;
    }
    if (jfty == jl_bottom_type) {
        raise_exception(ctx, literal_pointer_val(ctx, jl_undefref_exception));
        return jl_cgval_t(); // unreachable
    }
    if (type_is_ghost(julia_type_to_llvm(ctx, jfty)))
        return ghostValue(jfty, ctx.tbaa());
    size_t nfields = jl_datatype_nfields(jt);
    bool maybe_null = idx >= nfields - (unsigned)jt->name->n_uninitialized;
    size_t byte_offset = jl_field_offset(jt, idx);
    auto tbaa = strct.tbaa;
    if (tbaa == ctx.tbaa().tbaa_datatype && byte_offset != offsetof(jl_datatype_t, types))
        tbaa = ctx.tbaa().tbaa_const;
    if (strct.ispointer()) {
        Value *staddr = maybe_decay_tracked(ctx, data_pointer(ctx, strct));
        bool isboxed;
        Type *lt = julia_type_to_llvm(ctx, (jl_value_t*)jt, &isboxed);
        Value *addr;
        if (isboxed) {
            // byte_offset == 0 is an important special case here, e.g.
            // for single field wrapper types. Introducing the bitcast
            // can pessimize mem2reg
            if (byte_offset > 0) {
                addr = ctx.builder.CreateInBoundsGEP(
                        getInt8Ty(ctx.builder.getContext()),
                        emit_bitcast(ctx, staddr, getInt8PtrTy(ctx.builder.getContext())),
                        ConstantInt::get(getSizeTy(ctx.builder.getContext()), byte_offset));
            }
            else {
                addr = staddr;
            }
        }
        else {
            staddr = maybe_bitcast(ctx, staddr, lt->getPointerTo());
            if (jl_is_vecelement_type((jl_value_t*)jt))
                addr = staddr; // VecElement types are unwrapped in LLVM.
            else if (isa<StructType>(lt))
                addr = emit_struct_gep(ctx, lt, staddr, byte_offset);
            else
                addr = ctx.builder.CreateConstInBoundsGEP2_32(lt, staddr, 0, idx);
        }
        if (jl_field_isptr(jt, idx)) {
            LoadInst *Load = ctx.builder.CreateAlignedLoad(T_prjlvalue, maybe_bitcast(ctx, addr, T_pprjlvalue), Align(sizeof(void*)));
            Load->setOrdering(order <= jl_memory_order_notatomic ? AtomicOrdering::Unordered : get_llvm_atomic_order(order));
            maybe_mark_load_dereferenceable(Load, maybe_null, jl_field_type(jt, idx));
            Value *fldv = tbaa_decorate(tbaa, Load);
            if (maybe_null)
                null_pointer_check(ctx, fldv, nullcheck);
            return mark_julia_type(ctx, fldv, true, jfty);
        }
        else if (jl_is_uniontype(jfty)) {
            size_t fsz = 0, al = 0;
            int union_max = jl_islayout_inline(jfty, &fsz, &al);
            bool isptr = (union_max == 0);
            assert(!isptr && fsz == jl_field_size(jt, idx) - 1); (void)isptr;
            Value *ptindex;
            if (isboxed) {
                ptindex = ctx.builder.CreateConstInBoundsGEP1_32(
                    getInt8Ty(ctx.builder.getContext()), emit_bitcast(ctx, staddr, getInt8PtrTy(ctx.builder.getContext())), byte_offset + fsz);
            }
            else {
                ptindex = emit_struct_gep(ctx, cast<StructType>(lt), staddr, byte_offset + fsz);
            }
            return emit_unionload(ctx, addr, ptindex, jfty, fsz, al, tbaa, !jl_field_isconst(jt, idx), union_max, ctx.tbaa().tbaa_unionselbyte);
        }
        assert(jl_is_concrete_type(jfty));
        if (jl_field_isconst(jt, idx) && !(maybe_null && (jfty == (jl_value_t*)jl_bool_type ||
                                            ((jl_datatype_t*)jfty)->layout->npointers))) {
            // just compute the pointer and let user load it when necessary
            return mark_julia_slot(addr, jfty, NULL, ctx.tbaa(), tbaa);
        }
        unsigned align = jl_field_align(jt, idx);
        if (needlock)
            emit_lockstate_value(ctx, strct, true);
        jl_cgval_t ret = typed_load(ctx, addr, NULL, jfty, tbaa, nullptr, false,
                needlock ? AtomicOrdering::NotAtomic : get_llvm_atomic_order(order), // TODO: we should use unordered for anything with CountTrackedPointers(elty).count > 0
                maybe_null, align, nullcheck);
        if (needlock)
            emit_lockstate_value(ctx, strct, false);
        return ret;
    }
    else if (isa<UndefValue>(strct.V)) {
        return jl_cgval_t();
    }
    else {
        Value *obj = strct.V; // aka emit_unbox
        Type *T = obj->getType();
        Value *fldv;
        if (jl_is_vecelement_type((jl_value_t*)jt)) {
            // VecElement types are unwrapped in LLVM.
            fldv = obj;
        }
        else if (isa<VectorType>(T)) {
            fldv = ctx.builder.CreateExtractElement(obj, ConstantInt::get(getInt32Ty(ctx.builder.getContext()), idx));
        }
        else if (!jl_field_isptr(jt, idx) && jl_is_uniontype(jfty)) {
            int fsz = jl_field_size(jt, idx) - 1;
            unsigned ptindex = convert_struct_offset(ctx, T, byte_offset + fsz);
            AllocaInst *lv = NULL;
            if (fsz > 0) {
                unsigned st_idx = convert_struct_offset(ctx, T, byte_offset);
                IntegerType *ET = cast<IntegerType>(T->getStructElementType(st_idx));
                unsigned align = (ET->getBitWidth() + 7) / 8;
                lv = emit_static_alloca(ctx, ET);
                lv->setOperand(0, ConstantInt::get(getInt32Ty(ctx.builder.getContext()), (fsz + align - 1) / align));
                // emit all of the align-sized words
                unsigned i = 0;
                for (; i < fsz / align; i++) {
                    unsigned fld = st_idx + i;
                    Value *fldv = ctx.builder.CreateExtractValue(obj, makeArrayRef(fld));
                    Value *fldp = ctx.builder.CreateConstInBoundsGEP1_32(ET, lv, i);
                    ctx.builder.CreateAlignedStore(fldv, fldp, Align(align));
                }
                // emit remaining bytes up to tindex
                if (i < ptindex - st_idx) {
                    Value *staddr = ctx.builder.CreateConstInBoundsGEP1_32(ET, lv, i);
                    staddr = ctx.builder.CreateBitCast(staddr, getInt8PtrTy(ctx.builder.getContext()));
                    for (; i < ptindex - st_idx; i++) {
                        Value *fldv = ctx.builder.CreateExtractValue(obj, makeArrayRef(st_idx + i));
                        Value *fldp = ctx.builder.CreateConstInBoundsGEP1_32(getInt8Ty(ctx.builder.getContext()), staddr, i);
                        ctx.builder.CreateAlignedStore(fldv, fldp, Align(1));
                    }
                }
            }
            Value *tindex0 = ctx.builder.CreateExtractValue(obj, makeArrayRef(ptindex));
            Value *tindex = ctx.builder.CreateNUWAdd(ConstantInt::get(getInt8Ty(ctx.builder.getContext()), 1), tindex0);
            return mark_julia_slot(lv, jfty, tindex, ctx.tbaa(), ctx.tbaa().tbaa_stack);
        }
        else {
            unsigned st_idx;
            if (isa<ArrayType>(T))
                st_idx = idx;
            else if (isa<StructType>(T))
                st_idx = convert_struct_offset(ctx, T, byte_offset);
            else
                llvm_unreachable("encountered incompatible type for a struct");
            fldv = ctx.builder.CreateExtractValue(obj, makeArrayRef(st_idx));
        }
        if (maybe_null) {
            Value *first_ptr = jl_field_isptr(jt, idx) ? fldv : extract_first_ptr(ctx, fldv);
            if (first_ptr)
                null_pointer_check(ctx, first_ptr, nullcheck);
        }
        return mark_julia_type(ctx, fldv, jl_field_isptr(jt, idx), jfty);
    }
}

// emit length of vararg tuple
static Value *emit_n_varargs(jl_codectx_t &ctx)
{
    Value *valen = NULL;
    if (ctx.nvargs != -1) {
        valen = ConstantInt::get(getInt32Ty(ctx.builder.getContext()), ctx.nvargs);
    } else {
        assert(ctx.argCount);
        int nreq = ctx.nReqArgs;
        valen = ctx.builder.CreateSub((Value*)ctx.argCount,
                                        ConstantInt::get(getInt32Ty(ctx.builder.getContext()), nreq));
    }
#ifdef _P64
    return ctx.builder.CreateSExt(valen, getInt64Ty(ctx.builder.getContext()));
#else
    return valen;
#endif
}

static bool arraytype_constdim(jl_value_t *ty, size_t *dim)
{
    if (jl_is_array_type(ty) && jl_is_long(jl_tparam1(ty))) {
        *dim = jl_unbox_long(jl_tparam1(ty));
        return true;
    }
    return false;
}

static bool arraytype_constshape(jl_value_t *ty)
{
    size_t dim;
    if (!arraytype_constdim(ty, &dim))
        return false;
    return dim != 1;
}

static bool arraytype_constelsize(jl_datatype_t *ty, size_t *elsz)
{
    assert(jl_is_array_type(ty));
    jl_value_t *ety = jl_tparam0(ty);
    if (jl_has_free_typevars(ety))
        return false;
    // `jl_islayout_inline` requires `*elsz` and `al` to be initialized.
    size_t al = 0;
    *elsz = 0;
    int union_max = jl_islayout_inline(ety, elsz, &al);
    bool isboxed = (union_max == 0);
    if (isboxed) {
        *elsz = sizeof(void*);
    }
    else if (jl_is_primitivetype(ety)) {
        // Primitive types should use the array element size, but
        // this can be different from the type's size
        *elsz = LLT_ALIGN(*elsz, al);
    }
    return true;
}

static intptr_t arraytype_maxsize(jl_value_t *ty)
{
    if (!jl_is_array_type(ty))
        return INTPTR_MAX;
    size_t elsz;
    if (arraytype_constelsize((jl_datatype_t*)ty, &elsz) || elsz == 0)
        return INTPTR_MAX;
    return INTPTR_MAX / elsz;
}

static Value *emit_arraylen(jl_codectx_t &ctx, const jl_cgval_t &tinfo);

static Value *emit_arraysize(jl_codectx_t &ctx, const jl_cgval_t &tinfo, Value *dim)
{
    size_t ndim;
    MDNode *tbaa = ctx.tbaa().tbaa_arraysize;
    if (arraytype_constdim(tinfo.typ, &ndim)) {
        if (ndim == 0)
            return ConstantInt::get(getSizeTy(ctx.builder.getContext()), 1);
        if (ndim == 1) {
            if (auto d = dyn_cast<ConstantInt>(dim)) {
                if (d->getZExtValue() == 1) {
                    return emit_arraylen(ctx, tinfo);
                }
            }
        }
        if (ndim > 1) {
            if (tinfo.constant && isa<ConstantInt>(dim)) {
                auto n = cast<ConstantInt>(dim)->getZExtValue() - 1;
                return ConstantInt::get(getSizeTy(ctx.builder.getContext()), jl_array_dim(tinfo.constant, n));
            }
            tbaa = ctx.tbaa().tbaa_const;
        }
    }
    Value *t = boxed(ctx, tinfo);
    int o = offsetof(jl_array_t, nrows) / sizeof(void*) - 1;
    auto load = emit_nthptr_recast(ctx,
            t,
            ctx.builder.CreateAdd(dim, ConstantInt::get(dim->getType(), o)),
            tbaa, getSizeTy(ctx.builder.getContext()));
    MDBuilder MDB(ctx.builder.getContext());
    auto rng = MDB.createRange(Constant::getNullValue(getSizeTy(ctx.builder.getContext())), ConstantInt::get(getSizeTy(ctx.builder.getContext()), arraytype_maxsize(tinfo.typ)));
    load->setMetadata(LLVMContext::MD_range, rng);
    return load;
}

static Value *emit_arraysize(jl_codectx_t &ctx, const jl_cgval_t &tinfo, int dim)
{
    return emit_arraysize(ctx, tinfo, ConstantInt::get(getInt32Ty(ctx.builder.getContext()), dim));
}

static Value *emit_vectormaxsize(jl_codectx_t &ctx, const jl_cgval_t &ary)
{
    return emit_arraysize(ctx, ary, 2); // maxsize aliases ncols in memory layout for vector
}

static Value *emit_arraylen_prim(jl_codectx_t &ctx, const jl_cgval_t &tinfo)
{
    size_t ndim;
    jl_value_t *ty = tinfo.typ;
    MDNode *tbaa = ctx.tbaa().tbaa_arraylen;
    if (arraytype_constdim(ty, &ndim)) {
        if (ndim == 0)
            return ConstantInt::get(getSizeTy(ctx.builder.getContext()), 1);
        if (ndim != 1) {
            if (tinfo.constant)
                return ConstantInt::get(getSizeTy(ctx.builder.getContext()), jl_array_len(tinfo.constant));
            tbaa = ctx.tbaa().tbaa_const;
        }
    }
    Value *t = boxed(ctx, tinfo);
    Value *addr = ctx.builder.CreateStructGEP(jl_array_llvmt,
            emit_bitcast(ctx, decay_derived(ctx, t), jl_parray_llvmt),
            1); //index (not offset) of length field in jl_parray_llvmt
    LoadInst *len = ctx.builder.CreateAlignedLoad(getSizeTy(ctx.builder.getContext()), addr, Align(sizeof(size_t)));
    len->setOrdering(AtomicOrdering::NotAtomic);
    MDBuilder MDB(ctx.builder.getContext());
    auto rng = MDB.createRange(Constant::getNullValue(getSizeTy(ctx.builder.getContext())), ConstantInt::get(getSizeTy(ctx.builder.getContext()), arraytype_maxsize(tinfo.typ)));
    len->setMetadata(LLVMContext::MD_range, rng);
    return tbaa_decorate(tbaa, len);
}

static Value *emit_arraylen(jl_codectx_t &ctx, const jl_cgval_t &tinfo)
{
    return emit_arraylen_prim(ctx, tinfo);
}

static Value *emit_arrayptr_internal(jl_codectx_t &ctx, const jl_cgval_t &tinfo, Value *t, unsigned AS, bool isboxed)
{
    Value *addr = ctx.builder.CreateStructGEP(jl_array_llvmt,
                                              emit_bitcast(ctx, t, jl_parray_llvmt), 0);
    // Normally allocated array of 0 dimension always have a inline pointer.
    // However, we can't rely on that here since arrays can also be constructed from C pointers.
    PointerType *PT = cast<PointerType>(addr->getType());
    PointerType *PPT = cast<PointerType>(jl_array_llvmt->getElementType(0));
    PointerType *LoadT = PPT;

    if (isboxed) {
        LoadT = PointerType::get(T_prjlvalue, AS);
    }
    else if (AS != PPT->getAddressSpace()) {
        LoadT = PointerType::getWithSamePointeeType(PPT, AS);
    }
    if (LoadT != PPT) {
        const auto Ty = PointerType::get(LoadT, PT->getAddressSpace());
        addr = ctx.builder.CreateBitCast(addr, Ty);
    }

    LoadInst *LI = ctx.builder.CreateAlignedLoad(LoadT, addr, Align(sizeof(char *)));
    LI->setOrdering(AtomicOrdering::NotAtomic);
    LI->setMetadata(LLVMContext::MD_nonnull, MDNode::get(ctx.builder.getContext(), None));
    tbaa_decorate(arraytype_constshape(tinfo.typ) ? ctx.tbaa().tbaa_const : ctx.tbaa().tbaa_arrayptr, LI);
    return LI;
}

static Value *emit_arrayptr(jl_codectx_t &ctx, const jl_cgval_t &tinfo, bool isboxed = false)
{
    Value *t = boxed(ctx, tinfo);
    return emit_arrayptr_internal(ctx, tinfo, decay_derived(ctx, t), AddressSpace::Loaded, isboxed);
}

static Value *emit_unsafe_arrayptr(jl_codectx_t &ctx, const jl_cgval_t &tinfo, bool isboxed = false)
{
    Value *t = boxed(ctx, tinfo);
    t = emit_pointer_from_objref(ctx, decay_derived(ctx, t));
    return emit_arrayptr_internal(ctx, tinfo, t, 0, isboxed);
}

static Value *emit_arrayptr(jl_codectx_t &ctx, const jl_cgval_t &tinfo, jl_value_t *ex, bool isboxed = false)
{
    return emit_arrayptr(ctx, tinfo, isboxed);
}

static Value *emit_arraysize(jl_codectx_t &ctx, const jl_cgval_t &tinfo, jl_value_t *ex, int dim)
{
    return emit_arraysize(ctx, tinfo, dim);
}

static Value *emit_arrayflags(jl_codectx_t &ctx, const jl_cgval_t &tinfo)
{
    Value *t = boxed(ctx, tinfo);
    int arrayflag_field = 2;
    Value *addr = ctx.builder.CreateStructGEP(
            jl_array_llvmt,
            emit_bitcast(ctx, decay_derived(ctx, t), jl_parray_llvmt),
            arrayflag_field);
    return tbaa_decorate(ctx.tbaa().tbaa_arrayflags, ctx.builder.CreateAlignedLoad(getInt16Ty(ctx.builder.getContext()), addr, Align(sizeof(int16_t))));
}

static Value *emit_arrayndims(jl_codectx_t &ctx, const jl_cgval_t &ary)
{
    Value *flags = emit_arrayflags(ctx, ary);
    cast<LoadInst>(flags)->setMetadata(LLVMContext::MD_invariant_load, MDNode::get(ctx.builder.getContext(), None));
    flags = ctx.builder.CreateLShr(flags, 2);
    flags = ctx.builder.CreateAnd(flags, 0x1FF); // (1<<9) - 1
    return flags;
}

static Value *emit_arrayelsize(jl_codectx_t &ctx, const jl_cgval_t &tinfo)
{
    Value *t = boxed(ctx, tinfo);
    int elsize_field = 3;
    Value *addr = ctx.builder.CreateStructGEP(jl_array_llvmt,
            emit_bitcast(ctx, decay_derived(ctx, t), jl_parray_llvmt),
            elsize_field);
    return tbaa_decorate(ctx.tbaa().tbaa_const, ctx.builder.CreateAlignedLoad(getInt16Ty(ctx.builder.getContext()), addr, Align(sizeof(int16_t))));
}

static Value *emit_arrayoffset(jl_codectx_t &ctx, const jl_cgval_t &tinfo, int nd)
{
    if (nd != -1 && nd != 1) // only Vector can have an offset
        return ConstantInt::get(getInt32Ty(ctx.builder.getContext()), 0);
    Value *t = boxed(ctx, tinfo);
    int offset_field = 4;

    Value *addr = ctx.builder.CreateStructGEP(
            jl_array_llvmt,
            emit_bitcast(ctx, decay_derived(ctx, t), jl_parray_llvmt),
            offset_field);
    return tbaa_decorate(ctx.tbaa().tbaa_arrayoffset, ctx.builder.CreateAlignedLoad(getInt32Ty(ctx.builder.getContext()), addr, Align(sizeof(int32_t))));
}

// Returns the size of the array represented by `tinfo` for the given dimension `dim` if
// `dim` is a valid dimension, otherwise returns constant one.
static Value *emit_arraysize_for_unsafe_dim(jl_codectx_t &ctx,
        const jl_cgval_t &tinfo, jl_value_t *ex, size_t dim, size_t nd)
{
    return dim > nd ? ConstantInt::get(getSizeTy(ctx.builder.getContext()), 1) : emit_arraysize(ctx, tinfo, ex, dim);
}

// `nd == -1` means the dimension is unknown.
static Value *emit_array_nd_index(
        jl_codectx_t &ctx, const jl_cgval_t &ainfo, jl_value_t *ex, ssize_t nd,
        const jl_cgval_t *argv, size_t nidxs, jl_value_t *inbounds)
{
    Value *a = boxed(ctx, ainfo);
    Value *i = Constant::getNullValue(getSizeTy(ctx.builder.getContext()));
    Value *stride = ConstantInt::get(getSizeTy(ctx.builder.getContext()), 1);
#if CHECK_BOUNDS==1
    bool bc = bounds_check_enabled(ctx, inbounds);
    BasicBlock *failBB = NULL, *endBB = NULL;
    if (bc) {
        failBB = BasicBlock::Create(ctx.builder.getContext(), "oob");
        endBB = BasicBlock::Create(ctx.builder.getContext(), "idxend");
    }
#endif
    Value **idxs = (Value**)alloca(sizeof(Value*) * nidxs);
    for (size_t k = 0; k < nidxs; k++) {
        idxs[k] = emit_unbox(ctx, getSizeTy(ctx.builder.getContext()), argv[k], (jl_value_t*)jl_long_type); // type asserted by caller
    }
    Value *ii = NULL;
    for (size_t k = 0; k < nidxs; k++) {
        ii = ctx.builder.CreateSub(idxs[k], ConstantInt::get(getSizeTy(ctx.builder.getContext()), 1));
        i = ctx.builder.CreateAdd(i, ctx.builder.CreateMul(ii, stride));
        if (k < nidxs - 1) {
            assert(nd >= 0);
            Value *d = emit_arraysize_for_unsafe_dim(ctx, ainfo, ex, k + 1, nd);
#if CHECK_BOUNDS==1
            if (bc) {
                BasicBlock *okBB = BasicBlock::Create(ctx.builder.getContext(), "ib");
                // if !(i < d) goto error
                ctx.builder.CreateCondBr(ctx.builder.CreateICmpULT(ii, d), okBB, failBB);
                ctx.f->getBasicBlockList().push_back(okBB);
                ctx.builder.SetInsertPoint(okBB);
            }
#endif
            stride = ctx.builder.CreateMul(stride, d);
        }
    }
#if CHECK_BOUNDS==1
    if (bc) {
        // We have already emitted a bounds check for each index except for
        // the last one which we therefore have to do here.
        if (nidxs == 1) {
            // Linear indexing: Check against the entire linear span of the array
            Value *alen = emit_arraylen(ctx, ainfo);
            ctx.builder.CreateCondBr(ctx.builder.CreateICmpULT(i, alen), endBB, failBB);
        } else if (nidxs >= (size_t)nd){
            // No dimensions were omitted; just check the last remaining index
            assert(nd >= 0);
            Value *last_index = ii;
            Value *last_dimension = emit_arraysize_for_unsafe_dim(ctx, ainfo, ex, nidxs, nd);
            ctx.builder.CreateCondBr(ctx.builder.CreateICmpULT(last_index, last_dimension), endBB, failBB);
        } else {
            // There were fewer indices than dimensions; check the last remaining index
            BasicBlock *checktrailingdimsBB = BasicBlock::Create(ctx.builder.getContext(), "dimsib");
            assert(nd >= 0);
            Value *last_index = ii;
            Value *last_dimension = emit_arraysize_for_unsafe_dim(ctx, ainfo, ex, nidxs, nd);
            ctx.builder.CreateCondBr(ctx.builder.CreateICmpULT(last_index, last_dimension), checktrailingdimsBB, failBB);
            ctx.f->getBasicBlockList().push_back(checktrailingdimsBB);
            ctx.builder.SetInsertPoint(checktrailingdimsBB);
            // And then also make sure that all dimensions that weren't explicitly
            // indexed into have size 1
            for (size_t k = nidxs+1; k < (size_t)nd; k++) {
                BasicBlock *dimsokBB = BasicBlock::Create(ctx.builder.getContext(), "dimsok");
                Value *dim = emit_arraysize_for_unsafe_dim(ctx, ainfo, ex, k, nd);
                ctx.builder.CreateCondBr(ctx.builder.CreateICmpEQ(dim, ConstantInt::get(getSizeTy(ctx.builder.getContext()), 1)), dimsokBB, failBB);
                ctx.f->getBasicBlockList().push_back(dimsokBB);
                ctx.builder.SetInsertPoint(dimsokBB);
            }
            Value *dim = emit_arraysize_for_unsafe_dim(ctx, ainfo, ex, nd, nd);
            ctx.builder.CreateCondBr(ctx.builder.CreateICmpEQ(dim, ConstantInt::get(getSizeTy(ctx.builder.getContext()), 1)), endBB, failBB);
        }

        ctx.f->getBasicBlockList().push_back(failBB);
        ctx.builder.SetInsertPoint(failBB);
        // CreateAlloca is OK here since we are on an error branch
        Value *tmp = ctx.builder.CreateAlloca(getSizeTy(ctx.builder.getContext()), ConstantInt::get(getSizeTy(ctx.builder.getContext()), nidxs));
        for (size_t k = 0; k < nidxs; k++) {
            ctx.builder.CreateAlignedStore(idxs[k], ctx.builder.CreateInBoundsGEP(getSizeTy(ctx.builder.getContext()), tmp, ConstantInt::get(getSizeTy(ctx.builder.getContext()), k)), Align(sizeof(size_t)));
        }
        ctx.builder.CreateCall(prepare_call(jlboundserrorv_func),
            { mark_callee_rooted(ctx, a), tmp, ConstantInt::get(getSizeTy(ctx.builder.getContext()), nidxs) });
        ctx.builder.CreateUnreachable();

        ctx.f->getBasicBlockList().push_back(endBB);
        ctx.builder.SetInsertPoint(endBB);
    }
#endif

    return i;
}

// --- boxing ---

static Value *emit_allocobj(jl_codectx_t &ctx, size_t static_size, Value *jt);

static void init_bits_value(jl_codectx_t &ctx, Value *newv, Value *v, MDNode *tbaa,
                            unsigned alignment = sizeof(void*)) // min alignment in julia's gc is pointer-aligned
{
    // newv should already be tagged
    tbaa_decorate(tbaa, ctx.builder.CreateAlignedStore(v, emit_bitcast(ctx, newv,
        PointerType::get(v->getType(), 0)), Align(alignment)));
}

static void init_bits_cgval(jl_codectx_t &ctx, Value *newv, const jl_cgval_t& v, MDNode *tbaa)
{
    // newv should already be tagged
    if (v.ispointer()) {
        emit_memcpy(ctx, newv, tbaa, v, jl_datatype_size(v.typ), sizeof(void*));
    }
    else {
        init_bits_value(ctx, newv, v.V, tbaa);
    }
}

static jl_value_t *static_constant_instance(const llvm::DataLayout &DL, Constant *constant, jl_value_t *jt)
{
    assert(constant != NULL && jl_is_concrete_type(jt));
    jl_datatype_t *jst = (jl_datatype_t*)jt;

    if (isa<UndefValue>(constant))
        return NULL;

    if (ConstantInt *cint = dyn_cast<ConstantInt>(constant)) {
        if (jst == jl_bool_type)
            return cint->isZero() ? jl_false : jl_true;
        return jl_new_bits(jt,
            const_cast<uint64_t *>(cint->getValue().getRawData()));
    }

    if (ConstantFP *cfp = dyn_cast<ConstantFP>(constant)) {
        return jl_new_bits(jt,
            const_cast<uint64_t *>(cfp->getValueAPF().bitcastToAPInt().getRawData()));
    }

    if (isa<ConstantPointerNull>(constant)) {
        uint64_t val = 0;
        return jl_new_bits(jt, &val);
    }

    // issue #8464
    if (ConstantExpr *ce = dyn_cast<ConstantExpr>(constant)) {
        unsigned OpCode = ce->getOpcode();
        if (OpCode == Instruction::BitCast || OpCode == Instruction::PtrToInt || OpCode == Instruction::IntToPtr) {
            return static_constant_instance(DL, ce->getOperand(0), jt);
        }
        return NULL;
    }

    if (isa<GlobalValue>(constant))
        return NULL;

    size_t nargs;
    if (const auto *CC = dyn_cast<ConstantAggregate>(constant))
        nargs = CC->getNumOperands();
    else if (const auto *CAZ = dyn_cast<ConstantAggregateZero>(constant)) {
#if JL_LLVM_VERSION >= 130000
        // SVE: Elsewhere we use `getMinKownValue`
        nargs = CAZ->getElementCount().getFixedValue();
#else
        nargs = CAZ->getNumElements();
#endif
    }
    else if (const auto *CDS = dyn_cast<ConstantDataSequential>(constant))
        nargs = CDS->getNumElements();
    else
        return NULL;
    assert(nargs > 0 && jst->instance == NULL);
    if (nargs != jl_datatype_nfields(jst))
        return NULL;

    jl_value_t **flds;
    JL_GC_PUSHARGS(flds, nargs);
    for (size_t i = 0; i < nargs; i++) {
        jl_value_t *ft = jl_field_type(jst, i);
        if (jl_field_isptr(jst, i) || jl_is_uniontype(ft)) {
            JL_GC_POP();
            return NULL; // TODO: handle this?
        }
        unsigned llvm_idx = i;
        if (i > 0 && isa<StructType>(constant->getType()))
            llvm_idx = convert_struct_offset(DL, constant->getType(), jl_field_offset(jst, i));
        Constant *fld = constant->getAggregateElement(llvm_idx);
        flds[i] = static_constant_instance(DL, fld, ft);
        if (flds[i] == NULL) {
            JL_GC_POP();
            return NULL; // must have been unreachable
        }
    }
    jl_value_t *obj = jl_new_structv(jst, flds, nargs);
    JL_GC_POP();
    return obj;
}

static Value *call_with_attrs(jl_codectx_t &ctx, JuliaFunction *intr, Value *v)
{
    Function *F = prepare_call(intr);
    CallInst *Call = ctx.builder.CreateCall(F, v);
    Call->setAttributes(F->getAttributes());
    return Call;
}

static void jl_add_method_root(jl_codectx_t &ctx, jl_value_t *val);

static Value *as_value(jl_codectx_t &ctx, Type *to, const jl_cgval_t &v)
{
    assert(!v.isboxed);
    return emit_unbox(ctx, to, v, v.typ);
}

static Value *load_i8box(jl_codectx_t &ctx, Value *v, jl_datatype_t *ty)
{
    auto jvar = ty == jl_int8_type ? jlboxed_int8_cache : jlboxed_uint8_cache;
    GlobalVariable *gv = prepare_global_in(jl_Module, jvar);
    Value *idx[] = {ConstantInt::get(getInt32Ty(ctx.builder.getContext()), 0), ctx.builder.CreateZExt(v, getInt32Ty(ctx.builder.getContext()))};
    auto slot = ctx.builder.CreateInBoundsGEP(gv->getType()->getElementType(), gv, idx);
    return tbaa_decorate(ctx.tbaa().tbaa_const, maybe_mark_load_dereferenceable(
            ctx.builder.CreateAlignedLoad(T_pjlvalue, slot, Align(sizeof(void*))), false,
            (jl_value_t*)ty));
}

// some types have special boxing functions with small-value caches
// Returns T_prjlvalue
static Value *_boxed_special(jl_codectx_t &ctx, const jl_cgval_t &vinfo, Type *t)
{
    jl_value_t *jt = vinfo.typ;
    if (jt == (jl_value_t*)jl_bool_type)
        return track_pjlvalue(ctx, julia_bool(ctx, ctx.builder.CreateTrunc(as_value(ctx, t, vinfo), getInt1Ty(ctx.builder.getContext()))));
    if (t == getInt1Ty(ctx.builder.getContext()))
        return track_pjlvalue(ctx, julia_bool(ctx, as_value(ctx, t, vinfo)));

    if (ctx.linfo && jl_is_method(ctx.linfo->def.method) && !vinfo.ispointer()) { // don't bother codegen pre-boxing for toplevel
        if (Constant *c = dyn_cast<Constant>(vinfo.V)) {
            jl_value_t *s = static_constant_instance(jl_Module->getDataLayout(), c, jt);
            if (s) {
                jl_add_method_root(ctx, s);
                return track_pjlvalue(ctx, literal_pointer_val(ctx, s));
            }
        }
    }

    jl_datatype_t *jb = (jl_datatype_t*)jt;
    assert(jl_is_datatype(jb));
    Value *box = NULL;
    if (jb == jl_int8_type)
        box = track_pjlvalue(ctx, load_i8box(ctx, as_value(ctx, t, vinfo), jb));
    else if (jb == jl_int16_type)
        box = call_with_attrs(ctx, box_int16_func, as_value(ctx, t, vinfo));
    else if (jb == jl_int32_type)
        box = call_with_attrs(ctx, box_int32_func, as_value(ctx, t, vinfo));
    else if (jb == jl_int64_type)
        box = call_with_attrs(ctx, box_int64_func, as_value(ctx, t, vinfo));
    else if (jb == jl_float32_type)
        box = ctx.builder.CreateCall(prepare_call(box_float32_func), as_value(ctx, t, vinfo));
    //if (jb == jl_float64_type)
    //  box = ctx.builder.CreateCall(box_float64_func, as_value(ctx, t, vinfo);
    // for Float64, fall through to generic case below, to inline alloc & init of Float64 box. cheap, I know.
    else if (jb == jl_uint8_type)
        box = track_pjlvalue(ctx, load_i8box(ctx, as_value(ctx, t, vinfo), jb));
    else if (jb == jl_uint16_type)
        box = call_with_attrs(ctx, box_uint16_func, as_value(ctx, t, vinfo));
    else if (jb == jl_uint32_type)
        box = call_with_attrs(ctx, box_uint32_func, as_value(ctx, t, vinfo));
    else if (jb == jl_uint64_type)
        box = call_with_attrs(ctx, box_uint64_func, as_value(ctx, t, vinfo));
    else if (jb == jl_char_type)
        box = call_with_attrs(ctx, box_char_func, as_value(ctx, t, vinfo));
    else if (jb == jl_ssavalue_type) {
        unsigned zero = 0;
        Value *v = as_value(ctx, t, vinfo);
        assert(v->getType() == ctx.emission_context.llvmtypes[jl_ssavalue_type]);
        v = ctx.builder.CreateExtractValue(v, makeArrayRef(&zero, 1));
        box = call_with_attrs(ctx, box_ssavalue_func, v);
    }
    else if (!jb->name->abstract && jl_datatype_nbits(jb) == 0) {
        // singleton
        assert(jb->instance != NULL);
        return track_pjlvalue(ctx, literal_pointer_val(ctx, jb->instance));
    }
    return box;
}

static Value *compute_box_tindex(jl_codectx_t &ctx, Value *datatype, jl_value_t *supertype, jl_value_t *ut)
{
    Value *tindex = ConstantInt::get(getInt8Ty(ctx.builder.getContext()), 0);
    unsigned counter = 0;
    for_each_uniontype_small(
            [&](unsigned idx, jl_datatype_t *jt) {
                if (jl_subtype((jl_value_t*)jt, supertype)) {
                    Value *cmp = ctx.builder.CreateICmpEQ(track_pjlvalue(ctx, literal_pointer_val(ctx, (jl_value_t*)jt)), datatype);
                    tindex = ctx.builder.CreateSelect(cmp, ConstantInt::get(getInt8Ty(ctx.builder.getContext()), idx), tindex);
                }
            },
            ut,
            counter);
    return tindex;
}

// Returns typeof(v), or null if v is a null pointer at run time.
// This is used when the value might have come from an undefined variable,
// yet we try to read its type to compute a union index when moving the value.
static Value *emit_typeof_or_null(jl_codectx_t &ctx, Value *v)
{
    BasicBlock *nonnull = BasicBlock::Create(ctx.builder.getContext(), "nonnull", ctx.f);
    BasicBlock *postBB = BasicBlock::Create(ctx.builder.getContext(), "postnull", ctx.f);
    Value *isnull = ctx.builder.CreateICmpEQ(v, Constant::getNullValue(v->getType()));
    ctx.builder.CreateCondBr(isnull, postBB, nonnull);
    BasicBlock *entry = ctx.builder.GetInsertBlock();
    ctx.builder.SetInsertPoint(nonnull);
    Value *typof = emit_typeof(ctx, v);
    ctx.builder.CreateBr(postBB);
    nonnull = ctx.builder.GetInsertBlock(); // could have changed
    ctx.builder.SetInsertPoint(postBB);
    PHINode *ti = ctx.builder.CreatePHI(typof->getType(), 2);
    ti->addIncoming(Constant::getNullValue(typof->getType()), entry);
    ti->addIncoming(typof, nonnull);
    return ti;
}

// get the runtime tindex value, assuming val is already converted to type typ if it has a TIndex
static Value *compute_tindex_unboxed(jl_codectx_t &ctx, const jl_cgval_t &val, jl_value_t *typ)
{
    if (val.typ == jl_bottom_type)
        return UndefValue::get(getInt8Ty(ctx.builder.getContext()));
    if (val.constant)
        return ConstantInt::get(getInt8Ty(ctx.builder.getContext()), get_box_tindex((jl_datatype_t*)jl_typeof(val.constant), typ));

    if (val.TIndex)
        return ctx.builder.CreateAnd(val.TIndex, ConstantInt::get(getInt8Ty(ctx.builder.getContext()), 0x7f));
    Value *typof;
    if (val.isboxed && !jl_is_concrete_type(val.typ) && !jl_is_type_type(val.typ))
        typof = emit_typeof_or_null(ctx, val.V);
    else
        typof = emit_typeof_boxed(ctx, val);
    return compute_box_tindex(ctx, typof, val.typ, typ);
}

static void union_alloca_type(jl_uniontype_t *ut,
        bool &allunbox, size_t &nbytes, size_t &align, size_t &min_align)
{
    nbytes = 0;
    align = 0;
    min_align = MAX_ALIGN;
    // compute the size of the union alloca that could hold this type
    unsigned counter = 0;
    allunbox = for_each_uniontype_small(
            [&](unsigned idx, jl_datatype_t *jt) {
                if (!jl_is_datatype_singleton(jt)) {
                    size_t nb1 = jl_datatype_size(jt);
                    size_t align1 = jl_datatype_align(jt);
                    if (nb1 > nbytes)
                        nbytes = nb1;
                    if (align1 > align)
                        align = align1;
                    if (align1 < min_align)
                        min_align = align1;
                }
            },
            (jl_value_t*)ut,
            counter);
}

static AllocaInst *try_emit_union_alloca(jl_codectx_t &ctx, jl_uniontype_t *ut, bool &allunbox, size_t &min_align, size_t &nbytes)
{
    size_t align;
    union_alloca_type(ut, allunbox, nbytes, align, min_align);
    if (nbytes > 0) {
        // at least some of the values can live on the stack
        // try to pick an Integer type size such that SROA will emit reasonable code
        Type *AT = ArrayType::get(IntegerType::get(ctx.builder.getContext(), 8 * min_align), (nbytes + min_align - 1) / min_align);
        AllocaInst *lv = emit_static_alloca(ctx, AT);
        if (align > 1)
            lv->setAlignment(Align(align));
        return lv;
    }
    return NULL;
}

/*
 * Box unboxed values in a union. Optionally, skip certain unboxed values,
 * returning `Constant::getNullValue(T_pjlvalue)` in one of the skipped cases. If `skip` is not empty,
 * skip[0] (corresponding to unknown boxed) must always be set. In that
 * case, the calling code must separately deal with the case where
 * `vinfo` is already an unknown boxed union (union tag 0x80).
 */
// Returns T_prjlvalue
static Value *box_union(jl_codectx_t &ctx, const jl_cgval_t &vinfo, const SmallBitVector &skip)
{
    // given vinfo::Union{T, S}, emit IR of the form:
    //   ...
    //   switch <tindex>, label <box_union_isboxed> [ 1, label <box_union_1>
    //                                                2, label <box_union_2> ]
    // box_union_1:
    //   box1 = create_box(T)
    //   br post_box_union
    // box_union_2:
    //   box2 = create_box(S)
    //   br post_box_union
    // box_union_isboxed:
    //   br post_box_union
    // post_box_union:
    //   box = phi [ box1, box_union_1 ], [ box2, box_union_2 ], [ vinfo, box_union_isboxed ]
    //   ...
    Value *tindex = vinfo.TIndex;
    BasicBlock *defaultBB = BasicBlock::Create(ctx.builder.getContext(), "box_union_isboxed", ctx.f);
    SwitchInst *switchInst = ctx.builder.CreateSwitch(tindex, defaultBB);
    BasicBlock *postBB = BasicBlock::Create(ctx.builder.getContext(), "post_box_union", ctx.f);
    ctx.builder.SetInsertPoint(postBB);
    PHINode *box_merge = ctx.builder.CreatePHI(T_prjlvalue, 2);
    unsigned counter = 0;
    for_each_uniontype_small(
            [&](unsigned idx, jl_datatype_t *jt) {
                if (idx < skip.size() && skip[idx])
                    return;
                Type *t = julia_type_to_llvm(ctx, (jl_value_t*)jt);
                BasicBlock *tempBB = BasicBlock::Create(ctx.builder.getContext(), "box_union", ctx.f);
                ctx.builder.SetInsertPoint(tempBB);
                switchInst->addCase(ConstantInt::get(getInt8Ty(ctx.builder.getContext()), idx), tempBB);
                Value *box;
                if (type_is_ghost(t)) {
                    box = track_pjlvalue(ctx, literal_pointer_val(ctx, jt->instance));
                }
                else {
                    jl_cgval_t vinfo_r = jl_cgval_t(vinfo, (jl_value_t*)jt, NULL);
                    box = _boxed_special(ctx, vinfo_r, t);
                    if (!box) {
                        box = emit_allocobj(ctx, jl_datatype_size(jt), literal_pointer_val(ctx, (jl_value_t*)jt));
                        init_bits_cgval(ctx, box, vinfo_r, jl_is_mutable(jt) ? ctx.tbaa().tbaa_mutab : ctx.tbaa().tbaa_immut);
                    }
                }
                tempBB = ctx.builder.GetInsertBlock(); // could have changed
                box_merge->addIncoming(box, tempBB);
                ctx.builder.CreateBr(postBB);
            },
            vinfo.typ,
            counter);
    ctx.builder.SetInsertPoint(defaultBB);
    if (skip.size() > 0) {
        assert(skip[0]);
        box_merge->addIncoming(Constant::getNullValue(T_prjlvalue), defaultBB);
        ctx.builder.CreateBr(postBB);
    }
    else if (!vinfo.Vboxed) {
        Function *trap_func = Intrinsic::getDeclaration(
                ctx.f->getParent(),
                Intrinsic::trap);
        ctx.builder.CreateCall(trap_func);
        ctx.builder.CreateUnreachable();
    }
    else {
        box_merge->addIncoming(vinfo.Vboxed, defaultBB);
        ctx.builder.CreateBr(postBB);
    }
    ctx.builder.SetInsertPoint(postBB);
    return box_merge;
}

// this is used to wrap values for generic contexts, where a
// dynamically-typed value is required (e.g. argument to unknown function).
// if it's already a pointer it's left alone.
// Returns T_prjlvalue
static Value *boxed(jl_codectx_t &ctx, const jl_cgval_t &vinfo)
{
    jl_value_t *jt = vinfo.typ;
    if (jt == jl_bottom_type || jt == NULL)
        // We have an undef value on a (hopefully) dead branch
        return UndefValue::get(T_prjlvalue);
    if (vinfo.constant)
        return track_pjlvalue(ctx, literal_pointer_val(ctx, vinfo.constant));
    // This can happen in early bootstrap for `gc_preserve_begin` return value.
    if (jt == (jl_value_t*)jl_nothing_type)
        return track_pjlvalue(ctx, literal_pointer_val(ctx, jl_nothing));
    if (vinfo.isboxed) {
        assert(vinfo.V == vinfo.Vboxed && vinfo.V != nullptr);
        assert(vinfo.V->getType() == T_prjlvalue);
        return vinfo.V;
    }

    Value *box;
    if (vinfo.TIndex) {
        SmallBitVector skip_none;
        box = box_union(ctx, vinfo, skip_none);
    }
    else {
        assert(vinfo.V && "Missing data for unboxed value.");
        assert(jl_is_concrete_immutable(jt) && "This type shouldn't have been unboxed.");
        Type *t = julia_type_to_llvm(ctx, jt);
        assert(!type_is_ghost(t)); // ghost values should have been handled by vinfo.constant above!
        box = _boxed_special(ctx, vinfo, t);
        if (!box) {
            box = emit_allocobj(ctx, jl_datatype_size(jt), literal_pointer_val(ctx, (jl_value_t*)jt));
            init_bits_cgval(ctx, box, vinfo, jl_is_mutable(jt) ? ctx.tbaa().tbaa_mutab : ctx.tbaa().tbaa_immut);
        }
    }
    return box;
}

// copy src to dest, if src is justbits. if skip is true, the value of dest is undefined
static void emit_unionmove(jl_codectx_t &ctx, Value *dest, MDNode *tbaa_dst, const jl_cgval_t &src, Value *skip, bool isVolatile=false)
{
    if (AllocaInst *ai = dyn_cast<AllocaInst>(dest))
        // TODO: make this a lifetime_end & dereferencable annotation?
        ctx.builder.CreateAlignedStore(UndefValue::get(ai->getAllocatedType()), ai, ai->getAlign());
    if (jl_is_concrete_type(src.typ) || src.constant) {
        jl_value_t *typ = src.constant ? jl_typeof(src.constant) : src.typ;
        Type *store_ty = julia_type_to_llvm(ctx, typ);
        assert(skip || jl_is_pointerfree(typ));
        if (jl_is_pointerfree(typ)) {
            if (!src.ispointer() || src.constant) {
                emit_unbox(ctx, store_ty, src, typ, dest, tbaa_dst, isVolatile);
            }
            else {
                Value *src_ptr = data_pointer(ctx, src);
                unsigned nb = jl_datatype_size(typ);
                unsigned alignment = julia_alignment(typ);
                Value *nbytes = ConstantInt::get(getSizeTy(ctx.builder.getContext()), nb);
                if (skip) {
                    // TODO: this Select is very bad for performance, but is necessary to work around LLVM bugs with the undef option that we want to use:
                    //   select copy dest -> dest to simulate an undef value / conditional copy
                    // src_ptr = ctx.builder.CreateSelect(skip, dest, src_ptr);
                    nbytes = ctx.builder.CreateSelect(skip, Constant::getNullValue(getSizeTy(ctx.builder.getContext())), nbytes);
                }
                emit_memcpy(ctx, dest, tbaa_dst, src_ptr, src.tbaa, nbytes, alignment, isVolatile);
            }
        }
    }
    else if (src.TIndex) {
        Value *tindex = ctx.builder.CreateAnd(src.TIndex, ConstantInt::get(getInt8Ty(ctx.builder.getContext()), 0x7f));
        if (skip)
            tindex = ctx.builder.CreateSelect(skip, ConstantInt::get(getInt8Ty(ctx.builder.getContext()), 0), tindex);
        Value *src_ptr = data_pointer(ctx, src);
        src_ptr = src_ptr ? maybe_bitcast(ctx, src_ptr, getInt8PtrTy(ctx.builder.getContext())) : src_ptr;
        dest = maybe_bitcast(ctx, dest, getInt8PtrTy(ctx.builder.getContext()));
        BasicBlock *defaultBB = BasicBlock::Create(ctx.builder.getContext(), "union_move_skip", ctx.f);
        SwitchInst *switchInst = ctx.builder.CreateSwitch(tindex, defaultBB);
        BasicBlock *postBB = BasicBlock::Create(ctx.builder.getContext(), "post_union_move", ctx.f);
        unsigned counter = 0;
        bool allunboxed = for_each_uniontype_small(
                [&](unsigned idx, jl_datatype_t *jt) {
                    unsigned nb = jl_datatype_size(jt);
                    unsigned alignment = julia_alignment((jl_value_t*)jt);
                    BasicBlock *tempBB = BasicBlock::Create(ctx.builder.getContext(), "union_move", ctx.f);
                    ctx.builder.SetInsertPoint(tempBB);
                    switchInst->addCase(ConstantInt::get(getInt8Ty(ctx.builder.getContext()), idx), tempBB);
                    if (nb > 0) {
                        if (!src_ptr) {
                            Function *trap_func =
                                Intrinsic::getDeclaration(ctx.f->getParent(), Intrinsic::trap);
                            ctx.builder.CreateCall(trap_func);
                            ctx.builder.CreateUnreachable();
                            return;
                        } else {
                            emit_memcpy(ctx, dest, tbaa_dst, src_ptr,
                                        src.tbaa, nb, alignment, isVolatile);
                        }
                    }
                    ctx.builder.CreateBr(postBB);
                },
                src.typ,
                counter);
        ctx.builder.SetInsertPoint(defaultBB);
        if (!skip && allunboxed && (src.V == NULL || isa<AllocaInst>(src.V))) {
            Function *trap_func = Intrinsic::getDeclaration(
                    ctx.f->getParent(),
                    Intrinsic::trap);
            ctx.builder.CreateCall(trap_func);
            ctx.builder.CreateUnreachable();
        }
        else {
            ctx.builder.CreateBr(postBB);
        }
        ctx.builder.SetInsertPoint(postBB);
    }
    else {
        assert(src.isboxed && "expected boxed value for sizeof/alignment computation");
        Value *datatype = emit_typeof_boxed(ctx, src);
        Value *copy_bytes = emit_datatype_size(ctx, datatype);
        if (skip) {
            copy_bytes = ctx.builder.CreateSelect(skip, ConstantInt::get(copy_bytes->getType(), 0), copy_bytes);
        }
        emit_memcpy(ctx, dest, tbaa_dst, src, copy_bytes, /*TODO: min-align*/1, isVolatile);
    }
}


static void emit_cpointercheck(jl_codectx_t &ctx, const jl_cgval_t &x, const std::string &msg)
{
    Value *t = emit_typeof_boxed(ctx, x);
    emit_typecheck(ctx, mark_julia_type(ctx, t, true, jl_any_type), (jl_value_t*)jl_datatype_type, msg);

    Value *istype =
        ctx.builder.CreateICmpEQ(mark_callee_rooted(ctx, emit_datatype_name(ctx, t)),
                                 mark_callee_rooted(ctx, literal_pointer_val(ctx, (jl_value_t*)jl_pointer_typename)));
    BasicBlock *failBB = BasicBlock::Create(ctx.builder.getContext(),"fail",ctx.f);
    BasicBlock *passBB = BasicBlock::Create(ctx.builder.getContext(),"pass");
    ctx.builder.CreateCondBr(istype, passBB, failBB);
    ctx.builder.SetInsertPoint(failBB);

    emit_type_error(ctx, x, literal_pointer_val(ctx, (jl_value_t*)jl_pointer_type), msg);
    ctx.builder.CreateUnreachable();

    ctx.f->getBasicBlockList().push_back(passBB);
    ctx.builder.SetInsertPoint(passBB);
}

// allocation for known size object
static Value *emit_allocobj(jl_codectx_t &ctx, size_t static_size, Value *jt)
{
    Value *current_task = get_current_task(ctx);
    Function *F = prepare_call(jl_alloc_obj_func);
    auto call = ctx.builder.CreateCall(F, {current_task, ConstantInt::get(getSizeTy(ctx.builder.getContext()), static_size), maybe_decay_untracked(ctx, jt)});
    call->setAttributes(F->getAttributes());
    return call;
}

// allocation for unknown object from an untracked pointer
static Value *emit_new_bits(jl_codectx_t &ctx, Value *jt, Value *pval)
{
    pval = ctx.builder.CreateBitCast(pval, getInt8PtrTy(ctx.builder.getContext()));
    Function *F = prepare_call(jl_newbits_func);
    auto call = ctx.builder.CreateCall(F, { jt, pval });
    call->setAttributes(F->getAttributes());
    return call;
}

// if ptr is NULL this emits a write barrier _back_
static void emit_write_barrier(jl_codectx_t &ctx, Value *parent, Value *ptr)
{
    emit_write_barrier(ctx, parent, makeArrayRef(ptr));
}

static void emit_write_barrier(jl_codectx_t &ctx, Value *parent, ArrayRef<Value*> ptrs)
{
    // if there are no child objects we can skip emission
    if (ptrs.empty())
        return;
    SmallVector<Value*, 8> decay_ptrs;
    decay_ptrs.push_back(maybe_decay_untracked(ctx, emit_bitcast(ctx, parent, T_prjlvalue)));
    for (auto ptr : ptrs) {
        decay_ptrs.push_back(maybe_decay_untracked(ctx, emit_bitcast(ctx, ptr, T_prjlvalue)));
    }
    ctx.builder.CreateCall(prepare_call(jl_write_barrier_func), decay_ptrs);
}

static void find_perm_offsets(jl_datatype_t *typ, SmallVector<unsigned,4> &res, unsigned offset)
{
    // This is a inlined field at `offset`.
    if (!typ->layout || typ->layout->npointers == 0)
        return;
    jl_svec_t *types = jl_get_fieldtypes(typ);
    size_t nf = jl_svec_len(types);
    for (size_t i = 0; i < nf; i++) {
        jl_value_t *_fld = jl_svecref(types, i);
        if (!jl_is_datatype(_fld))
            continue;
        jl_datatype_t *fld = (jl_datatype_t*)_fld;
        if (jl_field_isptr(typ, i)) {
            // pointer field, check if field is perm-alloc
            if (type_is_permalloc((jl_value_t*)fld))
                res.push_back(offset + jl_field_offset(typ, i));
            continue;
        }
        // inline field
        find_perm_offsets(fld, res, offset + jl_field_offset(typ, i));
    }
}

static void emit_write_multibarrier(jl_codectx_t &ctx, Value *parent, Value *agg,
                                    jl_value_t *jltype)
{
    SmallVector<unsigned,4> perm_offsets;
    if (jltype && jl_is_datatype(jltype) && ((jl_datatype_t*)jltype)->layout)
        find_perm_offsets((jl_datatype_t*)jltype, perm_offsets, 0);
    auto ptrs = ExtractTrackedValues(agg, agg->getType(), false, ctx.builder, perm_offsets);
    emit_write_barrier(ctx, parent, ptrs);
}

static jl_cgval_t emit_setfield(jl_codectx_t &ctx,
        jl_datatype_t *sty, const jl_cgval_t &strct, size_t idx0,
        jl_cgval_t rhs, jl_cgval_t cmp,
        bool wb, AtomicOrdering Order, AtomicOrdering FailOrder,
        bool needlock, bool issetfield, bool isreplacefield, bool isswapfield, bool ismodifyfield,
        const jl_cgval_t *modifyop, const std::string &fname)
{
    assert(strct.ispointer());
    size_t byte_offset = jl_field_offset(sty, idx0);
    Value *addr = data_pointer(ctx, strct);
    if (byte_offset > 0) {
        addr = ctx.builder.CreateInBoundsGEP(
                getInt8Ty(ctx.builder.getContext()),
                emit_bitcast(ctx, maybe_decay_tracked(ctx, addr), getInt8PtrTy(ctx.builder.getContext())),
                ConstantInt::get(getSizeTy(ctx.builder.getContext()), byte_offset)); // TODO: use emit_struct_gep
    }
    jl_value_t *jfty = jl_field_type(sty, idx0);
    if (!jl_field_isptr(sty, idx0) && jl_is_uniontype(jfty)) {
        size_t fsz = 0, al = 0;
        int union_max = jl_islayout_inline(jfty, &fsz, &al);
        bool isptr = (union_max == 0);
        assert(!isptr && fsz == jl_field_size(sty, idx0) - 1); (void)isptr;
        // compute tindex from rhs
        jl_cgval_t rhs_union = convert_julia_type(ctx, rhs, jfty);
        if (rhs_union.typ == jl_bottom_type)
            return jl_cgval_t();
        Value *ptindex = ctx.builder.CreateInBoundsGEP(getInt8Ty(ctx.builder.getContext()), emit_bitcast(ctx, maybe_decay_tracked(ctx, addr), getInt8PtrTy(ctx.builder.getContext())), ConstantInt::get(getSizeTy(ctx.builder.getContext()), fsz));
        if (needlock)
            emit_lockstate_value(ctx, strct, true);
        BasicBlock *ModifyBB;
        if (ismodifyfield) {
            ModifyBB = BasicBlock::Create(ctx.builder.getContext(), "modify_xchg", ctx.f);
            ctx.builder.CreateBr(ModifyBB);
            ctx.builder.SetInsertPoint(ModifyBB);
        }
        jl_cgval_t oldval = rhs;
        if (!issetfield)
            oldval = emit_unionload(ctx, addr, ptindex, jfty, fsz, al, strct.tbaa, true, union_max, ctx.tbaa().tbaa_unionselbyte);
        Value *Success = NULL;
        BasicBlock *DoneBB = NULL;
        if (isreplacefield || ismodifyfield) {
            if (ismodifyfield) {
                if (needlock)
                    emit_lockstate_value(ctx, strct, false);
                const jl_cgval_t argv[3] = { cmp, oldval, rhs };
                if (modifyop) {
                    rhs = emit_invoke(ctx, *modifyop, argv, 3, (jl_value_t*)jl_any_type);
                }
                else {
                    Value *callval = emit_jlcall(ctx, jlapplygeneric_func, nullptr, argv, 3, JLCALL_F_CC);
                    rhs = mark_julia_type(ctx, callval, true, jl_any_type);
                }
                if (!jl_subtype(rhs.typ, jfty)) {
                    emit_typecheck(ctx, rhs, jfty, fname);
                    rhs = update_julia_type(ctx, rhs, jfty);
                }
                rhs_union = convert_julia_type(ctx, rhs, jfty);
                if (rhs_union.typ == jl_bottom_type)
                    return jl_cgval_t();
                if (needlock)
                    emit_lockstate_value(ctx, strct, true);
                cmp = oldval;
                oldval = emit_unionload(ctx, addr, ptindex, jfty, fsz, al, strct.tbaa, true, union_max, ctx.tbaa().tbaa_unionselbyte);
            }
            BasicBlock *XchgBB = BasicBlock::Create(ctx.builder.getContext(), "xchg", ctx.f);
            DoneBB = BasicBlock::Create(ctx.builder.getContext(), "done_xchg", ctx.f);
            Success = emit_f_is(ctx, oldval, cmp);
            ctx.builder.CreateCondBr(Success, XchgBB, ismodifyfield ? ModifyBB : DoneBB);
            ctx.builder.SetInsertPoint(XchgBB);
        }
        Value *tindex = compute_tindex_unboxed(ctx, rhs_union, jfty);
        tindex = ctx.builder.CreateNUWSub(tindex, ConstantInt::get(getInt8Ty(ctx.builder.getContext()), 1));
        tbaa_decorate(ctx.tbaa().tbaa_unionselbyte, ctx.builder.CreateAlignedStore(tindex, ptindex, Align(1)));
        // copy data
        if (!rhs.isghost) {
            emit_unionmove(ctx, addr, strct.tbaa, rhs, nullptr);
        }
        if (isreplacefield || ismodifyfield) {
            ctx.builder.CreateBr(DoneBB);
            ctx.builder.SetInsertPoint(DoneBB);
        }
        if (needlock)
            emit_lockstate_value(ctx, strct, false);
        if (isreplacefield) {
            Success = ctx.builder.CreateZExt(Success, getInt8Ty(ctx.builder.getContext()));
            jl_cgval_t argv[2] = {oldval, mark_julia_type(ctx, Success, false, jl_bool_type)};
            jl_datatype_t *rettyp = jl_apply_cmpswap_type(jfty);
            oldval = emit_new_struct(ctx, (jl_value_t*)rettyp, 2, argv);
        }
        else if (ismodifyfield) {
            jl_cgval_t argv[2] = {oldval, rhs};
            jl_datatype_t *rettyp = jl_apply_modify_type(jfty);
            oldval = emit_new_struct(ctx, (jl_value_t*)rettyp, 2, argv);
        }
        return oldval;
    }
    else {
        unsigned align = jl_field_align(sty, idx0);
        bool isboxed = jl_field_isptr(sty, idx0);
        size_t nfields = jl_datatype_nfields(sty);
        bool maybe_null = idx0 >= nfields - (unsigned)sty->name->n_uninitialized;
        return typed_store(ctx, addr, NULL, rhs, cmp, jfty, strct.tbaa, nullptr,
            wb ? maybe_bitcast(ctx, data_pointer(ctx, strct), T_pjlvalue) : nullptr,
            isboxed, Order, FailOrder, align,
            needlock, issetfield, isreplacefield, isswapfield, ismodifyfield, maybe_null, modifyop, fname);
    }
}

static jl_cgval_t emit_new_struct(jl_codectx_t &ctx, jl_value_t *ty, size_t nargs, const jl_cgval_t *argv)
{
    assert(jl_is_datatype(ty));
    assert(jl_is_concrete_type(ty));
    jl_datatype_t *sty = (jl_datatype_t*)ty;
    size_t nf = jl_datatype_nfields(sty);
    if (nf > 0 || sty->name->mutabl) {
        if (deserves_stack(ty)) {
            Type *lt = julia_type_to_llvm(ctx, ty);
            unsigned na = nargs < nf ? nargs : nf;

            // whether we should perform the initialization with the struct as a IR value
            // or instead initialize the stack buffer with stores
            auto tracked = CountTrackedPointers(lt);
            bool init_as_value = false;
            if (lt->isVectorTy() || jl_is_vecelement_type(ty)) { // maybe also check the size ?
                init_as_value = true;
            }
            else if (tracked.count) {
                init_as_value = true;
            }

            Value *strct;
            if (type_is_ghost(lt)) {
                strct = NULL;
            }
            else if (init_as_value) {
                if (tracked.count)
                    strct = Constant::getNullValue(lt);
                else
                    strct = UndefValue::get(lt);
            }
            else {
                strct = emit_static_alloca(ctx, lt);
                if (tracked.count)
                    undef_derived_strct(ctx.builder, strct, sty, ctx.tbaa().tbaa_stack);
            }

            for (unsigned i = 0; i < na; i++) {
                jl_value_t *jtype = jl_svecref(sty->types, i); // n.b. ty argument must be concrete
                jl_cgval_t fval_info = argv[i];
                emit_typecheck(ctx, fval_info, jtype, "new");
                fval_info = update_julia_type(ctx, fval_info, jtype);
                if (type_is_ghost(lt))
                    continue;
                Type *fty = julia_type_to_llvm(ctx, jtype);
                if (type_is_ghost(fty))
                    continue;
                Value *dest = NULL;
                unsigned offs = jl_field_offset(sty, i);
                unsigned llvm_idx = (i > 0 && isa<StructType>(lt)) ? convert_struct_offset(ctx, lt, offs) : i;
                if (!init_as_value) {
                    // avoid unboxing the argument explicitly
                    // and use memcpy instead
                    dest = ctx.builder.CreateConstInBoundsGEP2_32(lt, strct, 0, llvm_idx);
                }
                Value *fval = NULL;
                if (jl_field_isptr(sty, i)) {
                    fval = boxed(ctx, fval_info);
                    if (!init_as_value)
                        cast<StoreInst>(tbaa_decorate(ctx.tbaa().tbaa_stack,
                                    ctx.builder.CreateAlignedStore(fval, dest, Align(jl_field_align(sty, i)))))
                                ->setOrdering(AtomicOrdering::Unordered);
                }
                else if (jl_is_uniontype(jtype)) {
                    // compute tindex from rhs
                    jl_cgval_t rhs_union = convert_julia_type(ctx, fval_info, jtype);
                    if (rhs_union.typ == jl_bottom_type)
                        return jl_cgval_t();
                    Value *tindex = compute_tindex_unboxed(ctx, rhs_union, jtype);
                    tindex = ctx.builder.CreateNUWSub(tindex, ConstantInt::get(getInt8Ty(ctx.builder.getContext()), 1));
                    size_t fsz = 0, al = 0;
                    bool isptr = !jl_islayout_inline(jtype, &fsz, &al);
                    assert(!isptr && fsz == jl_field_size(sty, i) - 1); (void)isptr;
                    if (init_as_value) {
                        // If you wanted to implement init_as_value,
                        // would need to emit the union-move into temporary memory,
                        // then load it and combine with the tindex.
                        // But more efficient to just store it directly.
                        unsigned ptindex = convert_struct_offset(ctx, lt, offs + fsz);
                        if (fsz > 0 && !fval_info.isghost) {
                            Type *ET = IntegerType::get(ctx.builder.getContext(), 8 * al);
                            assert(lt->getStructElementType(llvm_idx) == ET);
                            AllocaInst *lv = emit_static_alloca(ctx, ET);
                            lv->setOperand(0, ConstantInt::get(getInt32Ty(ctx.builder.getContext()), (fsz + al - 1) / al));
                            emit_unionmove(ctx, lv, ctx.tbaa().tbaa_stack, fval_info, nullptr);
                            // emit all of the align-sized words
                            unsigned i = 0;
                            for (; i < fsz / al; i++) {
                                Value *fldp = ctx.builder.CreateConstInBoundsGEP1_32(ET, lv, i);
                                Value *fldv = tbaa_decorate(ctx.tbaa().tbaa_stack, ctx.builder.CreateAlignedLoad(ET, fldp, Align(al)));
                                strct = ctx.builder.CreateInsertValue(strct, fldv, makeArrayRef(llvm_idx + i));
                            }
                            // emit remaining bytes up to tindex
                            if (i < ptindex - llvm_idx) {
                                Value *staddr = ctx.builder.CreateConstInBoundsGEP1_32(ET, lv, i);
                                staddr = ctx.builder.CreateBitCast(staddr, getInt8PtrTy(ctx.builder.getContext()));
                                for (; i < ptindex - llvm_idx; i++) {
                                    Value *fldp = ctx.builder.CreateConstInBoundsGEP1_32(getInt8Ty(ctx.builder.getContext()), staddr, i);
                                    Value *fldv = tbaa_decorate(ctx.tbaa().tbaa_stack, ctx.builder.CreateAlignedLoad(getInt8Ty(ctx.builder.getContext()), fldp, Align(1)));
                                    strct = ctx.builder.CreateInsertValue(strct, fldv, makeArrayRef(llvm_idx + i));
                                }
                            }
                        }
                        llvm_idx = ptindex;
                        fval = tindex;
                        if (jl_is_vecelement_type(ty))
                            fval = ctx.builder.CreateInsertValue(strct, fval, makeArrayRef(llvm_idx));
                    }
                    else {
                        Value *ptindex = emit_struct_gep(ctx, lt, strct, offs + fsz);
                        tbaa_decorate(ctx.tbaa().tbaa_unionselbyte, ctx.builder.CreateAlignedStore(tindex, ptindex, Align(1)));
                        if (!rhs_union.isghost)
                            emit_unionmove(ctx, dest, ctx.tbaa().tbaa_stack, fval_info, nullptr);
                    }
                }
                else {
                    fval = emit_unbox(ctx, fty, fval_info, jtype, dest, ctx.tbaa().tbaa_stack);
                }
                if (init_as_value) {
                    assert(fval);
                    if (jl_is_vecelement_type(ty))
                        strct = fval;  // VecElement type comes unwrapped in LLVM.
                    else if (lt->isVectorTy())
                        strct = ctx.builder.CreateInsertElement(strct, fval, ConstantInt::get(getInt32Ty(ctx.builder.getContext()), llvm_idx));
                    else if (lt->isAggregateType())
                        strct = ctx.builder.CreateInsertValue(strct, fval, makeArrayRef(llvm_idx));
                    else
                        assert(false);
                }
            }
            for (size_t i = nargs; i < nf; i++) {
                if (!jl_field_isptr(sty, i) && jl_is_uniontype(jl_field_type(sty, i))) {
                    unsigned offs = jl_field_offset(sty, i);
                    int fsz = jl_field_size(sty, i) - 1;
                    unsigned llvm_idx = convert_struct_offset(ctx, cast<StructType>(lt), offs + fsz);
                    if (init_as_value)
                        strct = ctx.builder.CreateInsertValue(strct, ConstantInt::get(getInt8Ty(ctx.builder.getContext()), 0), makeArrayRef(llvm_idx));
                    else
                        tbaa_decorate(ctx.tbaa().tbaa_unionselbyte, ctx.builder.CreateAlignedStore(
                                ConstantInt::get(getInt8Ty(ctx.builder.getContext()), 0),
                                ctx.builder.CreateConstInBoundsGEP2_32(lt, strct, 0, llvm_idx),
                                Align(1)));
                }
            }
            if (type_is_ghost(lt))
                return mark_julia_const(sty->instance, ctx.tbaa());
            else if (init_as_value)
                return mark_julia_type(ctx, strct, false, ty);
            else
                return mark_julia_slot(strct, ty, NULL, ctx.tbaa(), ctx.tbaa().tbaa_stack);
        }
        Value *strct = emit_allocobj(ctx, jl_datatype_size(sty),
                                     literal_pointer_val(ctx, (jl_value_t*)ty));
        jl_cgval_t strctinfo = mark_julia_type(ctx, strct, true, ty);
        strct = decay_derived(ctx, strct);
        undef_derived_strct(ctx.builder, strct, sty, strctinfo.tbaa);
        for (size_t i = nargs; i < nf; i++) {
            if (!jl_field_isptr(sty, i) && jl_is_uniontype(jl_field_type(sty, i))) {
                tbaa_decorate(ctx.tbaa().tbaa_unionselbyte, ctx.builder.CreateAlignedStore(
                        ConstantInt::get(getInt8Ty(ctx.builder.getContext()), 0),
                        ctx.builder.CreateInBoundsGEP(getInt8Ty(ctx.builder.getContext()), emit_bitcast(ctx, strct, getInt8PtrTy(ctx.builder.getContext())),
                                ConstantInt::get(getSizeTy(ctx.builder.getContext()), jl_field_offset(sty, i) + jl_field_size(sty, i) - 1)),
                        Align(1)));
            }
        }
        // TODO: verify that nargs <= nf (currently handled by front-end)
        for (size_t i = 0; i < nargs; i++) {
            const jl_cgval_t &rhs = argv[i];
            bool need_wb; // set to true if the store might cause the allocation of a box newer than the struct
            if (jl_field_isptr(sty, i))
                need_wb = !rhs.isboxed;
            else
                need_wb = false;
            emit_typecheck(ctx, rhs, jl_svecref(sty->types, i), "new"); // n.b. ty argument must be concrete
            emit_setfield(ctx, sty, strctinfo, i, rhs, jl_cgval_t(), need_wb, AtomicOrdering::NotAtomic, AtomicOrdering::NotAtomic, false, true, false, false, false, nullptr, "");
        }
        return strctinfo;
    }
    else {
        // 0 fields, ghost or bitstype
        if (jl_datatype_nbits(sty) == 0)
            return ghostValue(sty, ctx.tbaa());
        bool isboxed;
        Type *lt = julia_type_to_llvm(ctx, ty, &isboxed);
        assert(!isboxed);
        return mark_julia_type(ctx, UndefValue::get(lt), false, ty);
    }
}

static void emit_signal_fence(jl_codectx_t &ctx)
{
    ctx.builder.CreateFence(AtomicOrdering::SequentiallyConsistent, SyncScope::SingleThread);
}

static Value *emit_defer_signal(jl_codectx_t &ctx)
{
    Value *ptls = emit_bitcast(ctx, get_current_ptls(ctx),
                                        PointerType::get(T_sigatomic, 0));
    Constant *offset = ConstantInt::getSigned(getInt32Ty(ctx.builder.getContext()),
        offsetof(jl_tls_states_t, defer_signal) / sizeof(sig_atomic_t));
    return ctx.builder.CreateInBoundsGEP(T_sigatomic, ptls, ArrayRef<Value*>(offset), "jl_defer_signal");
}

#ifndef JL_NDEBUG
static int compare_cgparams(const jl_cgparams_t *a, const jl_cgparams_t *b)
{
    return
           (a->track_allocations == b->track_allocations) &&
           (a->code_coverage == b->code_coverage) &&
           (a->prefer_specsig == b->prefer_specsig) &&
           (a->gnu_pubnames == b->gnu_pubnames) &&
           (a->debug_info_kind == b->debug_info_kind) &&
           (a->lookup == b->lookup) &&
           (a->generic_context == b->generic_context);
}
#endif<|MERGE_RESOLUTION|>--- conflicted
+++ resolved
@@ -490,13 +490,8 @@
     // this function converts a Julia Type into the equivalent LLVM type
     if (isboxed) *isboxed = false;
     if (jt == (jl_value_t*)jl_bottom_type)
-<<<<<<< HEAD
-        return T_void;
+        return getVoidTy(ctxt);
     if (jl_is_concrete_immutable(jt) && !jl_is_arrayish_type(jt)) {
-=======
-        return getVoidTy(ctxt);
-    if (jl_is_concrete_immutable(jt)) {
->>>>>>> 99d4e655
         if (jl_datatype_nbits(jt) == 0)
             return getVoidTy(ctxt);
         Type *t = _julia_struct_to_llvm(ctx, ctxt, jt, isboxed);
