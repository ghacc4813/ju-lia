// This file is a part of Julia. License is MIT: https://julialang.org/license

// Note that this file is `#include`d by "signals-unix.c"

#include <mach/clock.h>
#include <mach/clock_types.h>
#include <mach/clock_reply.h>
#include <mach/mach_traps.h>
#include <mach/task.h>
#include <mach/mig_errors.h>
#include <AvailabilityMacros.h>
#include "mach_excServer.c"

#ifdef MAC_OS_X_VERSION_10_9
#include <sys/_types/_ucontext64.h>
#else
#define __need_ucontext64_t
#include <sys/_structs.h>
#endif

#include "julia_assert.h"
#include "julia_internal.h"

// private keymgr stuff
#define KEYMGR_GCC3_DW2_OBJ_LIST 302
enum {
  NM_ALLOW_RECURSION = 1,
  NM_RECURSION_ILLEGAL = 2
};
extern void _keymgr_set_and_unlock_processwide_ptr(unsigned int key, void *ptr);
extern int _keymgr_unlock_processwide_ptr(unsigned int key);
extern void *_keymgr_get_and_lock_processwide_ptr(unsigned int key);
extern int _keymgr_get_and_lock_processwide_ptr_2(unsigned int key, void **result);
extern int _keymgr_set_lockmode_processwide_ptr(unsigned int key, unsigned int mode);

// private dyld3/dyld4 stuff
extern void _dyld_atfork_prepare(void) __attribute__((weak_import));
extern void _dyld_atfork_parent(void) __attribute__((weak_import));
//extern void _dyld_fork_child(void) __attribute__((weak_import));

static void attach_exception_port(thread_port_t thread, int segv_only);

// low 16 bits are the thread id, the next 8 bits are the original gc_state
static arraylist_t suspended_threads;
<<<<<<< HEAD
=======
void jl_mach_gc_end(void)
{
    // Requires the safepoint lock to be held
    for (size_t i = 0; i < suspended_threads.len; i++) {
        uintptr_t item = (uintptr_t)suspended_threads.items[i];
        int16_t tid = (int16_t)item;
        int8_t gc_state = (int8_t)(item >> 8);
        jl_ptls_t ptls2 = jl_all_tls_states[tid];
        jl_atomic_store_release(&ptls2->gc_state, gc_state);
        thread_resume(pthread_mach_thread_np(ptls2->system_id));
    }
    suspended_threads.len = 0;
}

// Suspend the thread and return `1` if the GC is running.
// Otherwise return `0`
static int jl_mach_gc_wait(jl_ptls_t ptls2,
                           mach_port_t thread, int16_t tid)
{
    uv_mutex_lock(&safepoint_lock);
    if (!jl_atomic_load_relaxed(&jl_gc_running)) {
        // relaxed, since gets set to zero only while the safepoint_lock was held
        // this means we can tell if GC is done before we got the message or
        // the safepoint was enabled for SIGINT.
        uv_mutex_unlock(&safepoint_lock);
        return 0;
    }
    // Otherwise, set the gc state of the thread, suspend and record it
    // TODO: TSAN will complain that it never saw the faulting task do an
    // atomic release (it was in the kernel). And our attempt here does
    // nothing, since we are a different thread, and it is not transitive).
    //
    // This also means we are not making this thread available for GC work.
    // Eventually, we should probably release this signal to the original
    // thread, (return KERN_FAILURE instead of KERN_SUCCESS) so that it
    // triggers a SIGSEGV and gets handled by the usual codepath for unix.
    int8_t gc_state = ptls2->gc_state;
    jl_atomic_store_release(&ptls2->gc_state, JL_GC_STATE_WAITING);
    uintptr_t item = tid | (((uintptr_t)gc_state) << 16);
    arraylist_push(&suspended_threads, (void*)item);
    thread_suspend(thread);
    uv_mutex_unlock(&safepoint_lock);
    return 1;
}
>>>>>>> a4a0b04f

static mach_port_t segv_port = 0;

#define STR(x) #x
#define XSTR(x) STR(x)
#define HANDLE_MACH_ERROR(msg, retval) \
    if (retval != KERN_SUCCESS) { mach_error(msg XSTR(: __FILE__:__LINE__:), (retval)); jl_exit(1); }

void *mach_segv_listener(void *arg)
{
    (void)arg;
    while (1) {
        int ret = mach_msg_server(mach_exc_server, 2048, segv_port, MACH_MSG_TIMEOUT_NONE);
        jl_safe_printf("mach_msg_server: %s\n", mach_error_string(ret));
        jl_exit(128 + SIGSEGV);
    }
}


static void allocate_mach_handler()
{
    // ensure KEYMGR_GCC3_DW2_OBJ_LIST is initialized, as this requires malloc
    // and thus can deadlock when used without first initializing it.
    // Apple caused this problem in their libunwind in 10.9 (circa keymgr-28)
    // when they removed this part of the code from keymgr.
    // Much thanks to Apple for providing source code, or this would probably
    // have simply remained unsolved forever on their platform.
    // This is similar to just calling checkKeyMgrRegisteredFDEs
    // (this is quite thread-unsafe)
    if (_keymgr_set_lockmode_processwide_ptr(KEYMGR_GCC3_DW2_OBJ_LIST, NM_ALLOW_RECURSION))
        jl_error("_keymgr_set_lockmode_processwide_ptr failed");

    arraylist_new(&suspended_threads, jl_n_threads);
    pthread_t thread;
    pthread_attr_t attr;
    kern_return_t ret;
    mach_port_t self = mach_task_self();
    ret = mach_port_allocate(self, MACH_PORT_RIGHT_RECEIVE, &segv_port);
    HANDLE_MACH_ERROR("mach_port_allocate",ret);
    ret = mach_port_insert_right(self, segv_port, segv_port, MACH_MSG_TYPE_MAKE_SEND);
    HANDLE_MACH_ERROR("mach_port_insert_right",ret);
    // Alright, create a thread to serve as the listener for exceptions
    if (pthread_attr_init(&attr) != 0) {
        jl_error("pthread_attr_init failed");
    }
    pthread_attr_setdetachstate(&attr, PTHREAD_CREATE_DETACHED);
    if (pthread_create(&thread, &attr, mach_segv_listener, NULL) != 0) {
        jl_error("pthread_create failed");
    }
    pthread_attr_destroy(&attr);
    for (int16_t tid = 0; tid < jl_n_threads; tid++) {
        attach_exception_port(pthread_mach_thread_np(jl_all_tls_states[tid]->system_id), 0);
    }
}

#ifdef LLVMLIBUNWIND
volatile mach_port_t mach_profiler_thread = 0;
static kern_return_t profiler_segv_handler(
    mach_port_t exception_port,
    mach_port_t thread,
    mach_port_t task,
    exception_type_t exception,
    mach_exception_data_t code,
    mach_msg_type_number_t codeCnt);
#endif

#if defined(_CPU_X86_64_)
typedef x86_thread_state64_t host_thread_state_t;
typedef x86_exception_state64_t host_exception_state_t;
#define MACH_THREAD_STATE x86_THREAD_STATE64
#define MACH_THREAD_STATE_COUNT x86_THREAD_STATE64_COUNT
#define HOST_EXCEPTION_STATE x86_EXCEPTION_STATE64
#define HOST_EXCEPTION_STATE_COUNT x86_EXCEPTION_STATE64_COUNT

#elif defined(_CPU_AARCH64_)
typedef arm_thread_state64_t host_thread_state_t;
typedef arm_exception_state64_t host_exception_state_t;
#define MACH_THREAD_STATE ARM_THREAD_STATE64
#define MACH_THREAD_STATE_COUNT ARM_THREAD_STATE64_COUNT
#define HOST_EXCEPTION_STATE ARM_EXCEPTION_STATE64
#define HOST_EXCEPTION_STATE_COUNT ARM_EXCEPTION_STATE64_COUNT
#endif

static void jl_call_in_state(jl_ptls_t ptls2, host_thread_state_t *state,
                             void (*fptr)(void))
{
#ifdef _CPU_X86_64_
    uintptr_t rsp = state->__rsp;
#elif defined(_CPU_AARCH64_)
    uintptr_t rsp = state->__sp;
#else
#error "julia: throw-in-context not supported on this platform"
#endif
    if (ptls2 == NULL || ptls2->signal_stack == NULL || is_addr_on_sigstack(ptls2, (void*)rsp)) {
        rsp = (rsp - 256) & ~(uintptr_t)15; // redzone and re-alignment
    }
    else {
        rsp = (uintptr_t)ptls2->signal_stack + sig_stack_size;
    }
    assert(rsp % 16 == 0);

#ifdef _CPU_X86_64_
    rsp -= sizeof(void*);
    state->__rsp = rsp; // set stack pointer
    state->__rip = (uint64_t)fptr; // "call" the function
#elif defined(_CPU_AARCH64_)
    state->__sp = rsp;
    state->__pc = (uint64_t)fptr;
    state->__lr = 0;
#else
#error "julia: throw-in-context not supported on this platform"
#endif
}

#ifdef _CPU_X86_64_
int is_write_fault(host_exception_state_t exc_state) {
    return exc_reg_is_write_fault(exc_state.__err);
}
#elif defined(_CPU_AARCH64_)
int is_write_fault(host_exception_state_t exc_state) {
    return exc_reg_is_write_fault(exc_state.__esr);
}
#else
#warning Implement this query for consistent PROT_NONE handling
int is_write_fault(host_exception_state_t exc_state) {
    return 0;
}
#endif

static void jl_throw_in_thread(int tid, mach_port_t thread, jl_value_t *exception)
{
    unsigned int count = MACH_THREAD_STATE_COUNT;
    host_thread_state_t state;
    kern_return_t ret = thread_get_state(thread, MACH_THREAD_STATE, (thread_state_t)&state, &count);
    HANDLE_MACH_ERROR("thread_get_state", ret);
    jl_ptls_t ptls2 = jl_all_tls_states[tid];
    if (!jl_get_safe_restore()) {
        assert(exception);
        ptls2->bt_size =
            rec_backtrace_ctx(ptls2->bt_data, JL_MAX_BT_SIZE, (bt_context_t *)&state,
                              NULL /*current_task?*/);
        ptls2->sig_exception = exception;
    }
    jl_call_in_state(ptls2, &state, &jl_sig_throw);
    ret = thread_set_state(thread, MACH_THREAD_STATE, (thread_state_t)&state, count);
    HANDLE_MACH_ERROR("thread_set_state", ret);
}

static void segv_handler(int sig, siginfo_t *info, void *context)
{
    assert(sig == SIGSEGV || sig == SIGBUS);
    jl_task_t *ct = jl_get_current_task();
    if (jl_get_safe_restore()) { // restarting jl_ or jl_unwind_stepn
        jl_ptls_t ptls = ct == NULL ? NULL : ct->ptls;
        jl_call_in_state(ptls, (host_thread_state_t*)jl_to_bt_context(context), &jl_sig_throw);
    }
    else if (jl_addr_is_safepoint((uintptr_t)info->si_addr)) {
        jl_set_gc_and_wait();
        // Do not raise sigint on worker thread
        if (jl_atomic_load_relaxed(&ct->tid) != 0)
            return;
        if (ct->ptls->defer_signal) {
            jl_safepoint_defer_sigint();
        }
        else if (jl_safepoint_consume_sigint()) {
            jl_clear_force_sigint();
            jl_throw_in_ctx(ct, jl_interrupt_exception, sig, context);
        }
    } 
    else {
        sigdie_handler(sig, info, context);
    }
}

//mach_exc_server expects us to define this symbol locally
kern_return_t catch_mach_exception_raise(
    mach_port_t exception_port,
    mach_port_t thread,
    mach_port_t task,
    exception_type_t exception,
    mach_exception_data_t code,
    mach_msg_type_number_t codeCnt)
{
    unsigned int exc_count = HOST_EXCEPTION_STATE_COUNT;
    host_exception_state_t exc_state;
#ifdef LLVMLIBUNWIND
    if (thread == mach_profiler_thread) {
        return profiler_segv_handler(exception_port, thread, task, exception, code, codeCnt);
    }
#endif
    int16_t tid;
    jl_ptls_t ptls2 = NULL;
    for (tid = 0; tid < jl_n_threads; tid++) {
        jl_ptls_t _ptls2 = jl_all_tls_states[tid];
        if (pthread_mach_thread_np(_ptls2->system_id) == thread) {
            ptls2 = _ptls2;
            break;
        }
    }
    if (!ptls2) {
        // We don't know about this thread, let the kernel try another handler
        // instead. This shouldn't actually happen since we only register the
        // handler for the threads we know about.
        jl_safe_printf("ERROR: Exception handler triggered on unmanaged thread.\n");
        return KERN_INVALID_ARGUMENT;
    }
    if (exception == EXC_ARITHMETIC) {
        jl_throw_in_thread(tid, thread, jl_diverror_exception);
        return KERN_SUCCESS;
    }
    assert(exception == EXC_BAD_ACCESS);
    kern_return_t ret = thread_get_state(thread, HOST_EXCEPTION_STATE, (thread_state_t)&exc_state, &exc_count);
    HANDLE_MACH_ERROR("thread_get_state", ret);
#ifdef _CPU_X86_64_
    uint64_t fault_addr = exc_state.__faultvaddr;
#else
    uint64_t fault_addr = exc_state.__far;
#endif
    if (jl_addr_is_safepoint(fault_addr)) {
        if (jl_atomic_load_relaxed(&jl_gc_running))
            return KERN_FAILURE;
        if (ptls2->tid != 0)
            return KERN_SUCCESS;
        if (ptls2->defer_signal) {
            jl_safepoint_defer_sigint();
        }
        else if (jl_safepoint_consume_sigint()) {
            jl_clear_force_sigint();
            jl_throw_in_thread(tid, thread, jl_interrupt_exception);
        }
        return KERN_SUCCESS;
    }
    if (jl_get_safe_restore()) {
        jl_throw_in_thread(tid, thread, jl_stackovf_exception);
        return KERN_SUCCESS;
    }
#ifdef SEGV_EXCEPTION
    if (1) {
#else
    if (msync((void*)(fault_addr & ~(jl_page_size - 1)), 1, MS_ASYNC) == 0) { // check if this was a valid address
#endif
        jl_value_t *excpt;
        if (is_addr_on_stack(jl_atomic_load_relaxed(&ptls2->current_task), (void*)fault_addr)) {
            excpt = jl_stackovf_exception;
        }
#ifdef SEGV_EXCEPTION
        else if (msync((void*)(fault_addr & ~(jl_page_size - 1)), 1, MS_ASYNC) != 0) {
            // no page mapped at this address
            excpt = jl_segv_exception;
        }
#endif
        else {
            if (!is_write_fault(exc_state))
                return KERN_INVALID_ARGUMENT;
            excpt = jl_readonlymemory_exception;
        }
        jl_throw_in_thread(tid, thread, excpt);

        return KERN_SUCCESS;
    }
    else {
        thread0_exit_count++;
        jl_exit_thread0(128 + SIGSEGV, NULL, 0);
        return KERN_SUCCESS;
    }
}

//mach_exc_server expects us to define this symbol locally
kern_return_t catch_mach_exception_raise_state(
    mach_port_t exception_port,
    exception_type_t exception,
    const mach_exception_data_t code,
    mach_msg_type_number_t codeCnt,
    int *flavor,
    const thread_state_t old_state,
    mach_msg_type_number_t old_stateCnt,
    thread_state_t new_state,
    mach_msg_type_number_t *new_stateCnt)
{
    return KERN_INVALID_ARGUMENT; // we only use EXCEPTION_DEFAULT
}

//mach_exc_server expects us to define this symbol locally
kern_return_t catch_mach_exception_raise_state_identity(
    mach_port_t exception_port,
    mach_port_t thread,
    mach_port_t task,
    exception_type_t exception,
    mach_exception_data_t code,
    mach_msg_type_number_t codeCnt,
    int *flavor,
    thread_state_t old_state,
    mach_msg_type_number_t old_stateCnt,
    thread_state_t new_state,
    mach_msg_type_number_t *new_stateCnt)
{
    return KERN_INVALID_ARGUMENT; // we only use EXCEPTION_DEFAULT
}

static void attach_exception_port(thread_port_t thread, int segv_only)
{
    kern_return_t ret;
    // http://www.opensource.apple.com/source/xnu/xnu-2782.1.97/osfmk/man/thread_set_exception_ports.html
    exception_mask_t mask = EXC_MASK_BAD_ACCESS;
    if (!segv_only)
        mask |= EXC_MASK_ARITHMETIC;
    ret = thread_set_exception_ports(thread, mask, segv_port, EXCEPTION_DEFAULT | MACH_EXCEPTION_CODES, MACH_THREAD_STATE);
    HANDLE_MACH_ERROR("thread_set_exception_ports", ret);
}

static void jl_thread_suspend_and_get_state2(int tid, host_thread_state_t *ctx)
{
    jl_ptls_t ptls2 = jl_all_tls_states[tid];
    mach_port_t thread = pthread_mach_thread_np(ptls2->system_id);

    kern_return_t ret = thread_suspend(thread);
    HANDLE_MACH_ERROR("thread_suspend", ret);

    // Do the actual sampling
    unsigned int count = MACH_THREAD_STATE_COUNT;
    memset(ctx, 0, sizeof(*ctx));

    // Get the state of the suspended thread
    ret = thread_get_state(thread, MACH_THREAD_STATE, (thread_state_t)ctx, &count);
}

static void jl_thread_suspend_and_get_state(int tid, unw_context_t **ctx)
{
    static host_thread_state_t state;
    jl_thread_suspend_and_get_state2(tid, &state);
    *ctx = (unw_context_t*)&state;
}

static void jl_thread_resume(int tid, int sig)
{
    jl_ptls_t ptls2 = jl_all_tls_states[tid];
    mach_port_t thread = pthread_mach_thread_np(ptls2->system_id);
    kern_return_t ret = thread_resume(thread);
    HANDLE_MACH_ERROR("thread_resume", ret);
}

// Throw jl_interrupt_exception if the master thread is in a signal async region
// or if SIGINT happens too often.
static void jl_try_deliver_sigint(void)
{
    jl_ptls_t ptls2 = jl_all_tls_states[0];
    mach_port_t thread = pthread_mach_thread_np(ptls2->system_id);

    kern_return_t ret = thread_suspend(thread);
    HANDLE_MACH_ERROR("thread_suspend", ret);

    // This aborts `sleep` and other syscalls.
    ret = thread_abort(thread);
    HANDLE_MACH_ERROR("thread_abort", ret);

    jl_safepoint_enable_sigint();
    int force = jl_check_force_sigint();
    if (force || (!ptls2->defer_signal && ptls2->io_wait)) {
        jl_safepoint_consume_sigint();
        if (force)
            jl_safe_printf("WARNING: Force throwing a SIGINT\n");
        jl_clear_force_sigint();
        jl_throw_in_thread(0, thread, jl_interrupt_exception);
    }
    else {
        jl_wake_libuv();
    }

    ret = thread_resume(thread);
    HANDLE_MACH_ERROR("thread_resume", ret);
}

static void JL_NORETURN jl_exit_thread0_cb(int exitstate)
{
CFI_NORETURN
    jl_critical_error(exitstate - 128, NULL, jl_current_task);
    jl_exit(exitstate);
}

static void jl_exit_thread0(int exitstate, jl_bt_element_t *bt_data, size_t bt_size)
{
    jl_ptls_t ptls2 = jl_all_tls_states[0];
    mach_port_t thread = pthread_mach_thread_np(ptls2->system_id);

    host_thread_state_t state;
    jl_thread_suspend_and_get_state2(0, &state);
    unw_context_t *uc = (unw_context_t*)&state;

    // This aborts `sleep` and other syscalls.
    kern_return_t ret = thread_abort(thread);
    HANDLE_MACH_ERROR("thread_abort", ret);

    if (bt_data == NULL) {
        // Must avoid extended backtrace frames here unless we're sure bt_data
        // is properly rooted.
        ptls2->bt_size = rec_backtrace_ctx(ptls2->bt_data, JL_MAX_BT_SIZE, uc, NULL);
    }
    else {
        ptls2->bt_size = bt_size; // <= JL_MAX_BT_SIZE
        memcpy(ptls2->bt_data, bt_data, ptls2->bt_size * sizeof(bt_data[0]));
    }

    void (*exit_func)(int) = &_exit;
    if (thread0_exit_count <= 1) {
        exit_func = &jl_exit_thread0_cb;
    }
    else if (thread0_exit_count == 2) {
        exit_func = &exit;
    }
    else {
        exit_func = &_exit;
    }

#ifdef _CPU_X86_64_
    // First integer argument. Not portable but good enough =)
    state.__rdi = exitstate;
#elif defined(_CPU_AARCH64_)
    state.__x[0] = exitstate;
#else
#error Fill in first integer argument here
#endif
    jl_call_in_state(ptls2, &state, (void (*)(void))exit_func);
    unsigned int count = MACH_THREAD_STATE_COUNT;
    ret = thread_set_state(thread, MACH_THREAD_STATE, (thread_state_t)&state, count);
    HANDLE_MACH_ERROR("thread_set_state", ret);

    ret = thread_resume(thread);
    HANDLE_MACH_ERROR("thread_resume", ret);
}

static int profile_started = 0;
mach_timespec_t timerprof;
static pthread_t profiler_thread;
clock_serv_t clk;
static mach_port_t profile_port = 0;

#ifdef LLVMLIBUNWIND
volatile static int forceDwarf = -2;
static unw_context_t profiler_uc;

static kern_return_t profiler_segv_handler(
    mach_port_t exception_port,
    mach_port_t thread,
    mach_port_t task,
    exception_type_t exception,
    mach_exception_data_t code,
    mach_msg_type_number_t codeCnt)
{
    assert(thread == mach_profiler_thread);
    host_thread_state_t state;

    // Not currently unwinding. Raise regular segfault
    if (forceDwarf == -2)
        return KERN_INVALID_ARGUMENT;

    if (forceDwarf == 0)
        forceDwarf = 1;
    else
        forceDwarf = -1;

    unsigned int count = MACH_THREAD_STATE_COUNT;

    thread_get_state(thread, MACH_THREAD_STATE, (thread_state_t)&state, &count);

#ifdef _CPU_X86_64_
    // don't change cs fs gs rflags
    uint64_t cs = state.__cs;
    uint64_t fs = state.__fs;
    uint64_t gs = state.__gs;
    uint64_t rflags = state.__rflags;
#elif defined(_CPU_AARCH64_)
    uint64_t cpsr = state.__cpsr;
#else
#error Unknown CPU
#endif

    memcpy(&state, &profiler_uc, sizeof(state));

#ifdef _CPU_X86_64_
    state.__cs = cs;
    state.__fs = fs;
    state.__gs = gs;
    state.__rflags = rflags;
#else
    state.__cpsr = cpsr;
#endif

    kern_return_t ret = thread_set_state(thread, MACH_THREAD_STATE, (thread_state_t)&state, count);
    HANDLE_MACH_ERROR("thread_set_state", ret);

    return KERN_SUCCESS;
}
#endif

// WARNING: we are unable to handle sigsegv while the dlsymlock is held
static int jl_lock_profile_mach(int dlsymlock)
{
    jl_lock_profile();
    // workaround for old keymgr bugs
    void *unused = NULL;
    int keymgr_locked = _keymgr_get_and_lock_processwide_ptr_2(KEYMGR_GCC3_DW2_OBJ_LIST, &unused) == 0;
    // workaround for new dlsym4 bugs (API and bugs introduced in macOS 12.1)
    if (dlsymlock && _dyld_atfork_prepare != NULL && _dyld_atfork_parent != NULL)
        _dyld_atfork_prepare();
    return keymgr_locked;
}

static void jl_unlock_profile_mach(int dlsymlock, int keymgr_locked)
{
    if (dlsymlock && _dyld_atfork_prepare != NULL && _dyld_atfork_parent != NULL) \
        _dyld_atfork_parent(); \
    if (keymgr_locked)
        _keymgr_unlock_processwide_ptr(KEYMGR_GCC3_DW2_OBJ_LIST);
    jl_unlock_profile();
}

#define jl_lock_profile()       int keymgr_locked = jl_lock_profile_mach(1)
#define jl_unlock_profile()     jl_unlock_profile_mach(1, keymgr_locked)

void *mach_profile_listener(void *arg)
{
    (void)arg;
    const int max_size = 512;
    attach_exception_port(mach_thread_self(), 1);
#ifdef LLVMLIBUNWIND
    mach_profiler_thread = mach_thread_self();
#endif
    mig_reply_error_t *bufRequest = (mig_reply_error_t*)malloc_s(max_size);
    while (1) {
        kern_return_t ret = mach_msg(&bufRequest->Head, MACH_RCV_MSG,
                                     0, max_size, profile_port,
                                     MACH_MSG_TIMEOUT_NONE, MACH_PORT_NULL);
        HANDLE_MACH_ERROR("mach_msg", ret);
        // sample each thread, round-robin style in reverse order
        // (so that thread zero gets notified last)
        int keymgr_locked = jl_lock_profile_mach(0);
        jl_shuffle_int_array_inplace(profile_round_robin_thread_order, jl_n_threads, &profile_cong_rng_seed);
        for (int idx = jl_n_threads; idx-- > 0; ) {
            // Stop the threads in the random round-robin order.
            int i = profile_round_robin_thread_order[idx];
            // if there is no space left, break early
            if (jl_profile_is_buffer_full()) {
                jl_profile_stop_timer();
                break;
            }

            if (_dyld_atfork_prepare != NULL && _dyld_atfork_parent != NULL)
                _dyld_atfork_prepare(); // briefly acquire the dlsym lock
            host_thread_state_t state;
            jl_thread_suspend_and_get_state2(i, &state);
            unw_context_t *uc = (unw_context_t*)&state;
            if (_dyld_atfork_prepare != NULL && _dyld_atfork_parent != NULL)
                _dyld_atfork_parent(); // quickly release the dlsym lock

            if (running) {
#ifdef LLVMLIBUNWIND
                /*
                 *  Unfortunately compact unwind info is incorrectly generated for quite a number of
                 *  libraries by quite a large number of compilers. We can fall back to DWARF unwind info
                 *  in some cases, but in quite a number of cases (especially libraries not compiled in debug
                 *  mode, only the compact unwind info may be available). Even more unfortunately, there is no
                 *  way to detect such bogus compact unwind info (other than noticing the resulting segfault).
                 *  What we do here is ugly, but necessary until the compact unwind info situation improves.
                 *  We try to use the compact unwind info and if that results in a segfault, we retry with DWARF info.
                 *  Note that in a small number of cases this may result in bogus stack traces, but at least the topmost
                 *  entry will always be correct, and the number of cases in which this is an issue is rather small.
                 *  Other than that, this implementation is not incorrect as the other thread is paused while we are profiling
                 *  and during stack unwinding we only ever read memory, but never write it.
                 */

                forceDwarf = 0;
                unw_getcontext(&profiler_uc); // will resume from this point if the next lines segfault at any point

                if (forceDwarf == 0) {
                    // Save the backtrace
                    bt_size_cur += rec_backtrace_ctx((jl_bt_element_t*)bt_data_prof + bt_size_cur, bt_size_max - bt_size_cur - 1, uc, NULL);
                }
                else if (forceDwarf == 1) {
                    bt_size_cur += rec_backtrace_ctx_dwarf((jl_bt_element_t*)bt_data_prof + bt_size_cur, bt_size_max - bt_size_cur - 1, uc, NULL);
                }
                else if (forceDwarf == -1) {
                    jl_safe_printf("WARNING: profiler attempt to access an invalid memory location\n");
                }

                forceDwarf = -2;
#else
                bt_size_cur += rec_backtrace_ctx((jl_bt_element_t*)bt_data_prof + bt_size_cur, bt_size_max - bt_size_cur - 1, uc, NULL);
#endif
                jl_ptls_t ptls = jl_all_tls_states[i];

                // store threadid but add 1 as 0 is preserved to indicate end of block
                bt_data_prof[bt_size_cur++].uintptr = ptls->tid + 1;

                // store task id
                bt_data_prof[bt_size_cur++].jlvalue = (jl_value_t*)jl_atomic_load_relaxed(&ptls->current_task);

                // store cpu cycle clock
                bt_data_prof[bt_size_cur++].uintptr = cycleclock();

                // store whether thread is sleeping but add 1 as 0 is preserved to indicate end of block
                bt_data_prof[bt_size_cur++].uintptr = jl_atomic_load_relaxed(&ptls->sleep_check_state) + 1;

                // Mark the end of this block with two 0's
                bt_data_prof[bt_size_cur++].uintptr = 0;
                bt_data_prof[bt_size_cur++].uintptr = 0;
            }
            // We're done! Resume the thread.
            jl_thread_resume(i, 0);
        }
        jl_unlock_profile_mach(0, keymgr_locked);
        if (running) {
            jl_check_profile_autostop();
            // Reset the alarm
            kern_return_t ret = clock_alarm(clk, TIME_RELATIVE, timerprof, profile_port);
            HANDLE_MACH_ERROR("clock_alarm", ret)
        }
    }
}

JL_DLLEXPORT int jl_profile_start_timer(void)
{
    kern_return_t ret;
    if (!profile_started) {
        mach_port_t self = mach_task_self();

        ret = host_get_clock_service(mach_host_self(), SYSTEM_CLOCK, (clock_serv_t *)&clk);
        HANDLE_MACH_ERROR("host_get_clock_service", ret);

        ret = mach_port_allocate(self, MACH_PORT_RIGHT_RECEIVE, &profile_port);
        HANDLE_MACH_ERROR("mach_port_allocate", ret);

        // Alright, create a thread to serve as the listener for exceptions
        pthread_attr_t attr;
        if (pthread_attr_init(&attr) != 0) {
            jl_error("pthread_attr_init failed");
        }
        pthread_attr_setdetachstate(&attr, PTHREAD_CREATE_DETACHED);
        if (pthread_create(&profiler_thread, &attr, mach_profile_listener, NULL) != 0) {
            jl_error("pthread_create failed");
        }
        pthread_attr_destroy(&attr);

        profile_started = 1;
    }

    timerprof.tv_sec = nsecprof/GIGA;
    timerprof.tv_nsec = nsecprof%GIGA;

    running = 1;
    // ensure the alarm is running
    ret = clock_alarm(clk, TIME_RELATIVE, timerprof, profile_port);
    HANDLE_MACH_ERROR("clock_alarm", ret);

    return 0;
}

JL_DLLEXPORT void jl_profile_stop_timer(void)
{
    running = 0;
}<|MERGE_RESOLUTION|>--- conflicted
+++ resolved
@@ -42,53 +42,6 @@
 
 // low 16 bits are the thread id, the next 8 bits are the original gc_state
 static arraylist_t suspended_threads;
-<<<<<<< HEAD
-=======
-void jl_mach_gc_end(void)
-{
-    // Requires the safepoint lock to be held
-    for (size_t i = 0; i < suspended_threads.len; i++) {
-        uintptr_t item = (uintptr_t)suspended_threads.items[i];
-        int16_t tid = (int16_t)item;
-        int8_t gc_state = (int8_t)(item >> 8);
-        jl_ptls_t ptls2 = jl_all_tls_states[tid];
-        jl_atomic_store_release(&ptls2->gc_state, gc_state);
-        thread_resume(pthread_mach_thread_np(ptls2->system_id));
-    }
-    suspended_threads.len = 0;
-}
-
-// Suspend the thread and return `1` if the GC is running.
-// Otherwise return `0`
-static int jl_mach_gc_wait(jl_ptls_t ptls2,
-                           mach_port_t thread, int16_t tid)
-{
-    uv_mutex_lock(&safepoint_lock);
-    if (!jl_atomic_load_relaxed(&jl_gc_running)) {
-        // relaxed, since gets set to zero only while the safepoint_lock was held
-        // this means we can tell if GC is done before we got the message or
-        // the safepoint was enabled for SIGINT.
-        uv_mutex_unlock(&safepoint_lock);
-        return 0;
-    }
-    // Otherwise, set the gc state of the thread, suspend and record it
-    // TODO: TSAN will complain that it never saw the faulting task do an
-    // atomic release (it was in the kernel). And our attempt here does
-    // nothing, since we are a different thread, and it is not transitive).
-    //
-    // This also means we are not making this thread available for GC work.
-    // Eventually, we should probably release this signal to the original
-    // thread, (return KERN_FAILURE instead of KERN_SUCCESS) so that it
-    // triggers a SIGSEGV and gets handled by the usual codepath for unix.
-    int8_t gc_state = ptls2->gc_state;
-    jl_atomic_store_release(&ptls2->gc_state, JL_GC_STATE_WAITING);
-    uintptr_t item = tid | (((uintptr_t)gc_state) << 16);
-    arraylist_push(&suspended_threads, (void*)item);
-    thread_suspend(thread);
-    uv_mutex_unlock(&safepoint_lock);
-    return 1;
-}
->>>>>>> a4a0b04f
 
 static mach_port_t segv_port = 0;
 
