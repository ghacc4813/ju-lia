#!/usr/bin/env julia
# This file is a part of Julia. License is MIT: https://julialang.org/license

# Build a system image binary at sysimg_path.dlext. Allow insertion of a userimg via
# userimg_path.  If sysimg_path.dlext is currently loaded into memory, don't continue
# unless force is set to true. Allow targeting of a CPU architecture via cpu_target.
<<<<<<< HEAD

default_sysimg_path(debug=false) = joinpath(dirname(JULIA_HOME), "lib", "julia", debug ? "sys-debug" : "sys")
=======
function default_sysimg_path(debug=false)
    if Sys.isunix()
        splitext(Libdl.dlpath(debug ? "sys-debug" : "sys"))[1]
    else
        joinpath(dirname(JULIA_HOME), "lib", "julia", debug ? "sys-debug" : "sys")
    end
end
>>>>>>> 797ad475

"""
    build_sysimg(sysimg_path=default_sysimg_path(), cpu_target="native", userimg_path=nothing; force=false)

Rebuild the system image. Store it in `sysimg_path`, which defaults to a file named `sys.ji`
that sits in the same folder as `libjulia.{so,dylib}`, except on Windows where it defaults
to `JULIA_HOME/../lib/julia/sys.ji`.  Use the cpu instruction set given by `cpu_target`.
Valid CPU targets are the same as for the `-C` option to `julia`, or the `-march` option to
`gcc`.  Defaults to `native`, which means to use all CPU instructions available on the
current processor. Include the user image file given by `userimg_path`, which should contain
directives such as `using MyPackage` to include that package in the new system image. New
system image will not replace an older image unless `force` is set to true.
"""
function build_sysimg(sysimg_path=nothing, cpu_target="native", userimg_path=nothing; force=false, debug=false)
    if sysimg_path === nothing
        sysimg_path = default_sysimg_path(debug)
    end

    # Quit out if a sysimg is already loaded and is in the same spot as sysimg_path, unless forcing
    sysimg = Libdl.dlopen_e("sys")
    if sysimg != C_NULL
        if !force && Base.samefile(Libdl.dlpath(sysimg), "$(sysimg_path).$(Libdl.dlext)")
            info("System image already loaded at $(Libdl.dlpath(sysimg)), set force=true to override.")
            return nothing
        end
    end

    # Canonicalize userimg_path before we enter the base_dir
    if userimg_path !== nothing
        userimg_path = abspath(userimg_path)
    end

    # Enter base and setup some useful paths
    base_dir = dirname(Base.find_source_file("sysimg.jl"))
    cd(base_dir) do
        julia = joinpath(JULIA_HOME, debug ? "julia-debug" : "julia")
        cc, warn_msg = find_system_compiler()

        # Ensure we have write-permissions to wherever we're trying to write to
        try
            touch("$sysimg_path.ji")
        catch
            err_msg =  "Unable to modify $sysimg_path.ji, ensure parent directory exists "
            err_msg *= "and is writable; absolute paths work best.)"
            error(err_msg)
        end

        # Copy in userimg.jl if it exists
        if userimg_path !== nothing
            if !isfile(userimg_path)
                error("$userimg_path is not found, ensure it is an absolute path.")
            end
            if isfile("userimg.jl")
                error("$(joinpath(base_dir, "userimg.jl")) already exists, delete manually to continue.")
            end
            cp(userimg_path, "userimg.jl")
        end
        try
            # Start by building inference.{ji,o}
            inference_path = joinpath(dirname(sysimg_path), "inference")
            info("Building inference.o")
            info("$julia -C $cpu_target --output-ji $inference_path.ji --output-o $inference_path.o coreimg.jl")
            run(`$julia -C $cpu_target --output-ji $inference_path.ji --output-o $inference_path.o coreimg.jl`)

            # Bootstrap off of that to create sys.{ji,o}
            info("Building sys.o")
            info("$julia -C $cpu_target --output-ji $sysimg_path.ji --output-o $sysimg_path.o -J $inference_path.ji --startup-file=no sysimg.jl")
            run(`$julia -C $cpu_target --output-ji $sysimg_path.ji --output-o $sysimg_path.o -J $inference_path.ji --startup-file=no sysimg.jl`)

            if cc !== nothing
                link_sysimg(sysimg_path, cc, debug)
                !isempty(warn_msg) && foreach(warn, warn_msg)
            else
                !isempty(warn_msg) && foreach(warn, warn_msg)
                info("System image successfully built at $sysimg_path.ji.")
            end

            if !Base.samefile("$(default_sysimg_path(debug)).ji", "$sysimg_path.ji")
                if isfile("$sysimg_path.$(Libdl.dlext)")
                    info("To run Julia with this image loaded, run: `julia -J $sysimg_path.$(Libdl.dlext)`.")
                else
                    info("To run Julia with this image loaded, run: `julia -J $sysimg_path.ji`.")
                end
            else
                info("Julia will automatically load this system image at next startup.")
            end
        finally
            # Cleanup userimg.jl
            if userimg_path !== nothing && isfile("userimg.jl")
                rm("userimg.jl")
            end
        end
    end
end

# Search for a compiler to link sys.o into sys.dl_ext. Honor LD environment variable.
function find_system_compiler()
    cc = nothing
    warn_msg = String[] # save warning messages into an array

    # On Windows, check to see if WinRPM is installed, and if so, see if gcc is installed
    if Sys.iswindows()
        try
            eval(Main, :(using WinRPM))
            winrpmgcc = joinpath(WinRPM.installdir, "usr", "$(Sys.ARCH)-w64-mingw32",
                "sys-root", "mingw", "bin", "gcc.exe")
            if success(`$winrpmgcc --version`)
                cc = winrpmgcc
            else
                throw()
            end
        catch
            push!(warn_msg, "Install GCC via `Pkg.add(\"WinRPM\"); WinRPM.install(\"gcc\")` to generate sys.dll for faster startup times.")
        end
    end

    if haskey(ENV, "CC")
        if !success(`$(ENV["CC"]) -v`)
            push!(warn_msg, "Using compiler override $(ENV["CC"]), but unable to run `$(ENV["CC"]) -v`.")
        end
        cc = ENV["CC"]
    end

    # See if `cc` exists
    try
        if success(`cc -v`)
            cc = "cc"
        end
    end

    if cc === nothing
        push!(warn_msg, "No supported compiler found; startup times will be longer.")
    end

    return cc, warn_msg
end

# Link sys.o into sys.$(dlext)
function link_sysimg(sysimg_path=nothing, cc=find_system_compiler(), debug=false)
    if sysimg_path === nothing
        sysimg_path = default_sysimg_path(debug)
    end
    julia_libdir = dirname(Libdl.dlpath(debug ? "libjulia-debug" : "libjulia"))

    FLAGS = ["-L$julia_libdir"]

    push!(FLAGS, "-shared")
    push!(FLAGS, debug ? "-ljulia-debug" : "-ljulia")
    if Sys.iswindows()
        push!(FLAGS, "-lssp")
    end

    sysimg_file = "$sysimg_path.$(Libdl.dlext)"
    info("Linking sys.$(Libdl.dlext)")
    info("$cc $(join(FLAGS, ' ')) -o $sysimg_file $sysimg_path.o")
    # Windows has difficulties overwriting a file in use so we first link to a temp file
    if Sys.iswindows() && isfile(sysimg_file)
        if success(pipeline(`$cc $FLAGS -o $sysimg_path.tmp $sysimg_path.o`; stdout=STDOUT, stderr=STDERR))
            mv(sysimg_file, "$sysimg_file.old"; remove_destination=true)
            mv("$sysimg_path.tmp", sysimg_file; remove_destination=true)
        end
    else
        run(`$cc $FLAGS -o $sysimg_file $sysimg_path.o`)
    end
    info("System image successfully built at $sysimg_path.$(Libdl.dlext)")
    return
end

# When running this file as a script, try to do so with default values. If arguments are passed
# in, use them as the arguments to build_sysimg above.
# Also check whether we are running `genstdlib.jl`, in which case we don't want to build a
# system image and instead only need `build_sysimg`'s docstring to be available.
if !isdefined(Main, :GenStdLib) && !isinteractive()
    if length(ARGS) > 5 || ("--help" in ARGS || "-h" in ARGS)
        println("Usage: build_sysimg.jl <sysimg_path> <cpu_target> <usrimg_path.jl> [--force] [--debug] [--help]")
        println("   <sysimg_path>    is an absolute, extensionless path to store the system image at")
        println("   <cpu_target>     is an LLVM cpu target to build the system image against")
        println("   <usrimg_path.jl> is the path to a user image to be baked into the system image")
        println("   --debug          Using julia-debug instead of julia to build the system image")
        println("   --force          Set if you wish to overwrite the default system image")
        println("   --help           Print out this help text and exit")
        println()
        println(" Example:")
        println("   build_sysimg.jl /usr/local/lib/julia/sys core2 ~/my_usrimg.jl --force")
        println()
        println(" Running this script with no arguments is equivalent to:")
        println("   build_sysimg.jl $(default_sysimg_path()) native")
        return 0
    end

    debug_flag = "--debug" in ARGS
    filter!(x -> x != "--debug", ARGS)
    force_flag = "--force" in ARGS
    filter!(x -> x != "--force", ARGS)
    build_sysimg(ARGS...; force=force_flag, debug=debug_flag)
end<|MERGE_RESOLUTION|>--- conflicted
+++ resolved
@@ -4,18 +4,7 @@
 # Build a system image binary at sysimg_path.dlext. Allow insertion of a userimg via
 # userimg_path.  If sysimg_path.dlext is currently loaded into memory, don't continue
 # unless force is set to true. Allow targeting of a CPU architecture via cpu_target.
-<<<<<<< HEAD
-
 default_sysimg_path(debug=false) = joinpath(dirname(JULIA_HOME), "lib", "julia", debug ? "sys-debug" : "sys")
-=======
-function default_sysimg_path(debug=false)
-    if Sys.isunix()
-        splitext(Libdl.dlpath(debug ? "sys-debug" : "sys"))[1]
-    else
-        joinpath(dirname(JULIA_HOME), "lib", "julia", debug ? "sys-debug" : "sys")
-    end
-end
->>>>>>> 797ad475
 
 """
     build_sysimg(sysimg_path=default_sysimg_path(), cpu_target="native", userimg_path=nothing; force=false)
