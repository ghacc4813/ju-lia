#!/usr/bin/env julia
# This file is a part of Julia. License is MIT: https://julialang.org/license

# Adds the julia license line `new_license` to configured file extensions in `rootdirs`.
#
# Option `old_license` to remove an existing license first in case one wants to change the
# license text in the future.
#
# Checks also if somewhere else in the file the license text is found (`copy/past error`)
# and if possible deletes such lines - if other text is on the same line it raises an error.

### CONFIG HERE

const print_result = true  # prints files which where not processed.

const rootdirs = [
    "../base",
    "../contrib",
    "../src",
    "../stdlib",
]

# to exculde whole sub directories
const excludedirs = [
    # see: https://github.com/JuliaLang/julia/pull/11073#issuecomment-98090053
<<<<<<< HEAD
    "../base/grisu",
=======
>>>>>>> d7da2a4a
    "../base/ryu",
    "../src/flisp",
    "../stdlib/TOML/test/testfiles",
    "../test/testhelpers/allocation_file.jl",
]

const skipfiles = [
    "../contrib/add_license_to_files.jl",
    # files to check - already copyright
    # see: https://github.com/JuliaLang/julia/pull/11073#issuecomment-98099389
    "../base/special/trig.jl",
    "../base/special/exp.jl",
    "../base/special/rem_pio2.jl",
    #
    "../src/abi_llvm.cpp",
    "../src/abi_ppc64le.cpp",
    "../src/abi_win32.cpp",
    "../src/abi_win64.cpp",
    "../src/abi_x86.cpp",
    "../src/abi_x86_64.cpp",
    "../src/disasm.cpp",
    "../src/getopt.c",
    "../src/getopt.h",
    "../src/support/END.h",
    "../src/support/ENTRY.amd64.h",
    "../src/support/ENTRY.i387.h",
    "../src/support/MurmurHash3.c",
    "../src/support/MurmurHash3.h",
    "../src/support/asprintf.c",
    "../src/support/dirname.c",
    "../src/support/strptime.c",
    "../src/support/strtod.c",
    "../src/support/tzfile.h",
    "../src/support/utf8.c",
    "../src/crc32c.c",
]

const ext_prefix = Dict([
    (".jl", "# "),
    (".sh", "# "),
    (".h", "// "),
    (".c", "// "),
    (".cpp", "// "),
])

const new_license = "This file is a part of Julia. License is MIT: https://julialang.org/license"

# Old License text if such should be first removed - or empty string
const old_license = ""

### END CONFIG HERE


function check_lines!(
    path::AbstractString, lines::Vector, checktxt::AbstractString,
    prefix::AbstractString, oldcheck::Bool)
    remove = []
    for i in 1:length(lines)
        line = lines[i]
        if occursin(checktxt, line)
            if strip(line) == strip(prefix * checktxt) || strip(line) == strip(checktxt)
                push!(remove, i)
            else
                error(string("`path` contains an additional line with ",
                         oldcheck ? "old" : "new",
                         " license.\nlinenum: $(i): $(line) \n`path:` $(path)\n",
                         "Fix this first or add the file to `skipfiles`.\n\n"))
            end
        end
    end
    deleteat!(lines, remove)
end

license_linenum(line) = startswith(strip(line), "#!") ? 2 : 1

# Collects all absolute file paths in rootdir inclusive subdirs
function getfilespaths!(filepaths::Vector, rootdir::AbstractString)
    isdir(rootdir) || error(string("`rootdir` must be an directory. "))
    abs_rootdir = abspath(rootdir)
    for name in readdir(abs_rootdir)
        path = joinpath(abs_rootdir, name)
        if isdir(path)
            getfilespaths!(filepaths, path)
        else
            push!(filepaths, joinpath(abs_rootdir, name))
        end
    end
end

function add_license_line!(unprocessed::Vector, src::AbstractString, new_license::AbstractString,
                          old_license::AbstractString, ext_prefix::Dict, abs_excludedirs::Vector,
                                                                               skipfiles::Vector)

    for name in readdir(src)
        path = normpath(joinpath(src, name))
        if isdir(path)
            if path in abs_excludedirs
                getfilespaths!(unprocessed, path)
                continue
            else
                add_license_line!(unprocessed, path, new_license, old_license,
                                  ext_prefix, abs_excludedirs, skipfiles)
            end
        elseif path in skipfiles
            push!(unprocessed, path)
            continue
        else
            ext = splitext(path)[2]
            if ext in keys(ext_prefix)
                prefix = ext_prefix[ext]
                f = open(path, "r")
                lines = readlines(f, keep=true)
                close(f)
                isempty(lines) && (push!(unprocessed, path); continue)
                isempty(old_license) || check_lines!(path, lines, old_license, prefix, true)
                check_lines!(path, lines, new_license, prefix, false)
                isempty(lines) && continue  # file consisting of just license header
                # check shebang file
                linenum = license_linenum(lines[1])
                if !isempty(strip(lines[linenum]))
                    insert!(lines, linenum, string(prefix, new_license, "\n\n"))
                else
                    insert!(lines, linenum, string(prefix, new_license, "\n"))
                end
                open(path, "w") do f
                    for line in lines
                        write(f, line)
                    end
                end
            else
                push!(unprocessed, path)
            end
        end
    end
    return unprocessed
end

# Returns a new Vector with all absolute path: raises an error if path does not exist
function abspaths(A::Vector)
    abs_A = []
    for p in A
        abs_p = isabspath(p) ? normpath(p) : normpath(joinpath(@__DIR__, p))
        ispath(abs_p) || error(string("`abs_p` seems not to be an existing path. ",
                                      "Adjust your configuration: <", p, "> : ", abs_p, "\n"))
        push!(abs_A, abs_p)
    end
    return abs_A
end

function add_license(rootdirs::Vector, new_license::AbstractString, old_license::AbstractString,
                     ext_prefix::Dict, excludedirs::Vector, skipfiles::Vector, print_result::Bool)
    isempty(strip(new_license)) && error("`new_license` may not only contain white space.")
    abs_skipfiles = abspaths(skipfiles)
    abs_rootdirs = abspaths(rootdirs)
    abs_excludedirs = abspaths(excludedirs)
    for p in abs_rootdirs
        p in abs_excludedirs && error(string("Seems one of the `rootdirs` is also included in ",
                                             "the `excludedirs`. `rootdirs`: ", p))
        unprocessed = []
        add_license_line!(unprocessed, p, new_license, old_license, ext_prefix,
                                                abs_excludedirs, abs_skipfiles)
        if print_result
            println("\nUnprocessed files in rootdir: <$(p)>\n")
            for file in unprocessed
                println("  <", basename(file), "> : ", file)
            end
        end
    end
end


## ---------------

add_license(rootdirs, new_license, old_license, ext_prefix, excludedirs, skipfiles, print_result)<|MERGE_RESOLUTION|>--- conflicted
+++ resolved
@@ -23,10 +23,6 @@
 # to exculde whole sub directories
 const excludedirs = [
     # see: https://github.com/JuliaLang/julia/pull/11073#issuecomment-98090053
-<<<<<<< HEAD
-    "../base/grisu",
-=======
->>>>>>> d7da2a4a
     "../base/ryu",
     "../src/flisp",
     "../stdlib/TOML/test/testfiles",
