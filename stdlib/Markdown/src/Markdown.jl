--- conflicted
+++ resolved
@@ -4,11 +4,7 @@
     Markdown
 
 Tools for working with the Markdown file format. Mainly for documentation.
-<<<<<<< HEAD
-The `Markdown` module provides the (internal) `MD`(@ref) type as well as the string 
-=======
-The `Markdown` module provides the (internal) `MD` struct (type?) as well as the string 
->>>>>>> 0b21b529
+The `Markdown` module provides the (internal) [`MD`](@ref) type as well as the string 
 literals `md"..."` and `doc"..."`.
 """
 module Markdown
@@ -49,7 +45,6 @@
 end
 
 """
-<<<<<<< HEAD
     @md_str -> MD
 
 Parse the given string as Markdown text and return a corresponding [`MD`](@ref) object.
@@ -62,16 +57,6 @@
 
 julia> typeof(s)
 Markdown.MD
-=======
-    macro md_str(s)
-
-Parse the given string as Markdown text and return a corresponding `Markdown.MD` object.
-
-# Example
-```jldoctest
-julia> html(md"# Hello, world!")
-"<h1>Hello, world&#33;</h1>\\n"
->>>>>>> 0b21b529
 
 ```
 """
@@ -87,7 +72,6 @@
 doc_str(md::AbstractString, source::LineNumberNode, mod::Module) = doc_str(parse(md), source, mod)
 
 """
-<<<<<<< HEAD
     @doc_str -> MD
 
 Parse the given string as Markdown text, add line and module information and return a 
@@ -95,12 +79,6 @@
 
 `@doc_str`` can be used in conjunction with the [`Base.Docs`](@ref) module. Please also refer to
 the manual section on [documentation](@ref man-documentation) for more information.
-=======
-    macro doc_str(s)
-
-Parse the given string as Markdown text, add line and module information and return a 
-corresponding `Markdown.MD` object.
->>>>>>> 0b21b529
 """
 macro doc_str(s::AbstractString, t...)
     docexpr(__source__, __module__, s, t...)
