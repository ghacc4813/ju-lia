# This file is a part of Julia. License is MIT: https://julialang.org/license

# highlighting settings
const highlighting = Dict{Symbol, Bool}(
    :warntype => true,
    :llvm => true,
    :native => true,
)

const llstyle = Dict{Symbol, Tuple{Bool, Union{Symbol, Int}}}(
    :default     => (false, :normal), # e.g. comma, equal sign, unknown token
    :comment     => (false, :light_black),
    :label       => (false, :light_red),
    :instruction => ( true, :light_cyan),
    :type        => (false, :cyan),
    :number      => (false, :yellow),
    :bracket     => (false, :yellow),
    :variable    => (false, :normal), # e.g. variable, register
    :keyword     => (false, :light_magenta),
    :funcname    => (false, :light_yellow),
)

function printstyled_ll(io::IO, x, s::Symbol, trailing_spaces="")
    printstyled(io, x, bold=llstyle[s][1], color=llstyle[s][2])
    print(io, trailing_spaces)
end

# displaying type warnings

function warntype_type_printer(io::IO; @nospecialize(type), used::Bool, show_type::Bool=true, _...)
    (show_type && used) || return nothing
    str = "::$type"
    if !highlighting[:warntype]
        print(io, str)
    elseif type isa Union && is_expected_union(type)
        Base.emphasize(io, str, Base.warn_color()) # more mild user notification
    elseif type isa Type && (!Base.isdispatchelem(type) || type == Core.Box)
        Base.emphasize(io, str)
    else
        Base.printstyled(io, str, color=:cyan) # show the "good" type
    end
    return nothing
end

# True if one can be pretty certain that the compiler handles this union well,
# i.e. must be small with concrete types.
function is_expected_union(u::Union)
    Base.unionlen(u) < 4 || return false
    for x in Base.uniontypes(u)
        if !Base.isdispatchelem(x) || x == Core.Box
            return false
        end
    end
    return true
end

"""
    code_warntype([io::IO], f, types; debuginfo=:default)

Prints lowered and type-inferred ASTs for the methods matching the given generic function
and type signature to `io` which defaults to `stdout`. The ASTs are annotated in such a way
as to cause "non-leaf" types which may be problematic for performance to be emphasized
(if color is available, displayed in red). This serves as a warning of potential type instability.

Not all non-leaf types are particularly problematic for performance, and the performance
characteristics of a particular type is an implementation detail of the compiler.
`code_warntype` will err on the side of coloring types red if they might be a performance
concern, so some types may be colored red even if they do not impact performance.
Small unions of concrete types are usually not a concern, so these are highlighted in yellow.

Keyword argument `debuginfo` may be one of `:source` or `:none` (default), to specify the verbosity of code comments.

<<<<<<< HEAD
See also [`@code_warntype`](@ref man-code-warntype).
=======
See [`@code_warntype`](@ref man-code-warntype) for more information.

See also: [`@code_warntype`](@ref), [`code_typed`](@ref), [`code_lowered`](@ref), [`code_llvm`](@ref), [`code_native`](@ref).
>>>>>>> e708c5eb
"""
function code_warntype(io::IO, @nospecialize(f), @nospecialize(t=Base.default_tt(f));
                       debuginfo::Symbol=:default, optimize::Bool=false, kwargs...)
    debuginfo = Base.IRShow.debuginfo(debuginfo)
    lineprinter = Base.IRShow.__debuginfo[debuginfo]
    for (src, rettype) in code_typed(f, t; optimize, kwargs...)
        if !(src isa Core.CodeInfo)
            println(io, src)
            println(io, "  failed to infer")
            continue
        end
        lambda_io::IOContext = io
        p = src.parent
        nargs::Int = 0
        if p isa Core.MethodInstance
            println(io, p)
            print(io, "  from ")
            println(io, p.def)
            p.def isa Method && (nargs = p.def.nargs)
            if !isempty(p.sparam_vals)
                println(io, "Static Parameters")
                sig = p.def.sig
                warn_color = Base.warn_color() # more mild user notification
                for i = 1:length(p.sparam_vals)
                    sig = sig::UnionAll
                    name = sig.var.name
                    val = p.sparam_vals[i]
                    print_highlighted(io::IO, v::String, color::Symbol) =
                        if highlighting[:warntype]
                            Base.printstyled(io, v; color)
                        else
                            Base.print(io, v)
                        end
                    if val isa TypeVar
                        if val.lb === Union{}
                            print(io, "  ", name, " <: ")
                            print_highlighted(io, "$(val.ub)", warn_color)
                        elseif val.ub === Any
                            print(io, "  ", sig.var.name, " >: ")
                            print_highlighted(io, "$(val.lb)", warn_color)
                        else
                            print(io, "  ")
                            print_highlighted(io, "$(val.lb)", warn_color)
                            print(io, " <: ", sig.var.name, " <: ")
                            print_highlighted(io, "$(val.ub)", warn_color)
                        end
                    elseif val isa typeof(Vararg)
                        print(io, "  ", name, "::")
                        print_highlighted(io, "Int", warn_color)
                    else
                        print(io, "  ", sig.var.name, " = ")
                        print_highlighted(io, "$(val)", :cyan) # show the "good" type
                    end
                    println(io)
                    sig = sig.body
                end
            end
        end
        if src.slotnames !== nothing
            slotnames = Base.sourceinfo_slotnames(src)
            lambda_io = IOContext(lambda_io, :SOURCE_SLOTNAMES => slotnames)
            slottypes = src.slottypes
            nargs > 0 && println(io, "Arguments")
            for i = 1:length(slotnames)
                if i == nargs + 1
                    println(io, "Locals")
                end
                print(io, "  ", slotnames[i])
                if isa(slottypes, Vector{Any})
                    warntype_type_printer(io; type=slottypes[i], used=true)
                end
                println(io)
            end
        end
        print(io, "Body")
        warntype_type_printer(io; type=rettype, used=true)
        println(io)
        irshow_config = Base.IRShow.IRShowConfig(lineprinter(src), warntype_type_printer)
        Base.IRShow.show_ir(lambda_io, src, irshow_config)
        println(io)
    end
    nothing
end
code_warntype(args...; kwargs...) = (@nospecialize; code_warntype(stdout, args...; kwargs...))

using Base: CodegenParams

const GENERIC_SIG_WARNING = "; WARNING: This code may not match what actually runs.\n"
const OC_MISMATCH_WARNING =
"""
; WARNING: The pre-inferred opaque closure is not callable with the given arguments
;          and will error on dispatch with this signature.
"""

# Printing code representations in IR and assembly

function _dump_function(@nospecialize(f), @nospecialize(t), native::Bool, wrapper::Bool,
                        raw::Bool, dump_module::Bool, syntax::Symbol,
                        optimize::Bool, debuginfo::Symbol, binary::Bool,
                        params::CodegenParams=CodegenParams(debug_info_kind=Cint(0), safepoint_on_entry=raw, gcstack_arg=raw))
    ccall(:jl_is_in_pure_context, Bool, ()) && error("code reflection cannot be used from generated functions")
    if isa(f, Core.Builtin)
        throw(ArgumentError("argument is not a generic function"))
    end
    warning = ""
    # get the MethodInstance for the method match
    if !isa(f, Core.OpaqueClosure)
        world = Base.get_world_counter()
        match = Base._which(signature_type(f, t); world)
        mi = Core.Compiler.specialize_method(match)
        # TODO: use jl_is_cacheable_sig instead of isdispatchtuple
        isdispatchtuple(mi.specTypes) || (warning = GENERIC_SIG_WARNING)
    else
        world = UInt64(f.world)
        tt = Base.to_tuple_type(t)
        if Core.Compiler.is_source_inferred(f.source.source)
            # OC was constructed from inferred source. There's only one
            # specialization and we can't infer anything more precise either.
            world = f.source.primary_world
            mi = f.source.specializations::Core.MethodInstance
            Core.Compiler.hasintersect(typeof(f).parameters[1], tt) || (warning = OC_MISMATCH_WARNING)
        else
            mi = Core.Compiler.specialize_method(f.source, Tuple{typeof(f.captures), tt.parameters...}, Core.svec())
            actual = isdispatchtuple(mi.specTypes)
            isdispatchtuple(mi.specTypes) || (warning = GENERIC_SIG_WARNING)
        end
    end
    # get the code for it
    if debuginfo === :default
        debuginfo = :source
    elseif debuginfo !== :source && debuginfo !== :none
        throw(ArgumentError("'debuginfo' must be either :source or :none"))
    end
    if native
        if syntax !== :att && syntax !== :intel
            throw(ArgumentError("'syntax' must be either :intel or :att"))
        end
        if dump_module
            # we want module metadata, so use LLVM to generate assembly output
            str = _dump_function_native_assembly(mi, world, wrapper, syntax, debuginfo, binary, raw, params)
        else
            # if we don't want the module metadata, just disassemble what our JIT has
            str = _dump_function_native_disassembly(mi, world, wrapper, syntax, debuginfo, binary)
        end
    else
        str = _dump_function_llvm(mi, world, wrapper, !raw, dump_module, optimize, debuginfo, params)
    end
    str = warning * str
    return str
end

function _dump_function_native_disassembly(mi::Core.MethodInstance, world::UInt,
                                           wrapper::Bool, syntax::Symbol,
                                           debuginfo::Symbol, binary::Bool)
    str = @ccall jl_dump_method_asm(mi::Any, world::UInt, false::Bool, wrapper::Bool,
                                    syntax::Ptr{UInt8}, debuginfo::Ptr{UInt8},
                                    binary::Bool)::Ref{String}
    return str
end

struct LLVMFDump
    tsm::Ptr{Cvoid} # opaque
    f::Ptr{Cvoid} # opaque
end

function _dump_function_native_assembly(mi::Core.MethodInstance, world::UInt,
                                        wrapper::Bool, syntax::Symbol, debuginfo::Symbol,
                                        binary::Bool, raw::Bool, params::CodegenParams)
    llvmf_dump = Ref{LLVMFDump}()
    @ccall jl_get_llvmf_defn(llvmf_dump::Ptr{LLVMFDump},mi::Any, world::UInt, wrapper::Bool,
                             true::Bool, params::CodegenParams)::Cvoid
    llvmf_dump[].f == C_NULL && error("could not compile the specified method")
    str = @ccall jl_dump_function_asm(llvmf_dump::Ptr{LLVMFDump}, false::Bool,
                                      syntax::Ptr{UInt8}, debuginfo::Ptr{UInt8},
                                      binary::Bool, raw::Bool)::Ref{String}
    return str
end

function _dump_function_llvm(
        mi::Core.MethodInstance, world::UInt, wrapper::Bool,
        strip_ir_metadata::Bool, dump_module::Bool,
        optimize::Bool, debuginfo::Symbol,
        params::CodegenParams)
    llvmf_dump = Ref{LLVMFDump}()
    @ccall jl_get_llvmf_defn(llvmf_dump::Ptr{LLVMFDump}, mi::Any, world::UInt,
                             wrapper::Bool, optimize::Bool, params::CodegenParams)::Cvoid
    llvmf_dump[].f == C_NULL && error("could not compile the specified method")
    str = @ccall jl_dump_function_ir(llvmf_dump::Ptr{LLVMFDump}, strip_ir_metadata::Bool,
                                     dump_module::Bool, debuginfo::Ptr{UInt8})::Ref{String}
    return str
end

"""
    code_llvm([io=stdout,], f, types; raw=false, dump_module=false, optimize=true, debuginfo=:default)

Prints the LLVM bitcodes generated for running the method matching the given generic
function and type signature to `io`.

If the `optimize` keyword is unset, the code will be shown before LLVM optimizations.
All metadata and dbg.* calls are removed from the printed bitcode. For the full IR, set the `raw` keyword to true.
To dump the entire module that encapsulates the function (with declarations), set the `dump_module` keyword to true.
Keyword argument `debuginfo` may be one of source (default) or none, to specify the verbosity of code comments.

See also: [`@code_llvm`](@ref), [`code_warntype`](@ref), [`code_typed`](@ref), [`code_lowered`](@ref), [`code_native`](@ref).
"""
function code_llvm(io::IO, @nospecialize(f), @nospecialize(types=Base.default_tt(f));
                   raw::Bool=false, dump_module::Bool=false, optimize::Bool=true, debuginfo::Symbol=:default,
                   params::CodegenParams=CodegenParams(debug_info_kind=Cint(0), safepoint_on_entry=raw, gcstack_arg=raw))
    d = _dump_function(f, types, false, false, raw, dump_module, :intel, optimize, debuginfo, false, params)
    if highlighting[:llvm] && get(io, :color, false)::Bool
        print_llvm(io, d)
    else
        print(io, d)
    end
end
code_llvm(args...; kwargs...) = (@nospecialize; code_llvm(stdout, args...; kwargs...))

"""
    code_native([io=stdout,], f, types; syntax=:intel, debuginfo=:default, binary=false, dump_module=true)

Prints the native assembly instructions generated for running the method matching the given
generic function and type signature to `io`.

* Set assembly syntax by setting `syntax` to `:intel` (default) for intel syntax or `:att` for AT&T syntax.
* Specify verbosity of code comments by setting `debuginfo` to `:source` (default) or `:none`.
* If `binary` is `true`, also print the binary machine code for each instruction precedented by an abbreviated address.
* If `dump_module` is `false`, do not print metadata such as rodata or directives.
* If `raw` is `false`, uninteresting instructions (like the safepoint function prologue) are elided.

See also: [`@code_native`](@ref), [`code_warntype`](@ref), [`code_typed`](@ref), [`code_lowered`](@ref), [`code_llvm`](@ref).
"""
function code_native(io::IO, @nospecialize(f), @nospecialize(types=Base.default_tt(f));
                     dump_module::Bool=true, syntax::Symbol=:intel, raw::Bool=false,
                     debuginfo::Symbol=:default, binary::Bool=false,
                     params::CodegenParams=CodegenParams(debug_info_kind=Cint(0), safepoint_on_entry=raw, gcstack_arg=raw))
    d = _dump_function(f, types, true, false, raw, dump_module, syntax, true, debuginfo, binary, params)
    if highlighting[:native] && get(io, :color, false)::Bool
        print_native(io, d)
    else
        print(io, d)
    end
end
code_native(args...; kwargs...) = (@nospecialize; code_native(stdout, args...; kwargs...))

## colorized IR and assembly printing

const num_regex = r"^(?:\$?-?\d+|0x[0-9A-Fa-f]+|-?(?:\d+\.?\d*|\.\d+)(?:[eE][+-]?\d+)?)$"

function print_llvm(io::IO, code::String)
    buf = IOBuffer(code)
    for line in eachline(buf)
        m = match(r"^(\s*)((?:[^;]|;\")*)(.*)$", line)
        m === nothing && continue
        indent, tokens, comment = m.captures
        print(io, indent)
        print_llvm_tokens(io, tokens)
        printstyled_ll(io, comment, :comment)
        println(io)
    end
end

const llvm_types =
    r"^(?:void|half|float|double|x86_\w+|ppc_\w+|label|metadata|type|opaque|token|i\d+)$"
const llvm_cond = r"^(?:[ou]?eq|[ou]?ne|[uso][gl][te]|ord|uno)$" # true|false

function print_llvm_tokens(io, tokens)
    m = match(r"^((?:[^\s:]+:)?)(\s*)(.*)", tokens)
    if m !== nothing
        label, spaces, tokens = m.captures
        printstyled_ll(io, label, :label, spaces)
    end
    m = match(r"^(%[^\s=]+)(\s*)=(\s*)(.*)", tokens)
    if m !== nothing
        result, spaces, spaces2, tokens = m.captures
        printstyled_ll(io, result, :variable, spaces)
        printstyled_ll(io, '=', :default, spaces2)
    end
    m = match(r"^([a-z]\w*)(\s*)(.*)", tokens)
    if m !== nothing
        inst, spaces, tokens = m.captures
        iskeyword = occursin(r"^(?:define|declare|type)$", inst) || occursin("=", tokens)
        printstyled_ll(io, inst, iskeyword ? :keyword : :instruction, spaces)
    end

    print_llvm_operands(io, tokens)
end

function print_llvm_operands(io, tokens)
    while !isempty(tokens)
        tokens = print_llvm_operand(io, tokens)
    end
    return tokens
end

function print_llvm_operand(io, tokens)
    islabel = false
    while !isempty(tokens)
        m = match(r"^,(\s*)(.*)", tokens)
        if m !== nothing
            spaces, tokens = m.captures
            printstyled_ll(io, ',', :default, spaces)
            break
        end
        m = match(r"^(\*+|=)(\s*)(.*)", tokens)
        if m !== nothing
            sym, spaces, tokens = m.captures
            printstyled_ll(io, sym, :default, spaces)
            continue
        end
        m = match(r"^(\"[^\"]*\")(\s*)(.*)", tokens)
        if m !== nothing
            str, spaces, tokens = m.captures
            printstyled_ll(io, str, :variable, spaces)
            continue
        end
        m = match(r"^([({\[<])(\s*)(.*)", tokens)
        if m !== nothing
            bracket, spaces, tokens = m.captures
            printstyled_ll(io, bracket, :bracket, spaces)
            tokens = print_llvm_operands(io, tokens) # enter
            continue
        end
        m = match(r"^([)}\]>])(\s*)(.*)", tokens)
        if m !== nothing
            bracket, spaces, tokens = m.captures
            printstyled_ll(io, bracket, :bracket, spaces)
            break # leave
        end

        m = match(r"^([^\s,*=(){}\[\]<>]+)(\s*)(.*)", tokens)
        m === nothing && break
        token, spaces, tokens = m.captures
        if occursin(llvm_types, token)
            printstyled_ll(io, token, :type)
            islabel = token == "label"
        elseif occursin(llvm_cond, token) # condition code is instruction-level
            printstyled_ll(io, token, :instruction)
        elseif occursin(num_regex, token)
            printstyled_ll(io, token, :number)
        elseif occursin(r"^@.+$", token)
            printstyled_ll(io, token, :funcname)
        elseif occursin(r"^%.+$", token)
            islabel |= occursin(r"^%[^\d].*$", token) & occursin(r"^\]", tokens)
            printstyled_ll(io, token, islabel ? :label : :variable)
            islabel = false
        elseif occursin(r"^[a-z]\w+$", token)
            printstyled_ll(io, token, :keyword)
        else
            printstyled_ll(io, token, :default)
        end
        print(io, spaces)
    end
    return tokens
end

function print_native(io::IO, code::String, arch::Symbol=sys_arch_category())
    archv = Val(arch)
    buf = IOBuffer(code)
    for line in eachline(buf)
        m = match(r"^(\s*)((?:[^;#/]|#\S|;\"|/[^/])*)(.*)$", line)
        m === nothing && continue
        indent, tokens, comment = m.captures
        print(io, indent)
        print_native_tokens(io, tokens, archv)
        printstyled_ll(io, comment, :comment)
        println(io)
    end
end

function sys_arch_category()
    if Sys.ARCH === :x86_64 || Sys.ARCH === :i686
        :x86
    elseif Sys.ARCH === :aarch64 || startswith(string(Sys.ARCH), "arm")
        :arm
    else
        :unsupported
    end
end

print_native_tokens(io, line, ::Val) = print(io, line)

const x86_ptr = r"^(?:(?:[xyz]mm|[dq])?word|byte|ptr|offset)$"
const avx512flags = r"^(?:z|r[nduz]-sae|sae|1to1?\d)$"
const arm_cond = r"^(?:eq|ne|cs|ho|cc|lo|mi|pl|vs|vc|hi|ls|[lg][te]|al|nv)$"
const arm_keywords = r"^(?:lsl|lsr|asr|ror|rrx|!|/[zm])$"

function print_native_tokens(io, tokens, arch::Union{Val{:x86}, Val{:arm}})
    x86 = arch isa Val{:x86}
    m = match(r"^((?:[^\s:]+:|\"[^\"]+\":)?)(\s*)(.*)", tokens)
    if m !== nothing
        label, spaces, tokens = m.captures
        printstyled_ll(io, label, :label, spaces)
    end
    haslabel = false
    m = match(r"^([a-z][\w.]*)(\s*)(.*)", tokens)
    if m !== nothing
        instruction, spaces, tokens = m.captures
        printstyled_ll(io, instruction, :instruction, spaces)
        haslabel = occursin(r"^(?:bl?|bl?\.\w{2,5}|[ct]bn?z)?$", instruction)
    end

    isfuncname = false
    while !isempty(tokens)
        m = match(r"^([,:*])(\s*)(.*)", tokens)
        if m !== nothing
            sym, spaces, tokens = m.captures
            printstyled_ll(io, sym, :default, spaces)
            isfuncname = false
            continue
        end
        m = match(r"^([(){}\[\]])(\s*)(.*)", tokens)
        if m !== nothing
            bracket, spaces, tokens = m.captures
            printstyled_ll(io, bracket, :bracket, spaces)
            continue
        end
        m = match(r"^#([0-9a-fx.-]+)(\s*)(.*)", tokens)
        if !x86 && m !== nothing && occursin(num_regex, m.captures[1])
            num, spaces, tokens = m.captures
            printstyled_ll(io, "#" * num, :number, spaces)
            continue
        end

        m = match(r"^([^\s,:*(){}\[\]][^\s,:*/(){}\[\]]*)(\s*)(.*)", tokens)
        m === nothing && break
        token, spaces, tokens = m.captures
        if occursin(num_regex, token)
            printstyled_ll(io, token, :number)
        elseif x86 && occursin(x86_ptr, token) || occursin(avx512flags, token)
            printstyled_ll(io, token, :keyword)
            isfuncname = token == "offset"
        elseif !x86 && (occursin(arm_keywords, token) || occursin(arm_cond, token))
            printstyled_ll(io, token, :keyword)
        elseif occursin(r"^L.+$", token)
            printstyled_ll(io, token, :label)
        elseif occursin(r"^\$.+$", token)
            printstyled_ll(io, token, :funcname)
        elseif occursin(r"^%?(?:[a-z][\w.]+|\"[^\"]+\")$", token)
            islabel = haslabel & !occursin(',', tokens)
            printstyled_ll(io, token, islabel ? :label : isfuncname ? :funcname : :variable)
            isfuncname = false
        else
            printstyled_ll(io, token, :default)
        end
        print(io, spaces)
    end
end<|MERGE_RESOLUTION|>--- conflicted
+++ resolved
@@ -70,13 +70,7 @@
 
 Keyword argument `debuginfo` may be one of `:source` or `:none` (default), to specify the verbosity of code comments.
 
-<<<<<<< HEAD
-See also [`@code_warntype`](@ref man-code-warntype).
-=======
-See [`@code_warntype`](@ref man-code-warntype) for more information.
-
 See also: [`@code_warntype`](@ref), [`code_typed`](@ref), [`code_lowered`](@ref), [`code_llvm`](@ref), [`code_native`](@ref).
->>>>>>> e708c5eb
 """
 function code_warntype(io::IO, @nospecialize(f), @nospecialize(t=Base.default_tt(f));
                        debuginfo::Symbol=:default, optimize::Bool=false, kwargs...)
