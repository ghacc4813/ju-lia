# This file is a part of Julia. License is MIT: https://julialang.org/license

using Test
using REPL
using Random
import REPL.LineEdit
using Markdown

const BASE_TEST_PATH = joinpath(Sys.BINDIR, "..", "share", "julia", "test")
isdefined(Main, :FakePTYs) || @eval Main include(joinpath($(BASE_TEST_PATH), "testhelpers", "FakePTYs.jl"))
import .Main.FakePTYs: with_fake_pty

# For curmod_*
include(joinpath(BASE_TEST_PATH, "testenv.jl"))

include("FakeTerminals.jl")
import .FakeTerminals.FakeTerminal


function kill_timer(delay)
    # Give ourselves a generous timer here, just to prevent
    # this causing e.g. a CI hang when there's something unexpected in the output.
    # This is really messy and leaves the process in an undefined state.
    # the proper and correct way to do this in real code would be to destroy the
    # IO handles: `close(stdout_read); close(stdin_write)`
    test_task = current_task()
    function kill_test(t)
        # **DON'T COPY ME.**
        # The correct way to handle timeouts is to close the handle:
        # e.g. `close(stdout_read); close(stdin_write)`
        test_task.queue === nothing || Base.list_deletefirst!(test_task.queue, test_task)
        schedule(test_task, "hard kill repl test"; error=true)
        print(stderr, "WARNING: attempting hard kill of repl test after exceeding timeout\n")
    end
    return Timer(kill_test, delay)
end

# REPL tests
function fake_repl(@nospecialize(f); options::REPL.Options=REPL.Options(confirm_exit=false))
    # Use pipes so we can easily do blocking reads
    # In the future if we want we can add a test that the right object
    # gets displayed by intercepting the display
    input = Pipe()
    output = Pipe()
    err = Pipe()
    Base.link_pipe!(input, reader_supports_async=true, writer_supports_async=true)
    Base.link_pipe!(output, reader_supports_async=true, writer_supports_async=true)
    Base.link_pipe!(err, reader_supports_async=true, writer_supports_async=true)

    repl = REPL.LineEditREPL(FakeTerminal(input.out, output.in, err.in, options.hascolor), options.hascolor)
    repl.options = options

    hard_kill = kill_timer(900) # Your debugging session starts now. You have 15 minutes. Go.
    f(input.in, output.out, repl)
    t = @async begin
        close(input.in)
        close(output.in)
        close(err.in)
    end
    @test read(err.out, String) == ""
    #display(read(output.out, String))
    Base.wait(t)
    close(hard_kill)
    nothing
end

# Writing ^C to the repl will cause sigint, so let's not die on that
<<<<<<< HEAD
Base.exit_on_sigint(false)
=======
ccall(:jl_exit_on_sigint, Cvoid, (Cint,), 0)

# make sure `run_interface` can normally handle `eof`
# without any special handling by the user
fake_repl() do stdin_write, stdout_read, repl
    panel = LineEdit.Prompt("test";
        prompt_prefix = "",
        prompt_suffix = Base.text_colors[:white],
        on_enter = s -> true)
    panel.on_done = (s, buf, ok) -> begin
        @test !ok
        @test bytesavailable(buf) == position(buf) == 0
        nothing
    end
    repltask = @async REPL.run_interface(repl.t, LineEdit.ModalInterface(Any[panel]))
    close(stdin_write)
    Base.wait(repltask)
end

>>>>>>> 01155e12
# These are integration tests. If you want to unit test test e.g. completion, or
# exact LineEdit behavior, put them in the appropriate test files.
# Furthermore since we are emulating an entire terminal, there may be control characters
# in the mix. If verification needs to be done, keep it to the bare minimum. Basically
# this should make sure nothing crashes without depending on how exactly the control
# characters are being used.
fake_repl(options = REPL.Options(confirm_exit=false,hascolor=false)) do stdin_write, stdout_read, repl
    repl.specialdisplay = REPL.REPLDisplay(repl)
    repl.history_file = false

    repltask = @async begin
        REPL.run_repl(repl)
    end

    global inc = false
    global b = Condition()
    global c = Condition()
    let cmd = "\"Hello REPL\""
        write(stdin_write, "$(curmod_prefix)inc || wait($(curmod_prefix)b); r = $cmd; notify($(curmod_prefix)c); r\r")
    end
    inc = true
    notify(b)
    wait(c)

    # Latex completions
    write(stdin_write, "\x32\\alpha\t")
    readuntil(stdout_read, "α")
    # Bracketed paste in search mode
    write(stdin_write, "\e[200~paste here ;)\e[201~")
    # Abort search (^C)
    write(stdin_write, '\x03')
    # Test basic completion in main mode
    write(stdin_write, "Base.REP\t")
    readuntil(stdout_read, "REPL")
    write(stdin_write, '\x03')
    write(stdin_write, "\\alpha\t")
    readuntil(stdout_read,"α")
    write(stdin_write, '\x03')
    # Test cd feature in shell mode.
    origpwd = pwd()
    mktempdir() do tmpdir
        try
            samefile = Base.Filesystem.samefile
            tmpdir_pwd = cd(pwd, tmpdir)
            homedir_pwd = cd(pwd, homedir())

            # Test `cd`'ing to an absolute path
            write(stdin_write, ";")
            readuntil(stdout_read, "shell> ")
            write(stdin_write, "cd $(escape_string(tmpdir))\n")
            readuntil(stdout_read, "cd $(escape_string(tmpdir))")
            readuntil(stdout_read, tmpdir_pwd)
            readuntil(stdout_read, "\n")
            readuntil(stdout_read, "\n")
            @test samefile(".", tmpdir)

            # Test using `cd` to move to the home directory
            write(stdin_write, ";")
            readuntil(stdout_read, "shell> ")
            write(stdin_write, "cd\n")
            readuntil(stdout_read, homedir_pwd)
            readuntil(stdout_read, "\n")
            readuntil(stdout_read, "\n")
            @test samefile(".", homedir_pwd)

            # Test using `-` to jump backward to tmpdir
            write(stdin_write, ";")
            readuntil(stdout_read, "shell> ")
            write(stdin_write, "cd -\n")
            readuntil(stdout_read, tmpdir_pwd)
            readuntil(stdout_read, "\n")
            readuntil(stdout_read, "\n")
            @test samefile(".", tmpdir)

            # Test using `~` (Base.expanduser) in `cd` commands
            if !Sys.iswindows()
                write(stdin_write, ";")
                readuntil(stdout_read, "shell> ")
                write(stdin_write, "cd ~\n")
                readuntil(stdout_read, homedir_pwd)
                readuntil(stdout_read, "\n")
                readuntil(stdout_read, "\n")
                @test samefile(".", homedir_pwd)
            end
        finally
            cd(origpwd)
        end
    end

    # issue #20482
    #if !Sys.iswindows()
    #    write(stdin_write, ";")
    #    readuntil(stdout_read, "shell> ")
    #    write(stdin_write, "echo hello >/dev/null\n")
    #    let s = readuntil(stdout_read, "\n", keep=true)
    #        @test occursin("shell> ", s) # make sure we echoed the prompt
    #        @test occursin("echo hello >/dev/null", s) # make sure we echoed the input
    #    end
    #    @test readuntil(stdout_read, "\n", keep=true) == "\e[0m\n"
    #end

    # issue #20771
    let s
        write(stdin_write, ";")
        readuntil(stdout_read, "shell> ")
        write(stdin_write, "'\n") # invalid input
        s = readuntil(stdout_read, "\n")
        @test occursin("shell> ", s) # check for the echo of the prompt
        @test occursin("'", s) # check for the echo of the input
        s = readuntil(stdout_read, "\n\n")
        @test startswith(s, "\e[0mERROR: unterminated single quote\nStacktrace:\n [1] ") ||
              startswith(s, "\e[0m\e[1m\e[91mERROR: \e[39m\e[22m\e[91munterminated single quote\e[39m\nStacktrace:\n [1] ")
    end

    # issue #27293
    if Sys.isunix()
        let s, old_stdout = stdout
            write(stdin_write, ";")
            readuntil(stdout_read, "shell> ")
            write(stdin_write, "echo ~")
            s = readuntil(stdout_read, "~")

            proc_stdout_read, proc_stdout = redirect_stdout()
            get_stdout = @async read(proc_stdout_read, String)
            try
                write(stdin_write, "\n")
                readuntil(stdout_read, "\n")
                s = readuntil(stdout_read, "\n")
            finally
                redirect_stdout(old_stdout)
            end
            @test s == "\e[0m" # the child has exited
            close(proc_stdout)
            # check for the correct, expanded response
            @test occursin(expanduser("~"), fetch(get_stdout))
        end
    end

    # issues #22176 & #20482
    # TODO: figure out how to test this on Windows
    #Sys.iswindows() || let tmp = tempname()
    #    try
    #        write(stdin_write, ";")
    #        readuntil(stdout_read, "shell> ")
    #        write(stdin_write, "echo \$123 >$tmp\n")
    #        let s = readuntil(stdout_read, "\n")
    #            @test occursin("shell> ", s) # make sure we echoed the prompt
    #            @test occursin("echo \$123 >$tmp", s) # make sure we echoed the input
    #        end
    #        @test readuntil(stdout_read, "\n", keep=true) == "\e[0m\n"
    #        @test read(tmp, String) == "123\n"
    #    finally
    #        rm(tmp, force=true)
    #    end
    #end

    # issue #10120
    # ensure that command quoting works correctly
    let s, old_stdout = stdout
        write(stdin_write, ";")
        readuntil(stdout_read, "shell> ")
        Base.print_shell_escaped(stdin_write, Base.julia_cmd().exec..., special=Base.shell_special)
        write(stdin_write, """ -e "println(\\"HI\\")\" """)
        readuntil(stdout_read, ")\"")
        proc_stdout_read, proc_stdout = redirect_stdout()
        get_stdout = @async read(proc_stdout_read, String)
        try
            write(stdin_write, '\n')
            s = readuntil(stdout_read, "\n", keep=true)
            if s == "\n"
                # if shell width is precisely the text width,
                # we may print some extra characters to fix the cursor state
                s = readuntil(stdout_read, "\n", keep=true)
                @test occursin("shell> ", s)
                s = readuntil(stdout_read, "\n", keep=true)
                @test s == "\r\r\n"
            else
                @test occursin("shell> ", s)
            end
            s = readuntil(stdout_read, "\n", keep=true)
            @test s == "\e[0m\n" # the child has exited
        finally
            redirect_stdout(old_stdout)
        end
        close(proc_stdout)
        @test fetch(get_stdout) == "HI\n"
    end

    # Issue #7001
    # Test ignoring '\0'
    let
        write(stdin_write, "\0\n")
        s = readuntil(stdout_read, "\n\n")
        @test !occursin("invalid character", s)
    end

    # Test that accepting a REPL result immediately shows up, not
    # just on the next keystroke
    write(stdin_write, "1+1\n") # populate history with a trivial input
    readline(stdout_read)
    write(stdin_write, "\e[A\n")
    let t = kill_timer(60)
        # yield make sure this got processed
        readuntil(stdout_read, "1+1")
        readuntil(stdout_read, "\n\n")
        close(t) # cancel timeout
    end

    # Issue #10222
    # Test ignoring insert key in standard and prefix search modes
    write(stdin_write, "\e[2h\e[2h\n") # insert (VT100-style)
    @test findfirst("[2h", readline(stdout_read)) === nothing
    readline(stdout_read)
    write(stdin_write, "\e[2~\e[2~\n") # insert (VT220-style)
    @test findfirst("[2~", readline(stdout_read)) === nothing
    readline(stdout_read)
    write(stdin_write, "1+1\n") # populate history with a trivial input
    readline(stdout_read)
    write(stdin_write, "\e[A\e[2h\n") # up arrow, insert (VT100-style)
    readline(stdout_read)
    readline(stdout_read)
    write(stdin_write, "\e[A\e[2~\n") # up arrow, insert (VT220-style)
    readline(stdout_read)
    readline(stdout_read)

    # Test down arrow to go back to history
    # populate history with a trivial input

    s1 = "12345678"; s2 = "23456789"
    write(stdin_write, s1, '\n')
    readuntil(stdout_read, s1)
    write(stdin_write, s2, '\n')
    readuntil(stdout_read, s2)
    # Two up arrow, enter, should get back to 1
    write(stdin_write, "\e[A\e[A\n")
    readuntil(stdout_read, s1)
    # Now, down arrow, enter, should get us back to 2
    write(stdin_write, "\e[B\n")
    readuntil(stdout_read, s2)

    # test that prefix history search "passes through" key bindings to parent mode
    write(stdin_write, "0x321\n")
    readuntil(stdout_read, "0x321")
    write(stdin_write, "\e[A\e[1;3C|||") # uparrow (go up history) and then Meta-rightarrow (indent right)
    s2 = readuntil(stdout_read, "|||", keep=true)
    @test endswith(s2, " 0x321\r\e[13C|||") # should have a space (from Meta-rightarrow) and not
                                            # have a spurious C before ||| (the one here is not spurious!)

    # Delete line (^U) and close REPL (^D)
    write(stdin_write, "\x15\x04")
    Base.wait(repltask)

    nothing
end

function buffercontents(buf::IOBuffer)
    p = position(buf)
    seek(buf,0)
    c = read(buf, String)
    seek(buf,p)
    c
end

function AddCustomMode(repl, prompt)
    # Custom REPL mode tests
    foobar_mode = LineEdit.Prompt(prompt;
        prompt_prefix="\e[38;5;166m",
        prompt_suffix=Base.text_colors[:white],
        on_enter = s->true,
        on_done = line->true)

    main_mode = repl.interface.modes[1]
    push!(repl.interface.modes,foobar_mode)

    hp = main_mode.hist
    hp.mode_mapping[:foobar] = foobar_mode
    foobar_mode.hist = hp

    foobar_keymap = Dict{Any,Any}(
        '<' => function (s,args...)
            if isempty(s)
                if !haskey(s.mode_state,foobar_mode)
                    s.mode_state[foobar_mode] = LineEdit.init_state(repl.t,foobar_mode)
                end
                LineEdit.transition(s,foobar_mode)
            else
                LineEdit.edit_insert(s,'<')
            end
        end
    )

    search_prompt, skeymap = LineEdit.setup_search_keymap(hp)
    mk = REPL.mode_keymap(main_mode)

    b = Dict{Any,Any}[skeymap, mk, LineEdit.history_keymap, LineEdit.default_keymap, LineEdit.escape_defaults]
    foobar_mode.keymap_dict = LineEdit.keymap(b)

    main_mode.keymap_dict = LineEdit.keymap_merge(main_mode.keymap_dict, foobar_keymap)
    foobar_mode, search_prompt
end

# Note: since the \t character matters for the REPL file history,
# it is important not to have the """ code reindent this line,
# possibly converting \t to spaces.
fakehistory = """
# time: 2014-06-29 20:44:29 EDT
# mode: julia
\té
# time: 2014-06-29 21:44:29 EDT
# mode: julia
\téé
# time: 2014-06-30 17:32:49 EDT
# mode: julia
\tshell
# time: 2014-06-30 17:32:59 EDT
# mode: shell
\tll
# time: 2014-06-30 99:99:99 EDT
# mode: julia
\tx ΔxΔ
# time: 2014-06-30 17:32:49 EDT
# mode: julia
\t1 + 1
# time: 2014-06-30 17:35:39 EDT
# mode: foobar
\tbarfoo
# time: 2014-06-30 18:44:29 EDT
# mode: shell
\tls
# time: 2014-06-30 19:44:29 EDT
# mode: foobar
\tls
# time: 2014-06-30 20:44:29 EDT
# mode: julia
\t2 + 2
"""

# Test various history related issues
for prompt = ["TestΠ", () -> randstring(rand(1:10))]
    fake_repl() do stdin_write, stdout_read, repl
        # In the future if we want we can add a test that the right object
        # gets displayed by intercepting the display
        repl.specialdisplay = REPL.REPLDisplay(repl)

        repl.interface = REPL.setup_interface(repl)
        repl_mode = repl.interface.modes[1]
        shell_mode = repl.interface.modes[2]
        help_mode = repl.interface.modes[3]
        histp = repl.interface.modes[4]
        prefix_mode = repl.interface.modes[5]

        hp = REPL.REPLHistoryProvider(Dict{Symbol,Any}(:julia => repl_mode,
                                                       :shell => shell_mode,
                                                       :help  => help_mode))

        REPL.hist_from_file(hp, IOBuffer(fakehistory), "fakehistorypath")
        REPL.history_reset_state(hp)

        histp.hp = repl_mode.hist = shell_mode.hist = help_mode.hist = hp

        # Some manual setup
        s = LineEdit.init_state(repl.t, repl.interface)
        LineEdit.edit_insert(s, "wip")

        # LineEdit functions related to history
        LineEdit.edit_insert_last_word(s)
        @test buffercontents(LineEdit.buffer(s)) == "wip2"
        LineEdit.edit_backspace(s) # remove the "2"

        # Test that navigating history skips invalid modes
        # (in both directions)
        LineEdit.history_prev(s, hp)
        @test LineEdit.mode(s) == repl_mode
        @test buffercontents(LineEdit.buffer(s)) == "2 + 2"
        LineEdit.history_prev(s, hp)
        @test LineEdit.mode(s) == shell_mode
        @test buffercontents(LineEdit.buffer(s)) == "ls"
        LineEdit.history_prev(s, hp)
        @test LineEdit.mode(s) == repl_mode
        @test buffercontents(LineEdit.buffer(s)) == "1 + 1"
        LineEdit.history_next(s, hp)
        @test LineEdit.mode(s) == shell_mode
        @test buffercontents(LineEdit.buffer(s)) == "ls"
        LineEdit.history_next(s, hp)
        @test LineEdit.mode(s) == repl_mode
        @test buffercontents(LineEdit.buffer(s)) == "2 + 2"
        LineEdit.history_next(s, hp)
        @test LineEdit.mode(s) == repl_mode
        @test buffercontents(LineEdit.buffer(s)) == "wip"
        @test position(LineEdit.buffer(s)) == 3
        LineEdit.history_next(s, hp)
        @test buffercontents(LineEdit.buffer(s)) == "wip"
        LineEdit.history_prev(s, hp, 2)
        @test LineEdit.mode(s) == shell_mode
        @test buffercontents(LineEdit.buffer(s)) == "ls"
        LineEdit.history_prev(s, hp, -2) # equivalent to history_next(s, hp, 2)
        @test LineEdit.mode(s) == repl_mode
        @test buffercontents(LineEdit.buffer(s)) == "2 + 2"
        LineEdit.history_next(s, hp, -2) # equivalent to history_prev(s, hp, 2)
        @test LineEdit.mode(s) == shell_mode
        @test buffercontents(LineEdit.buffer(s)) == "ls"
        LineEdit.history_first(s, hp)
        @test LineEdit.mode(s) == repl_mode
        @test buffercontents(LineEdit.buffer(s)) == "é"
        LineEdit.history_next(s, hp, 6)
        @test LineEdit.mode(s) == shell_mode
        @test buffercontents(LineEdit.buffer(s)) == "ls"
        LineEdit.history_last(s, hp)
        @test buffercontents(LineEdit.buffer(s)) == "wip"
        @test position(LineEdit.buffer(s)) == 3
        # test that history_first jumps to beginning of current session's history
        hp.start_idx -= 5 # temporarily alter history
        LineEdit.history_first(s, hp)
        @test hp.cur_idx == 6
        # we are at the beginning of current session's history, so history_first
        # must now jump to the beginning of all history
        LineEdit.history_first(s, hp)
        @test hp.cur_idx == 1
        LineEdit.history_last(s, hp)
        @test hp.cur_idx-1 == length(hp.history)
        hp.start_idx += 5
        LineEdit.move_line_start(s)
        @test position(LineEdit.buffer(s)) == 0

        # Test that the same holds for prefix search
        ps = LineEdit.state(s, prefix_mode)::LineEdit.PrefixSearchState
        @test LineEdit.input_string(ps) == ""
        LineEdit.enter_prefix_search(s, prefix_mode, true)
        LineEdit.history_prev_prefix(ps, hp, "")
        @test ps.prefix == ""
        @test ps.parent == repl_mode
        @test LineEdit.input_string(ps) == "2 + 2"
        @test position(LineEdit.buffer(s)) == 5
        LineEdit.history_prev_prefix(ps, hp, "")
        @test ps.parent == shell_mode
        @test LineEdit.input_string(ps) == "ls"
        @test position(LineEdit.buffer(s)) == 2
        LineEdit.history_prev_prefix(ps, hp, "sh")
        @test ps.parent == repl_mode
        @test LineEdit.input_string(ps) == "shell"
        @test position(LineEdit.buffer(s)) == 2
        LineEdit.history_next_prefix(ps, hp, "sh")
        @test ps.parent == repl_mode
        @test LineEdit.input_string(ps) == "wip"
        @test position(LineEdit.buffer(s)) == 0
        LineEdit.move_input_end(s)
        LineEdit.history_prev_prefix(ps, hp, "é")
        @test ps.parent == repl_mode
        @test LineEdit.input_string(ps) == "éé"
        @test position(LineEdit.buffer(s)) == sizeof("é") > 1
        LineEdit.history_prev_prefix(ps, hp, "é")
        @test ps.parent == repl_mode
        @test LineEdit.input_string(ps) == "é"
        @test position(LineEdit.buffer(s)) == sizeof("é")
        LineEdit.history_next_prefix(ps, hp, "zzz")
        @test ps.parent == repl_mode
        @test LineEdit.input_string(ps) == "wip"
        @test position(LineEdit.buffer(s)) == 3
        LineEdit.accept_result(s, prefix_mode)

        # Test that searching backwards puts you into the correct mode and
        # skips invalid modes.
        LineEdit.enter_search(s, histp, true)
        ss = LineEdit.state(s, histp)
        write(ss.query_buffer, "l")
        LineEdit.update_display_buffer(ss, ss)
        LineEdit.accept_result(s, histp)
        @test LineEdit.mode(s) == shell_mode
        @test buffercontents(LineEdit.buffer(s)) == "ls"
        @test position(LineEdit.buffer(s)) == 0

        # Test that searching for `ll` actually matches `ll` after
        # both letters are types rather than jumping to `shell`
        LineEdit.history_prev(s, hp)
        LineEdit.enter_search(s, histp, true)
        write(ss.query_buffer, "l")
        LineEdit.update_display_buffer(ss, ss)
        @test buffercontents(ss.response_buffer) == "ll"
        @test position(ss.response_buffer) == 1
        write(ss.query_buffer, "l")
        LineEdit.update_display_buffer(ss, ss)
        LineEdit.accept_result(s, histp)
        @test LineEdit.mode(s) == shell_mode
        @test buffercontents(LineEdit.buffer(s)) == "ll"
        @test position(LineEdit.buffer(s)) == 0

        # Test that searching backwards with a one-letter query doesn't
        # return indefinitely the same match (#9352)
        LineEdit.enter_search(s, histp, true)
        write(ss.query_buffer, "l")
        LineEdit.update_display_buffer(ss, ss)
        LineEdit.history_next_result(s, ss)
        LineEdit.update_display_buffer(ss, ss)
        LineEdit.accept_result(s, histp)
        @test LineEdit.mode(s) == repl_mode
        @test buffercontents(LineEdit.buffer(s)) == "shell"
        @test position(LineEdit.buffer(s)) == 4

        # Test that searching backwards doesn't skip matches (#9352)
        # (for a search with multiple one-byte characters, or UTF-8 characters)
        LineEdit.enter_search(s, histp, true)
        write(ss.query_buffer, "é") # matches right-most "é" in "éé"
        LineEdit.update_display_buffer(ss, ss)
        @test position(ss.query_buffer) == sizeof("é")
        LineEdit.history_next_result(s, ss) # matches left-most "é" in "éé"
        LineEdit.update_display_buffer(ss, ss)
        LineEdit.accept_result(s, histp)
        @test buffercontents(LineEdit.buffer(s)) == "éé"
        @test position(LineEdit.buffer(s)) == 0

        # Issue #7551
        # Enter search mode and try accepting an empty result
        REPL.history_reset_state(hp)
        LineEdit.edit_clear(s)
        cur_mode = LineEdit.mode(s)
        LineEdit.enter_search(s, histp, true)
        LineEdit.accept_result(s, histp)
        @test LineEdit.mode(s) == cur_mode
        @test buffercontents(LineEdit.buffer(s)) == ""
        @test position(LineEdit.buffer(s)) == 0

        # Test that new modes can be dynamically added to the REPL and will
        # integrate nicely
        foobar_mode, custom_histp = AddCustomMode(repl, prompt)

        # ^R l, should now find `ls` in foobar mode
        LineEdit.enter_search(s, histp, true)
        ss = LineEdit.state(s, histp)
        write(ss.query_buffer, "l")
        LineEdit.update_display_buffer(ss, ss)
        LineEdit.accept_result(s, histp)
        @test LineEdit.mode(s) == foobar_mode
        @test buffercontents(LineEdit.buffer(s)) == "ls"
        @test position(LineEdit.buffer(s)) == 0

        # Try the same for prefix search
        LineEdit.history_next(s, hp)
        LineEdit.history_prev_prefix(ps, hp, "l")
        @test ps.parent == foobar_mode
        @test LineEdit.input_string(ps) == "ls"
        @test position(LineEdit.buffer(s)) == 1

        # Some Unicode handling testing
        LineEdit.history_prev(s, hp)
        LineEdit.enter_search(s, histp, true)
        write(ss.query_buffer, "x")
        LineEdit.update_display_buffer(ss, ss)
        @test buffercontents(ss.response_buffer) == "x ΔxΔ"
        @test position(ss.response_buffer) == 4
        write(ss.query_buffer, " ")
        LineEdit.update_display_buffer(ss, ss)
        LineEdit.accept_result(s, histp)
        @test LineEdit.mode(s) == repl_mode
        @test buffercontents(LineEdit.buffer(s)) == "x ΔxΔ"
        @test position(LineEdit.buffer(s)) == 0

        LineEdit.edit_clear(s)
        LineEdit.enter_search(s, histp, true)
        ss = LineEdit.state(s, histp)
        write(ss.query_buffer, "Å") # should not be in history
        LineEdit.update_display_buffer(ss, ss)
        @test buffercontents(ss.response_buffer) == ""
        @test position(ss.response_buffer) == 0
        LineEdit.history_next_result(s, ss) # should not throw BoundsError
        LineEdit.accept_result(s, histp)

        # Try entering search mode while in custom repl mode
        LineEdit.enter_search(s, custom_histp, true)
    end
end

# Test removal of prompt in bracket pasting
fake_repl() do stdin_write, stdout_read, repl
    repl.interface = REPL.setup_interface(repl)
    repl_mode = repl.interface.modes[1]
    shell_mode = repl.interface.modes[2]
    help_mode = repl.interface.modes[3]

    repltask = @async begin
        REPL.run_repl(repl)
    end

    global c = Condition()
    sendrepl2(cmd) = write(stdin_write, "$cmd\n notify($(curmod_prefix)c)\n")

    # Test removal of prefix in single statement paste
    sendrepl2("\e[200~julia> A = 2\e[201~\n")
    wait(c)
    @test Main.A == 2

    # Test removal of prefix in multiple statement paste
    sendrepl2("""\e[200~
            julia> mutable struct T17599; a::Int; end

            julia> function foo(julia)
            julia> 3
                end

                    julia> A = 3\e[201~
             """)
    wait(c)
    @test Main.A == 3
    @test Base.invokelatest(Main.foo, 4)
    @test Base.invokelatest(Main.T17599, 3).a == 3
    @test !Base.invokelatest(Main.foo, 2)

    sendrepl2("""\e[200~
            julia> goo(x) = x + 1
            error()

            julia> A = 4
            4\e[201~
             """)
    wait(c)
    @test Main.A == 4
    @test Base.invokelatest(Main.goo, 4) == 5

    # Test prefix removal only active in bracket paste mode
    sendrepl2("julia = 4\n julia> 3 && (A = 1)\n")
    wait(c)
    @test Main.A == 1

    # Test that indentation corresponding to the prompt is removed
    sendrepl2("""\e[200~julia> begin\n           α=1\n           β=2\n       end\n\e[201~""")
    wait(c)
    readuntil(stdout_read, "begin")
    @test readuntil(stdout_read, "end", keep=true) == "\n\r\e[7C    α=1\n\r\e[7C    β=2\n\r\e[7Cend"
    # for incomplete input (`end` below is added after the end of bracket paste)
    sendrepl2("""\e[200~julia> begin\n           α=1\n           β=2\n\e[201~end""")
    wait(c)
    readuntil(stdout_read, "begin")
    readuntil(stdout_read, "begin")
    @test readuntil(stdout_read, "end", keep=true) == "\n\r\e[7C    α=1\n\r\e[7C    β=2\n\r\e[7Cend"

    # Close repl
    write(stdin_write, '\x04')
    Base.wait(repltask)
end

# Simple non-standard REPL tests
fake_repl() do stdin_write, stdout_read, repl
    panel = LineEdit.Prompt("testπ";
        prompt_prefix="\e[38;5;166m",
        prompt_suffix=Base.text_colors[:white],
        on_enter = s->true)

    hp = REPL.REPLHistoryProvider(Dict{Symbol,Any}(:parse => panel))
    search_prompt, skeymap = LineEdit.setup_prefix_keymap(hp, panel)
    REPL.history_reset_state(hp)

    panel.hist = hp
    panel.keymap_dict = LineEdit.keymap(Dict{Any,Any}[skeymap,
        LineEdit.default_keymap, LineEdit.escape_defaults])

    c = Condition()
    panel.on_done = (s, buf, ok) -> begin
        if !ok
            LineEdit.transition(s, :abort)
        end
        line = strip(String(take!(buf)))
        LineEdit.reset_state(s)
        notify(c, line)
        nothing
    end

    repltask = @async REPL.run_interface(repl.t, LineEdit.ModalInterface(Any[panel, search_prompt]))

    write(stdin_write,"a\n")
    @test wait(c) == "a"
    # Up arrow enter should recall history even at the start
    write(stdin_write,"\e[A\n")
    @test wait(c) == "a"
    # And again
    write(stdin_write,"\e[A\n")
    @test wait(c) == "a"
    # Close REPL ^D
    write(stdin_write, '\x04')
    Base.wait(repltask)
end

Base.exit_on_sigint(true)

let exename = Base.julia_cmd()
    # Test REPL in dumb mode
    with_fake_pty() do pty_slave, pty_master
        nENV = copy(ENV)
        nENV["TERM"] = "dumb"
        p = run(detach(setenv(`$exename --startup-file=no -q`, nENV)), pty_slave, pty_slave, pty_slave, wait=false)
        Base.close_stdio(pty_slave)
        output = readuntil(pty_master, "julia> ", keep=true)
        if ccall(:jl_running_on_valgrind, Cint,()) == 0
            # If --trace-children=yes is passed to valgrind, we will get a
            # valgrind banner here, not just the prompt.
            @test output == "julia> "
        end
        write(pty_master, "1\nexit()\n")

        output = readuntil(pty_master, ' ', keep=true)
        if Sys.iswindows()
	    # Our fake pty is actually a pipe, and thus lacks the input echo feature of posix
            @test output == "1\n\njulia> "
        else
            @test output == "1\r\nexit()\r\n1\r\n\r\njulia> "
        end
        @test bytesavailable(pty_master) == 0
        @test if Sys.iswindows() || Sys.isbsd()
                eof(pty_master)
            else
                # Some platforms (such as linux) report EIO instead of EOF
                # possibly consume child-exited notification
                # for example, see discussion in https://bugs.python.org/issue5380
                try
                    eof(pty_master) && !Sys.islinux()
                catch ex
                    (ex isa Base.IOError && ex.code == Base.UV_EIO) || rethrow()
                    @test_throws ex eof(pty_master) # make sure the error is sticky
                    pty_master.readerror = nothing
                    eof(pty_master)
                end
            end
        @test read(pty_master, String) == ""
        wait(p)
    end

    # Test stream mode
    p = open(`$exename --startup-file=no -q`, "r+")
    write(p, "1\nexit()\n")
    @test read(p, String) == "1\n"
end # let exename

# issue #19864
mutable struct Error19864 <: Exception; end
function test19864()
    @eval Base.showerror(io::IO, e::Error19864) = print(io, "correct19864")
    buf = IOBuffer()
    fake_response = (Any[(Error19864(), Ptr{Cvoid}[])], true)
    REPL.print_response(buf, fake_response, false, false, nothing)
    return String(take!(buf))
end
@test occursin("correct19864", test19864())

# Test containers in error messages are limited #18726
let io = IOBuffer()
    Base.display_error(io,
        try
            [][trues(6000)]
            @assert false
        catch e
            e
        end, [])
    @test length(String(take!(io))) < 1500
end

fake_repl() do stdin_write, stdout_read, repl
    # Relies on implementation detail to make sure we only have the single
    # replinit callback we want to test.
    saved_replinit = copy(Base.repl_hooks)
    slot = Ref(false)
    # Create a closure from a newer world to check if `_atreplinit`
    # can run it correctly
    atreplinit(@eval(repl::REPL.LineEditREPL -> ($slot[] = true)))
    Base._atreplinit(repl)
    @test slot[]
    @test_throws MethodError Base.repl_hooks[1](repl)
    copyto!(Base.repl_hooks, saved_replinit)
    nothing
end

let ends_with_semicolon = REPL.ends_with_semicolon
    @test !ends_with_semicolon("")
    @test ends_with_semicolon(";")
    @test !ends_with_semicolon("a")
    @test ends_with_semicolon("1;")
    @test ends_with_semicolon("1;\n")
    @test ends_with_semicolon("1;\r")
    @test ends_with_semicolon("1;\r\n   \t\f")
    @test ends_with_semicolon("1;#text\n")
    @test ends_with_semicolon("a; #=#=# =# =#\n")
    @test !ends_with_semicolon("begin\na;\nb;\nend")
    @test !ends_with_semicolon("begin\na; #=#=#\n=#b=#\nend")
    @test ends_with_semicolon("\na; #=#=#\n=#b=#\n# test\n#=\nfoobar\n=##bazbax\n")
end

# PR #20794, TTYTerminal with other kinds of streams
let term = REPL.Terminals.TTYTerminal("dumb",IOBuffer("1+2\n"),IOContext(IOBuffer(),:foo=>true),IOBuffer())
    r = REPL.BasicREPL(term)
    REPL.run_repl(r)
    @test String(take!(term.out_stream.io)) == "julia> 3\n\njulia> \n"
    @test haskey(term, :foo) == true
    @test haskey(term, :bar) == false
    @test (:foo=>true) in term
    @test (:foo=>false) ∉ term
    @test term[:foo] == get(term, :foo, nothing) == true
    @test get(term, :bar, nothing) === nothing
    @test_throws KeyError term[:bar]
end


# a small module for alternative keymap tests
module AltLE
import REPL
import REPL.LineEdit

function history_move_prefix(s::LineEdit.MIState,
                             hist::REPL.REPLHistoryProvider,
                             backwards::Bool)
    buf = LineEdit.buffer(s)
    pos = position(buf)
    prefix = REPL.beforecursor(buf)
    allbuf = String(take!(copy(buf)))
    cur_idx = hist.cur_idx
    # when searching forward, start at last_idx
    if !backwards && hist.last_idx > 0
        cur_idx = hist.last_idx
    end
    hist.last_idx = -1
    idxs = backwards ? ((cur_idx-1):-1:1) : ((cur_idx+1):length(hist.history))
    for idx in idxs
        if startswith(hist.history[idx], prefix) && hist.history[idx] != allbuf
            REPL.history_move(s, hist, idx)
            seek(LineEdit.buffer(s), pos)
            LineEdit.refresh_line(s)
            return :ok
        end
    end
    REPL.Terminals.beep(LineEdit.terminal(s))
end
history_next_prefix(s::LineEdit.MIState, hist::REPL.REPLHistoryProvider) =
    history_move_prefix(s, hist, false)
history_prev_prefix(s::LineEdit.MIState, hist::REPL.REPLHistoryProvider) =
    history_move_prefix(s, hist, true)

end # module

# Test alternative keymaps and prompt
# (Alt. keymaps may be passed as a Vector{<:Dict} or as a Dict)

const altkeys = [Dict{Any,Any}("\e[A" => (s,o...)->(LineEdit.edit_move_up(s) || LineEdit.history_prev(s, LineEdit.mode(s).hist))), # Up Arrow
                 Dict{Any,Any}("\e[B" => (s,o...)->(LineEdit.edit_move_down(s) || LineEdit.history_next(s, LineEdit.mode(s).hist))), # Down Arrow
                 Dict{Any,Any}("\e[5~" => (s,o...)->(AltLE.history_prev_prefix(s, LineEdit.mode(s).hist))), # Page Up
                 Dict{Any,Any}("\e[6~" => (s,o...)->(AltLE.history_next_prefix(s, LineEdit.mode(s).hist))), # Page Down
                ]


for keys = [altkeys, merge(altkeys...)],
        altprompt = ["julia-$(VERSION.major).$(VERSION.minor)> ",
                     () -> "julia-$(Base.GIT_VERSION_INFO.commit_short)"]
    histfile = tempname()
    try
        fake_repl() do stdin_write, stdout_read, repl
            repl.specialdisplay = REPL.REPLDisplay(repl)
            repl.history_file = true
            withenv("JULIA_HISTORY" => histfile) do
                repl.interface = REPL.setup_interface(repl, extra_repl_keymap = altkeys)
            end
            repl.interface.modes[1].prompt = altprompt

            repltask = @async begin
                REPL.run_repl(repl)
            end

            sendrepl3(cmd) = write(stdin_write,"$cmd\n")

            sendrepl3("1 + 1;")                        # a simple line
            sendrepl3("multi=2;\e\nline=2;")           # a multiline input
            sendrepl3("ignoreme\e[A\b\b3;\e[B\b\b1;")  # edit the previous multiline input
            sendrepl3("1 +\e[5~\b*")                   # use prefix search to edit the 1st input

            # Close REPL ^D
            write(stdin_write, '\x04')
            Base.wait(repltask)

            # Close the history file
            # (otherwise trying to delete it fails on Windows)
            close(repl.interface.modes[1].hist.history_file)

            # Check that the correct prompt was displayed
            output = readuntil(stdout_read, "1 * 1;", keep=true)
            @test !occursin(output, LineEdit.prompt_string(altprompt))
            @test !occursin(output, "julia> ")

            # Check the history file
            history = read(histfile, String)
            @test occursin(r"""
                           ^\#\ time:\ .*\n
                            \#\ mode:\ julia\n
                            \t1\ \+\ 1;\n
                            \#\ time:\ .*\n
                            \#\ mode:\ julia\n
                            \tmulti=2;\n
                            \tline=2;\n
                            \#\ time:\ .*\n
                            \#\ mode:\ julia\n
                            \tmulti=3;\n
                            \tline=1;\n
                            \#\ time:\ .*\n
                            \#\ mode:\ julia\n
                            \t1\ \*\ 1;\n$
                           """xm, history)
        end
    finally
        rm(histfile, force=true)
    end
end

# Test that module prefix is omitted when type is reachable from Main (PR #23806)
fake_repl() do stdin_write, stdout_read, repl
    repl.specialdisplay = REPL.REPLDisplay(repl)
    repl.history_file = false

    repltask = @async begin
        REPL.run_repl(repl)
    end

    @eval Main module TestShowTypeREPL; export TypeA; struct TypeA end; end
    write(stdin_write, "TestShowTypeREPL.TypeA\n")
    @test endswith(readline(stdout_read), "\r\e[7CTestShowTypeREPL.TypeA\r\e[29C")
    readline(stdout_read)
    readline(stdout_read)
    @eval Main using .TestShowTypeREPL
    write(stdin_write, "TypeA\n")
    @test endswith(readline(stdout_read), "\r\e[7CTypeA\r\e[12C")
    readline(stdout_read)

    # Close REPL ^D
    write(stdin_write, '\x04')
    Base.wait(repltask)
end

help_result(line) = Base.eval(REPL._helpmode(IOBuffer(), line))

# Docs.helpmode tests: we test whether the correct expressions are being generated here,
# rather than complete integration with Julia's REPL mode system.
for (line, expr) in Pair[
    "sin"          => :sin,
    "Base.sin"     => :(Base.sin),
    "@time(x)"     => Expr(:macrocall, Symbol("@time"), LineNumberNode(1, :none), :x),
    "@time"        => Expr(:macrocall, Symbol("@time"), LineNumberNode(1, :none)),
    ":@time"       => Expr(:quote, (Expr(:macrocall, Symbol("@time"), LineNumberNode(1, :none)))),
    "@time()"      => Expr(:macrocall, Symbol("@time"), LineNumberNode(1, :none)),
    "Base.@time()" => Expr(:macrocall, Expr(:., :Base, QuoteNode(Symbol("@time"))), LineNumberNode(1, :none)),
    "ccall"        => :ccall, # keyword
    "while       " => :while, # keyword, trailing spaces should be stripped.
    "0"            => 0,
    "\"...\""      => "...",
    "r\"...\""     => Expr(:macrocall, Symbol("@r_str"), LineNumberNode(1, :none), "..."),
    "using Foo"    => :using,
    "import Foo"   => :import,
    ]
    @test REPL._helpmode(line).args[4] == expr
    @test help_result(line) isa Union{Markdown.MD,Nothing}
end

# PR 30754, Issues #22013, #24871, #26933, #29282, #29361, #30348
for line in ["′", "abstract", "type"]
    @test occursin("No documentation found.",
        sprint(show, help_result(line)::Union{Markdown.MD,Nothing}))
end

# PR 35154
@test occursin("|=", sprint(show, help_result("|=")))
@test occursin("broadcast", sprint(show, help_result(".=")))

# PR 35277
@test occursin("identical", sprint(show, help_result("===")))
@test occursin("broadcast", sprint(show, help_result(".<=")))

# Issue #25930

# Brief and extended docs (issue #25930)
let text =
        """
            brief_extended()

        Short docs

        # Extended help

        Long docs
        """,
    md = Markdown.parse(text)
    @test md == REPL.trimdocs(md, false)
    @test !isa(md.content[end], REPL.Message)
    mdbrief = REPL.trimdocs(md, true)
    @test length(mdbrief.content) == 3
    @test isa(mdbrief.content[1], Markdown.Code)
    @test isa(mdbrief.content[2], Markdown.Paragraph)
    @test isa(mdbrief.content[3], REPL.Message)
    @test occursin("??", mdbrief.content[3].msg)
end

# issue #35216: empty and non-strings in H1 headers
let emptyH1 = Markdown.parse("# "),
    codeH1 = Markdown.parse("# `hello`")
    @test emptyH1 == REPL.trimdocs(emptyH1, false) == REPL.trimdocs(emptyH1, true)
    @test codeH1 == REPL.trimdocs(codeH1, false) == REPL.trimdocs(codeH1, true)
end

module BriefExtended
"""
    f()

Short docs

# Extended help

Long docs
"""
f() = nothing
end # module BriefExtended
buf = IOBuffer()
md = Base.eval(REPL._helpmode(buf, "$(@__MODULE__).BriefExtended.f"))
@test length(md.content) == 2 && isa(md.content[2], REPL.Message)
buf = IOBuffer()
md = Base.eval(REPL._helpmode(buf, "?$(@__MODULE__).BriefExtended.f"))
@test length(md.content) == 1 && length(md.content[1].content[1].content) == 4

# PR #27562
fake_repl() do stdin_write, stdout_read, repl
    repltask = @async begin
        REPL.run_repl(repl)
    end
    write(stdin_write, "Expr(:call, GlobalRef(Base.Math, :float), Core.SlotNumber(1))\n")
    readline(stdout_read)
    @test readline(stdout_read) == "\e[0m:(Base.Math.float(_1))"
    write(stdin_write, "ans\n")
    readline(stdout_read)
    readline(stdout_read)
    @test readline(stdout_read) == "\e[0m:(Base.Math.float(_1))"
    write(stdin_write, '\x04')
    Base.wait(repltask)
end

# issue #31352
fake_repl() do stdin_write, stdout_read, repl
    repltask = @async begin
        REPL.run_repl(repl)
    end
    write(stdin_write, "struct Errs end\n")
    readline(stdout_read)
    readline(stdout_read)
    write(stdin_write, "Base.show(io::IO, ::Errs) = throw(Errs())\n")
    readline(stdout_read)
    readline(stdout_read)
    write(stdin_write, "Errs()\n")
    write(stdin_write, '\x04')
    wait(repltask)
    @test istaskdone(repltask)
end

# issue #34842
fake_repl() do stdin_write, stdout_read, repl
    repltask = @async begin
        REPL.run_repl(repl)
    end
    write(stdin_write, "?;\n")
    readline(stdout_read)
    @test endswith(readline(stdout_read),";")
    write(stdin_write, '\x04')
    Base.wait(repltask)
end


fake_repl() do stdin_write, stdout_read, repl
    repltask = @async begin
        REPL.run_repl(repl)
    end
    write(stdin_write, "anything\x15\x19\x19") # ^u^y^y : kill line backwards + 2 yanks
    s1 = readuntil(stdout_read, "anything") # typed
    s2 = readuntil(stdout_read, "anything") # yanked (first ^y)
    s3 = readuntil(stdout_read, "anything") # previous yanked refreshed (from second ^y)
    s4 = readuntil(stdout_read, "anything", keep=true) # last yanked
    # necessary to read at least some part of the buffer,
    # for the "region_active" to have time to be updated

    @test LineEdit.state(repl.mistate).region_active == :off
    @test s4 == "anything" # no control characters between the last two occurrences of "anything"
    write(stdin_write, "\x15\x04")
    Base.wait(repltask)
end

# AST transformations (softscope, Revise, OhMyREPL, etc.)
@testset "AST Transformation" begin
    backend = REPL.REPLBackend()
    @async REPL.start_repl_backend(backend)
    put!(backend.repl_channel, (:(1+1), false))
    reply = take!(backend.response_channel)
    @test reply == (2, false)
    twice(ex) = Expr(:tuple, ex, ex)
    push!(backend.ast_transforms, twice)
    put!(backend.repl_channel, (:(1+1), false))
    reply = take!(backend.response_channel)
    @test reply == ((2, 2), false)
    put!(backend.repl_channel, (nothing, -1))
    Base.wait(backend.backend_task)
end


backend = REPL.REPLBackend()
frontend_task = @async begin
    try
        @testset "AST Transformations Async" begin
            put!(backend.repl_channel, (:(1+1), false))
            reply = take!(backend.response_channel)
            @test reply == (2, false)
            twice(ex) = Expr(:tuple, ex, ex)
            push!(backend.ast_transforms, twice)
            put!(backend.repl_channel, (:(1+1), false))
            reply = take!(backend.response_channel)
            @test reply == ((2, 2), false)
        end
    catch e
        Base.rethrow(e)
    finally
        put!(backend.repl_channel, (nothing, -1))
    end
end
REPL.start_repl_backend(backend)
Base.wait(frontend_task)<|MERGE_RESOLUTION|>--- conflicted
+++ resolved
@@ -65,10 +65,7 @@
 end
 
 # Writing ^C to the repl will cause sigint, so let's not die on that
-<<<<<<< HEAD
 Base.exit_on_sigint(false)
-=======
-ccall(:jl_exit_on_sigint, Cvoid, (Cint,), 0)
 
 # make sure `run_interface` can normally handle `eof`
 # without any special handling by the user
@@ -87,7 +84,6 @@
     Base.wait(repltask)
 end
 
->>>>>>> 01155e12
 # These are integration tests. If you want to unit test test e.g. completion, or
 # exact LineEdit behavior, put them in the appropriate test files.
 # Furthermore since we are emulating an entire terminal, there may be control characters
