# This file is a part of Julia. License is MIT: https://julialang.org/license

## Code for searching and viewing documentation

using Markdown

using Base.Docs: catdoc, modules, DocStr, Binding, MultiDoc, keywords, isfield, namify, bindingexpr,
    defined, resolve, getdoc, meta, aliasof, signature

import Base.Docs: doc, formatdoc, parsedoc, apropos

using Base: with_output_color, mapany

import REPL

using InteractiveUtils: subtypes

using Unicode: normalize

## Help mode ##

# This is split into helpmode and _helpmode to easier unittest _helpmode
helpmode(io::IO, line::AbstractString) = :($REPL.insert_hlines($io, $(REPL._helpmode(io, line))))
helpmode(line::AbstractString) = helpmode(stdout, line)

const extended_help_on = Ref{Any}(nothing)

function _helpmode(io::IO, line::AbstractString)
    line = strip(line)
    ternary_operator_help = (line == "?" || line == "?:")
    if startswith(line, '?') && !ternary_operator_help
        line = line[2:end]
        extended_help_on[] = line
        brief = false
    else
        extended_help_on[] = nothing
        brief = true
    end
    # interpret anything starting with # or #= as asking for help on comments
    if startswith(line, "#")
        if startswith(line, "#=")
            line = "#="
        else
            line = "#"
        end
    end
    x = Meta.parse(line, raise = false, depwarn = false)
    assym = Symbol(line)
    expr =
        if haskey(keywords, Symbol(line)) || Base.isoperator(assym) || isexpr(x, :error) ||
            isexpr(x, :invalid) || isexpr(x, :incomplete)
            # Docs for keywords must be treated separately since trying to parse a single
            # keyword such as `function` would throw a parse error due to the missing `end`.
            assym
        elseif isexpr(x, (:using, :import))
            (x::Expr).head
        else
            # Retrieving docs for macros requires us to make a distinction between the text
            # `@macroname` and `@macroname()`. These both parse the same, but are used by
            # the docsystem to return different results. The first returns all documentation
            # for `@macroname`, while the second returns *only* the docs for the 0-arg
            # definition if it exists.
            (isexpr(x, :macrocall, 1) && !endswith(line, "()")) ? quot(x) : x
        end
    # the following must call repl(io, expr) via the @repl macro
    # so that the resulting expressions are evaluated in the Base.Docs namespace
    :($REPL.@repl $io $expr $brief)
end
_helpmode(line::AbstractString) = _helpmode(stdout, line)

# Print vertical lines along each docstring if there are multiple docs
function insert_hlines(io::IO, docs)
    if !isa(docs, Markdown.MD) || !haskey(docs.meta, :results) || isempty(docs.meta[:results])
        return docs
    end
    docs = docs::Markdown.MD
    v = Any[]
    for (n, doc) in enumerate(docs.content)
        push!(v, doc)
        n == length(docs.content) || push!(v, Markdown.HorizontalRule())
    end
    return Markdown.MD(v)
end

function formatdoc(d::DocStr)
    buffer = IOBuffer()
    for part in d.text
        formatdoc(buffer, d, part)
    end
    Markdown.MD(Any[Markdown.parse(seekstart(buffer))])
end
@noinline formatdoc(buffer, d, part) = print(buffer, part)

function parsedoc(d::DocStr)
    if d.object === nothing
        md = formatdoc(d)
        md.meta[:module] = d.data[:module]
        md.meta[:path]   = d.data[:path]
        d.object = md
    end
    d.object
end

## Trimming long help ("# Extended help")

struct Message  # For direct messages to the terminal
    msg    # AbstractString
    fmt    # keywords to `printstyled`
end
Message(msg) = Message(msg, ())

function Markdown.term(io::IO, msg::Message, columns)
    printstyled(io, msg.msg; msg.fmt...)
end

trimdocs(doc, brief::Bool) = doc

function trimdocs(md::Markdown.MD, brief::Bool)
    brief || return md
    md, trimmed = _trimdocs(md, brief)
    if trimmed
        line = extended_help_on[]
        line = isa(line, AbstractString) ? line : ""
        push!(md.content, Message("Extended help is available with `??$line`", (color=Base.info_color(), bold=true)))
    end
    return md
end

function _trimdocs(md::Markdown.MD, brief::Bool)
    content, trimmed = [], false
    for c in md.content
        if isa(c, Markdown.Header{1}) && isa(c.text, AbstractArray) && !isempty(c.text)
            item = c.text[1]
            if isa(item, AbstractString) &&
                lowercase(item) ∈ ("extended help",
                                   "extended documentation",
                                   "extended docs")
                trimmed = true
                break
            end
        end
        c, trm = _trimdocs(c, brief)
        trimmed |= trm
        push!(content, c)
    end
    return Markdown.MD(content, md.meta), trimmed
end

_trimdocs(md, brief::Bool) = md, false

"""
    Docs.doc(binding, sig)

Return all documentation that matches both `binding` and `sig`.

If `getdoc` returns a non-`nothing` result on the value of the binding, then a
dynamic docstring is returned instead of one based on the binding itself.
"""
function doc(binding::Binding, sig::Type = Union{})
    if defined(binding)
        result = getdoc(resolve(binding), sig)
        result === nothing || return result
    end
    results, groups = DocStr[], MultiDoc[]
    # Lookup `binding` and `sig` for matches in all modules of the docsystem.
    for mod in modules
        dict = meta(mod)
        if haskey(dict, binding)
            multidoc = dict[binding]
            push!(groups, multidoc)
            for msig in multidoc.order
                sig <: msig && push!(results, multidoc.docs[msig])
            end
        end
    end
    if isempty(groups)
        # When no `MultiDoc`s are found that match `binding` then we check whether `binding`
        # is an alias of some other `Binding`. When it is we then re-run `doc` with that
        # `Binding`, otherwise if it's not an alias then we generate a summary for the
        # `binding` and display that to the user instead.
        alias = aliasof(binding)
        alias == binding ? summarize(alias, sig) : doc(alias, sig)
    else
        # There was at least one match for `binding` while searching. If there weren't any
        # matches for `sig` then we concatenate *all* the docs from the matching `Binding`s.
        if isempty(results)
            for group in groups, each in group.order
                push!(results, group.docs[each])
            end
        end
        # Get parsed docs and concatenate them.
        md = catdoc(mapany(parsedoc, results)...)
        # Save metadata in the generated markdown.
        if isa(md, Markdown.MD)
            md.meta[:results] = results
            md.meta[:binding] = binding
            md.meta[:typesig] = sig
        end
        return md
    end
end

# Some additional convenience `doc` methods that take objects rather than `Binding`s.
doc(obj::UnionAll) = doc(Base.unwrap_unionall(obj))
doc(object, sig::Type = Union{}) = doc(aliasof(object, typeof(object)), sig)
doc(object, sig...)              = doc(object, Tuple{sig...})

function lookup_doc(ex)
    if isa(ex, Expr) && ex.head !== :(.) && Base.isoperator(ex.head)
        # handle syntactic operators, e.g. +=, ::, .=
        ex = ex.head
    end
    if haskey(keywords, ex)
        return parsedoc(keywords[ex])
    elseif Meta.isexpr(ex, :incomplete)
        return :($(Markdown.md"No documentation found."))
    elseif !isa(ex, Expr) && !isa(ex, Symbol)
        return :($(doc)($(typeof)($(esc(ex)))))
    end
    if isa(ex, Symbol) && Base.isoperator(ex)
        str = string(ex)
        if endswith(str, "=") && Base.operator_precedence(ex) == Base.prec_assignment
            op = str[1:end-1]
            return Markdown.parse("`x $op= y` is a synonym for `x = x $op y`")
        elseif startswith(str, ".")
            op = str[2:end]
            return Markdown.parse("`x $ex y` is equivalent to `broadcast($op, x, y)`. See [`broadcast`](@ref).")
        end
    end
    binding = esc(bindingexpr(namify(ex)))
    if isexpr(ex, :call) || isexpr(ex, :macrocall)
        sig = esc(signature(ex))
        :($(doc)($binding, $sig))
    else
        :($(doc)($binding))
    end
end

# Object Summaries.
# =================

function summarize(binding::Binding, sig)
    io = IOBuffer()
    println(io, "No documentation found.\n")
    if defined(binding)
        summarize(io, resolve(binding), binding)
    else
        println(io, "Binding `", binding, "` does not exist.")
    end
    md = Markdown.parse(seekstart(io))
    # Save metadata in the generated markdown.
    md.meta[:results] = DocStr[]
    md.meta[:binding] = binding
    md.meta[:typesig] = sig
    return md
end

function summarize(io::IO, λ::Function, binding::Binding)
    kind = startswith(string(binding.var), '@') ? "macro" : "`Function`"
    println(io, "`", binding, "` is a ", kind, ".")
    println(io, "```\n", methods(λ), "\n```")
end

function summarize(io::IO, T::DataType, binding::Binding)
    println(io, "# Summary")
    println(io, "```")
    println(io,
            T.abstract ? "abstract type" :
            T.mutable  ? "mutable struct" :
            Base.isstructtype(T) ? "struct" : "primitive type",
            " ", T, " <: ", supertype(T)
            )
    println(io, "```")
    if !T.abstract && T.name !== Tuple.name && !isempty(fieldnames(T))
        println(io, "# Fields")
        println(io, "```")
        pad = maximum(length(string(f)) for f in fieldnames(T))
        for (f, t) in zip(fieldnames(T), T.types)
            println(io, rpad(f, pad), " :: ", t)
        end
        println(io, "```")
    end
    if !isempty(subtypes(T))
        println(io, "# Subtypes")
        println(io, "```")
        for t in subtypes(T)
            println(io, t)
        end
        println(io, "```")
    end
    if supertype(T) != Any
        println(io, "# Supertype Hierarchy")
        println(io, "```")
        Base.show_supertypes(io, T)
        println(io)
        println(io, "```")
    end
end

function summarize(io::IO, m::Module, binding::Binding)
    println(io, "No docstring found for module `", m, "`.\n")
end

function summarize(io::IO, @nospecialize(T), binding::Binding)
    T = typeof(T)
    println(io, "`", binding, "` is of type `", T, "`.\n")
    summarize(io, T, binding)
end

# repl search and completions for help

function repl_search(io::IO, s::Union{Symbol,String})
    pre = "search:"
    print(io, pre)
    printmatches(io, s, doc_completions(s), cols = _displaysize(io)[2] - length(pre))
    println(io, "\n")
end
repl_search(s) = repl_search(stdout, s)

function repl_corrections(io::IO, s)
    print(io, "Couldn't find ")
    printstyled(io, s, '\n', color=:cyan)
    print_correction(io, s)
end
repl_corrections(s) = repl_corrections(stdout, s)

# inverse of latex_symbols Dict, lazily created as needed
const symbols_latex = Dict{String,String}()
function symbol_latex(s::String)
    if isempty(symbols_latex) && isassigned(Base.REPL_MODULE_REF)
        for (k,v) in Iterators.flatten((REPLCompletions.latex_symbols,
                                        REPLCompletions.emoji_symbols))
            symbols_latex[v] = k
        end
    end
    return get(symbols_latex, s, "")
end
function repl_latex(io::IO, s::String)
    # decompose NFC-normalized identifier to match tab-completion input
    s = normalize(s, :NFD)
    latex = symbol_latex(s)
    if !isempty(latex)
        print(io, "\"")
        printstyled(io, s, color=:cyan)
        print(io, "\" can be typed by ")
        printstyled(io, latex, "<tab>", color=:cyan)
        println(io, '\n')
    elseif any(c -> haskey(symbols_latex, string(c)), s)
        print(io, "\"")
        printstyled(io, s, color=:cyan)
        print(io, "\" can be typed by ")
        state = '\0'
        with_output_color(:cyan, io) do io
            for c in s
                cstr = string(c)
                if haskey(symbols_latex, cstr)
                    latex = symbols_latex[cstr]
                    if length(latex) == 3 && latex[2] in ('^','_')
                        # coalesce runs of sub/superscripts
                        if state != latex[2]
                            '\0' != state && print(io, "<tab>")
                            print(io, latex[1:2])
                            state = latex[2]
                        end
                        print(io, latex[3])
                    else
                        if '\0' != state
                            print(io, "<tab>")
                            state = '\0'
                        end
                        print(io, latex, "<tab>")
                    end
                else
                    if '\0' != state
                        print(io, "<tab>")
                        state = '\0'
                    end
                    print(io, c)
                end
            end
            '\0' != state && print(io, "<tab>")
        end
        println(io, '\n')
    end
end
repl_latex(s::String) = repl_latex(stdout, s)

macro repl(ex, brief::Bool=false) repl(ex; brief=brief) end
macro repl(io, ex, brief) repl(io, ex; brief=brief) end

function repl(io::IO, s::Symbol; brief::Bool=true)
    str = string(s)
    quote
        repl_latex($io, $str)
        repl_search($io, $str)
        $(if !isdefined(Main, s) && !haskey(keywords, s) && !Base.isoperator(s)
               :(repl_corrections($io, $str))
          end)
        $(_repl(s, brief))
    end
end
isregex(x) = isexpr(x, :macrocall, 3) && x.args[1] === Symbol("@r_str") && !isempty(x.args[3])
repl(io::IO, ex::Expr; brief::Bool=true) = isregex(ex) ? :(apropos($io, $ex)) : _repl(ex, brief)
repl(io::IO, str::AbstractString; brief::Bool=true) = :(apropos($io, $str))
repl(io::IO, other; brief::Bool=true) = esc(:(@doc $other))
#repl(io::IO, other) = lookup_doc(other) # TODO

repl(x; brief::Bool=true) = repl(stdout, x; brief=brief)

function _repl(x, brief::Bool=true)
    if isexpr(x, :call)
        x = x::Expr
        # determine the types of the values
        kwargs = nothing
        pargs = Any[]
        for arg in x.args[2:end]
            if isexpr(arg, :parameters)
                kwargs = mapany(arg.args) do kwarg
                    if kwarg isa Symbol
                        kwarg = :($kwarg::Any)
                    elseif isexpr(kwarg, :kw)
                        lhs = kwarg.args[1]
                        rhs = kwarg.args[2]
                        if lhs isa Symbol
                            if rhs isa Symbol
                                kwarg.args[1] = :($lhs::(@isdefined($rhs) ? typeof($rhs) : Any))
                            else
                                kwarg.args[1] = :($lhs::typeof($rhs))
                            end
                        end
                    end
                    kwarg
                end
            elseif isexpr(arg, :kw)
                if kwargs === nothing
                    kwargs = Any[]
                end
                lhs = arg.args[1]
                rhs = arg.args[2]
                if lhs isa Symbol
                    if rhs isa Symbol
                        arg.args[1] = :($lhs::(@isdefined($rhs) ? typeof($rhs) : Any))
                    else
                        arg.args[1] = :($lhs::typeof($rhs))
                    end
                end
                push!(kwargs, arg)
            else
                if arg isa Symbol
                    arg = :($arg::(@isdefined($arg) ? typeof($arg) : Any))
                elseif !isexpr(arg, :(::))
                    arg = :(::typeof($arg))
                end
                push!(pargs, arg)
            end
        end
        if kwargs === nothing
            x.args = Any[x.args[1], pargs...]
        else
            x.args = Any[x.args[1], Expr(:parameters, kwargs...), pargs...]
        end
    end
    #docs = lookup_doc(x) # TODO
    docs = esc(:(@doc $x))
    docs = if isfield(x)
        quote
            if isa($(esc(x.args[1])), DataType)
                fielddoc($(esc(x.args[1])), $(esc(x.args[2])))
            else
                $docs
            end
        end
    else
        docs
    end
    :(REPL.trimdocs($docs, $brief))
end

"""
    fielddoc(binding, field)

Return documentation for a particular `field` of a type if it exists.
"""
function fielddoc(binding::Binding, field::Symbol)
    for mod in modules
        dict = meta(mod)
        if haskey(dict, binding)
            multidoc = dict[binding]
            if haskey(multidoc.docs, Union{})
                fields = multidoc.docs[Union{}].data[:fields]
                if haskey(fields, field)
                    doc = fields[field]
                    return isa(doc, Markdown.MD) ? doc : Markdown.parse(doc)
                end
            end
        end
    end
    fields = join(["`$f`" for f in fieldnames(resolve(binding))], ", ", ", and ")
    fields = isempty(fields) ? "no fields" : "fields $fields"
    Markdown.parse("`$(resolve(binding))` has $fields.")
end

# As with the additional `doc` methods, this converts an object to a `Binding` first.
fielddoc(object, field::Symbol) = fielddoc(aliasof(object, typeof(object)), field)


# Search & Rescue
# Utilities for correcting user mistakes and (eventually)
# doing full documentation searches from the repl.

# Fuzzy Search Algorithm

function matchinds(needle, haystack; acronym::Bool = false)
    chars = collect(needle)
    is = Int[]
    lastc = '\0'
    for (i, char) in enumerate(haystack)
        isempty(chars) && break
        while chars[1] == ' ' popfirst!(chars) end # skip spaces
        if lowercase(char) == lowercase(chars[1]) &&
           (!acronym || !isletter(lastc))
            push!(is, i)
            popfirst!(chars)
        end
        lastc = char
    end
    return is
end

longer(x, y) = length(x) ≥ length(y) ? (x, true) : (y, false)

bestmatch(needle, haystack) =
    longer(matchinds(needle, haystack, acronym = true),
           matchinds(needle, haystack))

avgdistance(xs) =
    isempty(xs) ? 0 :
    (xs[end] - xs[1] - length(xs)+1)/length(xs)

function fuzzyscore(needle, haystack)
    score = 0.
    is, acro = bestmatch(needle, haystack)
    score += (acro ? 2 : 1)*length(is) # Matched characters
    score -= 2(length(needle)-length(is)) # Missing characters
    !acro && (score -= avgdistance(is)/10) # Contiguous
    !isempty(is) && (score -= sum(is)/length(is)/100) # Closer to beginning
    return score
end

function fuzzysort(search::String, candidates::Vector{String})
    scores = map(cand -> (fuzzyscore(search, cand), -Float64(levenshtein(search, cand))), candidates)
    candidates[sortperm(scores)] |> reverse
end

# Levenshtein Distance

function levenshtein(s1, s2)
    a, b = collect(s1), collect(s2)
    m = length(a)
    n = length(b)
    d = Matrix{Int}(undef, m+1, n+1)

    d[1:m+1, 1] = 0:m
    d[1, 1:n+1] = 0:n

    for i = 1:m, j = 1:n
        d[i+1,j+1] = min(d[i  , j+1] + 1,
                         d[i+1, j  ] + 1,
                         d[i  , j  ] + (a[i] != b[j]))
    end

    return d[m+1, n+1]
end

function levsort(search::String, candidates::Vector{String})
    scores = map(cand -> (Float64(levenshtein(search, cand)), -fuzzyscore(search, cand)), candidates)
    candidates = candidates[sortperm(scores)]
    i = 0
    for outer i = 1:length(candidates)
        levenshtein(search, candidates[i]) > 3 && break
    end
    return candidates[1:i]
end

# Result printing

function printmatch(io::IO, word, match)
    is, _ = bestmatch(word, match)
    for (i, char) = enumerate(match)
        if i in is
            printstyled(io, char, bold=true)
        else
            print(io, char)
        end
    end
end

<<<<<<< HEAD
function printmatches(io::IO, word, matches; cols = displaysize(io)[2])
=======
printmatch(args...) = printfuzzy(stdout, args...)

function printmatches(io::IO, word, matches; cols::Int = _displaysize(io)[2])
>>>>>>> 9528ac27
    total = 0
    for match in matches
        total + length(match) + 1 > cols && break
        fuzzyscore(word, match) < 0 && break
        print(io, " ")
        printmatch(io, word, match)
        total += length(match) + 1
    end
end

printmatches(args...; cols::Int = _displaysize(stdout)[2]) = printmatches(stdout, args..., cols = cols)

function print_joined_cols(io::IO, ss::Vector{String}, delim = "", last = delim; cols::Int = _displaysize(io)[2])
    i = 0
    total = 0
    for outer i = 1:length(ss)
        total += length(ss[i])
        total + max(i-2,0)*length(delim) + (i>1 ? 1 : 0)*length(last) > cols && (i-=1; break)
    end
    join(io, ss[1:i], delim, last)
end

print_joined_cols(args...; cols::Int = _displaysize(stdout)[2]) = print_joined_cols(stdout, args...; cols=cols)

function print_correction(io::IO, word::String)
    cors = levsort(word, accessible(Main))
    pre = "Perhaps you meant "
    print(io, pre)
    print_joined_cols(io, cors, ", ", " or "; cols = _displaysize(io)[2] - length(pre))
    println(io)
    return
end

print_correction(word) = print_correction(stdout, word)

# Completion data


moduleusings(mod) = ccall(:jl_module_usings, Any, (Any,), mod)

filtervalid(names) = filter(x->!occursin(r"#", x), map(string, names))

accessible(mod::Module) =
    Symbol[filter!(s -> !Base.isdeprecated(mod, s), names(mod, all=true, imported=true));
           map(names, moduleusings(mod))...;
           collect(keys(Base.Docs.keywords))] |> unique |> filtervalid

doc_completions(name) = fuzzysort(name, accessible(Main))
doc_completions(name::Symbol) = doc_completions(string(name))


# Searching and apropos

# Docsearch simply returns true or false if an object contains the given needle
docsearch(haystack::AbstractString, needle) = findfirst(needle, haystack) !== nothing
docsearch(haystack::Symbol, needle) = docsearch(string(haystack), needle)
docsearch(::Nothing, needle) = false
function docsearch(haystack::Array, needle)
    for elt in haystack
        docsearch(elt, needle) && return true
    end
    false
end
function docsearch(haystack, needle)
    @warn "Unable to search documentation of type $(typeof(haystack))" maxlog=1
    false
end

## Searching specific documentation objects
function docsearch(haystack::MultiDoc, needle)
    for v in values(haystack.docs)
        docsearch(v, needle) && return true
    end
    false
end

function docsearch(haystack::DocStr, needle)
    docsearch(parsedoc(haystack), needle) && return true
    if haskey(haystack.data, :fields)
        for doc in values(haystack.data[:fields])
            docsearch(doc, needle) && return true
        end
    end
    false
end

## doc search

## Markdown search simply strips all markup and searches plain text version
docsearch(haystack::Markdown.MD, needle) = docsearch(stripmd(haystack.content), needle)

"""
    stripmd(x)

Strip all Markdown markup from x, leaving the result in plain text. Used
internally by apropos to make docstrings containing more than one markdown
element searchable.
"""
stripmd(@nospecialize x) = string(x) # for random objects interpolated into the docstring
stripmd(x::AbstractString) = x  # base case
stripmd(x::Nothing) = " "
stripmd(x::Vector) = string(map(stripmd, x)...)

stripmd(x::Markdown.BlockQuote) = "$(stripmd(x.content))"
stripmd(x::Markdown.Admonition) = "$(stripmd(x.content))"
stripmd(x::Markdown.Bold) = "$(stripmd(x.text))"
stripmd(x::Markdown.Code) = "$(stripmd(x.code))"
stripmd(x::Markdown.Header) = stripmd(x.text)
stripmd(x::Markdown.HorizontalRule) = " "
stripmd(x::Markdown.Image) = "$(stripmd(x.alt)) $(x.url)"
stripmd(x::Markdown.Italic) = "$(stripmd(x.text))"
stripmd(x::Markdown.LaTeX) = "$(x.formula)"
stripmd(x::Markdown.LineBreak) = " "
stripmd(x::Markdown.Link) = "$(stripmd(x.text)) $(x.url)"
stripmd(x::Markdown.List) = join(map(stripmd, x.items), " ")
stripmd(x::Markdown.MD) = join(map(stripmd, x.content), " ")
stripmd(x::Markdown.Paragraph) = stripmd(x.content)
stripmd(x::Markdown.Footnote) = "$(stripmd(x.id)) $(stripmd(x.text))"
stripmd(x::Markdown.Table) =
    join([join(map(stripmd, r), " ") for r in x.rows], " ")

"""
    apropos([io::IO=stdout], pattern::Union{AbstractString,Regex})

Search available docstrings for entries containing `pattern`.

When `pattern` is a string, case is ignored. Results are printed to `io`.
"""
apropos(string) = apropos(stdout, string)
apropos(io::IO, string) = apropos(io, Regex("\\Q$string", "i"))

function apropos(io::IO, needle::Regex)
    for mod in modules
        # Module doc might be in README.md instead of the META dict
        docsearch(doc(mod), needle) && println(io, mod)
        for (k, v) in meta(mod)
            docsearch(v, needle) && println(io, k)
        end
    end
end<|MERGE_RESOLUTION|>--- conflicted
+++ resolved
@@ -595,13 +595,9 @@
     end
 end
 
-<<<<<<< HEAD
-function printmatches(io::IO, word, matches; cols = displaysize(io)[2])
-=======
 printmatch(args...) = printfuzzy(stdout, args...)
 
 function printmatches(io::IO, word, matches; cols::Int = _displaysize(io)[2])
->>>>>>> 9528ac27
     total = 0
     for match in matches
         total + length(match) + 1 > cols && break
