# This file is a part of Julia. License is MIT: https://julialang.org/license

## Code for searching and viewing documentation

using Markdown

using Base.Docs: catdoc, modules, DocStr, Binding, MultiDoc, keywords, isfield, namify, bindingexpr,
    defined, resolve, getdoc, meta, aliasof, signature

import Base.Docs: doc, formatdoc, parsedoc, apropos

using Base: with_output_color, mapany

import REPL

using InteractiveUtils: subtypes

using Unicode: normalize

## Help mode ##

# This is split into helpmode and _helpmode to easier unittest _helpmode
helpmode(io::IO, line::AbstractString) = :($REPL.insert_hlines($io, $(REPL._helpmode(io, line))))
helpmode(line::AbstractString) = helpmode(stdout, line)

const extended_help_on = Ref{Any}(nothing)

function _helpmode(io::IO, line::AbstractString)
    line = strip(line)
    ternary_operator_help = (line == "?" || line == "?:")
    if startswith(line, '?') && !ternary_operator_help
        line = line[2:end]
        extended_help_on[] = line
        brief = false
    else
        extended_help_on[] = nothing
        brief = true
    end
    # interpret anything starting with # or #= as asking for help on comments
    if startswith(line, "#")
        if startswith(line, "#=")
            line = "#="
        else
            line = "#"
        end
    end
    x = Meta.parse(line, raise = false, depwarn = false)
    assym = Symbol(line)
    expr =
        if haskey(keywords, Symbol(line)) || Base.isoperator(assym) || isexpr(x, :error) ||
            isexpr(x, :invalid) || isexpr(x, :incomplete)
            # Docs for keywords must be treated separately since trying to parse a single
            # keyword such as `function` would throw a parse error due to the missing `end`.
            assym
        elseif isexpr(x, (:using, :import))
            (x::Expr).head
        else
            # Retrieving docs for macros requires us to make a distinction between the text
            # `@macroname` and `@macroname()`. These both parse the same, but are used by
            # the docsystem to return different results. The first returns all documentation
            # for `@macroname`, while the second returns *only* the docs for the 0-arg
            # definition if it exists.
            (isexpr(x, :macrocall, 1) && !endswith(line, "()")) ? quot(x) : x
        end
    # the following must call repl(io, expr) via the @repl macro
    # so that the resulting expressions are evaluated in the Base.Docs namespace
    :($REPL.@repl $io $expr $brief)
end
_helpmode(line::AbstractString) = _helpmode(stdout, line)

# Print vertical lines along each docstring if there are multiple docs
function insert_hlines(io::IO, docs)
    if !isa(docs, Markdown.MD) || !haskey(docs.meta, :results) || isempty(docs.meta[:results])
        return docs
    end
    docs = docs::Markdown.MD
    v = Any[]
    for (n, doc) in enumerate(docs.content)
        push!(v, doc)
        n == length(docs.content) || push!(v, Markdown.HorizontalRule())
    end
    return Markdown.MD(v)
end

function formatdoc(d::DocStr)
    buffer = IOBuffer()
    for part in d.text
        formatdoc(buffer, d, part)
    end
    Markdown.MD(Any[Markdown.parse(seekstart(buffer))])
end
@noinline formatdoc(buffer, d, part) = print(buffer, part)

function parsedoc(d::DocStr)
    if d.object === nothing
        md = formatdoc(d)
        md.meta[:module] = d.data[:module]
        md.meta[:path]   = d.data[:path]
        d.object = md
    end
    d.object
end

## Trimming long help ("# Extended help")

struct Message  # For direct messages to the terminal
    msg    # AbstractString
    fmt    # keywords to `printstyled`
end
Message(msg) = Message(msg, ())

function Markdown.term(io::IO, msg::Message, columns)
    printstyled(io, msg.msg; msg.fmt...)
end

trimdocs(doc, brief::Bool) = doc

function trimdocs(md::Markdown.MD, brief::Bool)
    brief || return md
    md, trimmed = _trimdocs(md, brief)
    if trimmed
        line = extended_help_on[]
        line = isa(line, AbstractString) ? line : ""
        push!(md.content, Message("Extended help is available with `??$line`", (color=Base.info_color(), bold=true)))
    end
    return md
end

function _trimdocs(md::Markdown.MD, brief::Bool)
    content, trimmed = [], false
    for c in md.content
        if isa(c, Markdown.Header{1}) && isa(c.text, AbstractArray) && !isempty(c.text)
            item = c.text[1]
            if isa(item, AbstractString) &&
                lowercase(item) ∈ ("extended help",
                                   "extended documentation",
                                   "extended docs")
                trimmed = true
                break
            end
        end
        c, trm = _trimdocs(c, brief)
        trimmed |= trm
        push!(content, c)
    end
    return Markdown.MD(content, md.meta), trimmed
end

_trimdocs(md, brief::Bool) = md, false

"""
    Docs.doc(binding, sig)

Return all documentation that matches both `binding` and `sig`.

If `getdoc` returns a non-`nothing` result on the value of the binding, then a
dynamic docstring is returned instead of one based on the binding itself.
"""
function doc(binding::Binding, sig::Type = Union{})
    if defined(binding)
        result = getdoc(resolve(binding), sig)
        result === nothing || return result
    end
    results, groups = DocStr[], MultiDoc[]
    # Lookup `binding` and `sig` for matches in all modules of the docsystem.
    for mod in modules
        dict = meta(mod)
        if haskey(dict, binding)
            multidoc = dict[binding]
            push!(groups, multidoc)
            for msig in multidoc.order
                sig <: msig && push!(results, multidoc.docs[msig])
            end
        end
    end
    if isempty(groups)
        # When no `MultiDoc`s are found that match `binding` then we check whether `binding`
        # is an alias of some other `Binding`. When it is we then re-run `doc` with that
        # `Binding`, otherwise if it's not an alias then we generate a summary for the
        # `binding` and display that to the user instead.
        alias = aliasof(binding)
        alias == binding ? summarize(alias, sig) : doc(alias, sig)
    else
        # There was at least one match for `binding` while searching. If there weren't any
        # matches for `sig` then we concatenate *all* the docs from the matching `Binding`s.
        if isempty(results)
            for group in groups, each in group.order
                push!(results, group.docs[each])
            end
        end
        # Get parsed docs and concatenate them.
        md = catdoc(mapany(parsedoc, results)...)
        # Save metadata in the generated markdown.
        if isa(md, Markdown.MD)
            md.meta[:results] = results
            md.meta[:binding] = binding
            md.meta[:typesig] = sig
        end
        return md
    end
end

# Some additional convenience `doc` methods that take objects rather than `Binding`s.
doc(obj::UnionAll) = doc(Base.unwrap_unionall(obj))
doc(object, sig::Type = Union{}) = doc(aliasof(object, typeof(object)), sig)
doc(object, sig...)              = doc(object, Tuple{sig...})

function lookup_doc(ex)
    if isa(ex, Expr) && ex.head !== :(.) && Base.isoperator(ex.head)
        # handle syntactic operators, e.g. +=, ::, .=
        ex = ex.head
    end
    if haskey(keywords, ex)
        return parsedoc(keywords[ex])
    elseif Meta.isexpr(ex, :incomplete)
        return :($(Markdown.md"No documentation found."))
    elseif !isa(ex, Expr) && !isa(ex, Symbol)
        return :($(doc)($(typeof)($(esc(ex)))))
    end
    if isa(ex, Symbol) && Base.isoperator(ex)
        str = string(ex)
        isdotted = startswith(str, ".")
        if endswith(str, "=") && Base.operator_precedence(ex) == Base.prec_assignment
            op = str[1:end-1]
            eq = isdotted ? ".=" : "="
            return Markdown.parse("`x $op= y` is a synonym for `x $eq x $op y`")
        elseif isdotted
            op = str[2:end]
            return Markdown.parse("`x $ex y` is akin to `broadcast($op, x, y)`. See [`broadcast`](@ref).")
        end
    end
    binding = esc(bindingexpr(namify(ex)))
    if isexpr(ex, :call) || isexpr(ex, :macrocall)
        sig = esc(signature(ex))
        :($(doc)($binding, $sig))
    else
        :($(doc)($binding))
    end
end

# Object Summaries.
# =================

function summarize(binding::Binding, sig)
    io = IOBuffer()
    if defined(binding)
        binding_res = resolve(binding)
        !isa(binding_res, Module) && println(io, "No documentation found.\n")
        summarize(io, binding_res, binding)
    else
<<<<<<< HEAD
        println(io, "No documentation found.\n")
        println(io, "Binding `", binding, "` does not exist.")
=======
        quot = any(isspace, sprint(print, binding)) ? "'" : ""
        println(io, "Binding ", quot, "`", binding, "`", quot, " does not exist.")
>>>>>>> efc98600
    end
    md = Markdown.parse(seekstart(io))
    # Save metadata in the generated markdown.
    md.meta[:results] = DocStr[]
    md.meta[:binding] = binding
    md.meta[:typesig] = sig
    return md
end

function summarize(io::IO, λ::Function, binding::Binding)
    kind = startswith(string(binding.var), '@') ? "macro" : "`Function`"
    println(io, "`", binding, "` is a ", kind, ".")
    println(io, "```\n", methods(λ), "\n```")
end

function summarize(io::IO, T::DataType, binding::Binding)
    println(io, "# Summary")
    println(io, "```")
    println(io,
            T.abstract ? "abstract type" :
            T.mutable  ? "mutable struct" :
            Base.isstructtype(T) ? "struct" : "primitive type",
            " ", T, " <: ", supertype(T)
            )
    println(io, "```")
    if !T.abstract && T.name !== Tuple.name && !isempty(fieldnames(T))
        println(io, "# Fields")
        println(io, "```")
        pad = maximum(length(string(f)) for f in fieldnames(T))
        for (f, t) in zip(fieldnames(T), T.types)
            println(io, rpad(f, pad), " :: ", t)
        end
        println(io, "```")
    end
    if !isempty(subtypes(T))
        println(io, "# Subtypes")
        println(io, "```")
        for t in subtypes(T)
            println(io, t)
        end
        println(io, "```")
    end
    if supertype(T) != Any
        println(io, "# Supertype Hierarchy")
        println(io, "```")
        Base.show_supertypes(io, T)
        println(io)
        println(io, "```")
    end
end

function find_readme(m::Module)::Union{String, Nothing}
    mpath = pathof(m)
    isnothing(mpath) && return nothing
    !isfile(mpath) && return nothing # modules in sysimage, where src files are omitted
    path = dirname(mpath)
    top_path = pkgdir(m)
    while true
        for file in readdir(path; join=true, sort=true)
            isfile(file) && (basename(lowercase(file)) in ["readme.md", "readme"]) || continue
            return file
        end
        path == top_path && break # go no further than pkgdir
        path = dirname(path) # work up through nested modules
    end
    return nothing
end
function summarize(io::IO, m::Module, binding::Binding; nlines::Int = 200)
    readme_path = find_readme(m)
    if !isnothing(readme_path)
        print(io, "No docstring found for module `$m`.")
        readme_lines = readlines(readme_path)
        isempty(readme_lines) && return  # don't say we are going to print empty file
        println(io, " Displaying the contents of `$(readme_path)`:\n\n")
        for line in first(readme_lines, nlines)
            println(io, line)
        end
        length(readme_lines) > nlines && println(io, "\n[output truncated to first $nlines lines]")
    else
        println(io, "No docstring or readme file found for module `$m`.\n")
    end
end

function summarize(io::IO, @nospecialize(T), binding::Binding)
    T = typeof(T)
    println(io, "`", binding, "` is of type `", T, "`.\n")
    summarize(io, T, binding)
end

# repl search and completions for help


quote_spaces(x) = any(isspace, x) ? "'" * x * "'" : x

function repl_search(io::IO, s::Union{Symbol,String})
    pre = "search:"
    print(io, pre)
    printmatches(io, s, map(quote_spaces, doc_completions(s)), cols = _displaysize(io)[2] - length(pre))
    println(io, "\n")
end
repl_search(s) = repl_search(stdout, s)

function repl_corrections(io::IO, s)
    print(io, "Couldn't find ")
    quot = any(isspace, s) ? "'" : ""
    print(io, quot)
    printstyled(io, s, color=:cyan)
    print(io, quot, '\n')
    print_correction(io, s)
end
repl_corrections(s) = repl_corrections(stdout, s)

# inverse of latex_symbols Dict, lazily created as needed
const symbols_latex = Dict{String,String}()
function symbol_latex(s::String)
    if isempty(symbols_latex) && isassigned(Base.REPL_MODULE_REF)
        for (k,v) in Iterators.flatten((REPLCompletions.latex_symbols,
                                        REPLCompletions.emoji_symbols))
            symbols_latex[v] = k
        end

        # Overwrite with canonical mapping when a symbol has several completions (#39148)
        merge!(symbols_latex, REPLCompletions.symbols_latex_canonical)
    end

    return get(symbols_latex, s, "")
end
function repl_latex(io::IO, s::String)
    # decompose NFC-normalized identifier to match tab-completion input
    s = normalize(s, :NFD)
    latex = symbol_latex(s)
    if !isempty(latex)
        print(io, "\"")
        printstyled(io, s, color=:cyan)
        print(io, "\" can be typed by ")
        printstyled(io, latex, "<tab>", color=:cyan)
        println(io, '\n')
    elseif any(c -> haskey(symbols_latex, string(c)), s)
        print(io, "\"")
        printstyled(io, s, color=:cyan)
        print(io, "\" can be typed by ")
        state = '\0'
        with_output_color(:cyan, io) do io
            for c in s
                cstr = string(c)
                if haskey(symbols_latex, cstr)
                    latex = symbols_latex[cstr]
                    if length(latex) == 3 && latex[2] in ('^','_')
                        # coalesce runs of sub/superscripts
                        if state != latex[2]
                            '\0' != state && print(io, "<tab>")
                            print(io, latex[1:2])
                            state = latex[2]
                        end
                        print(io, latex[3])
                    else
                        if '\0' != state
                            print(io, "<tab>")
                            state = '\0'
                        end
                        print(io, latex, "<tab>")
                    end
                else
                    if '\0' != state
                        print(io, "<tab>")
                        state = '\0'
                    end
                    print(io, c)
                end
            end
            '\0' != state && print(io, "<tab>")
        end
        println(io, '\n')
    end
end
repl_latex(s::String) = repl_latex(stdout, s)

macro repl(ex, brief::Bool=false) repl(ex; brief=brief) end
macro repl(io, ex, brief) repl(io, ex; brief=brief) end

function repl(io::IO, s::Symbol; brief::Bool=true)
    str = string(s)
    quote
        repl_latex($io, $str)
        repl_search($io, $str)
        $(if !isdefined(Main, s) && !haskey(keywords, s) && !Base.isoperator(s)
               :(repl_corrections($io, $str))
          end)
        $(_repl(s, brief))
    end
end
isregex(x) = isexpr(x, :macrocall, 3) && x.args[1] === Symbol("@r_str") && !isempty(x.args[3])
repl(io::IO, ex::Expr; brief::Bool=true) = isregex(ex) ? :(apropos($io, $ex)) : _repl(ex, brief)
repl(io::IO, str::AbstractString; brief::Bool=true) = :(apropos($io, $str))
repl(io::IO, other; brief::Bool=true) = esc(:(@doc $other))
#repl(io::IO, other) = lookup_doc(other) # TODO

repl(x; brief::Bool=true) = repl(stdout, x; brief=brief)

function _repl(x, brief::Bool=true)
    if isexpr(x, :call)
        x = x::Expr
        # determine the types of the values
        kwargs = nothing
        pargs = Any[]
        for arg in x.args[2:end]
            if isexpr(arg, :parameters)
                kwargs = mapany(arg.args) do kwarg
                    if kwarg isa Symbol
                        kwarg = :($kwarg::Any)
                    elseif isexpr(kwarg, :kw)
                        lhs = kwarg.args[1]
                        rhs = kwarg.args[2]
                        if lhs isa Symbol
                            if rhs isa Symbol
                                kwarg.args[1] = :($lhs::(@isdefined($rhs) ? typeof($rhs) : Any))
                            else
                                kwarg.args[1] = :($lhs::typeof($rhs))
                            end
                        end
                    end
                    kwarg
                end
            elseif isexpr(arg, :kw)
                if kwargs === nothing
                    kwargs = Any[]
                end
                lhs = arg.args[1]
                rhs = arg.args[2]
                if lhs isa Symbol
                    if rhs isa Symbol
                        arg.args[1] = :($lhs::(@isdefined($rhs) ? typeof($rhs) : Any))
                    else
                        arg.args[1] = :($lhs::typeof($rhs))
                    end
                end
                push!(kwargs, arg)
            else
                if arg isa Symbol
                    arg = :($arg::(@isdefined($arg) ? typeof($arg) : Any))
                elseif !isexpr(arg, :(::))
                    arg = :(::typeof($arg))
                end
                push!(pargs, arg)
            end
        end
        if kwargs === nothing
            x.args = Any[x.args[1], pargs...]
        else
            x.args = Any[x.args[1], Expr(:parameters, kwargs...), pargs...]
        end
    end
    #docs = lookup_doc(x) # TODO
    docs = esc(:(@doc $x))
    docs = if isfield(x)
        quote
            if isa($(esc(x.args[1])), DataType)
                fielddoc($(esc(x.args[1])), $(esc(x.args[2])))
            else
                $docs
            end
        end
    else
        docs
    end
    :(REPL.trimdocs($docs, $brief))
end

"""
    fielddoc(binding, field)

Return documentation for a particular `field` of a type if it exists.
"""
function fielddoc(binding::Binding, field::Symbol)
    for mod in modules
        dict = meta(mod)
        if haskey(dict, binding)
            multidoc = dict[binding]
            if haskey(multidoc.docs, Union{})
                fields = multidoc.docs[Union{}].data[:fields]
                if haskey(fields, field)
                    doc = fields[field]
                    return isa(doc, Markdown.MD) ? doc : Markdown.parse(doc)
                end
            end
        end
    end
    fields = join(["`$f`" for f in fieldnames(resolve(binding))], ", ", ", and ")
    fields = isempty(fields) ? "no fields" : "fields $fields"
    Markdown.parse("`$(resolve(binding))` has $fields.")
end

# As with the additional `doc` methods, this converts an object to a `Binding` first.
fielddoc(object, field::Symbol) = fielddoc(aliasof(object, typeof(object)), field)


# Search & Rescue
# Utilities for correcting user mistakes and (eventually)
# doing full documentation searches from the repl.

# Fuzzy Search Algorithm

function matchinds(needle, haystack; acronym::Bool = false)
    chars = collect(needle)
    is = Int[]
    lastc = '\0'
    for (i, char) in enumerate(haystack)
        isempty(chars) && break
        while chars[1] == ' ' popfirst!(chars) end # skip spaces
        if lowercase(char) == lowercase(chars[1]) &&
           (!acronym || !isletter(lastc))
            push!(is, i)
            popfirst!(chars)
        end
        lastc = char
    end
    return is
end

longer(x, y) = length(x) ≥ length(y) ? (x, true) : (y, false)

bestmatch(needle, haystack) =
    longer(matchinds(needle, haystack, acronym = true),
           matchinds(needle, haystack))

avgdistance(xs) =
    isempty(xs) ? 0 :
    (xs[end] - xs[1] - length(xs)+1)/length(xs)

function fuzzyscore(needle, haystack)
    score = 0.
    is, acro = bestmatch(needle, haystack)
    score += (acro ? 2 : 1)*length(is) # Matched characters
    score -= 2(length(needle)-length(is)) # Missing characters
    !acro && (score -= avgdistance(is)/10) # Contiguous
    !isempty(is) && (score -= sum(is)/length(is)/100) # Closer to beginning
    return score
end

function fuzzysort(search::String, candidates::Vector{String})
    scores = map(cand -> (fuzzyscore(search, cand), -Float64(levenshtein(search, cand))), candidates)
    candidates[sortperm(scores)] |> reverse
end

# Levenshtein Distance

function levenshtein(s1, s2)
    a, b = collect(s1), collect(s2)
    m = length(a)
    n = length(b)
    d = Matrix{Int}(undef, m+1, n+1)

    d[1:m+1, 1] = 0:m
    d[1, 1:n+1] = 0:n

    for i = 1:m, j = 1:n
        d[i+1,j+1] = min(d[i  , j+1] + 1,
                         d[i+1, j  ] + 1,
                         d[i  , j  ] + (a[i] != b[j]))
    end

    return d[m+1, n+1]
end

function levsort(search::String, candidates::Vector{String})
    scores = map(cand -> (Float64(levenshtein(search, cand)), -fuzzyscore(search, cand)), candidates)
    candidates = candidates[sortperm(scores)]
    i = 0
    for outer i = 1:length(candidates)
        levenshtein(search, candidates[i]) > 3 && break
    end
    return candidates[1:i]
end

# Result printing

function printmatch(io::IO, word, match)
    is, _ = bestmatch(word, match)
    for (i, char) = enumerate(match)
        if i in is
            printstyled(io, char, bold=true)
        else
            print(io, char)
        end
    end
end

function printmatches(io::IO, word, matches; cols::Int = _displaysize(io)[2])
    total = 0
    for match in matches
        total + length(match) + 1 > cols && break
        fuzzyscore(word, match) < 0 && break
        print(io, " ")
        printmatch(io, word, match)
        total += length(match) + 1
    end
end

printmatches(args...; cols::Int = _displaysize(stdout)[2]) = printmatches(stdout, args..., cols = cols)

function print_joined_cols(io::IO, ss::Vector{String}, delim = "", last = delim; cols::Int = _displaysize(io)[2])
    i = 0
    total = 0
    for outer i = 1:length(ss)
        total += length(ss[i])
        total + max(i-2,0)*length(delim) + (i>1 ? 1 : 0)*length(last) > cols && (i-=1; break)
    end
    join(io, ss[1:i], delim, last)
end

print_joined_cols(args...; cols::Int = _displaysize(stdout)[2]) = print_joined_cols(stdout, args...; cols=cols)

function print_correction(io::IO, word::String)
    cors = map(quote_spaces, levsort(word, accessible(Main)))
    pre = "Perhaps you meant "
    print(io, pre)
    print_joined_cols(io, cors, ", ", " or "; cols = _displaysize(io)[2] - length(pre))
    println(io)
    return
end

print_correction(word) = print_correction(stdout, word)

# Completion data


moduleusings(mod) = ccall(:jl_module_usings, Any, (Any,), mod)

filtervalid(names) = filter(x->!occursin(r"#", x), map(string, names))

accessible(mod::Module) =
    Symbol[filter!(s -> !Base.isdeprecated(mod, s), names(mod, all=true, imported=true));
           map(names, moduleusings(mod))...;
           collect(keys(Base.Docs.keywords))] |> unique |> filtervalid

doc_completions(name) = fuzzysort(name, accessible(Main))
doc_completions(name::Symbol) = doc_completions(string(name))


# Searching and apropos

# Docsearch simply returns true or false if an object contains the given needle
docsearch(haystack::AbstractString, needle) = occursin(needle, haystack)
docsearch(haystack::Symbol, needle) = docsearch(string(haystack), needle)
docsearch(::Nothing, needle) = false
function docsearch(haystack::Array, needle)
    for elt in haystack
        docsearch(elt, needle) && return true
    end
    false
end
function docsearch(haystack, needle)
    @warn "Unable to search documentation of type $(typeof(haystack))" maxlog=1
    false
end

## Searching specific documentation objects
function docsearch(haystack::MultiDoc, needle)
    for v in values(haystack.docs)
        docsearch(v, needle) && return true
    end
    false
end

function docsearch(haystack::DocStr, needle)
    docsearch(parsedoc(haystack), needle) && return true
    if haskey(haystack.data, :fields)
        for doc in values(haystack.data[:fields])
            docsearch(doc, needle) && return true
        end
    end
    false
end

## doc search

## Markdown search simply strips all markup and searches plain text version
docsearch(haystack::Markdown.MD, needle) = docsearch(stripmd(haystack.content), needle)

"""
    stripmd(x)

Strip all Markdown markup from x, leaving the result in plain text. Used
internally by apropos to make docstrings containing more than one markdown
element searchable.
"""
stripmd(@nospecialize x) = string(x) # for random objects interpolated into the docstring
stripmd(x::AbstractString) = x  # base case
stripmd(x::Nothing) = " "
stripmd(x::Vector) = string(map(stripmd, x)...)

stripmd(x::Markdown.BlockQuote) = "$(stripmd(x.content))"
stripmd(x::Markdown.Admonition) = "$(stripmd(x.content))"
stripmd(x::Markdown.Bold) = "$(stripmd(x.text))"
stripmd(x::Markdown.Code) = "$(stripmd(x.code))"
stripmd(x::Markdown.Header) = stripmd(x.text)
stripmd(x::Markdown.HorizontalRule) = " "
stripmd(x::Markdown.Image) = "$(stripmd(x.alt)) $(x.url)"
stripmd(x::Markdown.Italic) = "$(stripmd(x.text))"
stripmd(x::Markdown.LaTeX) = "$(x.formula)"
stripmd(x::Markdown.LineBreak) = " "
stripmd(x::Markdown.Link) = "$(stripmd(x.text)) $(x.url)"
stripmd(x::Markdown.List) = join(map(stripmd, x.items), " ")
stripmd(x::Markdown.MD) = join(map(stripmd, x.content), " ")
stripmd(x::Markdown.Paragraph) = stripmd(x.content)
stripmd(x::Markdown.Footnote) = "$(stripmd(x.id)) $(stripmd(x.text))"
stripmd(x::Markdown.Table) =
    join([join(map(stripmd, r), " ") for r in x.rows], " ")

"""
    apropos([io::IO=stdout], pattern::Union{AbstractString,Regex})

Search available docstrings for entries containing `pattern`.

When `pattern` is a string, case is ignored. Results are printed to `io`.
"""
apropos(string) = apropos(stdout, string)
apropos(io::IO, string) = apropos(io, Regex("\\Q$string", "i"))

function apropos(io::IO, needle::Regex)
    for mod in modules
        # Module doc might be in README.md instead of the META dict
        docsearch(doc(mod), needle) && println(io, mod)
        for (k, v) in meta(mod)
            docsearch(v, needle) && println(io, k)
        end
    end
end<|MERGE_RESOLUTION|>--- conflicted
+++ resolved
@@ -248,13 +248,9 @@
         !isa(binding_res, Module) && println(io, "No documentation found.\n")
         summarize(io, binding_res, binding)
     else
-<<<<<<< HEAD
         println(io, "No documentation found.\n")
-        println(io, "Binding `", binding, "` does not exist.")
-=======
         quot = any(isspace, sprint(print, binding)) ? "'" : ""
         println(io, "Binding ", quot, "`", binding, "`", quot, " does not exist.")
->>>>>>> efc98600
     end
     md = Markdown.parse(seekstart(io))
     # Save metadata in the generated markdown.
