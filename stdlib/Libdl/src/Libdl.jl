# This file is a part of Julia. License is MIT: https://julialang.org/license

module Libdl
@doc """
Interface to libdl. Provides dynamic linking support.
""" Libdl

import Base.DL_LOAD_PATH

export DL_LOAD_PATH, RTLD_DEEPBIND, RTLD_FIRST, RTLD_GLOBAL, RTLD_LAZY, RTLD_LOCAL,
    RTLD_NODELETE, RTLD_NOLOAD, RTLD_NOW, dlclose, dlopen, dlopen_e, dlsym, dlsym_e,
    dlpath, find_library, dlext, dllist

"""
    DL_LOAD_PATH

When calling [`dlopen`](@ref), the paths in this list will be searched first, in
order, before searching the system locations for a valid library handle.
"""
DL_LOAD_PATH

# note: constants to match JL_RTLD_* in src/julia.h, translated
#       to system-specific values by JL_RTLD macro in src/dlload.c
const RTLD_LOCAL     = 0x00000001
const RTLD_GLOBAL    = 0x00000002
const RTLD_LAZY      = 0x00000004
const RTLD_NOW       = 0x00000008
const RTLD_NODELETE  = 0x00000010
const RTLD_NOLOAD    = 0x00000020
const RTLD_DEEPBIND  = 0x00000040
const RTLD_FIRST     = 0x00000080

"""
    RTLD_DEEPBIND
    RTLD_FIRST
    RTLD_GLOBAL
    RTLD_LAZY
    RTLD_LOCAL
    RTLD_NODELETE
    RTLD_NOLOAD
    RTLD_NOW

Enum constant for [`dlopen`](@ref). See your platform man page for details, if
applicable.
"""
(RTLD_DEEPBIND, RTLD_FIRST, RTLD_GLOBAL, RTLD_LAZY, RTLD_LOCAL, RTLD_NODELETE, RTLD_NOLOAD, RTLD_NOW)

"""
    dlsym(handle, sym)

Look up a symbol from a shared library handle, return callable function pointer on success.
"""
function dlsym(hnd::Ptr, s::Union{Symbol,AbstractString}; throw_error::Bool = true)
    hnd == C_NULL && throw(ArgumentError("NULL library handle"))
    val = Ref(Ptr{Cvoid}(0))
    symbol_found = ccall(:jl_dlsym, Cint,
        (Ptr{Cvoid}, Cstring, Ref{Ptr{Cvoid}}, Cint),
        hnd, s, val, Int64(throw_error)
    )
    if symbol_found == 0
        return nothing
    end
    return val[]
end

"""
    dlsym_e(handle, sym)

Look up a symbol from a shared library handle, silently return `C_NULL` on lookup failure.
This method is now deprecated in favor of `dlsym(handle, sym; throw_error=false)`.
"""
function dlsym_e(hnd::Ptr, s::Union{Symbol,AbstractString})
    return something(dlsym(hnd, s; throw_error=false), C_NULL)
end

"""
    dlopen(libfile::AbstractString [, flags::Integer]; throw_error:Bool = true)

Load a shared library, returning an opaque handle.

The extension given by the constant `dlext` (`.so`, `.dll`, or `.dylib`)
can be omitted from the `libfile` string, as it is automatically appended
if needed.   If `libfile` is not an absolute path name, then the paths
in the array `DL_LOAD_PATH` are searched for `libfile`, followed by the
system load path.

The optional flags argument is a bitwise-or of zero or more of `RTLD_LOCAL`, `RTLD_GLOBAL`,
`RTLD_LAZY`, `RTLD_NOW`, `RTLD_NODELETE`, `RTLD_NOLOAD`, `RTLD_DEEPBIND`, and `RTLD_FIRST`.
These are converted to the corresponding flags of the POSIX (and/or GNU libc and/or MacOS)
dlopen command, if possible, or are ignored if the specified functionality is not available
on the current platform. The default flags are platform specific. On MacOS the default
`dlopen` flags are `RTLD_LAZY|RTLD_DEEPBIND|RTLD_GLOBAL` while on other platforms the
defaults are `RTLD_LAZY|RTLD_DEEPBIND|RTLD_LOCAL`. An important usage of these flags is to
specify non default behavior for when the dynamic library loader binds library references to
exported symbols and if the bound references are put into process local or global scope. For
instance `RTLD_LAZY|RTLD_DEEPBIND|RTLD_GLOBAL` allows the library's symbols to be available
for usage in other shared libraries, addressing situations where there are dependencies
between shared libraries.

If the library cannot be found, this method throws an error, unless the keyword argument
`throw_error` is set to `false`, in which case this method returns `nothing`.
"""
function dlopen end

dlopen(s::Symbol, flags::Integer = RTLD_LAZY | RTLD_DEEPBIND; kwargs...) =
    dlopen(string(s), flags; kwargs...)

function dlopen(s::AbstractString, flags::Integer = RTLD_LAZY | RTLD_DEEPBIND; throw_error::Bool = true)
    ret = ccall(:jl_load_dynamic_library, Ptr{Cvoid}, (Cstring,UInt32,Cint), s, flags, Cint(throw_error))
    if ret == C_NULL
        return nothing
    end
    return ret
end

"""
    dlopen(f::Function, args...; kwargs...)

Wrapper for usage with `do` blocks to automatically close the dynamic library once
control flow leaves the `do` block scope.

# Example
```julia
vendor = dlopen("libblas") do lib
    if Libdl.dlsym(lib, :openblas_set_num_threads; throw_error=false) !== nothing
        return :openblas
    else
        return :other
    end
end
```
"""
function dlopen(f::Function, args...; kwargs...)
    hdl = nothing
    try
        hdl = dlopen(args...; kwargs...)
        f(hdl)
    finally
        dlclose(hdl)
    end
end

"""
    dlopen_e(libfile::AbstractString [, flags::Integer])

Similar to [`dlopen`](@ref), except returns `C_NULL` instead of raising errors.
This method is now deprecated in favor of `dlopen(libfile::AbstractString [, flags::Integer]; throw_error=false)`.
"""
dlopen_e(args...) = something(dlopen(args...; throw_error=false), C_NULL)

"""
    dlclose(handle)

Close shared library referenced by handle.
"""
function dlclose(p::Ptr)
    0 == ccall(:jl_dlclose, Cint, (Ptr{Cvoid},), p)
end

"""
    dlclose(::Nothing)

For the very common pattern usage pattern of

    try
        hdl = dlopen(library_name)
        ... do something
    finally
        dlclose(hdl)
    end

We define a `dlclose()` method that accepts a parameter of type `Nothing`, so
that user code does not have to change its behavior for the case that `library_name`
was not found.
"""
function dlclose(p::Nothing)
end

"""
    find_library(names, locations)

Searches for the first library in `names` in the paths in the `locations` list,
`DL_LOAD_PATH`, or system library paths (in that order) which can successfully be dlopen'd.
On success, the return value will be one of the names (potentially prefixed by one of the
paths in locations). This string can be assigned to a `global const` and used as the library
name in future `ccall`'s. On failure, it returns the empty string.
"""
function find_library(libnames, extrapaths=String[])
    for lib in libnames
        for path in extrapaths
            l = joinpath(path, lib)
            p = dlopen(l, RTLD_LAZY; throw_error=false)
            if p !== nothing
                dlclose(p)
                return l
            end
        end
        p = dlopen(lib, RTLD_LAZY; throw_error=false)
        if p !== nothing
            dlclose(p)
            return lib
        end
    end
    return ""
end
find_library(libname::Union{Symbol,AbstractString}, extrapaths=String[]) =
    find_library([string(libname)], extrapaths)

"""
<<<<<<< HEAD
    dlpath(handle::Ptr{Cvoid})
=======
    function dlpath(handle::Ptr{Cvoid})
>>>>>>> d874c3c2

Given a library `handle` from `dlopen`, return the full path.
"""
function dlpath(handle::Ptr{Cvoid})
    p = ccall(:jl_pathname_for_handle, Cstring, (Ptr{Cvoid},), handle)
    s = unsafe_string(p)
    Sys.iswindows() && Libc.free(p)
    return s
end

"""
    dlpath(libname::Union{AbstractString, Symbol})

Get the full path of the library `libname`.

# Example
```julia-repl
julia> dlpath("libjulia")
```
"""
function dlpath(libname::Union{AbstractString, Symbol})
    handle = dlopen(libname)
    path = dlpath(handle)
    dlclose(handle)
    return path
end

if Sys.isapple()
    const dlext = "dylib"
elseif Sys.iswindows()
    const dlext = "dll"
else
    #assume Sys.islinux, or similar
    const dlext = "so"
end

"""
    dlext

File extension for dynamic libraries (e.g. dll, dylib, so) on the current platform.
"""
dlext

if (Sys.islinux() || Sys.isbsd()) && !Sys.isapple()
    struct dl_phdr_info
        # Base address of object
        addr::Cuint

        # Null-terminated name of object
        name::Ptr{UInt8}

        # Pointer to array of ELF program headers for this object
        phdr::Ptr{Cvoid}

        # Number of program headers for this object
        phnum::Cshort
    end

    # This callback function called by dl_iterate_phdr() on Linux and BSD's
    # DL_ITERATE_PHDR(3) on freebsd
    function dl_phdr_info_callback(di::dl_phdr_info, size::Csize_t, dynamic_libraries::Array{String,1})
        name = unsafe_string(di.name)
        push!(dynamic_libraries, name)
        return Cint(0)
    end
end

"""
    dllist()

Return the paths of dynamic libraries currently loaded in a `Vector{String}`.
"""
function dllist()
    dynamic_libraries = Vector{String}()

    @static if Sys.isapple()
        numImages = ccall(:_dyld_image_count, Cint, ())

        # start at 1 instead of 0 to skip self
        for i in 1:numImages-1
            name = unsafe_string(ccall(:_dyld_get_image_name, Cstring, (UInt32,), i))
            push!(dynamic_libraries, name)
        end
    elseif Sys.islinux() || Sys.isbsd()
        callback = @cfunction(dl_phdr_info_callback, Cint,
                              (Ref{dl_phdr_info}, Csize_t, Ref{Vector{String}}))
        ccall(:dl_iterate_phdr, Cint, (Ptr{Cvoid}, Ref{Vector{String}}), callback, dynamic_libraries)
        popfirst!(dynamic_libraries)
        filter!(!isempty, dynamic_libraries)
    elseif Sys.iswindows()
        ccall(:jl_dllist, Cint, (Any,), dynamic_libraries)
    else
        # unimplemented
    end

    return dynamic_libraries
end

end # module<|MERGE_RESOLUTION|>--- conflicted
+++ resolved
@@ -207,11 +207,7 @@
     find_library([string(libname)], extrapaths)
 
 """
-<<<<<<< HEAD
-    dlpath(handle::Ptr{Cvoid})
-=======
     function dlpath(handle::Ptr{Cvoid})
->>>>>>> d874c3c2
 
 Given a library `handle` from `dlopen`, return the full path.
 """
