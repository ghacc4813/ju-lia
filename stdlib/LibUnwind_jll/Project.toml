name = "LibUnwind_jll"
uuid = "745a5e78-f969-53e9-954f-d19f2f74f4e3"
<<<<<<< HEAD
version = "1.5.0+1"
=======
version = "1.5.0+2"
>>>>>>> aa17702e

[deps]
Libdl = "8f399da3-3557-5675-b5ff-fb832c97cbdb"
Artifacts = "56f22d72-fd6d-98f1-02f0-08ddc0907c33"

[compat]
julia = "1.6"

[extras]
Test = "8dfed614-e22c-5e08-85e1-65c5234f0b40"

[targets]
test = ["Test"]<|MERGE_RESOLUTION|>--- conflicted
+++ resolved
@@ -1,10 +1,6 @@
 name = "LibUnwind_jll"
 uuid = "745a5e78-f969-53e9-954f-d19f2f74f4e3"
-<<<<<<< HEAD
-version = "1.5.0+1"
-=======
 version = "1.5.0+2"
->>>>>>> aa17702e
 
 [deps]
 Libdl = "8f399da3-3557-5675-b5ff-fb832c97cbdb"
