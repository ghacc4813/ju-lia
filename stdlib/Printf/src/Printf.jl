--- conflicted
+++ resolved
@@ -7,11 +7,7 @@
 # macros left in base/printf.jl, and uses the utility there
 
 export @printf, @sprintf
-<<<<<<< HEAD
-using Base.Printf: _printf, is_str_expr, fix_dec, DIGITS, DIGITSs, print_fixed, decode_dec, decode_hex,
-=======
-using Base.Printf: _printf, is_str_expr, fix_dec, DIGITS, print_fixed, print_fixed_width, decode_dec, decode_hex,
->>>>>>> 40127a65
+using Base.Printf: _printf, is_str_expr, fix_dec, DIGITS, DIGITSs, print_fixed, print_fixed_width, decode_dec, decode_hex,
                    ini_hex, ini_HEX, print_exp_a, decode_0ct, decode_HEX, ini_dec, print_exp_e,
                    decode_oct, _limit
 using Unicode: textwidth
