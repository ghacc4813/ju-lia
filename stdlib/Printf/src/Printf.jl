--- conflicted
+++ resolved
@@ -5,9 +5,6 @@
 using Base.Ryu
 
 export @printf, @sprintf
-<<<<<<< HEAD
-using Base.Printf
-=======
 
 # format specifier categories
 const Ints = Union{Val{'d'}, Val{'i'}, Val{'u'}, Val{'x'}, Val{'X'}, Val{'o'}}
@@ -32,19 +29,29 @@
     hash::Bool
     width::Int
     precision::Int
+    dynamic_width::Bool
+    dynamic_precision::Bool
 end
 
 # recreate the format specifier string from a typed Spec
 Base.string(f::Spec{T}; modifier::String="") where {T} =
-    string("%", f.leftalign ? "-" : "", f.plus ? "+" : "", f.space ? " " : "",
-        f.zero ? "0" : "", f.hash ? "#" : "", f.width > 0 ? f.width : "",
-        f.precision == 0 ? ".0" : f.precision > 0 ? ".$(f.precision)" : "", modifier, char(T))
+    string("%",
+           f.leftalign ? "-" : "",
+           f.plus ? "+" : "",
+           f.space ? " " : "",
+           f.zero ? "0" : "",
+           f.hash ? "#" : "",
+           f.dynamic_width ? "*" : (f.width > 0 ? f.width : ""),
+           f.dynamic_precision ? ".*" : (f.precision == 0 ? ".0" : (f.precision > 0 ? ".$(f.precision)" : "")),
+           modifier,
+           char(T))
+
 Base.show(io::IO, f::Spec) = print(io, string(f))
 
 floatfmt(s::Spec{T}) where {T} =
-    Spec{Val{'f'}}(s.leftalign, s.plus, s.space, s.zero, s.hash, s.width, 0)
+    Spec{Val{'f'}}(s.leftalign, s.plus, s.space, s.zero, s.hash, s.width, 0, s.dynamic_width, s.dynamic_precision)
 ptrfmt(s::Spec{T}, x) where {T} =
-    Spec{Val{'x'}}(s.leftalign, s.plus, s.space, s.zero, true, s.width, sizeof(x) == 8 ? 16 : 8)
+    Spec{Val{'x'}}(s.leftalign, s.plus, s.space, s.zero, true, s.width, sizeof(x) == 8 ? 16 : 8, s.dynamic_width, s.dynamic_precision)
 
 """
     Printf.Format(format_str)
@@ -73,6 +80,7 @@
       # and so on, then at the end, str[substringranges[end]]
     substringranges::Vector{UnitRange{Int}}
     formats::T # Tuple of Specs
+    arguments::Int  # required for dynamic format specifiers
 end
 
 # what number base should be used for a given format specifier?
@@ -85,6 +93,7 @@
     bytes = codeunits(f)
     len = length(bytes)
     pos = 1
+    arguments = 0
     b = 0x00
     while pos <= len
         b = bytes[pos]
@@ -131,26 +140,43 @@
         end
         # parse width
         width = 0
-        while b - UInt8('0') < 0x0a
+        dynamic_width = false
+        if b  == UInt8('*')
+            dynamic_width = true
+            arguments += 1
+            b = bytes[pos]
+            pos += 1
+        else
+            while b - UInt8('0') < 0x0a
             width = 10 * width + (b - UInt8('0'))
-            b = bytes[pos]
-            pos += 1
-            pos > len && break
+                b = bytes[pos]
+                pos += 1
+                pos > len && break
+            end
         end
         # parse precision
         precision = 0
         parsedprecdigits = false
+        dynamic_precision = false
         if b == UInt8('.')
             pos > len && throw(ArgumentError("incomplete format string: '$f'"))
             parsedprecdigits = true
             b = bytes[pos]
             pos += 1
             if pos <= len
-                while b - UInt8('0') < 0x0a
-                    precision = 10precision + (b - UInt8('0'))
+                if b == UInt8('*')
+                    dynamic_precision = true
+                    arguments += 1
                     b = bytes[pos]
                     pos += 1
-                    pos > len && break
+                else
+                    precision = 0
+                    while b - UInt8('0') < 0x0a
+                        precision = 10precision + (b - UInt8('0'))
+                        b = bytes[pos]
+                        pos += 1
+                        pos > len && break
+                    end
                 end
             end
         end
@@ -172,6 +198,8 @@
         !(b in b"diouxXDOUeEfFgGaAcCsSpn") && throw(ArgumentError("invalid format string: '$f', invalid type specifier: '$(Char(b))'"))
         type = Val{Char(b)}
         if type <: Ints && precision > 0
+            # note - we should also set zero to false if dynamic precison > 0
+            # this is taken care of in fmt() for Ints
             zero = false
         elseif (type <: Strings || type <: Chars) && !parsedprecdigits
             precision = -1
@@ -180,7 +208,8 @@
         elseif type <: Floats && !parsedprecdigits
             precision = 6
         end
-        push!(fmts, Spec{type}(leftalign, plus, space, zero, hash, width, precision))
+        arguments += 1
+        push!(fmts, Spec{type}(leftalign, plus, space, zero, hash, width, precision, dynamic_width, dynamic_precision))
         start = pos
         while pos <= len
             b = bytes[pos]
@@ -198,7 +227,7 @@
         end
         push!(strs, start:pos - 1 - (b == UInt8('%')))
     end
-    return Format(bytes, strs, Tuple(fmts))
+    return Format(bytes, strs, Tuple(fmts), arguments)
 end
 
 macro format_str(str)
@@ -218,6 +247,36 @@
         (u >>= 8) == 0 && break
     end
     return pos
+end
+
+@inline function patch_zero(spec::Spec{T}) where {T <: Ints}
+    if spec.precision > 0
+        Spec{T}(spec.leftalign, spec.plus, spec.space, false, spec.hash, spec.width, spec.precision, spec.dynamic_width, spec.dynamic_precision)
+    else
+        spec
+    end
+end
+@inline function patch_zero(spec::Spec{T}) where {T}
+    spec
+end
+
+
+@inline function fmt(buf, pos, args, argp, spec::Spec{T}) where {T}
+    dynamic_width, dynamic_precision = spec.dynamic_width, spec.dynamic_precision
+    if dynamic_width || dynamic_precision
+        width, precision = spec.width, spec.precision
+        if dynamic_width
+            width = args[argp]
+            argp += 1
+        end
+        if dynamic_precision
+            precision = args[argp]
+            argp += 1
+        end
+        spec = Spec{T}(spec.leftalign, spec.plus, spec.space, spec.zero, spec.hash, width, precision, false, false)
+        spec = patch_zero(spec)
+    end
+    (fmt(buf, pos, args[argp], spec), argp+1)
 end
 
 @inline function fmt(buf, pos, arg, spec::Spec{T}) where {T <: Chars}
@@ -297,6 +356,7 @@
         (T == Val{'o'} && hash ? 1 : 0) +
         (T == Val{'x'} && hash ? 2 : 0) + (T == Val{'X'} && hash ? 2 : 0)
     arglen2 = arglen < width && prec > 0 ? arglen + min(max(0, prec - n), width - arglen) : arglen
+
     if !leftalign && !zero && arglen2 < width
         # pad left w/ spaces
         for _ = 1:(width - arglen2)
@@ -696,9 +756,10 @@
     # for each format, write out arg and next substring
     # unroll up to 16 formats
     N = length(f.formats)
+    argp = 1
     Base.@nexprs 16 i -> begin
         if N >= i
-            pos = fmt(buf, pos, args[i], f.formats[i])
+            pos, argp = fmt(buf, pos, args, argp, f.formats[i])
             for j in f.substringranges[i + 1]
                 b = f.str[j]
                 if !escapechar
@@ -713,7 +774,7 @@
     end
     if N > 16
         for i = 17:length(f.formats)
-            pos = fmt(buf, pos, args[i], f.formats[i])
+            pos, argp = fmt(buf, pos, args, argp, f.formats[i])
             for j in f.substringranges[i + 1]
                 b = f.str[j]
                 if !escapechar
@@ -729,6 +790,24 @@
     return pos
 end
 
+@inline function plength(f::Spec{T}, args, argp) where {T}
+    dynamic_width, dynamic_precision = f.dynamic_width, f.dynamic_precision
+    if dynamic_width || dynamic_precision
+        width, precision = f.width, f.precision
+        if dynamic_width
+            width = args[argp]
+            argp += 1
+        end
+        if dynamic_precision
+            precision = args[argp]
+            argp += 1
+        end
+        f = Spec{T}(f.leftalign, f.plus, f.space, f.zero, f.hash, width, precision, f.dynamic_width, f.dynamic_precision)
+    end
+    (plength(f, args[argp]), argp+1)
+end
+
+
 plength(f::Spec{T}, x) where {T <: Chars} = max(f.width, 1) + (ncodeunits(x isa AbstractString ? x[1] : Char(x)) - 1)
 plength(f::Spec{Pointer}, x) = max(f.width, 2 * sizeof(x) + 2)
 
@@ -752,14 +831,17 @@
     len = sum(length, substringranges)
     N = length(formats)
     # unroll up to 16 formats
+    argp = 1
     Base.@nexprs 16 i -> begin
         if N >= i
-            len += plength(formats[i], args[i])
+            l, argp = plength(formats[i], args, argp)
+            len += l
         end
     end
     if N > 16
         for i = 17:length(formats)
-            len += plength(formats[i], args[i])
+            l, argp = plength(formats[i], args, argp)
+            len += l
         end
     end
     return len
@@ -779,7 +861,7 @@
 function format end
 
 function format(io::IO, f::Format, args...) # => Nothing
-    length(f.formats) == length(args) || argmismatch(length(f.formats), length(args))
+    f.arguments == length(args) || argmismatch(f.arguments, length(args))
     buf = Base.StringVector(computelen(f.substringranges, f.formats, args))
     pos = format(buf, 1, f, args...)
     write(io, resize!(buf, pos - 1))
@@ -787,12 +869,11 @@
 end
 
 function format(f::Format, args...) # => String
-    length(f.formats) == length(args) || argmismatch(length(f.formats), length(args))
+    f.arguments == length(args) || argmismatch(f.arguments, length(args))
     buf = Base.StringVector(computelen(f.substringranges, f.formats, args))
     pos = format(buf, 1, f, args...)
     return String(resize!(buf, pos - 1))
 end
->>>>>>> d7da2a4a
 
 """
     @printf([io::IO], "%Fmt", args...)
@@ -822,7 +903,7 @@
 
 julia> @printf "Use shorter of decimal or scientific %g %g" 1.23 12300000.0
 Use shorter of decimal or scientific 1.23 1.23e+07
-```
+                                                                                                                                                                                                                                                                                                                                                                                                                                                                                                                                                                                                                                                                                                                                                                                                                                                                                                                                                                                                                    ```
 
 For a systematic specification of the format, see [here](https://www.cplusplus.com/reference/cstdio/printf/).
 See also: [`@sprintf`](@ref).
@@ -838,13 +919,6 @@
 julia> @printf("%f %F %f %F", Inf, Inf, NaN, NaN)
 Inf Inf NaN NaN
 
-<<<<<<< HEAD
-julia> @printf "%.0f %.1f %f\\n" 0.5 0.025 -0.0078125
-0 0.0 -0.007812
-```
-"""
-:(@printf)
-=======
 julia> @printf "%.0f %.1f %f" 0.5 0.025 -0.0078125
 0 0.0 -0.007812
 ```
@@ -860,7 +934,6 @@
         return esc(:($Printf.format($io, $fmt, $(Base.tail(args)...))))
     end
 end
->>>>>>> d7da2a4a
 
 """
     @sprintf("%Fmt", args...)
@@ -873,13 +946,9 @@
 "this is a test            34.6"
 ```
 """
-<<<<<<< HEAD
-:(@sprintf)
-=======
 macro sprintf(fmt, args...)
     f = Format(fmt)
     return esc(:($Printf.format($f, $(args...))))
 end
->>>>>>> d7da2a4a
 
 end # module