--- conflicted
+++ resolved
@@ -367,17 +367,9 @@
     @test Printf.@sprintf("1%%2%%3") == "1%2%3"
     @test Printf.@sprintf("GAP[%%]") == "GAP[%]"
     @test Printf.@sprintf("hey there") == "hey there"
-<<<<<<< HEAD
-    @test_throws ArgumentError Printf.Format("")
-    @test_throws ArgumentError Printf.Format("%+")
-    @test_throws ArgumentError Printf.Format("%.")
-    @test_throws ArgumentError Printf.Format("%'")
-    @test_throws ArgumentError Printf.Format("%.0")
-=======
     @test_throws Printf.InvalidFormatStringError Printf.Format("%+")
     @test_throws Printf.InvalidFormatStringError Printf.Format("%.")
     @test_throws Printf.InvalidFormatStringError Printf.Format("%.0")
->>>>>>> 14cf64fd
     @test isempty(Printf.Format("%%").formats)
     @test Printf.@sprintf("%d%d", 1, 2) == "12"
     @test (Printf.@sprintf "%d%d" [1 2]...) == "12"
