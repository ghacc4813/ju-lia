--- conflicted
+++ resolved
@@ -1,13 +1,11 @@
 # This file is a part of Julia. License is MIT: https://julialang.org/license
 
-<<<<<<< HEAD
 using Base: @deprecate, depwarn
 
 @deprecate mul!(C, A, B, α, β) addmul!(C, A, B, α, β)
-=======
+
 # To be deprecated in 2.0
 rank(A::AbstractMatrix, tol::Real) = rank(A,rtol=tol)
 nullspace(A::AbstractVector, tol::Real) = nullspace(reshape(A, length(A), 1), rtol= tol)
 nullspace(A::AbstractMatrix, tol::Real) = nullspace(A, rtol=tol)
-pinv(A::AbstractMatrix{T}, tol::Real) where T = pinv(A, rtol=tol)
->>>>>>> 6527de0c
+pinv(A::AbstractMatrix{T}, tol::Real) where T = pinv(A, rtol=tol)