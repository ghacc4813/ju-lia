--- conflicted
+++ resolved
@@ -111,16 +111,15 @@
 
 _tryparse_env_int(key) = tryparse(Int, get(ENV, key, ""))
 
-<<<<<<< HEAD
 function has_gemm3m()
     lib = Libdl.dlopen(libblas; throw_error=false)
-    lib != nothing && Libdl.dlsym(lib, BLAS.@blasfunc("zgemm3m_"); throw_error=false) != nothing
-end
-
-"""
-    set_num_threads(n)
-=======
->>>>>>> b01a0cb8
+    lib != nothing && return false
+    try
+        return Libdl.dlsym(lib, BLAS.@blasfunc("zgemm3m_"); throw_error=false) != nothing
+    finally
+        Libdl.dlclose(lib)
+    end
+end
 
 """
     set_num_threads(n::Integer)
@@ -1452,11 +1451,7 @@
             chkstride1(A)
             chkstride1(B)
             chkstride1(C)
-<<<<<<< HEAD
-            ccall((@blasfunc($gemmfun), libblas), Cvoid,
-=======
-            ccall((@blasfunc($gemm), libblastrampoline), Cvoid,
->>>>>>> b01a0cb8
+            ccall((@blasfunc($gemmfun), libblastrampoline), Cvoid,
                 (Ref{UInt8}, Ref{UInt8}, Ref{BlasInt}, Ref{BlasInt},
                  Ref{BlasInt}, Ref{$elty}, Ptr{$elty}, Ref{BlasInt},
                  Ptr{$elty}, Ref{BlasInt}, Ref{$elty}, Ptr{$elty},
