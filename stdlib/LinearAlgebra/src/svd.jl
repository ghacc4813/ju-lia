# This file is a part of Julia. License is MIT: https://julialang.org/license

# Singular Value Decomposition
"""
    SVD <: Factorization

Matrix factorization type of the singular value decomposition (SVD) of a matrix `A`.
This is the return type of [`svd(_)`](@ref), the corresponding matrix factorization function.

If `F::SVD` is the factorization object, `U`, `S`, `V` and `Vt` can be obtained
via `F.U`, `F.S`, `F.V` and `F.Vt`, such that `A = U * Diagonal(S) * Vt`.
The singular values in `S` are sorted in descending order.

Iterating the decomposition produces the components `U`, `S`, and `V`.

# Examples
```jldoctest
julia> A = [1. 0. 0. 0. 2.; 0. 0. 3. 0. 0.; 0. 0. 0. 0. 0.; 0. 2. 0. 0. 0.]
4×5 Array{Float64,2}:
 1.0  0.0  0.0  0.0  2.0
 0.0  0.0  3.0  0.0  0.0
 0.0  0.0  0.0  0.0  0.0
 0.0  2.0  0.0  0.0  0.0

julia> F = svd(A)
SVD{Float64,Float64,Array{Float64,2}}
U factor:
4×4 Array{Float64,2}:
 0.0  1.0  0.0   0.0
 1.0  0.0  0.0   0.0
 0.0  0.0  0.0  -1.0
 0.0  0.0  1.0   0.0
singular values:
4-element Array{Float64,1}:
 3.0
 2.23606797749979
 2.0
 0.0
Vt factor:
4×5 Array{Float64,2}:
 -0.0       0.0  1.0  -0.0  0.0
  0.447214  0.0  0.0   0.0  0.894427
 -0.0       1.0  0.0  -0.0  0.0
  0.0       0.0  0.0   1.0  0.0

julia> F.U * Diagonal(F.S) * F.Vt
4×5 Array{Float64,2}:
 1.0  0.0  0.0  0.0  2.0
 0.0  0.0  3.0  0.0  0.0
 0.0  0.0  0.0  0.0  0.0
 0.0  2.0  0.0  0.0  0.0

julia> u, s, v = F; # destructuring via iteration

julia> u == F.U && s == F.S && v == F.V
true
```
"""
struct SVD{T,Tr,M<:AbstractArray{T}} <: Factorization{T}
    U::M
    S::Vector{Tr}
    Vt::M
    function SVD{T,Tr,M}(U, S, Vt) where {T,Tr,M<:AbstractArray{T}}
        require_one_based_indexing(U, S, Vt)
        new{T,Tr,M}(U, S, Vt)
    end
end
SVD(U::AbstractArray{T}, S::Vector{Tr}, Vt::AbstractArray{T}) where {T,Tr} = SVD{T,Tr,typeof(U)}(U, S, Vt)
function SVD{T}(U::AbstractArray, S::AbstractVector{Tr}, Vt::AbstractArray) where {T,Tr}
    SVD(convert(AbstractArray{T}, U),
        convert(Vector{Tr}, S),
        convert(AbstractArray{T}, Vt))
end


# iteration for destructuring into components
Base.iterate(S::SVD) = (S.U, Val(:S))
Base.iterate(S::SVD, ::Val{:S}) = (S.S, Val(:V))
Base.iterate(S::SVD, ::Val{:V}) = (S.V, Val(:done))
Base.iterate(S::SVD, ::Val{:done}) = nothing


default_svd_alg(A) = DivideAndConquer()


"""
    svd!(A; full::Bool = false, alg::Algorithm = default_svd_alg(A)) -> SVD

`svd!` is the same as [`svd`](@ref), but saves space by
overwriting the input `A`, instead of creating a copy. See documentation of [`svd`](@ref) for details.
```
"""
function svd!(A::StridedMatrix{T}; full::Bool = false, alg::Algorithm = default_svd_alg(A)) where T<:BlasFloat
    m,n = size(A)
    if m == 0 || n == 0
        u,s,vt = (Matrix{T}(I, m, full ? m : n), real(zeros(T,0)), Matrix{T}(I, n, n))
    else
        u,s,vt = _svd!(A,full,alg)
    end
    SVD(u,s,vt)
end


_svd!(A::StridedMatrix{T}, full::Bool, alg::Algorithm) where T<:BlasFloat = throw(ArgumentError("Unsupported value for `alg` keyword."))
_svd!(A::StridedMatrix{T}, full::Bool, alg::DivideAndConquer) where T<:BlasFloat = LAPACK.gesdd!(full ? 'A' : 'S', A)
function _svd!(A::StridedMatrix{T}, full::Bool, alg::QRIteration) where T<:BlasFloat
    c = full ? 'A' : 'S'
    u,s,vt = LAPACK.gesvd!(c, c, A)
end



"""
    svd(A; full::Bool = false, alg::Algorithm = default_svd_alg(A)) -> SVD

Compute the singular value decomposition (SVD) of `A` and return an `SVD` object.

`U`, `S`, `V` and `Vt` can be obtained from the factorization `F` with `F.U`,
`F.S`, `F.V` and `F.Vt`, such that `A = U * Diagonal(S) * Vt`.
The algorithm produces `Vt` and hence `Vt` is more efficient to extract than `V`.
The singular values in `S` are sorted in descending order.

Iterating the decomposition produces the components `U`, `S`, and `V`.

If `full = false` (default), a "thin" SVD is returned. For a ``M
\\times N`` matrix `A`, in the full factorization `U` is `M \\times M`
and `V` is `N \\times N`, while in the thin factorization `U` is `M
\\times K` and `V` is `N \\times K`, where `K = \\min(M,N)` is the
number of singular values.

If `alg = DivideAndConquer()` a divide-and-conquer algorithm is used to calculate the SVD.
Another (typically slower but more accurate) option is `alg = QRIteration()`.

!!! compat "Julia 1.3"
    The `alg` keyword argument requires Julia 1.3 or later.

# Examples
```jldoctest
julia> A = rand(4,3);

julia> U,S,V = svd(A);

<<<<<<< HEAD
julia> A ≈ U * Diagonal(S) * V'
true

julia> F = svd(A); # Store the Factorization Object

julia> A ≈ F.U * Diagonal(F.S) * F.Vt
=======
julia> F.U * Diagonal(F.S) * F.Vt
4×5 Array{Float64,2}:
 1.0  0.0  0.0  0.0  2.0
 0.0  0.0  3.0  0.0  0.0
 0.0  0.0  0.0  0.0  0.0
 0.0  2.0  0.0  0.0  0.0

julia> u, s, v = F; # destructuring via iteration

julia> u == F.U && s == F.S && v == F.V
>>>>>>> 8f9dd5d0
true
```

julia> Uonly, = svd(A); # Store U only

julia> Uonly == U
true
"""
function svd(A::StridedVecOrMat{T}; full::Bool = false, alg::Algorithm = default_svd_alg(A)) where T
    svd!(copy_oftype(A, eigtype(T)), full = full, alg = alg)
end
function svd(x::Number; full::Bool = false, alg::Algorithm = default_svd_alg(x))
    SVD(x == 0 ? fill(one(x), 1, 1) : fill(x/abs(x), 1, 1), [abs(x)], fill(one(x), 1, 1))
end
function svd(x::Integer; full::Bool = false, alg::Algorithm = default_svd_alg(x))
    svd(float(x), full = full, alg = alg)
end
function svd(A::Adjoint; full::Bool = false, alg::Algorithm = default_svd_alg(A))
    s = svd(A.parent, full = full, alg = alg)
    return SVD(s.Vt', s.S, s.U')
end
function svd(A::Transpose; full::Bool = false, alg::Algorithm = default_svd_alg(A))
    s = svd(A.parent, full = full, alg = alg)
    return SVD(transpose(s.Vt), s.S, transpose(s.U))
end

function getproperty(F::SVD, d::Symbol)
    if d === :V
        return getfield(F, :Vt)'
    else
        return getfield(F, d)
    end
end

Base.propertynames(F::SVD, private::Bool=false) =
    private ? (:V, fieldnames(typeof(F))...) : (:U, :S, :V, :Vt)

"""
    svdvals!(A)

Return the singular values of `A`, saving space by overwriting the input.
See also [`svdvals`](@ref) and [`svd`](@ref).
```
"""
svdvals!(A::StridedMatrix{T}) where {T<:BlasFloat} = isempty(A) ? zeros(real(T), 0) : LAPACK.gesdd!('N', A)[2]
svdvals(A::AbstractMatrix{<:BlasFloat}) = svdvals!(copy(A))

"""
    svdvals(A)

Return the singular values of `A` in descending order.

# Examples
```jldoctest
julia> A = [1. 0. 0. 0. 2.; 0. 0. 3. 0. 0.; 0. 0. 0. 0. 0.; 0. 2. 0. 0. 0.]
4×5 Array{Float64,2}:
 1.0  0.0  0.0  0.0  2.0
 0.0  0.0  3.0  0.0  0.0
 0.0  0.0  0.0  0.0  0.0
 0.0  2.0  0.0  0.0  0.0

julia> svdvals(A)
4-element Array{Float64,1}:
 3.0
 2.23606797749979
 2.0
 0.0
```
"""
svdvals(A::AbstractMatrix{T}) where T = svdvals!(copy_oftype(A, eigtype(T)))
svdvals(x::Number) = abs(x)
svdvals(S::SVD{<:Any,T}) where {T} = (S.S)::Vector{T}

# SVD least squares
function ldiv!(A::SVD{T}, B::StridedVecOrMat) where T
    k = searchsortedlast(A.S, eps(real(T))*A.S[1], rev=true)
    view(A.Vt,1:k,:)' * (view(A.S,1:k) .\ (view(A.U,:,1:k)' * B))
end

function inv(F::SVD{T}) where T
    @inbounds for i in eachindex(F.S)
        iszero(F.S[i]) && throw(SingularException(i))
    end
    k = searchsortedlast(F.S, eps(T)*F.S[1], rev=true)
    @views (F.S[1:k] .\ F.Vt[1:k, :])' * F.U[:,1:k]'
end

size(A::SVD, dim::Integer) = dim == 1 ? size(A.U, dim) : size(A.Vt, dim)
size(A::SVD) = (size(A, 1), size(A, 2))

function show(io::IO, mime::MIME{Symbol("text/plain")}, F::SVD{<:Any,<:Any,<:AbstractArray})
    summary(io, F); println(io)
    println(io, "U factor:")
    show(io, mime, F.U)
    println(io, "\nsingular values:")
    show(io, mime, F.S)
    println(io, "\nVt factor:")
    show(io, mime, F.Vt)
end

# Generalized svd
"""
    GeneralizedSVD <: Factorization

Matrix factorization type of the generalized singular value decomposition (SVD)
of two matrices `A` and `B`, such that `A = F.U*F.D1*F.R0*F.Q'` and
`B = F.V*F.D2*F.R0*F.Q'`. This is the return type of [`svd(_, _)`](@ref), the
corresponding matrix factorization function.

For an M-by-N matrix `A` and P-by-N matrix `B`,

- `U` is a M-by-M orthogonal matrix,
- `V` is a P-by-P orthogonal matrix,
- `Q` is a N-by-N orthogonal matrix,
- `D1` is a M-by-(K+L) diagonal matrix with 1s in the first K entries,
- `D2` is a P-by-(K+L) matrix whose top right L-by-L block is diagonal,
- `R0` is a (K+L)-by-N matrix whose rightmost (K+L)-by-(K+L) block is
           nonsingular upper block triangular,

`K+L` is the effective numerical rank of the matrix `[A; B]`.

Iterating the decomposition produces the components `U`, `V`, `Q`, `D1`, `D2`, and `R0`.

The entries of `F.D1` and `F.D2` are related, as explained in the LAPACK
documentation for the
[generalized SVD](http://www.netlib.org/lapack/lug/node36.html) and the
[xGGSVD3](http://www.netlib.org/lapack/explore-html/d6/db3/dggsvd3_8f.html)
routine which is called underneath (in LAPACK 3.6.0 and newer).

# Examples
```jldoctest
julia> A = [1. 0.; 0. -1.]
2×2 Array{Float64,2}:
 1.0   0.0
 0.0  -1.0

julia> B = [0. 1.; 1. 0.]
2×2 Array{Float64,2}:
 0.0  1.0
 1.0  0.0

julia> F = svd(A, B)
GeneralizedSVD{Float64,Array{Float64,2}}
U factor:
2×2 Array{Float64,2}:
 1.0  0.0
 0.0  1.0
V factor:
2×2 Array{Float64,2}:
 -0.0  -1.0
  1.0   0.0
Q factor:
2×2 Array{Float64,2}:
 1.0  0.0
 0.0  1.0
D1 factor:
2×2 SparseArrays.SparseMatrixCSC{Float64,Int64} with 2 stored entries:
  [1, 1]  =  0.707107
  [2, 2]  =  0.707107
D2 factor:
2×2 SparseArrays.SparseMatrixCSC{Float64,Int64} with 2 stored entries:
  [1, 1]  =  0.707107
  [2, 2]  =  0.707107
R0 factor:
2×2 Array{Float64,2}:
 1.41421   0.0
 0.0      -1.41421

julia> F.U*F.D1*F.R0*F.Q'
2×2 Array{Float64,2}:
 1.0   0.0
 0.0  -1.0

julia> F.V*F.D2*F.R0*F.Q'
2×2 Array{Float64,2}:
 0.0  1.0
 1.0  0.0
```
"""
struct GeneralizedSVD{T,S} <: Factorization{T}
    U::S
    V::S
    Q::S
    a::Vector
    b::Vector
    k::Int
    l::Int
    R::S
    function GeneralizedSVD{T,S}(U::AbstractMatrix{T}, V::AbstractMatrix{T}, Q::AbstractMatrix{T},
                                 a::Vector, b::Vector, k::Int, l::Int, R::AbstractMatrix{T}) where {T,S}
        new(U, V, Q, a, b, k, l, R)
    end
end
function GeneralizedSVD(U::AbstractMatrix{T}, V::AbstractMatrix{T}, Q::AbstractMatrix{T},
                        a::Vector, b::Vector, k::Int, l::Int, R::AbstractMatrix{T}) where T
    GeneralizedSVD{T,typeof(U)}(U, V, Q, a, b, k, l, R)
end

# iteration for destructuring into components
Base.iterate(S::GeneralizedSVD) = (S.U, Val(:V))
Base.iterate(S::GeneralizedSVD, ::Val{:V}) = (S.V, Val(:Q))
Base.iterate(S::GeneralizedSVD, ::Val{:Q}) = (S.Q, Val(:D1))
Base.iterate(S::GeneralizedSVD, ::Val{:D1}) = (S.D1, Val(:D2))
Base.iterate(S::GeneralizedSVD, ::Val{:D2}) = (S.D2, Val(:R0))
Base.iterate(S::GeneralizedSVD, ::Val{:R0}) = (S.R0, Val(:done))
Base.iterate(S::GeneralizedSVD, ::Val{:done}) = nothing

"""
    svd!(A, B) -> GeneralizedSVD

`svd!` is the same as [`svd`](@ref), but modifies the arguments
`A` and `B` in-place, instead of making copies. See documentation of [`svd`](@ref) for details.
```
"""
function svd!(A::StridedMatrix{T}, B::StridedMatrix{T}) where T<:BlasFloat
    # xggsvd3 replaced xggsvd in LAPACK 3.6.0
    if LAPACK.version() < v"3.6.0"
        U, V, Q, a, b, k, l, R = LAPACK.ggsvd!('U', 'V', 'Q', A, B)
    else
        U, V, Q, a, b, k, l, R = LAPACK.ggsvd3!('U', 'V', 'Q', A, B)
    end
    GeneralizedSVD(U, V, Q, a, b, Int(k), Int(l), R)
end
svd(A::StridedMatrix{T}, B::StridedMatrix{T}) where {T<:BlasFloat} = svd!(copy(A),copy(B))

"""

    svd(A, B) -> GeneralizedSVD

Compute the generalized SVD of `A` and `B`, returning a `GeneralizedSVD` factorization
object `F` such that `[A;B] = [F.U * F.D1; F.V * F.D2] * F.R0 * F.Q'`

- `U` is a M-by-M orthogonal matrix,
- `V` is a P-by-P orthogonal matrix,
- `Q` is a N-by-N orthogonal matrix,
- `D1` is a M-by-(K+L) diagonal matrix with 1s in the first K entries,
- `D2` is a P-by-(K+L) matrix whose top right L-by-L block is diagonal,
- `R0` is a (K+L)-by-N matrix whose rightmost (K+L)-by-(K+L) block is
           nonsingular upper block triangular,

`K+L` is the effective numerical rank of the matrix `[A; B]`.

Iterating the decomposition produces the components `U`, `V`, `Q`, `D1`, `D2`, and `R0`.

The generalized SVD is used in applications such as when one wants to compare how much belongs to `A` vs. how much belongs to `B`, as in human vs yeast genome, or signal vs noise, or between clusters vs within clusters. (See Edelman and Wang for discussion: https://arxiv.org/abs/1901.00485)

It decomposes `[A; B]` into `[UC; VS]H`, where `[UC; VS]` is a natural orthogonal basis for the column space of `[A; B]`, and `H = RQ'` is a natural non-orthogonal basis for the rowspace of `[A;B]`, where the top rows are most closely attributed to the `A` matrix, and the bottom to the `B` matrix. The multi-cosine/sine matrices `C` and `S` provide a multi-measure of how much `A` vs how much `B`, and `U` and `V` provide directions in which these are measured.

# Examples
```jldoctest
julia> A = randn(3,2); B=randn(4,2);

julia> F = svd(A, B);

julia> U,V,Q,C,S,R = F;

julia> H = R*Q';

julia> [A; B] ≈ [U*C; V*S]*H
true

julia> [A; B] ≈ [F.U*F.D1; F.V*F.D2]*F.R0*F.Q'
true

julia> Uonly, = svd(A,B);

julia> U == Uonly
true
```
"""
function svd(A::StridedMatrix{TA}, B::StridedMatrix{TB}) where {TA,TB}
    S = promote_type(eigtype(TA),TB)
    return svd!(copy_oftype(A, S), copy_oftype(B, S))
end
# This method can be heavily optimized but it is probably not critical
# and might introduce bugs or inconsistencies relative to the 1x1 matrix
# version
svd(x::Number, y::Number) = svd(fill(x, 1, 1), fill(y, 1, 1))

@inline function getproperty(F::GeneralizedSVD{T}, d::Symbol) where T
    Fa = getfield(F, :a)
    Fb = getfield(F, :b)
    Fk = getfield(F, :k)
    Fl = getfield(F, :l)
    FU = getfield(F, :U)
    FV = getfield(F, :V)
    FQ = getfield(F, :Q)
    FR = getfield(F, :R)
    if d === :alpha
        return Fa
    elseif d === :beta
        return Fb
    elseif d === :vals || d === :S
        return Fa[1:Fk + Fl] ./ Fb[1:Fk + Fl]
    elseif d === :D1
        m = size(FU, 1)
        if m - Fk - Fl >= 0
            return [Matrix{T}(I, Fk, Fk)  zeros(T, Fk, Fl)            ;
                    zeros(T, Fl, Fk)      Diagonal(Fa[Fk + 1:Fk + Fl]);
                    zeros(T, m - Fk - Fl, Fk + Fl)                    ]
        else
            return [Matrix{T}(I, m, Fk) [zeros(T, Fk, m - Fk); Diagonal(Fa[Fk + 1:m])] zeros(T, m, Fk + Fl - m)]
        end
    elseif d === :D2
        m = size(FU, 1)
        p = size(FV, 1)
        if m - Fk - Fl >= 0
            return [zeros(T, Fl, Fk) Diagonal(Fb[Fk + 1:Fk + Fl]); zeros(T, p - Fl, Fk + Fl)]
        else
            return [zeros(T, p, Fk) [Diagonal(Fb[Fk + 1:m]); zeros(T, Fk + p - m, m - Fk)] [zeros(T, m - Fk, Fk + Fl - m); Matrix{T}(I, Fk + p - m, Fk + Fl - m)]]
        end
    elseif d === :R0
        n = size(FQ, 1)
        return [zeros(T, Fk + Fl, n - Fk - Fl) FR]
    else
        getfield(F, d)
    end
end

Base.propertynames(F::GeneralizedSVD) =
    (:alpha, :beta, :vals, :S, :D1, :D2, :R0, fieldnames(typeof(F))...)

function show(io::IO, mime::MIME{Symbol("text/plain")}, F::GeneralizedSVD{<:Any,<:AbstractArray})
    summary(io, F); println(io)
    println(io, "U factor:")
    show(io, mime, F.U)
    println(io, "\nV factor:")
    show(io, mime, F.V)
    println(io, "\nQ factor:")
    show(io, mime, F.Q)
    println(io, "\nD1 factor:")
    show(io, mime, F.D1)
    println(io, "\nD2 factor:")
    show(io, mime, F.D2)
    println(io, "\nR0 factor:")
    show(io, mime, F.R0)
end

"""
    svdvals!(A, B)

Return the generalized singular values from the generalized singular value
decomposition of `A` and `B`, saving space by overwriting `A` and `B`.
See also [`svd`](@ref) and [`svdvals`](@ref).
```
"""
function svdvals!(A::StridedMatrix{T}, B::StridedMatrix{T}) where T<:BlasFloat
    # xggsvd3 replaced xggsvd in LAPACK 3.6.0
    if LAPACK.version() < v"3.6.0"
        _, _, _, a, b, k, l, _ = LAPACK.ggsvd!('N', 'N', 'N', A, B)
    else
        _, _, _, a, b, k, l, _ = LAPACK.ggsvd3!('N', 'N', 'N', A, B)
    end
    a[1:k + l] ./ b[1:k + l]
end
svdvals(A::StridedMatrix{T},B::StridedMatrix{T}) where {T<:BlasFloat} = svdvals!(copy(A),copy(B))

"""
    svdvals(A, B)

Return the generalized singular values from the generalized singular value
decomposition of `A` and `B`. See also [`svd`](@ref).

# Examples
```jldoctest
julia> A = [1. 0.; 0. -1.]
2×2 Array{Float64,2}:
 1.0   0.0
 0.0  -1.0

julia> B = [0. 1.; 1. 0.]
2×2 Array{Float64,2}:
 0.0  1.0
 1.0  0.0

julia> svdvals(A, B)
2-element Array{Float64,1}:
 1.0
 1.0
```
"""
function svdvals(A::StridedMatrix{TA}, B::StridedMatrix{TB}) where {TA,TB}
    S = promote_type(eigtype(TA), TB)
    return svdvals!(copy_oftype(A, S), copy_oftype(B, S))
end
svdvals(x::Number, y::Number) = abs(x/y)

# Conversion
AbstractMatrix(F::SVD) = (F.U * Diagonal(F.S)) * F.Vt
AbstractArray(F::SVD) = AbstractMatrix(F)
Matrix(F::SVD) = Array(AbstractArray(F))
Array(F::SVD) = Matrix(F)<|MERGE_RESOLUTION|>--- conflicted
+++ resolved
@@ -138,34 +138,21 @@
 ```jldoctest
 julia> A = rand(4,3);
 
-julia> U,S,V = svd(A);
-
-<<<<<<< HEAD
+julia> F = svd(A); # Store the Factorization Object
+
+julia> A ≈ F.U * Diagonal(F.S) * F.Vt
+true
+
+julia> U, S, V = F; # destructuring via iteration
+
 julia> A ≈ U * Diagonal(S) * V'
 true
 
-julia> F = svd(A); # Store the Factorization Object
-
-julia> A ≈ F.U * Diagonal(F.S) * F.Vt
-=======
-julia> F.U * Diagonal(F.S) * F.Vt
-4×5 Array{Float64,2}:
- 1.0  0.0  0.0  0.0  2.0
- 0.0  0.0  3.0  0.0  0.0
- 0.0  0.0  0.0  0.0  0.0
- 0.0  2.0  0.0  0.0  0.0
-
-julia> u, s, v = F; # destructuring via iteration
-
-julia> u == F.U && s == F.S && v == F.V
->>>>>>> 8f9dd5d0
-true
-```
-
 julia> Uonly, = svd(A); # Store U only
 
 julia> Uonly == U
 true
+```
 """
 function svd(A::StridedVecOrMat{T}; full::Bool = false, alg::Algorithm = default_svd_alg(A)) where T
     svd!(copy_oftype(A, eigtype(T)), full = full, alg = alg)
