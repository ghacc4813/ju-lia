# This file is a part of Julia. License is MIT: https://julialang.org/license

"""
Linear algebra module. Provides array arithmetic,
matrix factorizations and other linear algebra related
functionality.
"""
module LinearAlgebra

import Base: \, /, *, ^, +, -, ==
import Base: USE_BLAS64, abs, acos, acosh, acot, acoth, acsc, acsch, adjoint, asec, asech,
    asin, asinh, atan, atanh, axes, big, broadcast, ceil, conj, convert, copy, copyto!, cos,
    cosh, cot, coth, csc, csch, eltype, exp, fill!, floor, getindex, hcat,
    getproperty, imag, inv, isapprox, isone, iszero, IndexStyle, kron, length, log, map, ndims,
    oneunit, parent, power_by_squaring, print_matrix, promote_rule, real, round, sec, sech,
    setindex!, show, similar, sin, sincos, sinh, size, sqrt,
    strides, stride, tan, tanh, transpose, trunc, typed_hcat, vec
using Base: hvcat_fill, IndexLinear, promote_op, promote_typeof,
    @propagate_inbounds, @pure, reduce, typed_vcat, require_one_based_indexing
<<<<<<< HEAD
using Base.Broadcast: Broadcasted
using Base: AbstractWrappedArray, basetype
=======
using Base.Broadcast: Broadcasted, broadcasted
>>>>>>> bc36752a

export
# Modules
    LAPACK,
    BLAS,

# Types
    Adjoint,
    Transpose,
    SymTridiagonal,
    Tridiagonal,
    Bidiagonal,
    Factorization,
    BunchKaufman,
    Cholesky,
    CholeskyPivoted,
    Eigen,
    GeneralizedEigen,
    GeneralizedSVD,
    GeneralizedSchur,
    Hessenberg,
    LU,
    LDLt,
    QR,
    QRPivoted,
    LQ,
    Schur,
    SVD,
    Hermitian,
    Symmetric,
    LowerTriangular,
    UpperTriangular,
    UnitLowerTriangular,
    UnitUpperTriangular,
    UpperHessenberg,
    Diagonal,
    UniformScaling,

# Functions
    axpy!,
    axpby!,
    bunchkaufman,
    bunchkaufman!,
    cholesky,
    cholesky!,
    cond,
    condskeel,
    copyto!,
    copy_transpose!,
    cross,
    adjoint,
    adjoint!,
    det,
    diag,
    diagind,
    diagm,
    dot,
    eigen,
    eigen!,
    eigmax,
    eigmin,
    eigvals,
    eigvals!,
    eigvecs,
    factorize,
    givens,
    hessenberg,
    hessenberg!,
    isdiag,
    ishermitian,
    isposdef,
    isposdef!,
    issuccess,
    issymmetric,
    istril,
    istriu,
    kron,
    ldiv!,
    ldlt!,
    ldlt,
    logabsdet,
    logdet,
    lowrankdowndate,
    lowrankdowndate!,
    lowrankupdate,
    lowrankupdate!,
    lu,
    lu!,
    lyap,
    mul!,
    lmul!,
    rmul!,
    norm,
    normalize,
    normalize!,
    nullspace,
    ordschur!,
    ordschur,
    pinv,
    qr,
    qr!,
    lq,
    lq!,
    opnorm,
    rank,
    rdiv!,
    schur,
    schur!,
    svd,
    svd!,
    svdvals!,
    svdvals,
    sylvester,
    tr,
    transpose,
    transpose!,
    tril,
    triu,
    tril!,
    triu!,

# Operators
    \,
    /,

# Constants
    I

const BlasFloat = Union{Float64,Float32,ComplexF64,ComplexF32}
const BlasReal = Union{Float64,Float32}
const BlasComplex = Union{ComplexF64,ComplexF32}

if USE_BLAS64
    const BlasInt = Int64
else
    const BlasInt = Int32
end


abstract type Algorithm end
struct DivideAndConquer <: Algorithm end
struct QRIteration <: Algorithm end


# Check that stride of matrix/vector is 1
# Writing like this to avoid splatting penalty when called with multiple arguments,
# see PR 16416
"""
    stride1(A) -> Int

Return the distance between successive array elements
in dimension 1 in units of element size.

# Examples
```jldoctest
julia> A = [1,2,3,4]
4-element Array{Int64,1}:
 1
 2
 3
 4

julia> LinearAlgebra.stride1(A)
1

julia> B = view(A, 2:2:4)
2-element view(::Array{Int64,1}, 2:2:4) with eltype Int64:
 2
 4

julia> LinearAlgebra.stride1(B)
2
```
"""
stride1(x) = stride(x,1)
stride1(x::Array) = 1
stride1(x::DenseArray) = stride(x, 1)::Int

@inline chkstride1(A...) = _chkstride1(true, A...)
@noinline _chkstride1(ok::Bool) = ok || error("matrix does not have contiguous columns")
@inline _chkstride1(ok::Bool, A, B...) = _chkstride1(ok & (stride1(A) == 1), B...)

"""
    LinearAlgebra.checksquare(A)

Check that a matrix is square, then return its common dimension.
For multiple arguments, return a vector.

# Examples
```jldoctest
julia> A = fill(1, (4,4)); B = fill(1, (5,5));

julia> LinearAlgebra.checksquare(A, B)
2-element Array{Int64,1}:
 4
 5
```
"""
function checksquare(A)
    m,n = size(A)
    m == n || throw(DimensionMismatch("matrix is not square: dimensions are $(size(A))"))
    m
end

function checksquare(A...)
    sizes = Int[]
    for a in A
        size(a,1)==size(a,2) || throw(DimensionMismatch("matrix is not square: dimensions are $(size(a))"))
        push!(sizes, size(a,1))
    end
    return sizes
end

function char_uplo(uplo::Symbol)
    if uplo == :U
        return 'U'
    elseif uplo == :L
        return 'L'
    else
        throw_uplo()
    end
end

function sym_uplo(uplo::Char)
    if uplo == 'U'
        return :U
    elseif uplo == 'L'
        return :L
    else
        throw_uplo()
    end
end


@noinline throw_uplo() = throw(ArgumentError("uplo argument must be either :U (upper) or :L (lower)"))


"""
    ldiv!(Y, A, B) -> Y

Compute `A \\ B` in-place and store the result in `Y`, returning the result.

The argument `A` should *not* be a matrix.  Rather, instead of matrices it should be a
factorization object (e.g. produced by [`factorize`](@ref) or [`cholesky`](@ref)).
The reason for this is that factorization itself is both expensive and typically allocates memory
(although it can also be done in-place via, e.g., [`lu!`](@ref)),
and performance-critical situations requiring `ldiv!` usually also require fine-grained
control over the factorization of `A`.

# Examples
```jldoctest
julia> A = [1 2.2 4; 3.1 0.2 3; 4 1 2];

julia> X = [1; 2.5; 3];

julia> Y = zero(X);

julia> ldiv!(Y, qr(A), X);

julia> Y
3-element Array{Float64,1}:
  0.7128099173553719
 -0.051652892561983674
  0.10020661157024757

julia> A\\X
3-element Array{Float64,1}:
  0.7128099173553719
 -0.05165289256198333
  0.10020661157024785
```
"""
ldiv!(Y, A, B)

"""
    ldiv!(A, B)

Compute `A \\ B` in-place and overwriting `B` to store the result.

The argument `A` should *not* be a matrix.  Rather, instead of matrices it should be a
factorization object (e.g. produced by [`factorize`](@ref) or [`cholesky`](@ref)).
The reason for this is that factorization itself is both expensive and typically allocates memory
(although it can also be done in-place via, e.g., [`lu!`](@ref)),
and performance-critical situations requiring `ldiv!` usually also require fine-grained
control over the factorization of `A`.

# Examples
```jldoctest
julia> A = [1 2.2 4; 3.1 0.2 3; 4 1 2];

julia> X = [1; 2.5; 3];

julia> Y = copy(X);

julia> ldiv!(qr(A), X);

julia> X
3-element Array{Float64,1}:
  0.7128099173553719
 -0.051652892561983674
  0.10020661157024757

julia> A\\Y
3-element Array{Float64,1}:
  0.7128099173553719
 -0.05165289256198333
  0.10020661157024785
```
"""
ldiv!(A, B)


"""
    rdiv!(A, B)

Compute `A / B` in-place and overwriting `A` to store the result.

The argument `B` should *not* be a matrix.  Rather, instead of matrices it should be a
factorization object (e.g. produced by [`factorize`](@ref) or [`cholesky`](@ref)).
The reason for this is that factorization itself is both expensive and typically allocates memory
(although it can also be done in-place via, e.g., [`lu!`](@ref)),
and performance-critical situations requiring `rdiv!` usually also require fine-grained
control over the factorization of `B`.
"""
rdiv!(A, B)

copy_oftype(A::AbstractArray{T}, ::Type{T}) where {T} = copy(A)
copy_oftype(A::AbstractArray{T,N}, ::Type{S}) where {T,N,S} = convert(AbstractArray{S,N}, A)

include("adjtrans.jl")
include("transpose.jl")

include("exceptions.jl")
include("generic.jl")

include("blas.jl")
include("matmul.jl")
include("lapack.jl")

include("dense.jl")
include("tridiag.jl")
include("triangular.jl")

include("factorization.jl")
include("qr.jl")
include("lq.jl")
include("eigen.jl")
include("svd.jl")
include("symmetric.jl")
include("cholesky.jl")
include("lu.jl")
include("bunchkaufman.jl")
include("diagonal.jl")
include("bidiag.jl")
include("uniformscaling.jl")
include("hessenberg.jl")
include("givens.jl")
include("special.jl")
include("bitarray.jl")
include("ldlt.jl")
include("schur.jl")
include("structuredbroadcast.jl")
include("deprecated.jl")

const ⋅ = dot
const × = cross
export ⋅, ×

"""
    LinearAlgebra.peakflops(n::Integer=2000; parallel::Bool=false)

`peakflops` computes the peak flop rate of the computer by using double precision
[`gemm!`](@ref LinearAlgebra.BLAS.gemm!). By default, if no arguments are specified, it
multiplies a matrix of size `n x n`, where `n = 2000`. If the underlying BLAS is using
multiple threads, higher flop rates are realized. The number of BLAS threads can be set with
[`BLAS.set_num_threads(n)`](@ref).

If the keyword argument `parallel` is set to `true`, `peakflops` is run in parallel on all
the worker processors. The flop rate of the entire parallel computer is returned. When
running in parallel, only 1 BLAS thread is used. The argument `n` still refers to the size
of the problem that is solved on each processor.

!!! compat "Julia 1.1"
    This function requires at least Julia 1.1. In Julia 1.0 it is available from
    the standard library `InteractiveUtils`.
"""
function peakflops(n::Integer=2000; parallel::Bool=false)
    a = fill(1.,100,100)
    t = @elapsed a2 = a*a
    a = fill(1.,n,n)
    t = @elapsed a2 = a*a
    @assert a2[1,1] == n
    if parallel
        let Distributed = Base.require(Base.PkgId(
                Base.UUID((0x8ba89e20_285c_5b6f, 0x9357_94700520ee1b)), "Distributed"))
            return sum(Distributed.pmap(peakflops, fill(n, Distributed.nworkers())))
        end
    else
        return 2*Float64(n)^3 / t
    end
end


function versioninfo(io::IO=stdout)
    if Base.libblas_name == "libopenblas" || BLAS.vendor() == :openblas || BLAS.vendor() == :openblas64
        openblas_config = BLAS.openblas_get_config()
        println(io, "BLAS: libopenblas (", openblas_config, ")")
    else
        println(io, "BLAS: ",Base.libblas_name)
    end
    println(io, "LAPACK: ",Base.liblapack_name)
end

function __init__()
    try
        BLAS.check()
        if BLAS.vendor() == :mkl
            ccall((:MKL_Set_Interface_Layer, Base.libblas_name), Cvoid, (Cint,), USE_BLAS64 ? 1 : 0)
        end
        Threads.resize_nthreads!(Abuf)
        Threads.resize_nthreads!(Bbuf)
        Threads.resize_nthreads!(Cbuf)
    catch ex
        Base.showerror_nostdio(ex,
            "WARNING: Error during initialization of module LinearAlgebra")
    end
    # register a hook to disable BLAS threading
    Base.at_disable_library_threading(() -> BLAS.set_num_threads(1))
end

end # module LinearAlgebra<|MERGE_RESOLUTION|>--- conflicted
+++ resolved
@@ -17,12 +17,9 @@
     strides, stride, tan, tanh, transpose, trunc, typed_hcat, vec
 using Base: hvcat_fill, IndexLinear, promote_op, promote_typeof,
     @propagate_inbounds, @pure, reduce, typed_vcat, require_one_based_indexing
-<<<<<<< HEAD
-using Base.Broadcast: Broadcasted
+
+using Base.Broadcast: Broadcasted, broadcasted
 using Base: AbstractWrappedArray, basetype
-=======
-using Base.Broadcast: Broadcasted, broadcasted
->>>>>>> bc36752a
 
 export
 # Modules
