--- conflicted
+++ resolved
@@ -631,30 +631,6 @@
     A_mul_B_td!(Tridiagonal(zeros(TS, size(A, 1)-1), zeros(TS, size(A, 1)), zeros(TS, size(A, 1)-1)), A, B)
 end
 
-<<<<<<< HEAD
-function *(A::Bidiagonal, B::Bidiagonal)
-    TS = promote_op(matprod, eltype(A), eltype(B))
-    if A.uplo == B.uplo
-        A_mul_B_td!(similar(B, TS, size(B, 1), size(B, 2)), A, B)
-    else
-        A_mul_B_td!(Tridiagonal(zeros(TS, size(A, 1)-1), zeros(TS, size(A, 1)), zeros(TS, size(A, 1)-1)), A, B)
-    end
-end
-
-function *(A::StridedMatrix, B::BiTriSym)
-    TS = promote_op(matprod, eltype(A), eltype(B))
-    A_mul_B_td!(similar(A, TS), A, B)
-end
-
-#Generic multiplication
-*(A::Bidiagonal{T}, B::AbstractVector{T}) where {T} = *(Array(A), B)
-*(adjA::Adjoint{<:Any,<:Bidiagonal{T}}, B::AbstractVector{T}) where {T} = *(adjoint(Array(adjA.parent)), B)
-*(A::Bidiagonal{T}, adjB::Adjoint{<:Any,<:AbstractVector{T}}) where {T} = *(Array(A), adjoint(adjB.parent))
-/(A::Bidiagonal{T}, B::AbstractVector{T}) where {T} = /(Array(A), B)
-/(A::Bidiagonal{T}, adjB::Adjoint{<:Any,<:AbstractVector{T}}) where {T} = /(Array(A), adjoint(adjB.parent))
-
-=======
->>>>>>> 472b0a72
 #Linear solvers
 ldiv!(A::Union{Bidiagonal, AbstractTriangular}, b::AbstractVector) = naivesub!(A, b)
 ldiv!(A::Transpose{<:Any,<:Bidiagonal}, b::AbstractVector) = ldiv!(copy(A), b)
