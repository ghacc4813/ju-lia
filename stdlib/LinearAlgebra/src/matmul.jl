# This file is a part of Julia. License is MIT: https://julialang.org/license

# matmul.jl: Everything to do with dense matrix multiplication

matprod(x, y) = x*y + x*y

# Dot products

for (typ, bdot) in ((:BlasReal, :(BLAS.dot)), (:BlasComplex, :(BLAS.dotc)))
    @eval begin
        _vecdot(x::AbstractArray{T},        y::AbstractArray{T},
                 ::DenseColumnMajor,         ::DenseColumnMajor) where T<:$typ = $bdot(x, y)
        _vecdot(x::AbstractVector{T},        y::AbstractVector{T},
                 ::DenseColumnMajor,         ::DenseColumnMajor) where T<:$typ = $bdot(x, y)
        _vecdot(x::AbstractVector{T},        y::AbstractArray{T},
                 ::DenseColumnMajor,         ::DenseColumnMajor) where T<:$typ = $bdot(x, y)
        _vecdot(x::AbstractArray{T},        y::AbstractVector{T},
                 ::DenseColumnMajor,         ::DenseColumnMajor) where T<:$typ = $bdot(x, y)
        _vecdot(x::AbstractVector{T},       y::AbstractArray{T},
                 ::AbstractStridedLayout,    ::DenseColumnMajor) where T<:$typ = $bdot(x, y)
        _vecdot(x::AbstractArray{T},        y::AbstractVector{T},
                 ::DenseColumnMajor,         ::AbstractStridedLayout) where T<:$typ = $bdot(x, y)
        _vecdot(x::AbstractVector{T},       y::AbstractVector{T},
                 ::AbstractStridedLayout,    ::AbstractStridedLayout) where T<:$typ = $bdot(x, y)
     end
 end

_dotu(x::AbstractVector{T},     y::AbstractVector{T},
       ::AbstractStridedLayout,  ::AbstractStridedLayout) where {T<:BlasComplex} = BLAS.dotu(x, y)


function dot(x::Vector{T}, rx::Union{UnitRange{TI},AbstractRange{TI}}, y::Vector{T}, ry::Union{UnitRange{TI},AbstractRange{TI}}) where {T<:BlasReal,TI<:Integer}
    if length(rx) != length(ry)
        throw(DimensionMismatch("length of rx, $(length(rx)), does not equal length of ry, $(length(ry))"))
    end
    if minimum(rx) < 1 || maximum(rx) > length(x)
        throw(BoundsError(x, rx))
    end
    if minimum(ry) < 1 || maximum(ry) > length(y)
        throw(BoundsError(y, ry))
    end
    GC.@preserve x y BLAS.dot(length(rx), pointer(x)+(first(rx)-1)*sizeof(T), step(rx), pointer(y)+(first(ry)-1)*sizeof(T), step(ry))
end

function dot(x::Vector{T}, rx::Union{UnitRange{TI},AbstractRange{TI}}, y::Vector{T}, ry::Union{UnitRange{TI},AbstractRange{TI}}) where {T<:BlasComplex,TI<:Integer}
    if length(rx) != length(ry)
        throw(DimensionMismatch("length of rx, $(length(rx)), does not equal length of ry, $(length(ry))"))
    end
    if minimum(rx) < 1 || maximum(rx) > length(x)
        throw(BoundsError(x, rx))
    end
    if minimum(ry) < 1 || maximum(ry) > length(y)
        throw(BoundsError(y, ry))
    end
    GC.@preserve x y BLAS.dotc(length(rx), pointer(x)+(first(rx)-1)*sizeof(T), step(rx), pointer(y)+(first(ry)-1)*sizeof(T), step(ry))
end

# Matrix-vector multiplication
(*)(A::AbstractVecOrMat, B::AbstractVecOrMat) = _mul(A, B, MemoryLayout(A), MemoryLayout(B))

function _mul(A::AbstractMatrix{T}, x::AbstractVector{S}, ::StridedLayout, ::StridedLayout) where {T<:BlasFloat,S}
    TS = promote_op(matprod, T, S)
    mul!(similar(x, TS, size(A,1)), A, convert(AbstractVector{TS}, x))
end
function _mul(A::AbstractMatrix{T}, x::AbstractVector{S}, _1, _2) where {T,S}
    TS = promote_op(matprod, T, S)
    mul!(similar(x,TS,size(A,1)), A, x)
end

"""
    mul!(Y, A, B) -> Y

Calculates the matrix-matrix or matrix-vector product ``AB`` and stores the result in `Y`,
overwriting the existing value of `Y`. Note that `Y` must not be aliased with either `A` or
`B`.

# Examples
```jldoctest
julia> A=[1.0 2.0; 3.0 4.0]; B=[1.0 1.0; 1.0 1.0]; Y = similar(B); mul!(Y, A, B);

julia> Y
2×2 Array{Float64,2}:
 3.0  3.0
 7.0  7.0
```
"""
mul!(C::AbstractVecOrMat, A::AbstractVecOrMat, B::AbstractVecOrMat) = _mul!(C, A, B, MemoryLayout(C), MemoryLayout(A), MemoryLayout(B))

_mul!(y::AbstractVector, A::AbstractMatrix, x::AbstractVector, _1, _2, _3) = generic_matvecmul!(y, 'N', A, x)
_mul!(y::AbstractVector{T}, A::AbstractMatrix{T}, x::AbstractVector, ::AbstractStridedLayout, ::AbstractColumnMajor, _) where {T<:BlasFloat} =
    mul!(y, A, convert(Vector{T}, x))
_mul!(y::AbstractVector{T}, A::AbstractMatrix{T}, x::AbstractVector{T}, ::AbstractStridedLayout, ::AbstractColumnMajor, ::AbstractStridedLayout) where {T<:BlasFloat} = gemv!(y, 'N', A, x)
for elty in (Float32,Float64)
    @eval begin
        function _mul!(y::AbstractVector{Complex{$elty}}, A::AbstractMatrix{Complex{$elty}}, x::AbstractVector{$elty}, ::AbstractStridedLayout, ::AbstractColumnMajor, ::AbstractStridedLayout)
            Afl = reinterpret($elty,A)
            yfl = reinterpret($elty,y)
            gemv!(yfl,'N',Afl,x)
            return y
        end
    end
end

_mul!(y::AbstractVector, transA::AbstractMatrix, x::AbstractVector, ::AbstractStridedLayout, ::AbstractRowMajor, ::AbstractStridedLayout) =
    (A = transpose(transA); generic_matvecmul!(y, 'T', A, x))
_mul!(y::AbstractVector, adjA::AbstractMatrix, x::AbstractVector, ::AbstractStridedLayout, ::ConjLayout{<:AbstractRowMajor}, ::AbstractStridedLayout) =
    (A = adjoint(adjA); generic_matvecmul!(y, 'C', A, x))
_mul!(y::AbstractVector{T}, adjA::AbstractMatrix{T}, x::AbstractVector{T}, ::AbstractStridedLayout, ::AbstractRowMajor, ::AbstractStridedLayout) where {T<:BlasFloat} =
    gemv!(y, 'T', transpose(adjA), x)
_mul!(y::AbstractVector{T}, adjA::AbstractMatrix{T}, x::AbstractVector{T}, ::AbstractStridedLayout, ::ConjLayout{<:AbstractRowMajor}, ::AbstractStridedLayout) where {T<:BlasComplex} =
    gemv!(y, 'C', adjoint(adjA), x)

# Vector-matrix multiplication

_mul(a::AbstractVector, B::AbstractMatrix, _1, _2) = reshape(a,length(a),1)*B

# these enable treating vectors as n x 1 matrices for important use-cases
mul!(y::AbstractMatrix, a::AbstractVector, B::AbstractMatrix) = mul!(y, reshape(a,length(a),1), B)
mul!(y::AbstractVector, a::AbstractVector, B::AbstractMatrix) = mul!(reshape(y,length(y),1), reshape(a,length(a),1), B)
mul!(y::AbstractVector, A::AbstractMatrix, B::AbstractMatrix) = mul!(reshape(y,length(b),1), A, B)

# Matrix-matrix multiplication
"""
    *(A::AbstractMatrix, B::AbstractMatrix)

Matrix multiplication.

# Examples
```jldoctest
julia> [1 1; 0 1] * [1 0; 1 1]
2×2 Array{Int64,2}:
 2  1
 1  1
```
"""
*(::AbstractMatrix, ::AbstractMatrix)

function _mul(A::AbstractMatrix, B::AbstractMatrix, _1, _2)
    TS = promote_op(matprod, eltype(A), eltype(B))
    mul!(similar(B, TS, (size(A,1), size(B,2))), A, B)
end


"""
    rmul!(A, B)

Calculate the matrix-matrix product ``AB``, overwriting `A`, and return the result.
"""
rmul!(A, B) = _rmul!(A, B, MemoryLayout(A), MemoryLayout(B))
_rmul!(A, B, _1, _2) = copyto!(A, mul!(similar(A), A, B))

"""
    lmul!(A, B)

Calculate the matrix-matrix product ``AB``, overwriting `B`, and return the result.
"""
lmul!(A, B) = _lmul!(A, B, MemoryLayout(A), MemoryLayout(B))
_lmul!(A, B, _1, _2) = copyto!(B, mul!(similar(B), A, B))

_mul!(C::AbstractMatrix, A::AbstractMatrix, B::AbstractMatrix, _1, _2, _3) = generic_matmatmul!(C, 'N', 'N', A, B)

_mul!(C::AbstractMatrix{T}, A::AbstractMatrix{T}, B::AbstractMatrix{T}, ::AbstractStridedLayout, ::AbstractStridedLayout, ::AbstractStridedLayout) where {T<:BlasFloat} =
    gemm_wrapper!(C, 'N', 'N', A, B)
for elty in (Float32,Float64)
    @eval begin
        function _mul!(C::AbstractMatrix{Complex{$elty}}, A::AbstractMatrix{Complex{$elty}}, B::AbstractMatrix{$elty}, ::AbstractColumnMajor, ::AbstractColumnMajor, ::AbstractColumnMajor)
            Afl = reinterpret($elty, A)
            Cfl = reinterpret($elty, C)
            gemm_wrapper!(Cfl, 'N', 'N', Afl, B)
            return C
        end
    end
end

_mul!(C::AbstractMatrix{T}, transA::AbstractMatrix{T}, B::AbstractMatrix{T}, ::AbstractColumnMajor, ::AbstractRowMajor, ::AbstractColumnMajor) where {T<:BlasFloat} =
    (A = transpose(transA); A === B ? syrk_wrapper!(C, 'T', A) : gemm_wrapper!(C, 'T', 'N', A, B))
_mul!(C::AbstractMatrix, transA::AbstractMatrix, B::AbstractMatrix, ::AbstractStridedLayout, ::AbstractRowMajor, ::AbstractStridedLayout) =
    (A = transpose(transA); generic_matmatmul!(C, 'T', 'N', A, B))
_mul!(C::AbstractMatrix{T}, A::AbstractMatrix{T}, transB::AbstractMatrix{T}, ::AbstractColumnMajor, ::AbstractColumnMajor, ::AbstractRowMajor) where {T<:BlasFloat} =
    (B = transpose(transB); A === B ? syrk_wrapper!(C, 'N', A) : gemm_wrapper!(C, 'N', 'T', A, B))

for elty in (Float32,Float64)
    @eval begin
        function _mul!(C::AbstractMatrix{Complex{$elty}}, A::AbstractMatrix{Complex{$elty}}, transB::AbstractMatrix{$elty}, ::AbstractColumnMajor, ::AbstractColumnMajor, ::AbstractRowMajor)
            B = transpose(transB)
            Afl = reinterpret($elty, A)
            Cfl = reinterpret($elty, C)
            gemm_wrapper!(Cfl, 'N', 'T', Afl, B)
            return C
        end
    end
end

_mul!(C::AbstractMatrix{T}, transA::AbstractMatrix{T}, transB::AbstractMatrix{T}, ::AbstractColumnMajor, ::AbstractRowMajor, ::AbstractRowMajor) where {T<:BlasFloat} =
    (A = transpose(transA); B = transpose(transB); gemm_wrapper!(C, 'T', 'T', A, B))
_mul!(C::AbstractMatrix, transA::AbstractMatrix, transB::AbstractMatrix, ::AbstractStridedLayout, ::AbstractRowMajor, ::AbstractRowMajor) =
    (A = transpose(transA); B = transpose(transB); generic_matmatmul!(C, 'T', 'T', A, B))

_mul!(C::AbstractMatrix{T}, adjA::AbstractMatrix{T}, B::AbstractMatrix{T}, ::AbstractColumnMajor, ::ConjLayout{<:AbstractRowMajor}, ::AbstractColumnMajor) where {T<:BlasComplex} =
    (A = adjoint(adjA); A===B ? herk_wrapper!(C,'C',A) : gemm_wrapper!(C,'C', 'N', A, B))
_mul!(C::AbstractMatrix, adjA::AbstractMatrix, B::AbstractMatrix, ::AbstractStridedLayout, ::ConjLayout{<:AbstractRowMajor}, ::AbstractStridedLayout) =
    (A = adjoint(adjA); generic_matmatmul!(C, 'C', 'N', A, B))

_mul!(C::AbstractMatrix{T}, A::AbstractMatrix{T}, adjB::AbstractMatrix{T}, ::AbstractColumnMajor, ::AbstractColumnMajor, ::ConjLayout{<:AbstractRowMajor}) where {T<:BlasComplex} =
    (B = adjoint(adjB); A===B ? herk_wrapper!(C, 'N', A) : gemm_wrapper!(C, 'N', 'C', A, B))
_mul!(C::AbstractMatrix, A::AbstractMatrix, adjB::AbstractMatrix, ::AbstractStridedLayout, ::AbstractStridedLayout, ::ConjLayout{<:AbstractRowMajor}) =
    (B = adjoint(adjB); generic_matmatmul!(C, 'N', 'C', A, B))

_mul!(C::AbstractMatrix{T}, adjA::AbstractMatrix{T}, adjB::AbstractMatrix{T}, ::AbstractColumnMajor, ::ConjLayout{<:AbstractRowMajor}, ::ConjLayout{<:AbstractRowMajor}) where {T<:BlasFloat} =
    (A = adjoint(adjA); B = adjoint(adjB); gemm_wrapper!(C, 'C', 'C', A, B))
_mul!(C::AbstractMatrix, adjA::AbstractMatrix, adjB::AbstractMatrix, ::AbstractStridedLayout, ::ConjLayout{<:AbstractRowMajor}, ::ConjLayout{<:AbstractRowMajor}) =
    (A = adjoint(adjA); B = adjoint(adjB); generic_matmatmul!(C, 'C', 'C', A, B))
_mul!(C::AbstractMatrix, adjA::AbstractMatrix, transB::AbstractMatrix, ::AbstractStridedLayout, ::ConjLayout{<:AbstractRowMajor}, ::AbstractRowMajor) =
    (A = adjoint(adjA); B = transpose(transB); generic_matmatmul!(C, 'C', 'T', A, B))

# Supporting functions for matrix multiplication

function copytri!(A::AbstractMatrix, uplo::AbstractChar, conjugate::Bool=false)
    n = checksquare(A)
    if uplo == 'U'
        for i = 1:(n-1), j = (i+1):n
            A[j,i] = conjugate ? adjoint(A[i,j]) : transpose(A[i,j])
        end
    elseif uplo == 'L'
        for i = 1:(n-1), j = (i+1):n
            A[i,j] = conjugate ? adjoint(A[j,i]) : transpose(A[j,i])
        end
    else
        throw(ArgumentError("uplo argument must be 'U' (upper) or 'L' (lower), got $uplo"))
    end
    A
end

<<<<<<< HEAD
function gemv!(y::AbstractVector{T}, tA::Char, A::AbstractVecOrMat{T}, x::AbstractVector{T}) where T<:BlasFloat
=======
function gemv!(y::StridedVector{T}, tA::AbstractChar, A::StridedVecOrMat{T}, x::StridedVector{T}) where T<:BlasFloat
>>>>>>> 40f64e59
    mA, nA = lapack_size(tA, A)
    if nA != length(x)
        throw(DimensionMismatch("second dimension of A, $nA, does not match length of x, $(length(x))"))
    end
    if mA != length(y)
        throw(DimensionMismatch("first dimension of A, $mA, does not match length of y, $(length(y))"))
    end
    if mA == 0
        return y
    end
    if nA == 0
        return fill!(y,0)
    end
    stride(A, 1) == 1 && stride(A, 2) >= size(A, 1) && return BLAS.gemv!(tA, one(T), A, x, zero(T), y)
    return generic_matvecmul!(y, tA, A, x)
end

function syrk_wrapper!(C::StridedMatrix{T}, tA::AbstractChar, A::StridedVecOrMat{T}) where T<:BlasFloat
    nC = checksquare(C)
    if tA == 'T'
        (nA, mA) = size(A,1), size(A,2)
        tAt = 'N'
    else
        (mA, nA) = size(A,1), size(A,2)
        tAt = 'T'
    end
    if nC != mA
        throw(DimensionMismatch("output matrix has size: $(nC), but should have size $(mA)"))
    end
    if mA == 0 || nA == 0
        return fill!(C,0)
    end
    if mA == 2 && nA == 2
        return matmul2x2!(C,tA,tAt,A,A)
    end
    if mA == 3 && nA == 3
        return matmul3x3!(C,tA,tAt,A,A)
    end

    if stride(A, 1) == stride(C, 1) == 1 && stride(A, 2) >= size(A, 1) && stride(C, 2) >= size(C, 1)
        return copytri!(BLAS.syrk!('U', tA, one(T), A, zero(T), C), 'U')
    end
    return generic_matmatmul!(C, tA, tAt, A, A)
end

function herk_wrapper!(C::Union{StridedMatrix{T}, StridedMatrix{Complex{T}}}, tA::AbstractChar, A::Union{StridedVecOrMat{T}, StridedVecOrMat{Complex{T}}}) where T<:BlasReal
    nC = checksquare(C)
    if tA == 'C'
        (nA, mA) = size(A,1), size(A,2)
        tAt = 'N'
    else
        (mA, nA) = size(A,1), size(A,2)
        tAt = 'C'
    end
    if nC != mA
        throw(DimensionMismatch("output matrix has size: $(nC), but should have size $(mA)"))
    end
    if mA == 0 || nA == 0
        return fill!(C,0)
    end
    if mA == 2 && nA == 2
        return matmul2x2!(C,tA,tAt,A,A)
    end
    if mA == 3 && nA == 3
        return matmul3x3!(C,tA,tAt,A,A)
    end

    # Result array does not need to be initialized as long as beta==0
    #    C = Matrix{T}(undef, mA, mA)

    if stride(A, 1) == stride(C, 1) == 1 && stride(A, 2) >= size(A, 1) && stride(C, 2) >= size(C, 1)
        return copytri!(BLAS.herk!('U', tA, one(T), A, zero(T), C), 'U', true)
    end
    return generic_matmatmul!(C,tA, tAt, A, A)
end

<<<<<<< HEAD
function gemm_wrapper(tA::Char, tB::Char,
                      A::AbstractVecOrMat{T},
                      B::AbstractVecOrMat{T}) where T<:BlasFloat
=======
function gemm_wrapper(tA::AbstractChar, tB::AbstractChar,
                      A::StridedVecOrMat{T},
                      B::StridedVecOrMat{T}) where T<:BlasFloat
>>>>>>> 40f64e59
    mA, nA = lapack_size(tA, A)
    mB, nB = lapack_size(tB, B)
    C = similar(B, T, mA, nB)
    gemm_wrapper!(C, tA, tB, A, B)
end

<<<<<<< HEAD
#gemm_wrapper! requires A, B, and C to conform to the strided array interface
function gemm_wrapper!(C::AbstractVecOrMat{T}, tA::Char, tB::Char,
                       A::AbstractVecOrMat{T},
                       B::AbstractVecOrMat{T}) where T<:BlasFloat
=======
function gemm_wrapper!(C::StridedVecOrMat{T}, tA::AbstractChar, tB::AbstractChar,
                       A::StridedVecOrMat{T},
                       B::StridedVecOrMat{T}) where T<:BlasFloat
>>>>>>> 40f64e59
    mA, nA = lapack_size(tA, A)
    mB, nB = lapack_size(tB, B)

    if nA != mB
        throw(DimensionMismatch("A has dimensions ($mA,$nA) but B has dimensions ($mB,$nB)"))
    end

    if C === A || B === C
        throw(ArgumentError("output matrix must not be aliased with input matrix"))
    end

    if mA == 0 || nA == 0 || nB == 0
        if size(C) != (mA, nB)
            throw(DimensionMismatch("C has dimensions $(size(C)), should have ($mA,$nB)"))
        end
        return fill!(C,0)
    end

    if mA == 2 && nA == 2 && nB == 2
        return matmul2x2!(C,tA,tB,A,B)
    end
    if mA == 3 && nA == 3 && nB == 3
        return matmul3x3!(C,tA,tB,A,B)
    end

    if stride(A, 1) == stride(B, 1) == stride(C, 1) == 1 && stride(A, 2) >= size(A, 1) && stride(B, 2) >= size(B, 1) && stride(C, 2) >= size(C, 1)
        return BLAS.gemm!(tA, tB, one(T), A, B, zero(T), C)
    end
    generic_matmatmul!(C, tA, tB, A, B)
end

# blas.jl defines matmul for floats; other integer and mixed precision
# cases are handled here

lapack_size(t::AbstractChar, M::AbstractVecOrMat) = (size(M, t=='N' ? 1 : 2), size(M, t=='N' ? 2 : 1))

function copyto!(B::AbstractVecOrMat, ir_dest::UnitRange{Int}, jr_dest::UnitRange{Int}, tM::AbstractChar, M::AbstractVecOrMat, ir_src::UnitRange{Int}, jr_src::UnitRange{Int})
    if tM == 'N'
        copyto!(B, ir_dest, jr_dest, M, ir_src, jr_src)
    else
        LinearAlgebra.copy_transpose!(B, ir_dest, jr_dest, M, jr_src, ir_src)
        tM == 'C' && conj!(B)
    end
    B
end

function copy_transpose!(B::AbstractMatrix, ir_dest::UnitRange{Int}, jr_dest::UnitRange{Int}, tM::AbstractChar, M::AbstractVecOrMat, ir_src::UnitRange{Int}, jr_src::UnitRange{Int})
    if tM == 'N'
        LinearAlgebra.copy_transpose!(B, ir_dest, jr_dest, M, ir_src, jr_src)
    else
        copyto!(B, ir_dest, jr_dest, M, jr_src, ir_src)
        tM == 'C' && conj!(B)
    end
    B
end

# TODO: It will be faster for large matrices to convert to float,
# call BLAS, and convert back to required type.

# NOTE: the generic version is also called as fallback for
#       strides != 1 cases

function generic_matvecmul!(C::AbstractVector{R}, tA, A::AbstractVecOrMat, B::AbstractVector) where R
    mB = length(B)
    mA, nA = lapack_size(tA, A)
    if mB != nA
        throw(DimensionMismatch("matrix A has dimensions ($mA,$nA), vector B has length $mB"))
    end
    if mA != length(C)
        throw(DimensionMismatch("result C has length $(length(C)), needs length $mA"))
    end

    Astride = size(A, 1)

    if tA == 'T'  # fastest case
        for k = 1:mA
            aoffs = (k-1)*Astride
            if mB == 0
                s = zero(R)
            else
                s = zero(A[aoffs + 1]*B[1] + A[aoffs + 1]*B[1])
            end
            for i = 1:nA
                s += transpose(A[aoffs+i]) * B[i]
            end
            C[k] = s
        end
    elseif tA == 'C'
        for k = 1:mA
            aoffs = (k-1)*Astride
            if mB == 0
                s = zero(R)
            else
                s = zero(A[aoffs + 1]*B[1] + A[aoffs + 1]*B[1])
            end
            for i = 1:nA
                s += A[aoffs + i]'B[i]
            end
            C[k] = s
        end
    else # tA == 'N'
        for i = 1:mA
            if mB == 0
                C[i] = zero(R)
            else
                C[i] = zero(A[i]*B[1] + A[i]*B[1])
            end
        end
        for k = 1:mB
            aoffs = (k-1)*Astride
            b = B[k]
            for i = 1:mA
                C[i] += A[aoffs + i] * b
            end
        end
    end
    C
end

function   (tA, tB, A::AbstractVecOrMat{T}, B::AbstractMatrix{S}) where {T,S}
    mA, nA = lapack_size(tA, A)
    mB, nB = lapack_size(tB, B)
    C = similar(B, promote_op(matprod, T, S), mA, nB)
    generic_matmatmul!(C, tA, tB, A, B)
end

const tilebufsize = 10800  # Approximately 32k/3
const Abuf = Vector{UInt8}(undef, tilebufsize)
const Bbuf = Vector{UInt8}(undef, tilebufsize)
const Cbuf = Vector{UInt8}(undef, tilebufsize)

function generic_matmatmul!(C::AbstractMatrix, tA, tB, A::AbstractMatrix, B::AbstractMatrix)
    mA, nA = lapack_size(tA, A)
    mB, nB = lapack_size(tB, B)
    mC, nC = size(C)

    if mA == nA == mB == nB == mC == nC == 2
        return matmul2x2!(C, tA, tB, A, B)
    end
    if mA == nA == mB == nB == mC == nC == 3
        return matmul3x3!(C, tA, tB, A, B)
    end
    _generic_matmatmul!(C, tA, tB, A, B)
end

generic_matmatmul!(C::AbstractVecOrMat, tA, tB, A::AbstractVecOrMat, B::AbstractVecOrMat) = _generic_matmatmul!(C, tA, tB, A, B)

function _generic_matmatmul!(C::AbstractVecOrMat{R}, tA, tB, A::AbstractVecOrMat{T}, B::AbstractVecOrMat{S}) where {T,S,R}
    mA, nA = lapack_size(tA, A)
    mB, nB = lapack_size(tB, B)
    if mB != nA
        throw(DimensionMismatch("matrix A has dimensions ($mA,$nA), matrix B has dimensions ($mB,$nB)"))
    end
    if size(C,1) != mA || size(C,2) != nB
        throw(DimensionMismatch("result C has dimensions $(size(C)), needs ($mA,$nB)"))
    end
    if isempty(A) || isempty(B)
        return fill!(C, zero(R))
    end

    tile_size = 0
    if isbits(R) && isbits(T) && isbits(S) && (tA == 'N' || tB != 'N')
        tile_size = floor(Int, sqrt(tilebufsize / max(sizeof(R), sizeof(S), sizeof(T))))
    end
    @inbounds begin
    if tile_size > 0
        sz = (tile_size, tile_size)
        # FIXME: This code is completely invalid!!!
        Atile = unsafe_wrap(Array, convert(Ptr{T}, pointer(Abuf)), sz)
        Btile = unsafe_wrap(Array, convert(Ptr{S}, pointer(Bbuf)), sz)

        z1 = zero(A[1, 1]*B[1, 1] + A[1, 1]*B[1, 1])
        z = convert(promote_type(typeof(z1), R), z1)

        if mA < tile_size && nA < tile_size && nB < tile_size
            copy_transpose!(Atile, 1:nA, 1:mA, tA, A, 1:mA, 1:nA)
            copyto!(Btile, 1:mB, 1:nB, tB, B, 1:mB, 1:nB)
            for j = 1:nB
                boff = (j-1)*tile_size
                for i = 1:mA
                    aoff = (i-1)*tile_size
                    s = z
                    for k = 1:nA
                        s += Atile[aoff+k] * Btile[boff+k]
                    end
                    C[i,j] = s
                end
            end
        else
            # FIXME: This code is completely invalid!!!
            Ctile = unsafe_wrap(Array, convert(Ptr{R}, pointer(Cbuf)), sz)
            for jb = 1:tile_size:nB
                jlim = min(jb+tile_size-1,nB)
                jlen = jlim-jb+1
                for ib = 1:tile_size:mA
                    ilim = min(ib+tile_size-1,mA)
                    ilen = ilim-ib+1
                    fill!(Ctile, z)
                    for kb = 1:tile_size:nA
                        klim = min(kb+tile_size-1,mB)
                        klen = klim-kb+1
                        copy_transpose!(Atile, 1:klen, 1:ilen, tA, A, ib:ilim, kb:klim)
                        copyto!(Btile, 1:klen, 1:jlen, tB, B, kb:klim, jb:jlim)
                        for j=1:jlen
                            bcoff = (j-1)*tile_size
                            for i = 1:ilen
                                aoff = (i-1)*tile_size
                                s = z
                                for k = 1:klen
                                    s += Atile[aoff+k] * Btile[bcoff+k]
                                end
                                Ctile[bcoff+i] += s
                            end
                        end
                    end
                    copyto!(C, ib:ilim, jb:jlim, Ctile, 1:ilen, 1:jlen)
                end
            end
        end
    else
        # Multiplication for non-plain-data uses the naive algorithm

        if tA == 'N'
            if tB == 'N'
                for i = 1:mA, j = 1:nB
                    z2 = zero(A[i, 1]*B[1, j] + A[i, 1]*B[1, j])
                    Ctmp = convert(promote_type(R, typeof(z2)), z2)
                    for k = 1:nA
                        Ctmp += A[i, k]*B[k, j]
                    end
                    C[i,j] = Ctmp
                end
            elseif tB == 'T'
                for i = 1:mA, j = 1:nB
                    z2 = zero(A[i, 1]*B[j, 1] + A[i, 1]*B[j, 1])
                    Ctmp = convert(promote_type(R, typeof(z2)), z2)
                    for k = 1:nA
                        Ctmp += A[i, k] * transpose(B[j, k])
                    end
                    C[i,j] = Ctmp
                end
            else
                for i = 1:mA, j = 1:nB
                    z2 = zero(A[i, 1]*B[j, 1] + A[i, 1]*B[j, 1])
                    Ctmp = convert(promote_type(R, typeof(z2)), z2)
                    for k = 1:nA
                        Ctmp += A[i, k]*B[j, k]'
                    end
                    C[i,j] = Ctmp
                end
            end
        elseif tA == 'T'
            if tB == 'N'
                for i = 1:mA, j = 1:nB
                    z2 = zero(A[1, i]*B[1, j] + A[1, i]*B[1, j])
                    Ctmp = convert(promote_type(R, typeof(z2)), z2)
                    for k = 1:nA
                        Ctmp += transpose(A[k, i]) * B[k, j]
                    end
                    C[i,j] = Ctmp
                end
            elseif tB == 'T'
                for i = 1:mA, j = 1:nB
                    z2 = zero(A[1, i]*B[j, 1] + A[1, i]*B[j, 1])
                    Ctmp = convert(promote_type(R, typeof(z2)), z2)
                    for k = 1:nA
                        Ctmp += transpose(A[k, i]) * transpose(B[j, k])
                    end
                    C[i,j] = Ctmp
                end
            else
                for i = 1:mA, j = 1:nB
                    z2 = zero(A[1, i]*B[j, 1] + A[1, i]*B[j, 1])
                    Ctmp = convert(promote_type(R, typeof(z2)), z2)
                    for k = 1:nA
                        Ctmp += transpose(A[k, i]) * adjoint(B[j, k])
                    end
                    C[i,j] = Ctmp
                end
            end
        else
            if tB == 'N'
                for i = 1:mA, j = 1:nB
                    z2 = zero(A[1, i]*B[1, j] + A[1, i]*B[1, j])
                    Ctmp = convert(promote_type(R, typeof(z2)), z2)
                    for k = 1:nA
                        Ctmp += A[k, i]'B[k, j]
                    end
                    C[i,j] = Ctmp
                end
            elseif tB == 'T'
                for i = 1:mA, j = 1:nB
                    z2 = zero(A[1, i]*B[j, 1] + A[1, i]*B[j, 1])
                    Ctmp = convert(promote_type(R, typeof(z2)), z2)
                    for k = 1:nA
                        Ctmp += adjoint(A[k, i]) * transpose(B[j, k])
                    end
                    C[i,j] = Ctmp
                end
            else
                for i = 1:mA, j = 1:nB
                    z2 = zero(A[1, i]*B[j, 1] + A[1, i]*B[j, 1])
                    Ctmp = convert(promote_type(R, typeof(z2)), z2)
                    for k = 1:nA
                        Ctmp += A[k, i]'B[j, k]'
                    end
                    C[i,j] = Ctmp
                end
            end
        end
    end
    end # @inbounds
    C
end


# multiply 2x2 matrices
function matmul2x2(tA, tB, A::AbstractMatrix{T}, B::AbstractMatrix{S}) where {T,S}
    matmul2x2!(similar(B, promote_op(matprod, T, S), 2, 2), tA, tB, A, B)
end

function matmul2x2!(C::AbstractMatrix, tA, tB, A::AbstractMatrix, B::AbstractMatrix)
    if !(size(A) == size(B) == size(C) == (2,2))
        throw(DimensionMismatch("A has size $(size(A)), B has size $(size(B)), C has size $(size(C))"))
    end
    @inbounds begin
    if tA == 'T'
        # TODO making these lazy could improve perf
        A11 = copy(transpose(A[1,1])); A12 = copy(transpose(A[2,1]))
        A21 = copy(transpose(A[1,2])); A22 = copy(transpose(A[2,2]))
    elseif tA == 'C'
        # TODO making these lazy could improve perf
        A11 = copy(A[1,1]'); A12 = copy(A[2,1]')
        A21 = copy(A[1,2]'); A22 = copy(A[2,2]')
    else
        A11 = A[1,1]; A12 = A[1,2]; A21 = A[2,1]; A22 = A[2,2]
    end
    if tB == 'T'
        # TODO making these lazy could improve perf
        B11 = copy(transpose(B[1,1])); B12 = copy(transpose(B[2,1]))
        B21 = copy(transpose(B[1,2])); B22 = copy(transpose(B[2,2]))
    elseif tB == 'C'
        # TODO making these lazy could improve perf
        B11 = copy(B[1,1]'); B12 = copy(B[2,1]')
        B21 = copy(B[1,2]'); B22 = copy(B[2,2]')
    else
        B11 = B[1,1]; B12 = B[1,2];
        B21 = B[2,1]; B22 = B[2,2]
    end
    C[1,1] = A11*B11 + A12*B21
    C[1,2] = A11*B12 + A12*B22
    C[2,1] = A21*B11 + A22*B21
    C[2,2] = A21*B12 + A22*B22
    end # inbounds
    C
end

# Multiply 3x3 matrices
function matmul3x3(tA, tB, A::AbstractMatrix{T}, B::AbstractMatrix{S}) where {T,S}
    matmul3x3!(similar(B, promote_op(matprod, T, S), 3, 3), tA, tB, A, B)
end

function matmul3x3!(C::AbstractMatrix, tA, tB, A::AbstractMatrix, B::AbstractMatrix)
    if !(size(A) == size(B) == size(C) == (3,3))
        throw(DimensionMismatch("A has size $(size(A)), B has size $(size(B)), C has size $(size(C))"))
    end
    @inbounds begin
    if tA == 'T'
        # TODO making these lazy could improve perf
        A11 = copy(transpose(A[1,1])); A12 = copy(transpose(A[2,1])); A13 = copy(transpose(A[3,1]))
        A21 = copy(transpose(A[1,2])); A22 = copy(transpose(A[2,2])); A23 = copy(transpose(A[3,2]))
        A31 = copy(transpose(A[1,3])); A32 = copy(transpose(A[2,3])); A33 = copy(transpose(A[3,3]))
    elseif tA == 'C'
        # TODO making these lazy could improve perf
        A11 = copy(A[1,1]'); A12 = copy(A[2,1]'); A13 = copy(A[3,1]')
        A21 = copy(A[1,2]'); A22 = copy(A[2,2]'); A23 = copy(A[3,2]')
        A31 = copy(A[1,3]'); A32 = copy(A[2,3]'); A33 = copy(A[3,3]')
    else
        A11 = A[1,1]; A12 = A[1,2]; A13 = A[1,3]
        A21 = A[2,1]; A22 = A[2,2]; A23 = A[2,3]
        A31 = A[3,1]; A32 = A[3,2]; A33 = A[3,3]
    end

    if tB == 'T'
        # TODO making these lazy could improve perf
        B11 = copy(transpose(B[1,1])); B12 = copy(transpose(B[2,1])); B13 = copy(transpose(B[3,1]))
        B21 = copy(transpose(B[1,2])); B22 = copy(transpose(B[2,2])); B23 = copy(transpose(B[3,2]))
        B31 = copy(transpose(B[1,3])); B32 = copy(transpose(B[2,3])); B33 = copy(transpose(B[3,3]))
    elseif tB == 'C'
        # TODO making these lazy could improve perf
        B11 = copy(B[1,1]'); B12 = copy(B[2,1]'); B13 = copy(B[3,1]')
        B21 = copy(B[1,2]'); B22 = copy(B[2,2]'); B23 = copy(B[3,2]')
        B31 = copy(B[1,3]'); B32 = copy(B[2,3]'); B33 = copy(B[3,3]')
    else
        B11 = B[1,1]; B12 = B[1,2]; B13 = B[1,3]
        B21 = B[2,1]; B22 = B[2,2]; B23 = B[2,3]
        B31 = B[3,1]; B32 = B[3,2]; B33 = B[3,3]
    end

    C[1,1] = A11*B11 + A12*B21 + A13*B31
    C[1,2] = A11*B12 + A12*B22 + A13*B32
    C[1,3] = A11*B13 + A12*B23 + A13*B33

    C[2,1] = A21*B11 + A22*B21 + A23*B31
    C[2,2] = A21*B12 + A22*B22 + A23*B32
    C[2,3] = A21*B13 + A22*B23 + A23*B33

    C[3,1] = A31*B11 + A32*B21 + A33*B31
    C[3,2] = A31*B12 + A32*B22 + A33*B32
    C[3,3] = A31*B13 + A32*B23 + A33*B33
    end # inbounds
    C
end<|MERGE_RESOLUTION|>--- conflicted
+++ resolved
@@ -231,11 +231,7 @@
     A
 end
 
-<<<<<<< HEAD
 function gemv!(y::AbstractVector{T}, tA::Char, A::AbstractVecOrMat{T}, x::AbstractVector{T}) where T<:BlasFloat
-=======
-function gemv!(y::StridedVector{T}, tA::AbstractChar, A::StridedVecOrMat{T}, x::StridedVector{T}) where T<:BlasFloat
->>>>>>> 40f64e59
     mA, nA = lapack_size(tA, A)
     if nA != length(x)
         throw(DimensionMismatch("second dimension of A, $nA, does not match length of x, $(length(x))"))
@@ -312,31 +308,19 @@
     return generic_matmatmul!(C,tA, tAt, A, A)
 end
 
-<<<<<<< HEAD
 function gemm_wrapper(tA::Char, tB::Char,
                       A::AbstractVecOrMat{T},
                       B::AbstractVecOrMat{T}) where T<:BlasFloat
-=======
-function gemm_wrapper(tA::AbstractChar, tB::AbstractChar,
-                      A::StridedVecOrMat{T},
-                      B::StridedVecOrMat{T}) where T<:BlasFloat
->>>>>>> 40f64e59
     mA, nA = lapack_size(tA, A)
     mB, nB = lapack_size(tB, B)
     C = similar(B, T, mA, nB)
     gemm_wrapper!(C, tA, tB, A, B)
 end
 
-<<<<<<< HEAD
 #gemm_wrapper! requires A, B, and C to conform to the strided array interface
 function gemm_wrapper!(C::AbstractVecOrMat{T}, tA::Char, tB::Char,
                        A::AbstractVecOrMat{T},
                        B::AbstractVecOrMat{T}) where T<:BlasFloat
-=======
-function gemm_wrapper!(C::StridedVecOrMat{T}, tA::AbstractChar, tB::AbstractChar,
-                       A::StridedVecOrMat{T},
-                       B::StridedVecOrMat{T}) where T<:BlasFloat
->>>>>>> 40f64e59
     mA, nA = lapack_size(tA, A)
     mB, nB = lapack_size(tB, B)
 
