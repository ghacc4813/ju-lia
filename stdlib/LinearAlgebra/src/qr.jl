--- conflicted
+++ resolved
@@ -612,12 +612,7 @@
 ldiv!(A::QRPivoted{T,<:StridedMatrix}, B::AbstractVector{T}) where {T<:BlasFloat} =
     vec(ldiv!(A, reshape(B, length(B), 1)))
 ldiv!(A::QRPivoted{T,<:StridedMatrix}, B::AbstractMatrix{T}) where {T<:BlasFloat} =
-<<<<<<< HEAD
-    ldiv!(A, B, min(size(A)...)*eps(real(float(one(eltype(B))))))[1]
-=======
     ldiv!(A, B, min(size(A)...)*eps(real(T)))[1]
-
->>>>>>> 5e7d7c3e
 
 function _wide_qr_ldiv!(A::QR{T}, B::AbstractMatrix{T}) where T
     m, n = size(A)
