# This file is a part of Julia. License is MIT: https://julialang.org/license

# Symmetric and Hermitian matrices
struct Symmetric{T,S<:AbstractMatrix{<:T}} <: AbstractMatrix{T}
    data::S
    uplo::Char

    function Symmetric{T,S}(data, uplo::Char) where {T,S<:AbstractMatrix{<:T}}
        require_one_based_indexing(data)
        (uplo != 'U' && uplo != 'L') && throw_uplo()
        new{T,S}(data, uplo)
    end
end
"""
    Symmetric(A, uplo=:U)

Construct a `Symmetric` view of the upper (if `uplo = :U`) or lower (if `uplo = :L`)
triangle of the matrix `A`.

`Symmetric` views are mainly useful for real-symmetric matrices, for which
specialized algorithms (e.g. for eigenproblems) are enabled for `Symmetric` types.
More generally, see also [`Hermitian(A)`](@ref) for Hermitian matrices `A == A'`, which
is effectively equivalent to `Symmetric` for real matrices but is also useful for
complex matrices.  (Whereas complex `Symmetric` matrices are supported but have few
if any specialized algorithms.)

To compute the symmetric part of a real matrix, or more generally the Hermitian part `(A + A') / 2` of
a real or complex matrix `A`, use [`hermitianpart`](@ref).

# Examples
```jldoctest
julia> A = [1 2 3; 4 5 6; 7 8 9]
3×3 Matrix{Int64}:
 1  2  3
 4  5  6
 7  8  9

julia> Supper = Symmetric(A)
3×3 Symmetric{Int64, Matrix{Int64}}:
 1  2  3
 2  5  6
 3  6  9

julia> Slower = Symmetric(A, :L)
3×3 Symmetric{Int64, Matrix{Int64}}:
 1  4  7
 4  5  8
 7  8  9

julia> hermitianpart(A)
3×3 Hermitian{Float64, Matrix{Float64}}:
 1.0  3.0  5.0
 3.0  5.0  7.0
 5.0  7.0  9.0
```

Note that `Supper` will not be equal to `Slower` unless `A` is itself symmetric (e.g. if
`A == transpose(A)`).
"""
function Symmetric(A::AbstractMatrix, uplo::Symbol=:U)
    checksquare(A)
    return symmetric_type(typeof(A))(A, char_uplo(uplo))
end

"""
    symmetric(A, uplo=:U)

Construct a symmetric view of `A`. If `A` is a matrix, `uplo` controls whether the upper
(if `uplo = :U`) or lower (if `uplo = :L`) triangle of `A` is used to implicitly fill the
other one. If `A` is a `Number`, it is returned as is.

If a symmetric view of a matrix is to be constructed of which the elements are neither
matrices nor numbers, an appropriate method of `symmetric` has to be implemented. In that
case, `symmetric_type` has to be implemented, too.
"""
symmetric(A::AbstractMatrix, uplo::Symbol=:U) = Symmetric(A, uplo)
symmetric(A::Number, ::Symbol=:U) = A

"""
    symmetric_type(T::Type)

The type of the object returned by `symmetric(::T, ::Symbol)`. For matrices, this is an
appropriately typed `Symmetric`, for `Number`s, it is the original type. If `symmetric` is
implemented for a custom type, so should be `symmetric_type`, and vice versa.
"""
function symmetric_type(::Type{T}) where {S, T<:AbstractMatrix{S}}
    return Symmetric{Union{S, promote_op(transpose, S), symmetric_type(S)}, T}
end
function symmetric_type(::Type{T}) where {S<:Number, T<:AbstractMatrix{S}}
    return Symmetric{S, T}
end
function symmetric_type(::Type{T}) where {S<:AbstractMatrix, T<:AbstractMatrix{S}}
    return Symmetric{AbstractMatrix, T}
end
symmetric_type(::Type{T}) where {T<:Number} = T

struct Hermitian{T,S<:AbstractMatrix{<:T}} <: AbstractMatrix{T}
    data::S
    uplo::Char

    function Hermitian{T,S}(data, uplo::Char) where {T,S<:AbstractMatrix{<:T}}
        require_one_based_indexing(data)
        (uplo != 'U' && uplo != 'L') && throw_uplo()
        new{T,S}(data, uplo)
    end
end
"""
    Hermitian(A, uplo=:U)

Construct a `Hermitian` view of the upper (if `uplo = :U`) or lower (if `uplo = :L`)
triangle of the matrix `A`.

To compute the Hermitian part of `A`, use [`hermitianpart`](@ref).

# Examples
```jldoctest
julia> A = [1 2+2im 3-3im; 4 5 6-6im; 7 8+8im 9]
3×3 Matrix{Complex{Int64}}:
 1+0im  2+2im  3-3im
 4+0im  5+0im  6-6im
 7+0im  8+8im  9+0im

julia> Hupper = Hermitian(A)
3×3 Hermitian{Complex{Int64}, Matrix{Complex{Int64}}}:
 1+0im  2+2im  3-3im
 2-2im  5+0im  6-6im
 3+3im  6+6im  9+0im

julia> Hlower = Hermitian(A, :L)
3×3 Hermitian{Complex{Int64}, Matrix{Complex{Int64}}}:
 1+0im  4+0im  7+0im
 4+0im  5+0im  8-8im
 7+0im  8+8im  9+0im

julia> hermitianpart(A)
3×3 Hermitian{ComplexF64, Matrix{ComplexF64}}:
 1.0+0.0im  3.0+1.0im  5.0-1.5im
 3.0-1.0im  5.0+0.0im  7.0-7.0im
 5.0+1.5im  7.0+7.0im  9.0+0.0im
```

Note that `Hupper` will not be equal to `Hlower` unless `A` is itself Hermitian (e.g. if `A == adjoint(A)`).

All non-real parts of the diagonal will be ignored.

```julia
Hermitian(fill(complex(1,1), 1, 1)) == fill(1, 1, 1)
```
"""
function Hermitian(A::AbstractMatrix, uplo::Symbol=:U)
    n = checksquare(A)
    return hermitian_type(typeof(A))(A, char_uplo(uplo))
end

"""
    hermitian(A, uplo=:U)

Construct a hermitian view of `A`. If `A` is a matrix, `uplo` controls whether the upper
(if `uplo = :U`) or lower (if `uplo = :L`) triangle of `A` is used to implicitly fill the
other one. If `A` is a `Number`, its real part is returned converted back to the input
type.

If a hermitian view of a matrix is to be constructed of which the elements are neither
matrices nor numbers, an appropriate method of `hermitian` has to be implemented. In that
case, `hermitian_type` has to be implemented, too.
"""
hermitian(A::AbstractMatrix, uplo::Symbol=:U) = Hermitian(A, uplo)
hermitian(A::Number, ::Symbol=:U) = convert(typeof(A), real(A))

"""
    hermitian_type(T::Type)

The type of the object returned by `hermitian(::T, ::Symbol)`. For matrices, this is an
appropriately typed `Hermitian`, for `Number`s, it is the original type. If `hermitian` is
implemented for a custom type, so should be `hermitian_type`, and vice versa.
"""
function hermitian_type(::Type{T}) where {S, T<:AbstractMatrix{S}}
    return Hermitian{Union{S, promote_op(adjoint, S), hermitian_type(S)}, T}
end
function hermitian_type(::Type{T}) where {S<:Number, T<:AbstractMatrix{S}}
    return Hermitian{S, T}
end
function hermitian_type(::Type{T}) where {S<:AbstractMatrix, T<:AbstractMatrix{S}}
    return Hermitian{AbstractMatrix, T}
end
hermitian_type(::Type{T}) where {T<:Number} = T

_unwrap(A::Hermitian) = parent(A)
_unwrap(A::Symmetric) = parent(A)

for (S, H) in ((:Symmetric, :Hermitian), (:Hermitian, :Symmetric))
    @eval begin
        $S(A::$S) = A
        function $S(A::$S, uplo::Symbol)
            if A.uplo == char_uplo(uplo)
                return A
            else
                throw(ArgumentError("Cannot construct $($S); uplo doesn't match"))
            end
        end
        $S(A::$H) = $S(A, sym_uplo(A.uplo))
        function $S(A::$H, uplo::Symbol)
            if A.uplo == char_uplo(uplo)
                if $H === Hermitian && !(eltype(A) <: Real) &&
                    any(!isreal, A.data[i] for i in diagind(A.data, IndexStyle(A.data)))

                    throw(ArgumentError("Cannot construct $($S)($($H))); diagonal contains complex values"))
                end
                return $S(A.data, sym_uplo(A.uplo))
            else
                throw(ArgumentError("Cannot construct $($S); uplo doesn't match"))
            end
        end
    end
end

convert(::Type{T}, m::Union{Symmetric,Hermitian}) where {T<:Symmetric} = m isa T ? m : T(m)::T
convert(::Type{T}, m::Union{Symmetric,Hermitian}) where {T<:Hermitian} = m isa T ? m : T(m)::T

const HermOrSym{T,        S} = Union{Hermitian{T,S}, Symmetric{T,S}}
const RealHermSym{T<:Real,S} = Union{Hermitian{T,S}, Symmetric{T,S}}
const RealHermSymComplexHerm{T<:Real,S} = Union{Hermitian{T,S}, Symmetric{T,S}, Hermitian{Complex{T},S}}
const RealHermSymComplexSym{T<:Real,S} = Union{Hermitian{T,S}, Symmetric{T,S}, Symmetric{Complex{T},S}}

size(A::HermOrSym) = size(A.data)
axes(A::HermOrSym) = axes(A.data)
@inline function Base.isassigned(A::HermOrSym, i::Int, j::Int)
    @boundscheck checkbounds(Bool, A, i, j) || return false
    @inbounds if i == j || ((A.uplo == 'U') == (i < j))
        return isassigned(A.data, i, j)
    else
        return isassigned(A.data, j, i)
    end
end

@inline function getindex(A::Symmetric, i::Integer, j::Integer)
    @boundscheck checkbounds(A, i, j)
    @inbounds if i == j
        return symmetric(A.data[i, j], sym_uplo(A.uplo))::symmetric_type(eltype(A.data))
    elseif (A.uplo == 'U') == (i < j)
        return A.data[i, j]
    else
        return transpose(A.data[j, i])
    end
end
@inline function getindex(A::Hermitian, i::Integer, j::Integer)
    @boundscheck checkbounds(A, i, j)
    @inbounds if i == j
        return hermitian(A.data[i, j], sym_uplo(A.uplo))::hermitian_type(eltype(A.data))
    elseif (A.uplo == 'U') == (i < j)
        return A.data[i, j]
    else
        return adjoint(A.data[j, i])
    end
end

@propagate_inbounds function setindex!(A::Symmetric, v, i::Integer, j::Integer)
    i == j || throw(ArgumentError("Cannot set a non-diagonal index in a symmetric matrix"))
    setindex!(A.data, v, i, j)
end

@propagate_inbounds function setindex!(A::Hermitian, v, i::Integer, j::Integer)
    if i != j
        throw(ArgumentError("Cannot set a non-diagonal index in a Hermitian matrix"))
    elseif !isreal(v)
        throw(ArgumentError("Cannot set a diagonal entry in a Hermitian matrix to a nonreal value"))
    else
        setindex!(A.data, v, i, j)
    end
end

_conjugation(::Symmetric) = transpose
_conjugation(::Hermitian) = adjoint

diag(A::Symmetric) = symmetric.(diag(parent(A)), sym_uplo(A.uplo))
diag(A::Hermitian) = hermitian.(diag(parent(A)), sym_uplo(A.uplo))

function applytri(f, A::HermOrSym)
    if A.uplo == 'U'
        f(UpperTriangular(A.data))
    else
        f(LowerTriangular(A.data))
    end
end

function applytri(f, A::HermOrSym, B::HermOrSym)
    if A.uplo == B.uplo == 'U'
        f(UpperTriangular(A.data), UpperTriangular(B.data))
    elseif A.uplo == B.uplo == 'L'
        f(LowerTriangular(A.data), LowerTriangular(B.data))
    elseif A.uplo == 'U'
        f(UpperTriangular(A.data), UpperTriangular(_conjugation(B)(B.data)))
    else # A.uplo == 'L'
        f(UpperTriangular(_conjugation(A)(A.data)), UpperTriangular(B.data))
    end
end
parentof_applytri(f, args...) = applytri(parent ∘ f, args...)

isdiag(A::HermOrSym) = applytri(isdiag, A)

# For A<:Union{Symmetric,Hermitian}, similar(A[, neweltype]) should yield a matrix with the same
# symmetry type, uplo flag, and underlying storage type as A. The following methods cover these cases.
similar(A::Symmetric, ::Type{T}) where {T} = Symmetric(similar(parent(A), T), ifelse(A.uplo == 'U', :U, :L))
# If the Hermitian constructor's check ascertaining that the wrapped matrix's
# diagonal is strictly real is removed, the following method can be simplified.
function similar(A::Hermitian, ::Type{T}) where T
    B = similar(parent(A), T)
    for i in 1:size(B, 1) B[i, i] = 0 end
    return Hermitian(B, ifelse(A.uplo == 'U', :U, :L))
end
# On the other hand, similar(A, [neweltype,] shape...) should yield a matrix of the underlying
# storage type of A (not wrapped in a symmetry type). The following method covers these cases.
similar(A::Union{Symmetric,Hermitian}, ::Type{T}, dims::Dims{N}) where {T,N} = similar(parent(A), T, dims)

# Conversion
function Matrix{T}(A::Symmetric) where {T}
    B = copytri!(convert(Matrix{T}, copy(A.data)), A.uplo)
    for i = 1:size(A, 1)
        B[i,i] = symmetric(A[i,i], sym_uplo(A.uplo))::symmetric_type(eltype(A.data))
    end
    return B
end
function Matrix{T}(A::Hermitian) where {T}
    B = copytri!(convert(Matrix{T}, copy(A.data)), A.uplo, true)
    for i = 1:size(A, 1)
        B[i,i] = hermitian(A[i,i], sym_uplo(A.uplo))::hermitian_type(eltype(A.data))
    end
    return B
end

parent(A::HermOrSym) = A.data
Symmetric{T,S}(A::Symmetric{T,S}) where {T,S<:AbstractMatrix{T}} = A
Symmetric{T,S}(A::Symmetric) where {T,S<:AbstractMatrix{T}} = Symmetric{T,S}(convert(S,A.data),A.uplo)
AbstractMatrix{T}(A::Symmetric) where {T} = Symmetric(convert(AbstractMatrix{T}, A.data), sym_uplo(A.uplo))
AbstractMatrix{T}(A::Symmetric{T}) where {T} = copy(A)
Hermitian{T,S}(A::Hermitian{T,S}) where {T,S<:AbstractMatrix{T}} = A
Hermitian{T,S}(A::Hermitian) where {T,S<:AbstractMatrix{T}} = Hermitian{T,S}(convert(S,A.data),A.uplo)
AbstractMatrix{T}(A::Hermitian) where {T} = Hermitian(convert(AbstractMatrix{T}, A.data), sym_uplo(A.uplo))
AbstractMatrix{T}(A::Hermitian{T}) where {T} = copy(A)

copy(A::Symmetric) = (Symmetric(parentof_applytri(copy, A), sym_uplo(A.uplo)))
copy(A::Hermitian) = (Hermitian(parentof_applytri(copy, A), sym_uplo(A.uplo)))

function copyto!(dest::Symmetric, src::Symmetric)
    if src.uplo == dest.uplo
        copyto!(dest.data, src.data)
    else
        transpose!(dest.data, src.data)
    end
    return dest
end

function copyto!(dest::Hermitian, src::Hermitian)
    if src.uplo == dest.uplo
        copyto!(dest.data, src.data)
    else
        adjoint!(dest.data, src.data)
    end
    return dest
end

# fill[stored]!
fill!(A::HermOrSym, x) = fillstored!(A, x)
function fillstored!(A::HermOrSym{T}, x) where T
    xT = convert(T, x)
    if isa(A, Hermitian)
        isreal(xT) || throw(ArgumentError("cannot fill Hermitian matrix with a nonreal value"))
    end
    if A.uplo == 'U'
        fillband!(A.data, xT, 0, size(A,2)-1)
    else # A.uplo == 'L'
        fillband!(A.data, xT, 1-size(A,1), 0)
    end
    return A
end

Base.isreal(A::HermOrSym{<:Real}) = true
function Base.isreal(A::HermOrSym)
    n = size(A, 1)
    @inbounds if A.uplo == 'U'
        for j in 1:n
            for i in 1:(j - (A isa Hermitian))
                if !isreal(A.data[i,j])
                    return false
                end
            end
        end
    else
        for j in 1:n
            for i in (j + (A isa Hermitian)):n
                if !isreal(A.data[i,j])
                    return false
                end
            end
        end
    end
    return true
end

ishermitian(A::Hermitian) = true
ishermitian(A::Symmetric{<:Real}) = true
ishermitian(A::Symmetric{<:Complex}) = isreal(A)
issymmetric(A::Hermitian{<:Real}) = true
issymmetric(A::Hermitian{<:Complex}) = isreal(A)
issymmetric(A::Symmetric) = true

adjoint(A::Hermitian) = A
transpose(A::Symmetric) = A
adjoint(A::Symmetric{<:Real}) = A
transpose(A::Hermitian{<:Real}) = A
adjoint(A::Symmetric) = Adjoint(A)
transpose(A::Hermitian) = Transpose(A)

real(A::Symmetric{<:Real}) = A
real(A::Hermitian{<:Real}) = A
real(A::Symmetric) = Symmetric(parentof_applytri(real, A), sym_uplo(A.uplo))
real(A::Hermitian) = Hermitian(parentof_applytri(real, A), sym_uplo(A.uplo))
imag(A::Symmetric) = Symmetric(parentof_applytri(imag, A), sym_uplo(A.uplo))

Base.copy(A::Adjoint{<:Any,<:Symmetric}) =
    Symmetric(copy(adjoint(A.parent.data)), ifelse(A.parent.uplo == 'U', :L, :U))
Base.copy(A::Transpose{<:Any,<:Hermitian}) =
    Hermitian(copy(transpose(A.parent.data)), ifelse(A.parent.uplo == 'U', :L, :U))

tr(A::Symmetric) = tr(A.data) # to avoid AbstractMatrix fallback (incl. allocations)
tr(A::Hermitian) = real(tr(A.data))

Base.conj(A::Symmetric) = Symmetric(parentof_applytri(conj, A), sym_uplo(A.uplo))
Base.conj(A::Hermitian) = Hermitian(parentof_applytri(conj, A), sym_uplo(A.uplo))
Base.conj!(A::HermOrSym) = typeof(A)(parentof_applytri(conj!, A), A.uplo)

# tril/triu
function tril(A::Hermitian, k::Integer=0)
    if A.uplo == 'U' && k <= 0
        return tril!(copy(A.data'),k)
    elseif A.uplo == 'U' && k > 0
        return tril!(copy(A.data'),-1) + tril!(triu(A.data),k)
    elseif A.uplo == 'L' && k <= 0
        return tril(A.data,k)
    else
        return tril(A.data,-1) + tril!(triu!(copy(A.data')),k)
    end
end

function tril(A::Symmetric, k::Integer=0)
    if A.uplo == 'U' && k <= 0
        return tril!(copy(transpose(A.data)),k)
    elseif A.uplo == 'U' && k > 0
        return tril!(copy(transpose(A.data)),-1) + tril!(triu(A.data),k)
    elseif A.uplo == 'L' && k <= 0
        return tril(A.data,k)
    else
        return tril(A.data,-1) + tril!(triu!(copy(transpose(A.data))),k)
    end
end

function triu(A::Hermitian, k::Integer=0)
    if A.uplo == 'U' && k >= 0
        return triu(A.data,k)
    elseif A.uplo == 'U' && k < 0
        return triu(A.data,1) + triu!(tril!(copy(A.data')),k)
    elseif A.uplo == 'L' && k >= 0
        return triu!(copy(A.data'),k)
    else
        return triu!(copy(A.data'),1) + triu!(tril(A.data),k)
    end
end

function triu(A::Symmetric, k::Integer=0)
    if A.uplo == 'U' && k >= 0
        return triu(A.data,k)
    elseif A.uplo == 'U' && k < 0
        return triu(A.data,1) + triu!(tril!(copy(transpose(A.data))),k)
    elseif A.uplo == 'L' && k >= 0
        return triu!(copy(transpose(A.data)),k)
    else
        return triu!(copy(transpose(A.data)),1) + triu!(tril(A.data),k)
    end
end

for (T, trans, real) in [(:Symmetric, :transpose, :identity), (:(Hermitian{<:Union{Real,Complex}}), :adjoint, :real)]
    @eval begin
        function dot(A::$T, B::$T)
            n = size(A, 2)
            if n != size(B, 2)
                throw(DimensionMismatch("A has dimensions $(size(A)) but B has dimensions $(size(B))"))
            end

            dotprod = $real(zero(dot(first(A), first(B))))
            @inbounds if A.uplo == 'U' && B.uplo == 'U'
                for j in 1:n
                    for i in 1:(j - 1)
                        dotprod += 2 * $real(dot(A.data[i, j], B.data[i, j]))
                    end
                    dotprod += $real(dot(A[j, j], B[j, j]))
                end
            elseif A.uplo == 'L' && B.uplo == 'L'
                for j in 1:n
                    dotprod += $real(dot(A[j, j], B[j, j]))
                    for i in (j + 1):n
                        dotprod += 2 * $real(dot(A.data[i, j], B.data[i, j]))
                    end
                end
            elseif A.uplo == 'U' && B.uplo == 'L'
                for j in 1:n
                    for i in 1:(j - 1)
                        dotprod += 2 * $real(dot(A.data[i, j], $trans(B.data[j, i])))
                    end
                    dotprod += $real(dot(A[j, j], B[j, j]))
                end
            else
                for j in 1:n
                    dotprod += $real(dot(A[j, j], B[j, j]))
                    for i in (j + 1):n
                        dotprod += 2 * $real(dot(A.data[i, j], $trans(B.data[j, i])))
                    end
                end
            end
            return dotprod
        end
    end
end

<<<<<<< HEAD
function kron(A::Hermitian{T}, B::Hermitian{S}) where {T<:Union{Real,Complex},S<:Union{Real,Complex}}
    resultuplo = A.uplo == 'U' || B.uplo == 'U' ? :U : :L
    C = Hermitian(Matrix{promote_op(*, T, S)}(undef, _kronsize(A, B)), resultuplo)
    return kron!(C, A, B)
end

function kron(A::Symmetric{T}, B::Symmetric{S}) where {T,S}
    resultuplo = A.uplo == 'U' || B.uplo == 'U' ? :U : :L
    C = Symmetric(Matrix{promote_op(*, T, S)}(undef, _kronsize(A, B)), resultuplo)
    return kron!(C, A, B)
end

function kron!(C::Hermitian{<:Union{Real,Complex}}, A::Hermitian{<:Union{Real,Complex}}, B::Hermitian{<:Union{Real,Complex}})
    size(C) == _kronsize(A, B) || throw(DimensionMismatch("kron!"))
    if ((A.uplo == 'U' || B.uplo == 'U') && C.uplo != 'U') || ((A.uplo == 'L' && B.uplo == 'L') && C.uplo != 'L')
        throw(ArgumentError("C.uplo must match A.uplo and B.uplo, got $(C.uplo) $(A.uplo) $(B.uplo)"))
    end
    _hermkron!(C.data, A.data, B.data, conj, real, A.uplo, B.uplo)
    return C
end

function kron!(C::Symmetric, A::Symmetric, B::Symmetric)
    size(C) == _kronsize(A, B) || throw(DimensionMismatch("kron!"))
    if ((A.uplo == 'U' || B.uplo == 'U') && C.uplo != 'U') || ((A.uplo == 'L' && B.uplo == 'L') && C.uplo != 'L')
        throw(ArgumentError("C.uplo must match A.uplo and B.uplo, got $(C.uplo) $(A.uplo) $(B.uplo)"))
    end
    _hermkron!(C.data, A.data, B.data, identity, identity, A.uplo, B.uplo)
    return C
end

function _hermkron!(C, A, B, conj::TC, real::TR, Auplo, Buplo) where {TC,TR}
    n_A = size(A, 1)
    n_B = size(B, 1)
    @inbounds if Auplo == 'U' && Buplo == 'U'
        for j = 1:n_A
            jnB = (j - 1) * n_B
            for i = 1:(j-1)
                Aij = A[i, j]
                inB = (i - 1) * n_B
                for l = 1:n_B
                    for k = 1:(l-1)
                        C[inB+k, jnB+l] = Aij * B[k, l]
                        C[inB+l, jnB+k] = Aij * conj(B[k, l])
                    end
                    C[inB+l, jnB+l] = Aij * real(B[l, l])
                end
            end
            Ajj = real(A[j, j])
            for l = 1:n_B
                for k = 1:(l-1)
                    C[jnB+k, jnB+l] = Ajj * B[k, l]
                end
                C[jnB+l, jnB+l] = Ajj * real(B[l, l])
            end
        end
    elseif Auplo == 'U' && Buplo == 'L'
        for j = 1:n_A
            jnB = (j - 1) * n_B
            for i = 1:(j-1)
                Aij = A[i, j]
                inB = (i - 1) * n_B
                for l = 1:n_B
                    C[inB+l, jnB+l] = Aij * real(B[l, l])
                    for k = (l+1):n_B
                        C[inB+l, jnB+k] = Aij * conj(B[k, l])
                        C[inB+k, jnB+l] = Aij * B[k, l]
                    end
                end
            end
            Ajj = real(A[j, j])
            for l = 1:n_B
                C[jnB+l, jnB+l] = Ajj * real(B[l, l])
                for k = (l+1):n_B
                    C[jnB+l, jnB+k] = Ajj * conj(B[k, l])
                end
            end
        end
    elseif Auplo == 'L' && Buplo == 'U'
        for j = 1:n_A
            jnB = (j - 1) * n_B
            Ajj = real(A[j, j])
            for l = 1:n_B
                for k = 1:(l-1)
                    C[jnB+k, jnB+l] = Ajj * B[k, l]
                end
                C[jnB+l, jnB+l] = Ajj * real(B[l, l])
            end
            for i = (j+1):n_A
                conjAij = conj(A[i, j])
                inB = (i - 1) * n_B
                for l = 1:n_B
                    for k = 1:(l-1)
                        C[jnB+k, inB+l] = conjAij * B[k, l]
                        C[jnB+l, inB+k] = conjAij * conj(B[k, l])
                    end
                    C[jnB+l, inB+l] = conjAij * real(B[l, l])
                end
            end
        end
    else #if Auplo == 'L' && Buplo == 'L'
        for j = 1:n_A
            jnB = (j - 1) * n_B
            Ajj = real(A[j, j])
            for l = 1:n_B
                C[jnB+l, jnB+l] = Ajj * real(B[l, l])
                for k = (l+1):n_B
                    C[jnB+k, jnB+l] = Ajj * B[k, l]
                end
            end
            for i = (j+1):n_A
                Aij = A[i, j]
                inB = (i - 1) * n_B
                for l = 1:n_B
                    C[inB+l, jnB+l] = Aij * real(B[l, l])
                    for k = (l+1):n_B
                        C[inB+k, jnB+l] = Aij * B[k, l]
                        C[inB+l, jnB+k] = Aij * conj(B[k, l])
                    end
                end
            end
        end
    end
end

(-)(A::Symmetric) = Symmetric(-A.data, sym_uplo(A.uplo))
(-)(A::Hermitian) = Hermitian(-A.data, sym_uplo(A.uplo))
=======
(-)(A::Symmetric) = Symmetric(parentof_applytri(-, A), sym_uplo(A.uplo))
(-)(A::Hermitian) = Hermitian(parentof_applytri(-, A), sym_uplo(A.uplo))
>>>>>>> 27b31d18

## Addition/subtraction
for f ∈ (:+, :-), Wrapper ∈ (:Hermitian, :Symmetric)
    @eval function $f(A::$Wrapper, B::$Wrapper)
        uplo = A.uplo == B.uplo ? sym_uplo(A.uplo) : (:U)
        $Wrapper(parentof_applytri($f, A, B), uplo)
    end
end

for f in (:+, :-)
    @eval begin
        $f(A::Hermitian, B::Symmetric{<:Real}) = $f(A, Hermitian(parent(B), sym_uplo(B.uplo)))
        $f(A::Symmetric{<:Real}, B::Hermitian) = $f(Hermitian(parent(A), sym_uplo(A.uplo)), B)
        $f(A::SymTridiagonal, B::Symmetric) = Symmetric($f(A, B.data), sym_uplo(B.uplo))
        $f(A::Symmetric, B::SymTridiagonal) = Symmetric($f(A.data, B), sym_uplo(A.uplo))
        $f(A::SymTridiagonal{<:Real}, B::Hermitian) = Hermitian($f(A, B.data), sym_uplo(B.uplo))
        $f(A::Hermitian, B::SymTridiagonal{<:Real}) = Hermitian($f(A.data, B), sym_uplo(A.uplo))
    end
end

*(A::HermOrSym, B::HermOrSym) = A * copyto!(similar(parent(B)), B)

function dot(x::AbstractVector, A::RealHermSymComplexHerm, y::AbstractVector)
    require_one_based_indexing(x, y)
    n = length(x)
    (n == length(y) == size(A, 1)) || throw(DimensionMismatch())
    data = A.data
    r = dot(zero(eltype(x)), zero(eltype(A)), zero(eltype(y)))
    iszero(n) && return r
    if A.uplo == 'U'
        @inbounds for j = 1:length(y)
            r += dot(x[j], real(data[j,j]), y[j])
            @simd for i = 1:j-1
                Aij = data[i,j]
                r += dot(x[i], Aij, y[j]) + dot(x[j], adjoint(Aij), y[i])
            end
        end
    else # A.uplo == 'L'
        @inbounds for j = 1:length(y)
            r += dot(x[j], real(data[j,j]), y[j])
            @simd for i = j+1:length(y)
                Aij = data[i,j]
                r += dot(x[i], Aij, y[j]) + dot(x[j], adjoint(Aij), y[i])
            end
        end
    end
    return r
end

# Scaling with Number
*(A::Symmetric, x::Number) = Symmetric(parentof_applytri(y -> y * x, A), sym_uplo(A.uplo))
*(x::Number, A::Symmetric) = Symmetric(parentof_applytri(y -> x * y, A), sym_uplo(A.uplo))
*(A::Hermitian, x::Real) = Hermitian(parentof_applytri(y -> y * x, A), sym_uplo(A.uplo))
*(x::Real, A::Hermitian) = Hermitian(parentof_applytri(y -> x * y, A), sym_uplo(A.uplo))
/(A::Symmetric, x::Number) = Symmetric(parentof_applytri(y -> y/x, A), sym_uplo(A.uplo))
/(A::Hermitian, x::Real) = Hermitian(parentof_applytri(y -> y/x, A), sym_uplo(A.uplo))

factorize(A::HermOrSym) = _factorize(A)
function _factorize(A::HermOrSym{T}; check::Bool=true) where T
    TT = typeof(sqrt(oneunit(T)))
    if isdiag(A)
        return Diagonal(A)
    elseif TT <: BlasFloat
        return bunchkaufman(A; check=check)
    else # fallback
        return lu(A; check=check)
    end
end

logabsdet(A::RealHermSymComplexHerm) = ((l, s) = logabsdet(_factorize(A; check=false)); return real(l), s)
logabsdet(A::Symmetric{<:Real}) = logabsdet(_factorize(A; check=false))
logabsdet(A::Symmetric) = logabsdet(_factorize(A; check=false))
logdet(A::RealHermSymComplexHerm) = real(logdet(_factorize(A; check=false)))
logdet(A::Symmetric{<:Real}) = logdet(_factorize(A; check=false))
logdet(A::Symmetric) = logdet(_factorize(A; check=false))
det(A::RealHermSymComplexHerm) = real(det(_factorize(A; check=false)))
det(A::Symmetric{<:Real}) = det(_factorize(A; check=false))
det(A::Symmetric) = det(_factorize(A; check=false))

\(A::HermOrSym, B::AbstractVector) = \(factorize(A), B)
# Bunch-Kaufman solves can not utilize BLAS-3 for multiple right hand sides
# so using LU is faster for AbstractMatrix right hand side
\(A::HermOrSym, B::AbstractMatrix) = \(isdiag(A) ? Diagonal(A) : lu(A), B)

function _inv(A::HermOrSym)
    n = checksquare(A)
    B = inv!(lu(A))
    conjugate = isa(A, Hermitian)
    # symmetrize
    if A.uplo == 'U' # add to upper triangle
        @inbounds for i = 1:n, j = i:n
            B[i,j] = conjugate ? (B[i,j] + conj(B[j,i])) / 2 : (B[i,j] + B[j,i]) / 2
        end
    else # A.uplo == 'L', add to lower triangle
        @inbounds for i = 1:n, j = i:n
            B[j,i] = conjugate ? (B[j,i] + conj(B[i,j])) / 2 : (B[j,i] + B[i,j]) / 2
        end
    end
    B
end
# StridedMatrix restriction seems necessary due to inv! call in _inv above
inv(A::Hermitian{<:Any,<:StridedMatrix}) = Hermitian(_inv(A), sym_uplo(A.uplo))
inv(A::Symmetric{<:Any,<:StridedMatrix}) = Symmetric(_inv(A), sym_uplo(A.uplo))

function svd(A::RealHermSymComplexHerm; full::Bool=false)
    vals, vecs = eigen(A)
    I = sortperm(vals; by=abs, rev=true)
    permute!(vals, I)
    Base.permutecols!!(vecs, I)         # left-singular vectors
    V = copy(vecs)                      # right-singular vectors
    # shifting -1 from singular values to right-singular vectors
    @inbounds for i = 1:length(vals)
        if vals[i] < 0
            vals[i] = -vals[i]
            for j = 1:size(V,1); V[j,i] = -V[j,i]; end
        end
    end
    return SVD(vecs, vals, V')
end

function svdvals!(A::RealHermSymComplexHerm)
    vals = eigvals!(A)
    for i = 1:length(vals)
        vals[i] = abs(vals[i])
    end
    return sort!(vals, rev = true)
end

# Matrix functions
^(A::Symmetric{<:Real}, p::Integer) = sympow(A, p)
^(A::Symmetric{<:Complex}, p::Integer) = sympow(A, p)
function sympow(A::Symmetric, p::Integer)
    if p < 0
        return Symmetric(Base.power_by_squaring(inv(A), -p))
    else
        return Symmetric(Base.power_by_squaring(A, p))
    end
end
function ^(A::Symmetric{<:Real}, p::Real)
    isinteger(p) && return integerpow(A, p)
    F = eigen(A)
    if all(λ -> λ ≥ 0, F.values)
        return Symmetric((F.vectors * Diagonal((F.values).^p)) * F.vectors')
    else
        return Symmetric((F.vectors * Diagonal((complex(F.values)).^p)) * F.vectors')
    end
end
function ^(A::Symmetric{<:Complex}, p::Real)
    isinteger(p) && return integerpow(A, p)
    return Symmetric(schurpow(A, p))
end
function ^(A::Hermitian, p::Integer)
    if p < 0
        retmat = Base.power_by_squaring(inv(A), -p)
    else
        retmat = Base.power_by_squaring(A, p)
    end
    for i = 1:size(A,1)
        retmat[i,i] = real(retmat[i,i])
    end
    return Hermitian(retmat)
end
function ^(A::Hermitian{T}, p::Real) where T
    isinteger(p) && return integerpow(A, p)
    F = eigen(A)
    if all(λ -> λ ≥ 0, F.values)
        retmat = (F.vectors * Diagonal((F.values).^p)) * F.vectors'
        if T <: Real
            return Hermitian(retmat)
        else
            for i = 1:size(A,1)
                retmat[i,i] = real(retmat[i,i])
            end
            return Hermitian(retmat)
        end
    else
        return (F.vectors * Diagonal((complex(F.values).^p))) * F.vectors'
    end
end

for func in (:exp, :cos, :sin, :tan, :cosh, :sinh, :tanh, :atan, :asinh, :atanh)
    @eval begin
        function ($func)(A::HermOrSym{<:Real})
            F = eigen(A)
            return Symmetric((F.vectors * Diagonal(($func).(F.values))) * F.vectors')
        end
        function ($func)(A::Hermitian{<:Complex})
            n = checksquare(A)
            F = eigen(A)
            retmat = (F.vectors * Diagonal(($func).(F.values))) * F.vectors'
            for i = 1:n
                retmat[i,i] = real(retmat[i,i])
            end
            return Hermitian(retmat)
        end
    end
end

function cis(A::Union{RealHermSymComplexHerm,SymTridiagonal{<:Real}})
    F = eigen(A)
    # The returned matrix is unitary, and is complex-symmetric for real A
    return F.vectors .* cis.(F.values') * F.vectors'
end

for func in (:acos, :asin)
    @eval begin
        function ($func)(A::HermOrSym{<:Real})
            F = eigen(A)
            if all(λ -> -1 ≤ λ ≤ 1, F.values)
                retmat = (F.vectors * Diagonal(($func).(F.values))) * F.vectors'
            else
                retmat = (F.vectors * Diagonal(($func).(complex.(F.values)))) * F.vectors'
            end
            return Symmetric(retmat)
        end
        function ($func)(A::Hermitian{<:Complex})
            n = checksquare(A)
            F = eigen(A)
            if all(λ -> -1 ≤ λ ≤ 1, F.values)
                retmat = (F.vectors * Diagonal(($func).(F.values))) * F.vectors'
                for i = 1:n
                    retmat[i,i] = real(retmat[i,i])
                end
                return Hermitian(retmat)
            else
                return (F.vectors * Diagonal(($func).(complex.(F.values)))) * F.vectors'
            end
        end
    end
end

function acosh(A::HermOrSym{<:Real})
    F = eigen(A)
    if all(λ -> λ ≥ 1, F.values)
        retmat = (F.vectors * Diagonal(acosh.(F.values))) * F.vectors'
    else
        retmat = (F.vectors * Diagonal(acosh.(complex.(F.values)))) * F.vectors'
    end
    return Symmetric(retmat)
end
function acosh(A::Hermitian{<:Complex})
    n = checksquare(A)
    F = eigen(A)
    if all(λ -> λ ≥ 1, F.values)
        retmat = (F.vectors * Diagonal(acosh.(F.values))) * F.vectors'
        for i = 1:n
            retmat[i,i] = real(retmat[i,i])
        end
        return Hermitian(retmat)
    else
        return (F.vectors * Diagonal(acosh.(complex.(F.values)))) * F.vectors'
    end
end

function sincos(A::HermOrSym{<:Real})
    n = checksquare(A)
    F = eigen(A)
    S, C = Diagonal(similar(A, (n,))), Diagonal(similar(A, (n,)))
    for i in 1:n
        S.diag[i], C.diag[i] = sincos(F.values[i])
    end
    return Symmetric((F.vectors * S) * F.vectors'), Symmetric((F.vectors * C) * F.vectors')
end
function sincos(A::Hermitian{<:Complex})
    n = checksquare(A)
    F = eigen(A)
    S, C = Diagonal(similar(A, (n,))), Diagonal(similar(A, (n,)))
    for i in 1:n
        S.diag[i], C.diag[i] = sincos(F.values[i])
    end
    retmatS, retmatC = (F.vectors * S) * F.vectors', (F.vectors * C) * F.vectors'
    for i = 1:n
        retmatS[i,i] = real(retmatS[i,i])
        retmatC[i,i] = real(retmatC[i,i])
    end
    return Hermitian(retmatS), Hermitian(retmatC)
end


for func in (:log, :sqrt)
    # sqrt has rtol arg to handle matrices that are semidefinite up to roundoff errors
    rtolarg = func === :sqrt ? Any[Expr(:kw, :(rtol::Real), :(eps(real(float(one(T))))*size(A,1)))] : Any[]
    rtolval = func === :sqrt ? :(-maximum(abs, F.values) * rtol) : 0
    @eval begin
        function ($func)(A::HermOrSym{T}; $(rtolarg...)) where {T<:Real}
            F = eigen(A)
            λ₀ = $rtolval # treat λ ≥ λ₀ as "zero" eigenvalues up to roundoff
            if all(λ -> λ ≥ λ₀, F.values)
                retmat = (F.vectors * Diagonal(($func).(max.(0, F.values)))) * F.vectors'
            else
                retmat = (F.vectors * Diagonal(($func).(complex.(F.values)))) * F.vectors'
            end
            return Symmetric(retmat)
        end

        function ($func)(A::Hermitian{T}; $(rtolarg...)) where {T<:Complex}
            n = checksquare(A)
            F = eigen(A)
            λ₀ = $rtolval # treat λ ≥ λ₀ as "zero" eigenvalues up to roundoff
            if all(λ -> λ ≥ λ₀, F.values)
                retmat = (F.vectors * Diagonal(($func).(max.(0, F.values)))) * F.vectors'
                for i = 1:n
                    retmat[i,i] = real(retmat[i,i])
                end
                return Hermitian(retmat)
            else
                retmat = (F.vectors * Diagonal(($func).(complex(F.values)))) * F.vectors'
                return retmat
            end
        end
    end
end

# Cube root of a real-valued symmetric matrix
function cbrt(A::HermOrSym{<:Real})
    F = eigen(A)
    A = F.vectors * Diagonal(cbrt.(F.values)) * F.vectors'
    return A
end

"""
    hermitianpart(A, uplo=:U) -> Hermitian

Return the Hermitian part of the square matrix `A`, defined as `(A + A') / 2`, as a
[`Hermitian`](@ref) matrix. For real matrices `A`, this is also known as the symmetric part
of `A`; it is also sometimes called the "operator real part". The optional argument `uplo` controls the corresponding argument of the
[`Hermitian`](@ref) view. For real matrices, the latter is equivalent to a
[`Symmetric`](@ref) view.

See also [`hermitianpart!`](@ref) for the corresponding in-place operation.

!!! compat "Julia 1.10"
    This function requires Julia 1.10 or later.
"""
hermitianpart(A::AbstractMatrix, uplo::Symbol=:U) = Hermitian(_hermitianpart(A), uplo)

"""
    hermitianpart!(A, uplo=:U) -> Hermitian

Overwrite the square matrix `A` in-place with its Hermitian part `(A + A') / 2`, and return
[`Hermitian(A, uplo)`](@ref). For real matrices `A`, this is also known as the symmetric
part of `A`.

See also [`hermitianpart`](@ref) for the corresponding out-of-place operation.

!!! compat "Julia 1.10"
    This function requires Julia 1.10 or later.
"""
hermitianpart!(A::AbstractMatrix, uplo::Symbol=:U) = Hermitian(_hermitianpart!(A), uplo)

_hermitianpart(A::AbstractMatrix) = _hermitianpart!(copy_similar(A, Base.promote_op(/, eltype(A), Int)))
_hermitianpart(a::Number) = real(a)

function _hermitianpart!(A::AbstractMatrix)
    require_one_based_indexing(A)
    n = checksquare(A)
    @inbounds for j in 1:n
        A[j, j] = _hermitianpart(A[j, j])
        for i in 1:j-1
            A[i, j] = val = (A[i, j] + adjoint(A[j, i])) / 2
            A[j, i] = adjoint(val)
        end
    end
    return A
end

## structured matrix printing ##
function Base.replace_in_print_matrix(A::HermOrSym,i::Integer,j::Integer,s::AbstractString)
    ijminmax = minmax(i, j)
    inds = A.uplo == 'U' ? ijminmax : reverse(ijminmax)
    Base.replace_in_print_matrix(parent(A), inds..., s)
end<|MERGE_RESOLUTION|>--- conflicted
+++ resolved
@@ -521,7 +521,6 @@
     end
 end
 
-<<<<<<< HEAD
 function kron(A::Hermitian{T}, B::Hermitian{S}) where {T<:Union{Real,Complex},S<:Union{Real,Complex}}
     resultuplo = A.uplo == 'U' || B.uplo == 'U' ? :U : :L
     C = Hermitian(Matrix{promote_op(*, T, S)}(undef, _kronsize(A, B)), resultuplo)
@@ -646,12 +645,8 @@
     end
 end
 
-(-)(A::Symmetric) = Symmetric(-A.data, sym_uplo(A.uplo))
-(-)(A::Hermitian) = Hermitian(-A.data, sym_uplo(A.uplo))
-=======
 (-)(A::Symmetric) = Symmetric(parentof_applytri(-, A), sym_uplo(A.uplo))
 (-)(A::Hermitian) = Hermitian(parentof_applytri(-, A), sym_uplo(A.uplo))
->>>>>>> 27b31d18
 
 ## Addition/subtraction
 for f ∈ (:+, :-), Wrapper ∈ (:Hermitian, :Symmetric)
