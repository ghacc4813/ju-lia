--- conflicted
+++ resolved
@@ -102,7 +102,6 @@
     @test Q ≈ Prect
     @test Q ≈ Psquare
     @test Q ≈ F.Q*I
-<<<<<<< HEAD
 
     @testset "similar" begin
         QS = similar(Q)
@@ -127,32 +126,32 @@
         QS = similar(Q, ())
         @test QS isa Array{eltype(Q),0}
     end
-=======
-    # matrix division
-    q, r = F
-    R = randn(Float64, 5, 5)
-    @test q / r ≈ Matrix(q) / r
-    @test_throws DimensionMismatch MyQ(q) / r # doesn't have size flexibility
-    @test q / R ≈ collect(q) / R
-    @test copy(r') \ q' ≈ (q / r)'
-    @test_throws DimensionMismatch copy(r') \ MyQ(q')
-    @test r \ q' ≈ r \ Matrix(q)'
-    @test R \ q' ≈ R \ MyQ(q') ≈ R \ collect(q')
-    @test R \ q ≈ R \ MyQ(q) ≈ R \ collect(q)
-    B = copy(A')
-    G = lq(B)
-    l, q = G
-    L = R
-    @test l \ q ≈ l \ Matrix(q)
-    @test_throws DimensionMismatch l \ MyQ(q)
-    @test L \ q ≈ L \ collect(q)
-    @test q' / copy(l') ≈ (l \ q)'
-    @test_throws DimensionMismatch MyQ(q') / copy(l')
-    @test q' / l ≈ Matrix(q)' / l
-    @test q' / L ≈ MyQ(q') / L ≈ collect(q)' / L
-    @test q / L ≈ Matrix(q) / L
-    @test MyQ(q) / L ≈ collect(q) / L
->>>>>>> 3beb168f
+
+    @testset "matrix division" begin
+        q, r = F
+        R = randn(Float64, 5, 5)
+        @test q / r ≈ Matrix(q) / r
+        @test_throws DimensionMismatch MyQ(q) / r # doesn't have size flexibility
+        @test q / R ≈ collect(q) / R
+        @test copy(r') \ q' ≈ (q / r)'
+        @test_throws DimensionMismatch copy(r') \ MyQ(q')
+        @test r \ q' ≈ r \ Matrix(q)'
+        @test R \ q' ≈ R \ MyQ(q') ≈ R \ collect(q')
+        @test R \ q ≈ R \ MyQ(q) ≈ R \ collect(q)
+        B = copy(A')
+        G = lq(B)
+        l, q = G
+        L = R
+        @test l \ q ≈ l \ Matrix(q)
+        @test_throws DimensionMismatch l \ MyQ(q)
+        @test L \ q ≈ L \ collect(q)
+        @test q' / copy(l') ≈ (l \ q)'
+        @test_throws DimensionMismatch MyQ(q') / copy(l')
+        @test q' / l ≈ Matrix(q)' / l
+        @test q' / L ≈ MyQ(q') / L ≈ collect(q)' / L
+        @test q / L ≈ Matrix(q) / L
+        @test MyQ(q) / L ≈ collect(q) / L
+    end
 end
 
 end # module