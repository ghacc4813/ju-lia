--- conflicted
+++ resolved
@@ -593,7 +593,6 @@
     end
 end
 
-<<<<<<< HEAD
 @testset "eigendecomposition Algorithms" begin
     using LinearAlgebra: DivideAndConquer, QRIteration, RobustRepresentations
     for T in (Float64, ComplexF64, Float32, ComplexF32)
@@ -610,8 +609,6 @@
 end
 
 const BASE_TEST_PATH = joinpath(Sys.BINDIR, "..", "share", "julia", "test")
-=======
->>>>>>> 713560bb
 isdefined(Main, :ImmutableArrays) || @eval Main include(joinpath($(BASE_TEST_PATH), "testhelpers", "ImmutableArrays.jl"))
 using .Main.ImmutableArrays
 
