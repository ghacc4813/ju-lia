--- conflicted
+++ resolved
@@ -884,7 +884,6 @@
     @test \(x, B) == /(B, x)
 end
 
-<<<<<<< HEAD
 @testset "promotion" begin
     for (v1, v2) in (([true], [1]), ([zeros(2,2)], [zeros(Int, 2,2)]))
         T = promote_type(eltype(v1), eltype(v2))
@@ -908,7 +907,8 @@
     c = [d1, d2]
     @test c[1] == d1
     @test c[2] == d2
-=======
+end
+                    
 @testset "zero and one" begin
     D1 = Diagonal(rand(3))
     @test D1 + zero(D1) == D1
@@ -957,7 +957,6 @@
     @test outTri === mul!(outTri, D, UTriA, 2, 1)::Tri == mul!(out, D, Matrix(UTriA), 2, 1)
     @test outTri === mul!(outTri, TriA, D, 2, 1)::Tri == mul!(out, Matrix(TriA), D, 2, 1)
     @test outTri === mul!(outTri, UTriA, D, 2, 1)::Tri == mul!(out, Matrix(UTriA), D, 2, 1)
->>>>>>> 6c274ed4
 end
 
 end # module TestDiagonal