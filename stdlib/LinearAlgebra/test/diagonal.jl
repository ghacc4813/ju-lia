--- conflicted
+++ resolved
@@ -1281,12 +1281,12 @@
     @test c == Diagonal([2,2,2,2])
 end
 
-<<<<<<< HEAD
 @testset "uppertriangular/lowertriangular" begin
     D = Diagonal([1,2])
     @test LinearAlgebra.uppertriangular(D) === D
     @test LinearAlgebra.lowertriangular(D) === D
-=======
+end
+
 @testset "mul/div with an adjoint vector" begin
     A = [1.0;;]
     x = [1.0]
@@ -1309,7 +1309,6 @@
     M = Matrix{eltype(D)}(D)
     @test M isa Matrix{eltype(D)}
     @test M == D
->>>>>>> 6023ad67
 end
 
 end # module TestDiagonal