# This file is a part of Julia. License is MIT: https://julialang.org/license

module TestDiagonal

using Test, LinearAlgebra, SparseArrays, Random
using LinearAlgebra: mul!, mul!, rmul!, lmul!, ldiv!, rdiv!, BlasFloat, BlasComplex, SingularException

n=12 #Size of matrix problem to test
Random.seed!(1)

@testset for relty in (Float32, Float64, BigFloat), elty in (relty, Complex{relty})
    dd=convert(Vector{elty}, randn(n))
    vv=convert(Vector{elty}, randn(n))
    UU=convert(Matrix{elty}, randn(n,n))
    if elty <: Complex
        dd+=im*convert(Vector{elty}, randn(n))
        vv+=im*convert(Vector{elty}, randn(n))
        UU+=im*convert(Matrix{elty}, randn(n,n))
    end
    D = Diagonal(dd)
    DM = Matrix(Diagonal(dd))

    @testset "constructor" begin
        for x in (dd, GenericArray(dd))
            @test Diagonal(x)::Diagonal{elty,typeof(x)} == DM
            @test Diagonal(x).diag === x
            @test Diagonal{elty}(x)::Diagonal{elty,typeof(x)} == DM
            @test Diagonal{elty}(x).diag === x
            @test Diagonal{elty}(D) === D
        end
        @test eltype(Diagonal{elty}([1,2,3,4])) == elty
        @test isa(Diagonal{elty,Vector{elty}}(GenericArray([1,2,3,4])), Diagonal{elty,Vector{elty}})
        DI = Diagonal([1,2,3,4])
        @test Diagonal(DI) === DI
        @test isa(Diagonal{elty}(DI), Diagonal{elty})
        # issue #26178
        @test_throws MethodError convert(Diagonal, [1, 2, 3, 4])
    end

    @testset "Basic properties" begin
        @test_throws ArgumentError size(D,0)
        @test typeof(convert(Diagonal{ComplexF32},D)) <: Diagonal{ComplexF32}
        @test typeof(convert(AbstractMatrix{ComplexF32},D)) <: Diagonal{ComplexF32}

        @test Array(real(D)) == real(DM)
        @test Array(abs.(D)) == abs.(DM)
        @test Array(imag(D)) == imag(DM)

        @test parent(D) == dd
        @test D[1,1] == dd[1]
        @test D[1,2] == 0

        @test issymmetric(D)
        @test isdiag(D)
        @test isdiag(Diagonal([[1 0; 0 1], [1 0; 0 1]]))
        @test !isdiag(Diagonal([[1 0; 0 1], [1 0; 1 1]]))
        @test istriu(D)
        @test istriu(D, -1)
        @test !istriu(D, 1)
        @test istriu(Diagonal(zero(diag(D))), 1)
        @test istril(D)
        @test !istril(D, -1)
        @test istril(D, 1)
        @test istril(Diagonal(zero(diag(D))), -1)
        if elty <: Real
            @test ishermitian(D)
        end
    end

    @testset "diag" begin
        @test_throws ArgumentError diag(D,  n+1)
        @test_throws ArgumentError diag(D, -n-1)
        @test (@inferred diag(D))::typeof(dd) == dd
        @test (@inferred diag(D, 0))::typeof(dd) == dd
        @test (@inferred diag(D, 1))::typeof(dd) == zeros(elty, n-1)
        DG = Diagonal(GenericArray(dd))
        @test (@inferred diag(DG))::typeof(GenericArray(dd)) == GenericArray(dd)
        @test (@inferred diag(DG, 1))::typeof(GenericArray(dd)) == GenericArray(zeros(elty, n-1))
    end


    @testset "Simple unary functions" begin
        for op in (-,)
            @test op(D)==op(DM)
        end

        for func in (det, tr)
            @test func(D) ≈ func(DM) atol=n^2*eps(relty)*(1+(elty<:Complex))
        end
        if relty <: BlasFloat
            for func in (exp, cis, sinh, cosh, tanh, sech, csch, coth)
                @test func(D) ≈ func(DM) atol=n^3*eps(relty)
            end
            @test log(Diagonal(abs.(D.diag))) ≈ log(abs.(DM)) atol=n^3*eps(relty)
        end
        if elty <: BlasComplex
            for func in (logdet, sqrt, sin, cos, tan, sec, csc, cot,
                         asin, acos, atan, asec, acsc, acot,
                         asinh, acosh, atanh, asech, acsch, acoth)
                @test func(D) ≈ func(DM) atol=n^2*eps(relty)*2
            end
        end
    end

    @testset "Two-dimensional Euler formula for Diagonal" begin
        @test cis(Diagonal([π, π])) ≈ -I
    end

    @testset "Linear solve" begin
        for (v, U) in ((vv, UU), (view(vv, 1:n), view(UU, 1:n, 1:2)))
            @test D*v ≈ DM*v atol=n*eps(relty)*(1+(elty<:Complex))
            @test D*U ≈ DM*U atol=n^2*eps(relty)*(1+(elty<:Complex))

            @test transpose(U)*D ≈ transpose(U)*Array(D)
            @test U'*D ≈ U'*Array(D)

            if relty != BigFloat
                atol_two = 2n^2 * eps(relty) * (1 + (elty <: Complex))
                atol_three = 2n^3 * eps(relty) * (1 + (elty <: Complex))
                @test D\v ≈ DM\v atol=atol_two
                @test D\U ≈ DM\U atol=atol_three
                @test ldiv!(D, copy(v)) ≈ DM\v atol=atol_two
                @test ldiv!(transpose(D), copy(v)) ≈ DM\v atol=atol_two
                @test ldiv!(adjoint(conj(D)), copy(v)) ≈ DM\v atol=atol_two
                @test ldiv!(D, copy(U)) ≈ DM\U atol=atol_three
                @test ldiv!(transpose(D), copy(U)) ≈ DM\U atol=atol_three
                @test ldiv!(adjoint(conj(D)), copy(U)) ≈ DM\U atol=atol_three
                # this method tests AbstractMatrix/AbstractVec for second arg
                Usym_bad = Symmetric(ones(elty, n+1, n+1))
                @test_throws DimensionMismatch ldiv!(D, copy(Usym_bad))

                @test ldiv!(zero(v), D, copy(v)) ≈ DM\v atol=atol_two
                @test ldiv!(zero(v), transpose(D), copy(v)) ≈ DM\v atol=atol_two
                @test ldiv!(zero(v), adjoint(conj(D)), copy(v)) ≈ DM\v atol=atol_two
                @test ldiv!(zero(U), D, copy(U)) ≈ DM\U atol=atol_three
                @test ldiv!(zero(U), transpose(D), copy(U)) ≈ DM\U atol=atol_three
                @test ldiv!(zero(U), adjoint(conj(D)), copy(U)) ≈ DM\U atol=atol_three

                Uc = copy(U')
                target = rmul!(Uc, Diagonal(inv.(D.diag)))
                @test rdiv!(Uc, D) ≈ target atol=atol_three
                @test_throws DimensionMismatch rdiv!(Matrix{elty}(I, n-1, n-1), D)
                @test_throws SingularException rdiv!(Uc, Diagonal(fill!(similar(D.diag), 0)))
                @test rdiv!(Uc, transpose(D)) ≈ target atol=atol_three
                @test rdiv!(Uc, adjoint(conj(D))) ≈ target atol=atol_three
                @test ldiv!(D, Matrix{eltype(D)}(I, size(D))) ≈ D \ Matrix{eltype(D)}(I, size(D)) atol=atol_three
                @test_throws DimensionMismatch ldiv!(D, fill(elty(1), n + 1))
                @test_throws SingularException ldiv!(Diagonal(zeros(relty, n)), copy(v))
                b = rand(elty, n, n)
                b = sparse(b)
                @test ldiv!(D, copy(b)) ≈ Array(D)\Array(b)
                @test_throws SingularException ldiv!(Diagonal(zeros(elty, n)), copy(b))
                b = view(rand(elty, n), Vector(1:n))
                b2 = copy(b)
                c = ldiv!(D, b)
                d = Array(D)\b2
                @test c ≈ d
                @test_throws SingularException ldiv!(Diagonal(zeros(elty, n)), b)
                b = rand(elty, n+1, n+1)
                b = sparse(b)
                @test_throws DimensionMismatch ldiv!(D, copy(b))
                b = view(rand(elty, n+1), Vector(1:n+1))
                @test_throws DimensionMismatch ldiv!(D, b)
            end
        end
    end
    d = convert(Vector{elty}, randn(n))
    D2 = Diagonal(d)
    DM2= Matrix(Diagonal(d))
    @testset "Binary operations" begin
        for op in (+, -, *)
            @test Array(op(D, D2)) ≈ op(DM, DM2)
        end
        @testset "with plain numbers" begin
            a = rand()
            @test Array(a*D) ≈ a*DM
            @test Array(D*a) ≈ DM*a
            @test Array(D/a) ≈ DM/a
            if relty <: BlasFloat
                for b in (rand(elty,n,n), sparse(rand(elty,n,n)), rand(elty,n), sparse(rand(elty,n)))
                    @test lmul!(copy(D), copy(b)) ≈ Array(D)*Array(b)
                    @test lmul!(transpose(copy(D)), copy(b)) ≈ transpose(Array(D))*Array(b)
                    @test lmul!(adjoint(copy(D)), copy(b)) ≈ Array(D)'*Array(b)
                end
            end
        end

        #a few missing mults
        bd = Bidiagonal(D2)
        @test D*transpose(D2) ≈ Array(D)*transpose(Array(D2))
        @test D2*transpose(D) ≈ Array(D2)*transpose(Array(D))
        @test D2*D' ≈ Array(D2)*Array(D)'

        #division of two Diagonals
        @test D/D2 ≈ Diagonal(D.diag./D2.diag)
        @test D\D2 ≈ Diagonal(D2.diag./D.diag)

        # QR \ Diagonal
        A = rand(elty, n, n)
        qrA = qr(A)
        @test qrA \ D ≈ A \ D

        # HermOrSym
        A     = rand(elty, n, n)
        Asym  = Symmetric(A + transpose(A), :U)
        Aherm = Hermitian(A + adjoint(A), :U)
        for op in (+, -)
            @test op(Asym, D) isa Symmetric
            @test Array(op(Asym, D)) ≈ Array(Symmetric(op(Array(Asym), Array(D))))
            @test op(D, Asym) isa Symmetric
            @test Array(op(D, Asym)) ≈ Array(Symmetric(op(Array(D), Array(Asym))))
            if !(elty <: Real)
                Dr = real(D)
                @test op(Aherm, Dr) isa Hermitian
                @test Array(op(Aherm, Dr)) ≈ Array(Hermitian(op(Array(Aherm), Array(Dr))))
                @test op(Dr, Aherm) isa Hermitian
                @test Array(op(Dr, Aherm)) ≈ Array(Hermitian(op(Array(Dr), Array(Aherm))))
            end
        end
        @test Array(D*Transpose(Asym)) ≈ Array(D) * Array(transpose(Asym))
        @test Array(D*Adjoint(Asym)) ≈ Array(D) * Array(adjoint(Asym))
        @test Array(D*Transpose(Aherm)) ≈ Array(D) * Array(transpose(Aherm))
        @test Array(D*Adjoint(Aherm)) ≈ Array(D) * Array(adjoint(Aherm))
        @test Array(Transpose(Asym)*Transpose(D)) ≈ Array(transpose(Asym)) * Array(transpose(D))
        @test Array(Transpose(D)*Transpose(Asym)) ≈ Array(transpose(D)) * Array(transpose(Asym))
        @test Array(Adjoint(Aherm)*Adjoint(D)) ≈ Array(adjoint(Aherm)) * Array(adjoint(D))
        @test Array(Adjoint(D)*Adjoint(Aherm)) ≈ Array(adjoint(D)) * Array(adjoint(Aherm))

        # Performance specialisations for A*_mul_B!
        vvv = similar(vv)
        @test (r = Matrix(D) * vv   ; mul!(vvv, D, vv)  ≈ r ≈ vvv)
        @test (r = Matrix(D)' * vv  ; mul!(vvv, adjoint(D), vv) ≈ r ≈ vvv)
        @test (r = transpose(Matrix(D)) * vv ; mul!(vvv, transpose(D), vv) ≈ r ≈ vvv)

        UUU = similar(UU)
        for transformA in (identity, adjoint, transpose)
            for transformD in (identity, Adjoint, Transpose, adjoint, transpose)
                @test mul!(UUU, transformA(UU), transformD(D)) ≈  transformA(UU) * Matrix(transformD(D))
                @test mul!(UUU, transformD(D), transformA(UU)) ≈  Matrix(transformD(D)) * transformA(UU)
            end
        end

        alpha = elty(randn())  # randn(elty) does not work with BigFloat
        beta = elty(randn())
        @test begin
            vvv = similar(vv)
            vvv .= randn(size(vvv))  # randn!(vvv) does not work with BigFloat
            r = alpha * Matrix(D) * vv + beta * vvv
            mul!(vvv, D, vv, alpha, beta)  ≈ r ≈ vvv
        end
        @test begin
            vvv = similar(vv)
            vvv .= randn(size(vvv))  # randn!(vvv) does not work with BigFloat
            r = alpha * Matrix(D)' * vv + beta * vvv
            mul!(vvv, adjoint(D), vv, alpha, beta) ≈ r ≈ vvv
        end
        @test begin
            vvv = similar(vv)
            vvv .= randn(size(vvv))  # randn!(vvv) does not work with BigFloat
            r = alpha * transpose(Matrix(D)) * vv + beta * vvv
            mul!(vvv, transpose(D), vv, alpha, beta) ≈ r ≈ vvv
        end

        @test begin
            UUU = similar(UU)
            UUU .= randn(size(UUU))  # randn!(UUU) does not work with BigFloat
            r = alpha * Matrix(D) * UU + beta * UUU
            mul!(UUU, D, UU, alpha, beta) ≈ r ≈ UUU
        end
        @test begin
            UUU = similar(UU)
            UUU .= randn(size(UUU))  # randn!(UUU) does not work with BigFloat
            r = alpha * Matrix(D)' * UU + beta * UUU
            mul!(UUU, adjoint(D), UU, alpha, beta) ≈ r ≈ UUU
        end
        @test begin
            UUU = similar(UU)
            UUU .= randn(size(UUU))  # randn!(UUU) does not work with BigFloat
            r = alpha * transpose(Matrix(D)) * UU + beta * UUU
            mul!(UUU, transpose(D), UU, alpha, beta) ≈ r ≈ UUU
        end

        # make sure that mul!(A, {Adj|Trans}(B)) works with B as a Diagonal
        VV = Array(D)
        DD = copy(D)
        r  = VV * Matrix(D)
        @test Array(rmul!(VV, DD)) ≈ r ≈ Array(D)*Array(D)
        DD = copy(D)
        r  = VV * transpose(Array(D))
        @test Array(rmul!(VV, transpose(DD))) ≈ r
        DD = copy(D)
        r  = VV * Array(D)'
        @test Array(rmul!(VV, adjoint(DD))) ≈ r

        # kron
        D3 = Diagonal(convert(Vector{elty}, rand(n÷2)))
        DM3= Matrix(D3)
        @test Matrix(kron(D, D3)) ≈ kron(DM, DM3)
        M4 = rand(elty, n÷2, n÷2)
        @test kron(D3, M4) ≈ kron(DM3, M4)
        @test kron(M4, D3) ≈ kron(M4, DM3)
        X = [ones(1,1) for i in 1:2, j in 1:2]
        @test kron(I(2), X)[1,3] == zeros(1,1)
        X = [ones(2,2) for i in 1:2, j in 1:2]
        @test kron(I(2), X)[1,3] == zeros(2,2)
    end
    @testset "iszero, isone, triu, tril" begin
        Dzero = Diagonal(zeros(elty, 10))
        Done = Diagonal(ones(elty, 10))
        Dmix = Diagonal(zeros(elty, 10))
        Dmix[end,end] = one(elty)
        @test iszero(Dzero)
        @test !isone(Dzero)
        @test !iszero(Done)
        @test isone(Done)
        @test !iszero(Dmix)
        @test !isone(Dmix)
        @test istriu(D)
        @test istril(D)
        @test iszero(triu(D,1))
        @test triu(D,0)  == D
        @test triu(D,-1) == D
        @test tril(D,1)  == D
        @test iszero(tril(D,-1))
        @test tril(D,0)  == D
        @test_throws ArgumentError tril(D, -n - 2)
        @test_throws ArgumentError tril(D, n)
        @test_throws ArgumentError triu(D, -n)
        @test_throws ArgumentError triu(D, n + 2)
    end

    # factorize
    @test factorize(D) == D

    @testset "Eigensystem" begin
        eigD = eigen(D)
        @test Diagonal(eigD.values) ≈ D
        @test eigD.vectors == Matrix(I, size(D))
    end

    @testset "ldiv" begin
        v = rand(n + 1)
        @test_throws DimensionMismatch D\v
        v = rand(n)
        @test D\v ≈ DM\v
        V = rand(n + 1, n)
        @test_throws DimensionMismatch D\V
        V = rand(n, n)
        @test D\V ≈ DM\V
    end

    @testset "conj and transpose" begin
        @test transpose(D) == D
        if elty <: BlasComplex
            @test Array(conj(D)) ≈ conj(DM)
            @test adjoint(D) == conj(D)
        end
        # Translates to Ac/t_mul_B, which is specialized after issue 21286
        @test(D' * vv == conj(D) * vv)
        @test(transpose(D) * vv == D * vv)
    end

    # logdet and logabsdet
    if relty <: Real
        lD = Diagonal(convert(Vector{relty}, rand(n)))
        lM = Matrix(lD)
        @test logdet(lD) ≈ logdet(lM)
        d1, s1 = @inferred logabsdet(lD)
        d2, s2 = logabsdet(lM)
        @test d1 ≈ d2
        @test s1 == s2
        @test logdet(Diagonal(relty[-1,-2])) ≈ log(2)
        @test_throws DomainError logdet(Diagonal(relty[-1,-2,-3]))
    end

    @testset "similar" begin
        @test isa(similar(D), Diagonal{elty})
        @test isa(similar(D, Int), Diagonal{Int})
        @test isa(similar(D, (3,2)), SparseMatrixCSC{elty})
        @test isa(similar(D, Int, (3,2)), SparseMatrixCSC{Int})
    end

    # Issue number 10036
    # make sure issymmetric/ishermitian work for
    # non-real diagonal matrices
    @testset "issymmetric/hermitian for complex Diagonal" begin
        @test issymmetric(D2)
        @test ishermitian(D2)
        if elty <: Complex
            dc = d .+ elty(1im)
            D3 = Diagonal(dc)
            @test issymmetric(D3)
            @test !ishermitian(D3)
        end
    end

    @testset "svd (#11120/#11247)" begin
        U, s, V = svd(D)
        @test (U*Diagonal(s))*V' ≈ D
        @test svdvals(D) == s
        @test svd(D).V == V
    end

end

@testset "svdvals and eigvals (#11120/#11247)" begin
    D = Diagonal(Matrix{Float64}[randn(3,3), randn(2,2)])
    @test sort([svdvals(D)...;], rev = true) ≈ svdvals([D.diag[1] zeros(3,2); zeros(2,3) D.diag[2]])
    @test sort([eigvals(D)...;], by=LinearAlgebra.eigsortby) ≈ eigvals([D.diag[1] zeros(3,2); zeros(2,3) D.diag[2]])
end

@testset "eigmin (#27847)" begin
    for _ in 1:100
        d = randn(rand(1:10))
        D = Diagonal(d)
        @test eigmin(D) == minimum(d)
    end
end

@testset "isposdef" begin
    @test isposdef(Diagonal(1.0 .+ rand(n)))
    @test !isposdef(Diagonal(-1.0 * rand(n)))
    @test isposdef(Diagonal(complex(1.0, 0.0) .+ rand(n)))
    @test !isposdef(Diagonal(complex(1.0, 1.0) .+ rand(n)))
    @test isposdef(Diagonal([[1 0; 0 1], [1 0; 0 1]]))
    @test !isposdef(Diagonal([[1 0; 0 1], [1 0; 1 1]]))
end

@testset "getindex" begin
    d = randn(n)
    D = Diagonal(d)
    # getindex bounds checking
    @test_throws BoundsError D[0, 0]
    @test_throws BoundsError D[-1, -2]
    @test_throws BoundsError D[n, n + 1]
    @test_throws BoundsError D[n + 1, n]
    @test_throws BoundsError D[n + 1, n + 1]
    # getindex on and off the diagonal
    for i in 1:n, j in 1:n
        @test D[i, j] == (i == j ? d[i] : 0)
    end
end

@testset "setindex!" begin
    d = randn(n)
    D = Diagonal(d)
    # setindex! bounds checking
    @test_throws BoundsError D[0, 0] = 0
    @test_throws BoundsError D[-1 , -2] = 0
    @test_throws BoundsError D[n, n + 1] = 0
    @test_throws BoundsError D[n + 1, n] = 0
    @test_throws BoundsError D[n + 1, n + 1] = 0
    for i in 1:n, j in 1:n
        if i == j
            # setindex on! the diagonal
            @test ((D[i, j] = i) == i; D[i, j] == i)
        else
            # setindex! off the diagonal
            @test ((D[i, j] = 0) == 0; iszero(D[i, j]))
            @test_throws ArgumentError D[i, j] = 1
        end
    end
end

@testset "inverse" begin
    for d in (randn(n), [1, 2, 3], [1im, 2im, 3im])
        D = Diagonal(d)
        @test inv(D) ≈ inv(Array(D))
    end
    @test_throws SingularException inv(Diagonal(zeros(n)))
    @test_throws SingularException inv(Diagonal([0, 1, 2]))
    @test_throws SingularException inv(Diagonal([0im, 1im, 2im]))
end

# allow construct from range
@test all(Diagonal(range(1, stop=3, length=3)) .== Diagonal([1.0,2.0,3.0]))

# Issue 12803
for t in (Float32, Float64, Int, ComplexF64, Rational{Int})
    @test Diagonal(Matrix{t}[fill(t(1), 2, 2), fill(t(1), 3, 3)])[2,1] == zeros(t, 3, 2)
end

# Issue 15401
@test Matrix(1.0I, 5, 5) \ Diagonal(fill(1.,5)) == Matrix(I, 5, 5)

@testset "Triangular and Diagonal" begin
    function _test_matrix(type)
        if type == Int
            return rand(1:9, 5, 5)
        else
            return randn(type, 5, 5)
        end
    end
    types = (Float64, Int, ComplexF64)
    for ta in types
        D = Diagonal(_test_matrix(ta))
        for tb in types
            B = _test_matrix(tb)
            Tmats = (LowerTriangular(B), UnitLowerTriangular(B), UpperTriangular(B), UnitUpperTriangular(B))
            restypes = (LowerTriangular, LowerTriangular, UpperTriangular, UpperTriangular)
            for (T, rtype) in zip(Tmats, restypes)
                adjtype = (rtype == LowerTriangular) ? UpperTriangular : LowerTriangular

                # Triangular * Diagonal
                R = T * D
                @test R ≈ Array(T) * Array(D)
                @test isa(R, rtype)

                # Diagonal * Triangular
                R = D * T
                @test R ≈ Array(D) * Array(T)
                @test isa(R, rtype)

                # Adjoint of Triangular * Diagonal
                R = T' * D
                @test R ≈ Array(T)' * Array(D)
                @test isa(R, adjtype)

                # Diagonal * Adjoint of Triangular
                R = D * T'
                @test R ≈ Array(D) * Array(T)'
                @test isa(R, adjtype)

                # Transpose of Triangular * Diagonal
                R = transpose(T) * D
                @test R ≈ transpose(Array(T)) * Array(D)
                @test isa(R, adjtype)

                # Diagonal * Transpose of Triangular
                R = D * transpose(T)
                @test R ≈ Array(D) * transpose(Array(T))
                @test isa(R, adjtype)
            end
        end
    end
end

let D1 = Diagonal(rand(5)), D2 = Diagonal(rand(5))
    @test LinearAlgebra.rmul!(copy(D1),D2) == D1*D2
    @test LinearAlgebra.lmul!(D1,copy(D2)) == D1*D2
    @test LinearAlgebra.rmul!(copy(D1),transpose(D2)) == D1*transpose(D2)
    @test LinearAlgebra.lmul!(transpose(D1),copy(D2)) == transpose(D1)*D2
    @test LinearAlgebra.rmul!(copy(D1),adjoint(D2)) == D1*adjoint(D2)
    @test LinearAlgebra.lmul!(adjoint(D1),copy(D2)) == adjoint(D1)*D2
end

@testset "multiplication of QR Q-factor and Diagonal (#16615 spot test)" begin
    D = Diagonal(randn(5))
    Q = qr(randn(5, 5)).Q
    @test D * Q' == Array(D) * Q'
    Q = qr(randn(5, 5), Val(true)).Q
    @test_throws ArgumentError lmul!(Q, D)
end

@testset "block diagonal matrices" begin
    D = Diagonal([[1 2; 3 4], [1 2; 3 4]])
    Dherm = Diagonal([[1 1+im; 1-im 1], [1 1+im; 1-im 1]])
    Dsym = Diagonal([[1 1+im; 1+im 1], [1 1+im; 1+im 1]])
    @test adjoint(D) == Diagonal([[1 3; 2 4], [1 3; 2 4]])
    @test transpose(D) == Diagonal([[1 3; 2 4], [1 3; 2 4]])
    @test adjoint(Dherm) == Dherm
    @test transpose(Dherm) == Diagonal([[1 1-im; 1+im 1], [1 1-im; 1+im 1]])
    @test adjoint(Dsym) == Diagonal([[1 1-im; 1-im 1], [1 1-im; 1-im 1]])
    @test transpose(Dsym) == Dsym

    v = [[1, 2], [3, 4]]
    @test Dherm' * v == Dherm * v
    @test transpose(D) * v == [[7, 10], [15, 22]]

    @test issymmetric(D) == false
    @test issymmetric(Dherm) == false
    @test issymmetric(Dsym) == true

    @test ishermitian(D) == false
    @test ishermitian(Dherm) == true
    @test ishermitian(Dsym) == false

    @test exp(D) == Diagonal([exp([1 2; 3 4]), exp([1 2; 3 4])])
    @test cis(D) == Diagonal([cis([1 2; 3 4]), cis([1 2; 3 4])])
    @test log(D) == Diagonal([log([1 2; 3 4]), log([1 2; 3 4])])
    @test sqrt(D) == Diagonal([sqrt([1 2; 3 4]), sqrt([1 2; 3 4])])

    @test tr(D) == 10
    @test det(D) == 4

    # sparse matrix block diagonals
    s = SparseArrays.sparse([1 2; 3 4])
    D = Diagonal([s, s])
    @test D[1, 1] == s
    @test D[1, 2] == zero(s)
    @test isa(D[2, 1], SparseMatrixCSC)
end

@testset "linear solve for block diagonal matrices" begin
    D = Diagonal([rand(2,2) for _ in 1:5])
    b = [rand(2,2) for _ in 1:5]
    B = [rand(2,2) for _ in 1:5, _ in 1:5]
    @test ldiv!(D, copy(b)) ≈ Diagonal(inv.(D.diag)) * b
    @test ldiv!(D, copy(B)) ≈ Diagonal(inv.(D.diag)) * B
    @test rdiv!(copy(B), D) ≈ B * Diagonal(inv.(D.diag))
end

@testset "multiplication with Symmetric/Hermitian" begin
    for T in (Float64, ComplexF64)
        D = Diagonal(randn(T, n))
        A = randn(T, n, n); A = A'A
        S = Symmetric(A)
        H = Hermitian(A)
        for (transform1, transform2) in ((identity,  identity),
                (identity,  adjoint  ), (adjoint,   identity ), (adjoint,   adjoint  ),
                (identity,  transpose), (transpose, identity ), (transpose, transpose) )
            @test *(transform1(D), transform2(S)) ≈ *(transform1(Matrix(D)), transform2(Matrix(S)))
            @test *(transform1(D), transform2(H)) ≈ *(transform1(Matrix(D)), transform2(Matrix(H)))
            @test *(transform1(S), transform2(D)) ≈ *(transform1(Matrix(S)), transform2(Matrix(D)))
            @test *(transform1(S), transform2(H)) ≈ *(transform1(Matrix(S)), transform2(Matrix(H)))
        end
    end
end

@testset "multiplication of transposes of Diagonal (#22428)" begin
    for T in (Float64, ComplexF64)
        D = Diagonal(randn(T, 5, 5))
        B = Diagonal(randn(T, 5, 5))
        DD = Diagonal([randn(T, 2, 2), rand(T, 2, 2)])
        BB = Diagonal([randn(T, 2, 2), rand(T, 2, 2)])
        fullDD = copyto!(Matrix{Matrix{T}}(undef, 2, 2), DD)
        fullBB = copyto!(Matrix{Matrix{T}}(undef, 2, 2), BB)
        for (transform1, transform2) in ((identity,  identity),
                (identity,  adjoint  ), (adjoint,   identity ), (adjoint,   adjoint  ),
                (identity,  transpose), (transpose, identity ), (transpose, transpose),
                (identity,  Adjoint  ), (Adjoint,   identity ), (Adjoint,   Adjoint  ),
                (identity,  Transpose), (Transpose, identity ), (Transpose, Transpose))
            @test *(transform1(D), transform2(B))::typeof(D) ≈ *(transform1(Matrix(D)), transform2(Matrix(B))) atol=2 * eps()
            @test *(transform1(DD), transform2(BB))::typeof(DD) == *(transform1(fullDD), transform2(fullBB))
        end
        M = randn(T, 5, 5)
        MM = [randn(T, 2, 2) for _ in 1:2, _ in 1:2]
        for transform in (identity, adjoint, transpose, Adjoint, Transpose)
            @test lmul!(transform(D), copy(M)) ≈ *(transform(Matrix(D)), M)
            @test rmul!(copy(M), transform(D)) ≈ *(M, transform(Matrix(D)))
            @test lmul!(transform(DD), copy(MM)) ≈ *(transform(fullDD), MM)
            @test rmul!(copy(MM), transform(DD)) ≈ *(MM, transform(fullDD))
        end
    end
end

@testset "Diagonal of adjoint/transpose vectors (#23649)" begin
    @test Diagonal(adjoint([1, 2, 3])) == Diagonal([1 2 3])
    @test Diagonal(transpose([1, 2, 3])) == Diagonal([1 2 3])
end

@testset "Multiplication with Adjoint and Transpose vectors (#26863)" begin
    x = collect(1:2)
    xt = transpose(x)
    A = reshape([[1 2; 3 4], zeros(Int,2,2), zeros(Int, 2, 2), [5 6; 7 8]], 2, 2)
    D = Diagonal(A)
    @test x'*D == x'*A == copy(x')*D == copy(x')*A
    @test xt*D == xt*A == copy(xt)*D == copy(xt)*A
    y = [x, x]
    yt = transpose(y)
    @test y'*D*y == (y'*D)*y == (y'*A)*y
    @test yt*D*y == (yt*D)*y == (yt*A)*y
end

@testset "Multiplication of single element Diagonal (#36746)" begin
    @test_throws DimensionMismatch Diagonal(randn(1)) * randn(5)
    @test_throws DimensionMismatch Diagonal(randn(1)) * Diagonal(randn(3, 3))
    A = [1 0; 0 2]
    v = [3, 4]
    @test Diagonal(A) * v == A * v
    @test Diagonal(A) * Diagonal(A) == A * A
end

@testset "Triangular division by Diagonal #27989" begin
    K = 5
    for elty in (Float32, Float64, ComplexF32, ComplexF64)
        U = UpperTriangular(randn(elty, K, K))
        L = LowerTriangular(randn(elty, K, K))
        D = Diagonal(randn(elty, K))
        @test (U / D)::UpperTriangular{elty} == UpperTriangular(Matrix(U) / Matrix(D))
        @test (L / D)::LowerTriangular{elty} == LowerTriangular(Matrix(L) / Matrix(D))
        @test (D \ U)::UpperTriangular{elty} == UpperTriangular(Matrix(D) \ Matrix(U))
        @test (D \ L)::LowerTriangular{elty} == LowerTriangular(Matrix(D) \ Matrix(L))
    end
end

@testset "eigenvalue sorting" begin
    D = Diagonal([0.4, 0.2, -1.3])
    @test eigvals(D) == eigen(D).values == [0.4, 0.2, -1.3] # not sorted by default
    @test eigvals(Matrix(D)) == eigen(Matrix(D)).values == [-1.3, 0.2, 0.4] # sorted even if diagonal special case is detected
    E = eigen(D, sortby=abs) # sortby keyword supported for eigen(::Diagonal)
    @test E.values == [0.2, 0.4, -1.3]
    @test E.vectors == [0 1 0; 1 0 0; 0 0 1]
end

@testset "sum, mapreduce" begin
    D = Diagonal([1,2,3])
    Ddense = Matrix(D)
    @test sum(D) == 6
    @test_throws ArgumentError sum(D, dims=0)
    @test sum(D, dims=1) == sum(Ddense, dims=1)
    @test sum(D, dims=2) == sum(Ddense, dims=2)
    @test sum(D, dims=3) == sum(Ddense, dims=3)
    @test typeof(sum(D, dims=1)) == typeof(sum(Ddense, dims=1))
    @test mapreduce(one, min, D, dims=1) == mapreduce(one, min, Ddense, dims=1)
    @test mapreduce(one, min, D, dims=2) == mapreduce(one, min, Ddense, dims=2)
    @test mapreduce(one, min, D, dims=3) == mapreduce(one, min, Ddense, dims=3)
    @test typeof(mapreduce(one, min, D, dims=1)) == typeof(mapreduce(one, min, Ddense, dims=1))
    @test mapreduce(zero, max, D, dims=1) == mapreduce(zero, max, Ddense, dims=1)
    @test mapreduce(zero, max, D, dims=2) == mapreduce(zero, max, Ddense, dims=2)
    @test mapreduce(zero, max, D, dims=3) == mapreduce(zero, max, Ddense, dims=3)
    @test typeof(mapreduce(zero, max, D, dims=1)) == typeof(mapreduce(zero, max, Ddense, dims=1))

    D = Diagonal(Int[])
    Ddense = Matrix(D)
    @test sum(D) == 0
    @test_throws ArgumentError sum(D, dims=0)
    @test sum(D, dims=1) == sum(Ddense, dims=1)
    @test sum(D, dims=2) == sum(Ddense, dims=2)
    @test sum(D, dims=3) == sum(Ddense, dims=3)
    @test typeof(sum(D, dims=1)) == typeof(sum(Ddense, dims=1))

    D = Diagonal(Int[2])
    Ddense = Matrix(D)
    @test sum(D) == 2
    @test_throws ArgumentError sum(D, dims=0)
    @test sum(D, dims=1) == sum(Ddense, dims=1)
    @test sum(D, dims=2) == sum(Ddense, dims=2)
    @test sum(D, dims=3) == sum(Ddense, dims=3)
    @test typeof(sum(D, dims=1)) == typeof(sum(Ddense, dims=1))
end

@testset "logabsdet for generic eltype" begin
    d = Any[1, -2.0, -3.0]
    D = Diagonal(d)
    d1, s1 = logabsdet(D)
    @test d1 ≈ sum(log ∘ abs, d)
    @test s1 == prod(sign, d)
end

@testset "Empty (#35424)" begin
    @test zeros(0)'*Diagonal(zeros(0))*zeros(0) === 0.0
    @test transpose(zeros(0))*Diagonal(zeros(Complex{Int}, 0))*zeros(0) === 0.0 + 0.0im
    @test dot(zeros(Int32, 0), Diagonal(zeros(Int, 0)), zeros(Int16, 0)) === 0
end

<<<<<<< HEAD
@testset "Diagonal(undef)" begin
    d = Diagonal{Float32}(undef, 2)
    @test length(d.parent) == 2
end
          
=======

@testset "permutedims (#39447)" begin
    for D in (Diagonal(zeros(5)), Diagonal(zeros(5) .+ 1im), Diagonal([[1,2],[3,4]]))
        @test permutedims(D) === permutedims(D,(1,2)) === permutedims(D,(2,1)) === D
        @test_throws ArgumentError permutedims(D,(1,3))
    end
end

>>>>>>> 6a40cf88
@testset "Inner product" begin
    A = Diagonal(rand(10) .+ im)
    B = Diagonal(rand(10) .+ im)
    @test dot(A, B) ≈ dot(Matrix(A), B)
    @test dot(A, B) ≈ dot(A, Matrix(B))
    @test dot(A, B) ≈ dot(Matrix(A), Matrix(B))
    @test dot(A, B) ≈ conj(dot(B, A))
end

end # module TestDiagonal<|MERGE_RESOLUTION|>--- conflicted
+++ resolved
@@ -744,13 +744,10 @@
     @test dot(zeros(Int32, 0), Diagonal(zeros(Int, 0)), zeros(Int16, 0)) === 0
 end
 
-<<<<<<< HEAD
 @testset "Diagonal(undef)" begin
     d = Diagonal{Float32}(undef, 2)
-    @test length(d.parent) == 2
-end
-          
-=======
+    @test length(d.diag) == 2
+end
 
 @testset "permutedims (#39447)" begin
     for D in (Diagonal(zeros(5)), Diagonal(zeros(5) .+ 1im), Diagonal([[1,2],[3,4]]))
@@ -759,7 +756,6 @@
     end
 end
 
->>>>>>> 6a40cf88
 @testset "Inner product" begin
     A = Diagonal(rand(10) .+ im)
     B = Diagonal(rand(10) .+ im)
