--- conflicted
+++ resolved
@@ -847,7 +847,7 @@
     end
 end
 
-<<<<<<< HEAD
+
 @testset "Dispatch to BLAS routines" begin
     A = rand(100,100)
     x = rand(100)
@@ -864,7 +864,8 @@
                         BLAS.gemv!('C', one(ComplexF64), B, y, zero(ComplexF64), similar(y)))
    @test all(transpose(B)*y .=== view(transpose(B),:,:)*y .=== transpose(view(B,:,:))*y .===
                                  BLAS.gemv!('T', one(ComplexF64), B, y, zero(ComplexF64), similar(y)))
-=======
+end
+
 @testset "inverse of Adjoint" begin
     A = randn(n, n)
 
@@ -878,7 +879,6 @@
     # isn't implemented yet
     @test_broken inv(B')*B'                     ≈ I
     @test_broken inv(transpose(B))*transpose(B) ≈ I
->>>>>>> 40f64e59
 end
 
 end # module TestDense