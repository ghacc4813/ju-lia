# This file is a part of Julia. License is MIT: https://julialang.org/license

module TestSpecial

using Test, LinearAlgebra, SparseArrays, Random
using LinearAlgebra: rmul!

n= 10 #Size of matrix to test
Random.seed!(1)

@testset "Interconversion between special matrix types" begin
    a = [1.0:n;]
    A = Diagonal(a)
    @testset for newtype in [Diagonal, Bidiagonal, SymTridiagonal, Tridiagonal, Matrix]
       @test Matrix(convert(newtype, A)) == Matrix(A)
       @test Matrix(convert(newtype, Diagonal(GenericArray(a)))) == Matrix(A)
    end

    @testset for isupper in (true, false)
        A = Bidiagonal(a, [1.0:n-1;], ifelse(isupper, :U, :L))
        for newtype in [Bidiagonal, Tridiagonal, Matrix]
           @test Matrix(convert(newtype, A)) == Matrix(A)
           @test Matrix(newtype(A)) == Matrix(A)
        end
        @test_throws ArgumentError convert(SymTridiagonal, A)
        tritype = isupper ? UpperTriangular : LowerTriangular
        @test Matrix(tritype(A)) == Matrix(A)

        A = Bidiagonal(a, zeros(n-1), ifelse(isupper, :U, :L)) #morally Diagonal
        for newtype in [Diagonal, Bidiagonal, SymTridiagonal, Tridiagonal, Matrix]
           @test Matrix(convert(newtype, A)) == Matrix(A)
           @test Matrix(newtype(A)) == Matrix(A)
        end
        @test Matrix(tritype(A)) == Matrix(A)
    end

    A = SymTridiagonal(a, [1.0:n-1;])
    for newtype in [Tridiagonal, Matrix]
       @test Matrix(convert(newtype, A)) == Matrix(A)
    end
    for newtype in [Diagonal, Bidiagonal]
       @test_throws ArgumentError convert(newtype,A)
    end
    A = SymTridiagonal(a, zeros(n-1))
    @test Matrix(convert(Bidiagonal,A)) == Matrix(A)

    A = Tridiagonal(zeros(n-1), [1.0:n;], zeros(n-1)) #morally Diagonal
    for newtype in [Diagonal, Bidiagonal, SymTridiagonal, Matrix]
       @test Matrix(convert(newtype, A)) == Matrix(A)
    end
    A = Tridiagonal(fill(1., n-1), [1.0:n;], fill(1., n-1)) #not morally Diagonal
    for newtype in [SymTridiagonal, Matrix]
       @test Matrix(convert(newtype, A)) == Matrix(A)
    end
    for newtype in [Diagonal, Bidiagonal]
        @test_throws ArgumentError convert(newtype,A)
    end
    A = Tridiagonal(zeros(n-1), [1.0:n;], fill(1., n-1)) #not morally Diagonal
    @test Matrix(convert(Bidiagonal, A)) == Matrix(A)
    A = UpperTriangular(Tridiagonal(zeros(n-1), [1.0:n;], fill(1., n-1)))
    @test Matrix(convert(Bidiagonal, A)) == Matrix(A)
    A = Tridiagonal(fill(1., n-1), [1.0:n;], zeros(n-1)) #not morally Diagonal
    @test Matrix(convert(Bidiagonal, A)) == Matrix(A)
    A = LowerTriangular(Tridiagonal(fill(1., n-1), [1.0:n;], zeros(n-1)))
    @test Matrix(convert(Bidiagonal, A)) == Matrix(A)
    @test_throws ArgumentError convert(SymTridiagonal,A)

    A = LowerTriangular(Matrix(Diagonal(a))) #morally Diagonal
    for newtype in [Diagonal, Bidiagonal, SymTridiagonal, LowerTriangular, Matrix]
        @test Matrix(convert(newtype, A)) == Matrix(A)
    end
    A = UpperTriangular(Matrix(Diagonal(a))) #morally Diagonal
    for newtype in [Diagonal, Bidiagonal, SymTridiagonal, UpperTriangular, Matrix]
        @test Matrix(convert(newtype, A)) == Matrix(A)
    end
    A = UpperTriangular(triu(rand(n,n)))
    for newtype in [Diagonal, Bidiagonal, Tridiagonal, SymTridiagonal]
        @test_throws ArgumentError convert(newtype,A)
    end
end

@testset "Binary ops among special types" begin
    a=[1.0:n;]
    A=Diagonal(a)
    Spectypes = [Diagonal, Bidiagonal, Tridiagonal, Matrix]
    for (idx, type1) in enumerate(Spectypes)
        for type2 in Spectypes
           B = convert(type1,A)
           C = convert(type2,A)
           @test Matrix(B + C) ≈ Matrix(A + A)
           @test Matrix(B - C) ≈ Matrix(A - A)
       end
    end
    B = SymTridiagonal(a, fill(1., n-1))
    for Spectype in [Diagonal, Bidiagonal, Tridiagonal, Matrix]
        @test Matrix(B + convert(Spectype,A)) ≈ Matrix(B + A)
        @test Matrix(convert(Spectype,A) + B) ≈ Matrix(B + A)
        @test Matrix(B - convert(Spectype,A)) ≈ Matrix(B - A)
        @test Matrix(convert(Spectype,A) - B) ≈ Matrix(A - B)
    end

    C = rand(n,n)
    for TriType in [LinearAlgebra.UnitLowerTriangular, LinearAlgebra.UnitUpperTriangular, UpperTriangular, LowerTriangular]
        D = TriType(C)
        for Spectype in [Diagonal, Bidiagonal, Tridiagonal, Matrix]
            @test Matrix(D + convert(Spectype,A)) ≈ Matrix(D + A)
            @test Matrix(convert(Spectype,A) + D) ≈ Matrix(A + D)
            @test Matrix(D - convert(Spectype,A)) ≈ Matrix(D - A)
            @test Matrix(convert(Spectype,A) - D) ≈ Matrix(A - D)
        end
    end
<<<<<<< HEAD

    for uplo in ('U', 'L')
        E = Bidiagonal(a, fill(1., n-1), uplo)
        @test E + B ≈ Matrix(E) + Matrix(B)
        @test B + E ≈ Matrix(B) + Matrix(E)
        @test E - B ≈ Matrix(E) - Matrix(B)
        @test B - E ≈ Matrix(B) - Matrix(E)
    end
end

# more need to be added here but for now only a few operation/type combinations output the optimal type
@testset "output type of binary ops on triangular/diagonal matrices" begin
    a=[1.0:n;]
    sym = SymTridiagonal(a, fill(1., n-1))

    for uplo in ('U', 'L')
        bi = Bidiagonal(a, fill(1., n-1), uplo)
        @test typeof(sym+bi) == LinearAlgebra.Tridiagonal{Float64,Array{Float64,1}}
        @test typeof(bi+sym) == LinearAlgebra.Tridiagonal{Float64,Array{Float64,1}}
        @test typeof(sym-bi) == LinearAlgebra.Tridiagonal{Float64,Array{Float64,1}}
        @test typeof(bi-sym) == LinearAlgebra.Tridiagonal{Float64,Array{Float64,1}}
=======
    
    UpTri = UpperTriangular(rand(20,20))
    LoTri = LowerTriangular(rand(20,20))
    Diag = Diagonal(rand(20,20))
    Tridiag = Tridiagonal(rand(20, 20))
    UpBi = Bidiagonal(rand(20,20), :U)
    LoBi = Bidiagonal(rand(20,20), :L)
    Sym = SymTridiagonal(rand(20), rand(19))
    Dense = rand(20, 20)
    mats = [UpTri, LoTri, Diag, Tridiag, UpBi, LoBi, Sym, Dense]

    for op in (+, -)
        for A in mats
            for B in mats
                @test (op)(A, B) ≈ (op)(Matrix(A), Matrix(B)) ≈ Matrix((op)(A, B))
            end
        end
>>>>>>> cb8baae6
    end
end

@testset "Triangular Types and QR" begin
    for typ in [UpperTriangular,LowerTriangular,LinearAlgebra.UnitUpperTriangular,LinearAlgebra.UnitLowerTriangular]
        a = rand(n,n)
        atri = typ(a)
        b = rand(n,n)
        qrb = qr(b,Val(true))
        @test *(atri, adjoint(qrb.Q)) ≈ Matrix(atri) * qrb.Q'
        @test rmul!(copy(atri), adjoint(qrb.Q)) ≈ Matrix(atri) * qrb.Q'
        qrb = qr(b,Val(false))
        @test *(atri, adjoint(qrb.Q)) ≈ Matrix(atri) * qrb.Q'
        @test rmul!(copy(atri), adjoint(qrb.Q)) ≈ Matrix(atri) * qrb.Q'
    end
end

# should all yield sparse arrays
@testset "concatenations of combinations of special and other matrix types" begin
    N = 4
    # Test concatenating pairwise combinations of special matrices
    diagmat = Diagonal(1:N)
    bidiagmat = Bidiagonal(1:N, 1:(N-1), :U)
    tridiagmat = Tridiagonal(1:(N-1), 1:N, 1:(N-1))
    symtridiagmat = SymTridiagonal(1:N, 1:(N-1))
    specialmats = (diagmat, bidiagmat, tridiagmat, symtridiagmat)
    for specialmata in specialmats, specialmatb in specialmats
        @test issparse(hcat(specialmata, specialmatb))
        @test issparse(vcat(specialmata, specialmatb))
        @test issparse(hvcat((1,1), specialmata, specialmatb))
        @test issparse(cat(specialmata, specialmatb; dims=(1,2)))
    end
    # Test concatenating pairwise combinations of special matrices with sparse matrices,
    # dense matrices, or dense vectors
    densevec = fill(1., N)
    densemat = diagm(0 => densevec)
    spmat = spdiagm(0 => densevec)
    for specialmat in specialmats
        # --> Tests applicable only to pairs of matrices
        for othermat in (spmat, densemat)
            @test issparse(vcat(specialmat, othermat))
            @test issparse(vcat(othermat, specialmat))
        end
        # --> Tests applicable also to pairs including vectors
        for specialmat in specialmats, othermatorvec in (spmat, densemat, densevec)
            @test issparse(hcat(specialmat, othermatorvec))
            @test issparse(hcat(othermatorvec, specialmat))
            @test issparse(hvcat((2,), specialmat, othermatorvec))
            @test issparse(hvcat((2,), othermatorvec, specialmat))
            @test issparse(cat(specialmat, othermatorvec; dims=(1,2)))
            @test issparse(cat(othermatorvec, specialmat; dims=(1,2)))
        end
    end
end

# Test that concatenations of annotated sparse/special matrix types with other matrix
# types yield sparse arrays, and that the code which effects that does not make concatenations
# strictly involving un/annotated dense matrices yield sparse arrays
#
# TODO: As with the associated code, these tests should be moved to a more appropriate
# location, particularly some future equivalent of base/linalg/special.jl dedicated to
# intereactions between a broader set of matrix types
@testset "concatenations of annotated types" begin
    N = 4
    # The tested annotation types
    testfull = Bool(parse(Int,(get(ENV, "JULIA_TESTFULL", "0"))))
    utriannotations = (UpperTriangular, LinearAlgebra.UnitUpperTriangular)
    ltriannotations = (LowerTriangular, LinearAlgebra.UnitLowerTriangular)
    triannotations = (utriannotations..., ltriannotations...)
    symannotations = (Symmetric, Hermitian)
    annotations = testfull ? (triannotations..., symannotations...) : (LowerTriangular, Symmetric)
    # Concatenations involving these types, un/annotated, should yield sparse arrays
    spvec = spzeros(N)
    spmat = sparse(1.0I, N, N)
    diagmat = Diagonal(1:N)
    bidiagmat = Bidiagonal(1:N, 1:(N-1), :U)
    tridiagmat = Tridiagonal(1:(N-1), 1:N, 1:(N-1))
    symtridiagmat = SymTridiagonal(1:N, 1:(N-1))
    sparseconcatmats = testfull ? (spmat, diagmat, bidiagmat, tridiagmat, symtridiagmat) : (spmat, diagmat)
    # Concatenations involving strictly these types, un/annotated, should yield dense arrays
    densevec = fill(1., N)
    densemat = fill(1., N, N)
    # Annotated collections
    annodmats = [annot(densemat) for annot in annotations]
    annospcmats = [annot(spcmat) for annot in annotations, spcmat in sparseconcatmats]
    # Test that concatenations of pairwise combinations of annotated sparse/special
    # yield sparse matrices
    for annospcmata in annospcmats, annospcmatb in annospcmats
        @test issparse(vcat(annospcmata, annospcmatb))
        @test issparse(hcat(annospcmata, annospcmatb))
        @test issparse(hvcat((2,), annospcmata, annospcmatb))
        @test issparse(cat(annospcmata, annospcmatb; dims=(1,2)))
    end
    # Test that concatenations of pairwise combinations of annotated sparse/special
    # matrices and other matrix/vector types yield sparse matrices
    for annospcmat in annospcmats
        # --> Tests applicable to pairs including only matrices
        for othermat in (densemat, annodmats..., sparseconcatmats...)
            @test issparse(vcat(annospcmat, othermat))
            @test issparse(vcat(othermat, annospcmat))
        end
        # --> Tests applicable to pairs including other vectors or matrices
        for other in (spvec, densevec, densemat, annodmats..., sparseconcatmats...)
            @test issparse(hcat(annospcmat, other))
            @test issparse(hcat(other, annospcmat))
            @test issparse(hvcat((2,), annospcmat, other))
            @test issparse(hvcat((2,), other, annospcmat))
            @test issparse(cat(annospcmat, other; dims=(1,2)))
            @test issparse(cat(other, annospcmat; dims=(1,2)))
        end
    end
    # The preceding tests should cover multi-way combinations of those types, but for good
    # measure test a few multi-way combinations involving those types
    @test issparse(vcat(spmat, densemat, annospcmats[1], annodmats[2]))
    @test issparse(vcat(densemat, spmat, annodmats[1], annospcmats[2]))
    @test issparse(hcat(spvec, annodmats[1], annospcmats[3], densevec, diagmat))
    @test issparse(hcat(annodmats[2], annospcmats[4], spvec, densevec, diagmat))
    @test issparse(hvcat((5,), diagmat, densevec, spvec, annodmats[1], annospcmats[1]))
    @test issparse(hvcat((5,), spvec, annodmats[2], diagmat, densevec, annospcmats[2]))
    @test issparse(cat(annodmats[1], diagmat, annospcmats[3], densevec, spvec; dims=(1,2)))
    @test issparse(cat(spvec, diagmat, densevec, annospcmats[4], annodmats[2]; dims=(1,2)))
    # Test that concatenations strictly involving un/annotated dense matrices/vectors
    # yield dense arrays
    for densemata in (densemat, annodmats...)
        # --> Tests applicable to pairs including only matrices
        for densematb in (densemat, annodmats...)
            @test !issparse(vcat(densemata, densematb))
            @test !issparse(vcat(densematb, densemata))
        end
        # --> Tests applicable to pairs including vectors or matrices
        for otherdense in (densevec, densemat, annodmats...)
            @test !issparse(hcat(densemata, otherdense))
            @test !issparse(hcat(otherdense, densemata))
            @test !issparse(hvcat((2,), densemata, otherdense))
            @test !issparse(hvcat((2,), otherdense, densemata))
            @test !issparse(cat(densemata, otherdense; dims=(1,2)))
            @test !issparse(cat(otherdense, densemata; dims=(1,2)))
        end
    end
end
@testset "vcat of Vectors with SparseVectors should yield SparseVector (#22225)" begin
    @test isa((@inferred vcat(Float64[], spzeros(1))), SparseVector)
end

end # module TestSpecial<|MERGE_RESOLUTION|>--- conflicted
+++ resolved
@@ -109,29 +109,6 @@
             @test Matrix(convert(Spectype,A) - D) ≈ Matrix(A - D)
         end
     end
-<<<<<<< HEAD
-
-    for uplo in ('U', 'L')
-        E = Bidiagonal(a, fill(1., n-1), uplo)
-        @test E + B ≈ Matrix(E) + Matrix(B)
-        @test B + E ≈ Matrix(B) + Matrix(E)
-        @test E - B ≈ Matrix(E) - Matrix(B)
-        @test B - E ≈ Matrix(B) - Matrix(E)
-    end
-end
-
-# more need to be added here but for now only a few operation/type combinations output the optimal type
-@testset "output type of binary ops on triangular/diagonal matrices" begin
-    a=[1.0:n;]
-    sym = SymTridiagonal(a, fill(1., n-1))
-
-    for uplo in ('U', 'L')
-        bi = Bidiagonal(a, fill(1., n-1), uplo)
-        @test typeof(sym+bi) == LinearAlgebra.Tridiagonal{Float64,Array{Float64,1}}
-        @test typeof(bi+sym) == LinearAlgebra.Tridiagonal{Float64,Array{Float64,1}}
-        @test typeof(sym-bi) == LinearAlgebra.Tridiagonal{Float64,Array{Float64,1}}
-        @test typeof(bi-sym) == LinearAlgebra.Tridiagonal{Float64,Array{Float64,1}}
-=======
     
     UpTri = UpperTriangular(rand(20,20))
     LoTri = LowerTriangular(rand(20,20))
@@ -149,7 +126,6 @@
                 @test (op)(A, B) ≈ (op)(Matrix(A), Matrix(B)) ≈ Matrix((op)(A, B))
             end
         end
->>>>>>> cb8baae6
     end
 end
 
